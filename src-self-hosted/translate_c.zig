--- conflicted
+++ resolved
@@ -766,7 +766,7 @@
             var is_anon = false;
             var raw_name = try c.str(ZigClangDecl_getName_bytes_begin(@ptrCast(*const ZigClangDecl, field_decl)));
             if (ZigClangFieldDecl_isAnonymousStructOrUnion(field_decl) or raw_name.len == 0) {
-                raw_name = try std.fmt.allocPrint(c.a(), "unnamed_{}", .{c.getMangle()});
+                raw_name = try std.fmtgen.allocPrint(c.a(), "unnamed_{}", .{c.getMangle()});
                 is_anon = true;
             }
             const field_name = try appendIdentifier(c, raw_name);
@@ -4856,31 +4856,19 @@
 
 fn parseCNumLit(c: *Context, tok: *CToken, source_loc: ZigClangSourceLocation) ParseError!*ast.Node {
     if (tok.id == .NumLitInt) {
-<<<<<<< HEAD
-        if (tok.num_lit_suffix == .None) {
-            if (tok.bytes.len > 2 and tok.bytes[0] == '0') {
-                switch (tok.bytes[1]) {
-                    '0'...'7' => {
-                        // octal
-                        return transCreateNodeInt(c, try std.fmtgen.allocPrint(c.a(), "0o{}", .{tok.bytes}));
-                    },
-                    else => {},
-                }
-=======
         var lit_bytes = tok.bytes;
 
         if (tok.bytes.len > 2 and tok.bytes[0] == '0') {
             switch (tok.bytes[1]) {
                 '0'...'7' => {
                     // Octal
-                    lit_bytes = try std.fmt.allocPrint(c.a(), "0o{}", .{tok.bytes});
+                    lit_bytes = try std.fmtgen.allocPrint(c.a(), "0o{}", .{tok.bytes});
                 },
                 'X' => {
                     // Hexadecimal with capital X, valid in C but not in Zig
-                    lit_bytes = try std.fmt.allocPrint(c.a(), "0x{}", .{tok.bytes[2..]});
+                    lit_bytes = try std.fmtgen.allocPrint(c.a(), "0x{}", .{tok.bytes[2..]});
                 },
                 else => {},
->>>>>>> 2a5c622e
             }
         }
 
