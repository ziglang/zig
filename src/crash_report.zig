/// We override the panic implementation to our own one, so we can print our own information before
/// calling the default panic handler. This declaration must be re-exposed from `@import("root")`.
pub const panic = if (dev.env == .bootstrap)
    std.debug.simple_panic
else
    std.debug.FullPanic(panicImpl);

/// We let std install its segfault handler, but we override the target-agnostic handler it calls,
/// so we can print our own information before calling the default segfault logic. This declaration
/// must be re-exposed from `@import("root")`.
pub const debug = struct {
    pub const handleSegfault = handleSegfaultImpl;
};

/// Printed in panic messages when suggesting a command to run, allowing copy-pasting the command.
/// Set by `main` as soon as arguments are known. The value here is a default in case we somehow
/// crash earlier than that.
pub var zig_argv0: []const u8 = "zig";

fn handleSegfaultImpl(addr: ?usize, name: []const u8, opt_ctx: ?std.debug.CpuContextPtr) noreturn {
    @branchHint(.cold);
    dumpCrashContext() catch {};
    std.debug.defaultHandleSegfault(addr, name, opt_ctx);
}
fn panicImpl(msg: []const u8, first_trace_addr: ?usize) noreturn {
    @branchHint(.cold);
    dumpCrashContext() catch {};
    std.debug.defaultPanic(msg, first_trace_addr orelse @returnAddress());
}

pub const AnalyzeBody = if (build_options.enable_debug_extensions) struct {
    parent: ?*AnalyzeBody,
    sema: *Sema,
    block: *Sema.Block,
    body: []const Zir.Inst.Index,
    body_index: usize,

    threadlocal var current: ?*AnalyzeBody = null;

    pub fn setBodyIndex(ab: *AnalyzeBody, index: usize) void {
        ab.body_index = index;
    }

    pub fn push(ab: *AnalyzeBody, sema: *Sema, block: *Sema.Block, body: []const Zir.Inst.Index) void {
        ab.* = .{
            .parent = current,
            .sema = sema,
            .block = block,
            .body = body,
            .body_index = 0,
        };
        current = ab;
    }
    pub fn pop(ab: *AnalyzeBody) void {
        std.debug.assert(current.? == ab); // `Sema.analyzeBodyInner` did not match push/pop calls
        current = ab.parent;
    }
} else struct {
    const current: ?noreturn = null;
    // Dummy implementation, with functions marked `inline` to avoid interfering with tail calls.
    pub inline fn push(_: AnalyzeBody, _: *Sema, _: *Sema.Block, _: []const Zir.Inst.Index) void {}
    pub inline fn pop(_: AnalyzeBody) void {}
    pub inline fn setBodyIndex(_: @This(), _: usize) void {}
};

pub const CodegenFunc = if (build_options.enable_debug_extensions) struct {
    zcu: *const Zcu,
    func_index: InternPool.Index,
    threadlocal var current: ?CodegenFunc = null;
    pub fn start(zcu: *const Zcu, func_index: InternPool.Index) void {
        std.debug.assert(current == null);
        current = .{ .zcu = zcu, .func_index = func_index };
    }
    pub fn stop(func_index: InternPool.Index) void {
        std.debug.assert(current.?.func_index == func_index);
        current = null;
    }
} else struct {
    const current: ?noreturn = null;
    // Dummy implementation
    pub fn start(_: *const Zcu, _: InternPool.Index) void {}
    pub fn stop(_: InternPool.Index) void {}
};

fn dumpCrashContext() Io.Writer.Error!void {
    const S = struct {
        /// In the case of recursive panics or segfaults, don't print the context for a second time.
        threadlocal var already_dumped = false;
        /// TODO: make this unnecessary. It exists because `print_zir` currently needs an allocator,
        /// but that shouldn't be necessary---it's already only used in one place.
        threadlocal var crash_heap: [64 * 1024]u8 = undefined;
    };
    if (S.already_dumped) return;
    S.already_dumped = true;

    // TODO: this does mean that a different thread could grab the stderr mutex between the context
    // and the actual panic printing, which would be quite confusing.
    const stderr = std.debug.lockStderrWriter(&.{});
    defer std.debug.unlockStderrWriter();

<<<<<<< HEAD
fn dumpStatusReport() !void {
    const anal = zir_state orelse return;
    // Note: We have the panic mutex here, so we can safely use the global crash heap.
    var fba = std.heap.FixedBufferAllocator.init(&crash_heap);
    const fba_initial_state = fba.savestate();
    const allocator = fba.allocator();
=======
    try stderr.writeAll("Compiler crash context:\n");
>>>>>>> d8268fac

    if (CodegenFunc.current) |*cg| {
        const func_nav = cg.zcu.funcInfo(cg.func_index).owner_nav;
        const func_fqn = cg.zcu.intern_pool.getNav(func_nav).fqn;
        try stderr.print("Generating function '{f}'\n\n", .{func_fqn.fmt(&cg.zcu.intern_pool)});
    } else if (AnalyzeBody.current) |anal| {
        try dumpCrashContextSema(anal, stderr, &S.crash_heap);
    } else {
        try stderr.writeAll("(no context)\n\n");
    }
}
fn dumpCrashContextSema(anal: *AnalyzeBody, stderr: *Io.Writer, crash_heap: []u8) Io.Writer.Error!void {
    const block: *Sema.Block = anal.block;
    const zcu = anal.sema.pt.zcu;
    const comp = zcu.comp;

    var fba: std.heap.FixedBufferAllocator = .init(crash_heap);

    const file, const src_base_node = Zcu.LazySrcLoc.resolveBaseNode(block.src_base_inst, zcu) orelse {
        const file = zcu.fileByIndex(block.src_base_inst.resolveFile(&zcu.intern_pool));
        try stderr.print("Analyzing lost instruction in file '{f}'. This should not happen!\n\n", .{file.path.fmt(comp)});
        return;
    };

    try stderr.print("Analyzing '{f}'\n", .{file.path.fmt(comp)});

    print_zir.renderInstructionContext(
        fba.allocator(),
        anal.body,
        anal.body_index,
        file,
        src_base_node,
        6, // indent
        stderr,
    ) catch |err| switch (err) {
        error.OutOfMemory => try stderr.writeAll("  <out of memory dumping zir>\n"),
        else => |e| return e,
    };
    try stderr.print(
        \\    For full context, use the command
        \\      {s} ast-check -t {f}
        \\
        \\
    , .{ zig_argv0, file.path.fmt(comp) });

    var parent = anal.parent;
    while (parent) |curr| {
        fba.restore(fba_initial_state);
        const cur_block_file = zcu.fileByIndex(curr.block.src_base_inst.resolveFile(&zcu.intern_pool));
        try stderr.print("  in {f}\n", .{cur_block_file.path.fmt(comp)});
        _, const cur_block_src_base_node = Zcu.LazySrcLoc.resolveBaseNode(curr.block.src_base_inst, zcu) orelse {
            try stderr.writeAll("    > [lost instruction; this should not happen]\n");
            parent = curr.parent;
            continue;
        };
        try stderr.writeAll("    > ");
        print_zir.renderSingleInstruction(
            fba.allocator(),
            curr.body[curr.body_index],
            cur_block_file,
            cur_block_src_base_node,
            6, // indent
            stderr,
        ) catch |err| switch (err) {
            error.OutOfMemory => try stderr.writeAll("  <out of memory dumping zir>\n"),
            else => |e| return e,
        };
        try stderr.writeAll("\n");

        parent = curr.parent;
    }

    try stderr.writeByte('\n');
}

const std = @import("std");
const Io = std.Io;
const Zir = std.zig.Zir;

const Sema = @import("Sema.zig");
const Zcu = @import("Zcu.zig");
const InternPool = @import("InternPool.zig");
const dev = @import("dev.zig");
const print_zir = @import("print_zir.zig");

const build_options = @import("build_options");<|MERGE_RESOLUTION|>--- conflicted
+++ resolved
@@ -98,16 +98,7 @@
     const stderr = std.debug.lockStderrWriter(&.{});
     defer std.debug.unlockStderrWriter();
 
-<<<<<<< HEAD
-fn dumpStatusReport() !void {
-    const anal = zir_state orelse return;
-    // Note: We have the panic mutex here, so we can safely use the global crash heap.
-    var fba = std.heap.FixedBufferAllocator.init(&crash_heap);
-    const fba_initial_state = fba.savestate();
-    const allocator = fba.allocator();
-=======
     try stderr.writeAll("Compiler crash context:\n");
->>>>>>> d8268fac
 
     if (CodegenFunc.current) |*cg| {
         const func_nav = cg.zcu.funcInfo(cg.func_index).owner_nav;
@@ -125,6 +116,7 @@
     const comp = zcu.comp;
 
     var fba: std.heap.FixedBufferAllocator = .init(crash_heap);
+    const fba_initial_state = fba.savestate();
 
     const file, const src_base_node = Zcu.LazySrcLoc.resolveBaseNode(block.src_base_inst, zcu) orelse {
         const file = zcu.fileByIndex(block.src_base_inst.resolveFile(&zcu.intern_pool));
