const Compilation = @This();

const std = @import("std");
const builtin = @import("builtin");
const fs = std.fs;
const mem = std.mem;
const Allocator = std.mem.Allocator;
const assert = std.debug.assert;
const log = std.log.scoped(.compilation);
const Target = std.Target;
const ThreadPool = std.Thread.Pool;
const WaitGroup = std.Thread.WaitGroup;
const ErrorBundle = std.zig.ErrorBundle;
const fatal = std.process.fatal;
const Writer = std.Io.Writer;

const Value = @import("Value.zig");
const Type = @import("Type.zig");
const target_util = @import("target.zig");
const Package = @import("Package.zig");
const introspect = @import("introspect.zig");
const link = @import("link.zig");
const tracy = @import("tracy.zig");
const trace = tracy.trace;
const build_options = @import("build_options");
const LibCInstallation = std.zig.LibCInstallation;
const glibc = @import("libs/glibc.zig");
const musl = @import("libs/musl.zig");
const freebsd = @import("libs/freebsd.zig");
const netbsd = @import("libs/netbsd.zig");
const mingw = @import("libs/mingw.zig");
const libunwind = @import("libs/libunwind.zig");
const libcxx = @import("libs/libcxx.zig");
const wasi_libc = @import("libs/wasi_libc.zig");
const clangMain = @import("main.zig").clangMain;
const Zcu = @import("Zcu.zig");
const Sema = @import("Sema.zig");
const InternPool = @import("InternPool.zig");
const Cache = std.Build.Cache;
const c_codegen = @import("codegen/c.zig");
const libtsan = @import("libs/libtsan.zig");
const Zir = std.zig.Zir;
const Air = @import("Air.zig");
const Builtin = @import("Builtin.zig");
const LlvmObject = @import("codegen/llvm.zig").Object;
const dev = @import("dev.zig");

pub const Config = @import("Compilation/Config.zig");

/// General-purpose allocator. Used for both temporary and long-term storage.
gpa: Allocator,
/// Arena-allocated memory, mostly used during initialization. However, it can
/// be used for other things requiring the same lifetime as the `Compilation`.
/// Not thread-safe - lock `mutex` if potentially accessing from multiple
/// threads at once.
arena: Allocator,
/// Not every Compilation compiles .zig code! For example you could do `zig build-exe foo.o`.
zcu: ?*Zcu,
/// Contains different state depending on the `CacheMode` used by this `Compilation`.
cache_use: CacheUse,
/// All compilations have a root module because this is where some important
/// settings are stored, such as target and optimization mode. This module
/// might not have any .zig code associated with it, however.
root_mod: *Package.Module,

/// User-specified settings that have all the defaults resolved into concrete values.
config: Config,

/// The main output file.
/// In `CacheMode.whole`, this is null except for during the body of `update`.
/// In `CacheMode.none` and `CacheMode.incremental`, this is long-lived.
/// Regardless of cache mode, this is `null` when `-fno-emit-bin` is used.
bin_file: ?*link.File,

/// The root path for the dynamic linker and system libraries (as well as frameworks on Darwin)
sysroot: ?[]const u8,
root_name: [:0]const u8,
compiler_rt_strat: RtStrat,
ubsan_rt_strat: RtStrat,
/// Resolved into known paths, any GNU ld scripts already resolved.
link_inputs: []const link.Input,
/// Needed only for passing -F args to clang.
framework_dirs: []const []const u8,
/// These are only for DLLs dependencies fulfilled by the `.def` files shipped
/// with Zig. Static libraries are provided as `link.Input` values.
windows_libs: std.StringArrayHashMapUnmanaged(void),
version: ?std.SemanticVersion,
libc_installation: ?*const LibCInstallation,
skip_linker_dependencies: bool,
function_sections: bool,
data_sections: bool,
link_eh_frame_hdr: bool,
native_system_include_paths: []const []const u8,
/// List of symbols forced as undefined in the symbol table
/// thus forcing their resolution by the linker.
/// Corresponds to `-u <symbol>` for ELF/MachO and `/include:<symbol>` for COFF/PE.
force_undefined_symbols: std.StringArrayHashMapUnmanaged(void),

c_object_table: std.AutoArrayHashMapUnmanaged(*CObject, void) = .empty,
win32_resource_table: if (dev.env.supports(.win32_resource)) std.AutoArrayHashMapUnmanaged(*Win32Resource, void) else struct {
    pub fn keys(_: @This()) [0]void {
        return .{};
    }
    pub fn count(_: @This()) u0 {
        return 0;
    }
    pub fn deinit(_: @This(), _: Allocator) void {}
} = .{},

link_diags: link.Diags,
link_task_queue: link.Queue = .empty,

/// Set of work that can be represented by only flags to determine whether the
/// work is queued or not.
queued_jobs: QueuedJobs,

work_queues: [
    len: {
        var len: usize = 0;
        for (std.enums.values(Job.Tag)) |tag| {
            len = @max(Job.stage(tag) + 1, len);
        }
        break :len len;
    }
]std.Deque(Job),

/// These jobs are to invoke the Clang compiler to create an object file, which
/// gets linked with the Compilation.
c_object_work_queue: std.Deque(*CObject),

/// These jobs are to invoke the RC compiler to create a compiled resource file (.res), which
/// gets linked with the Compilation.
win32_resource_work_queue: if (dev.env.supports(.win32_resource)) std.Deque(*Win32Resource) else struct {
    pub const empty: @This() = .{};
    pub fn ensureUnusedCapacity(_: @This(), _: Allocator, _: u0) error{}!void {}
    pub fn popFront(_: @This()) ?noreturn {
        return null;
    }
    pub fn deinit(_: @This(), _: Allocator) void {}
},

/// The ErrorMsg memory is owned by the `CObject`, using Compilation's general purpose allocator.
/// This data is accessed by multiple threads and is protected by `mutex`.
failed_c_objects: std.AutoArrayHashMapUnmanaged(*CObject, *CObject.Diag.Bundle) = .empty,

/// The ErrorBundle memory is owned by the `Win32Resource`, using Compilation's general purpose allocator.
/// This data is accessed by multiple threads and is protected by `mutex`.
failed_win32_resources: if (dev.env.supports(.win32_resource)) std.AutoArrayHashMapUnmanaged(*Win32Resource, ErrorBundle) else struct {
    pub fn values(_: @This()) [0]void {
        return .{};
    }
    pub fn deinit(_: @This(), _: Allocator) void {}
} = .{},

/// Miscellaneous things that can fail.
misc_failures: std.AutoArrayHashMapUnmanaged(MiscTask, MiscError) = .empty,

/// When this is `true` it means invoking clang as a sub-process is expected to inherit
/// stdin, stdout, stderr, and if it returns non success, to forward the exit code.
/// Otherwise we attempt to parse the error messages and expose them via the Compilation API.
/// This is `true` for `zig cc`, `zig c++`, and `zig translate-c`.
clang_passthrough_mode: bool,
clang_preprocessor_mode: ClangPreprocessorMode,
/// Whether to print clang argvs to stdout.
verbose_cc: bool,
verbose_air: bool,
verbose_intern_pool: bool,
verbose_generic_instances: bool,
verbose_llvm_ir: ?[]const u8,
verbose_llvm_bc: ?[]const u8,
verbose_cimport: bool,
verbose_llvm_cpu_features: bool,
verbose_link: bool,
disable_c_depfile: bool,
stack_report: bool,
debug_compiler_runtime_libs: bool,
debug_compile_errors: bool,
/// Do not check this field directly. Instead, use the `debugIncremental` wrapper function.
debug_incremental: bool,
alloc_failure_occurred: bool = false,
last_update_was_cache_hit: bool = false,

c_source_files: []const CSourceFile,
rc_source_files: []const RcSourceFile,
global_cc_argv: []const []const u8,
cache_parent: *Cache,
/// Populated when a sub-Compilation is created during the `update` of its parent.
/// In this case the child must additionally add file system inputs to this object.
parent_whole_cache: ?ParentWholeCache,
/// Path to own executable for invoking `zig clang`.
self_exe_path: ?[]const u8,
/// Owned by the caller of `Compilation.create`.
dirs: Directories,
libc_include_dir_list: []const []const u8,
libc_framework_dir_list: []const []const u8,
rc_includes: RcIncludes,
mingw_unicode_entry_point: bool,
thread_pool: *ThreadPool,

/// Populated when we build the libc++ static library. A Job to build this is placed in the queue
/// and resolved before calling linker.flush().
libcxx_static_lib: ?CrtFile = null,
/// Populated when we build the libc++abi static library. A Job to build this is placed in the queue
/// and resolved before calling linker.flush().
libcxxabi_static_lib: ?CrtFile = null,
/// Populated when we build the libunwind static library. A Job to build this is placed in the queue
/// and resolved before calling linker.flush().
libunwind_static_lib: ?CrtFile = null,
/// Populated when we build the TSAN library. A Job to build this is placed in the queue
/// and resolved before calling linker.flush().
tsan_lib: ?CrtFile = null,
/// Populated when we build the UBSAN library. A Job to build this is placed in the queue
/// and resolved before calling linker.flush().
ubsan_rt_lib: ?CrtFile = null,
/// Populated when we build the UBSAN object. A Job to build this is placed in the queue
/// and resolved before calling linker.flush().
ubsan_rt_obj: ?CrtFile = null,
/// Populated when we build the libc static library. A Job to build this is placed in the queue
/// and resolved before calling linker.flush().
zigc_static_lib: ?CrtFile = null,
/// Populated when we build the libcompiler_rt static library. A Job to build this is indicated
/// by setting `queued_jobs.compiler_rt_lib` and resolved before calling linker.flush().
compiler_rt_lib: ?CrtFile = null,
/// Populated when we build the compiler_rt_obj object. A Job to build this is indicated
/// by setting `queued_jobs.compiler_rt_obj` and resolved before calling linker.flush().
compiler_rt_obj: ?CrtFile = null,
/// hack for stage2_x86_64 + coff
compiler_rt_dyn_lib: ?CrtFile = null,
/// Populated when we build the libfuzzer static library. A Job to build this
/// is indicated by setting `queued_jobs.fuzzer_lib` and resolved before
/// calling linker.flush().
fuzzer_lib: ?CrtFile = null,

glibc_so_files: ?glibc.BuiltSharedObjects = null,
freebsd_so_files: ?freebsd.BuiltSharedObjects = null,
netbsd_so_files: ?netbsd.BuiltSharedObjects = null,

/// For example `Scrt1.o` and `libc_nonshared.a`. These are populated after building libc from source,
/// The set of needed CRT (C runtime) files differs depending on the target and compilation settings.
/// The key is the basename, and the value is the absolute path to the completed build artifact.
crt_files: std.StringHashMapUnmanaged(CrtFile) = .empty,

/// How many lines of reference trace should be included per compile error.
/// Null means only show snippet on first error.
reference_trace: ?u32 = null,

/// This mutex guards all `Compilation` mutable state.
/// Disabled in single-threaded mode because the thread pool spawns in the same thread.
mutex: if (builtin.single_threaded) struct {
    pub inline fn tryLock(_: @This()) void {}
    pub inline fn lock(_: @This()) void {}
    pub inline fn unlock(_: @This()) void {}
} else std.Thread.Mutex = .{},

test_filters: []const []const u8,

link_task_wait_group: WaitGroup = .{},
link_prog_node: std.Progress.Node = .none,
link_uav_prog_node: std.Progress.Node = .none,
link_lazy_prog_node: std.Progress.Node = .none,

llvm_opt_bisect_limit: c_int,

time_report: ?TimeReport,

file_system_inputs: ?*std.ArrayListUnmanaged(u8),

/// This is the digest of the cache for the current compilation.
/// This digest will be known after update() is called.
digest: ?[Cache.bin_digest_len]u8 = null,

/// Non-`null` iff we are emitting a binary.
/// Does not change for the lifetime of this `Compilation`.
/// Cwd-relative if `cache_use == .none`. Otherwise, relative to our subdirectory in the cache.
emit_bin: ?[]const u8,
/// Non-`null` iff we are emitting assembly.
/// Does not change for the lifetime of this `Compilation`.
/// Cwd-relative if `cache_use == .none`. Otherwise, relative to our subdirectory in the cache.
emit_asm: ?[]const u8,
/// Non-`null` iff we are emitting an implib.
/// Does not change for the lifetime of this `Compilation`.
/// Cwd-relative if `cache_use == .none`. Otherwise, relative to our subdirectory in the cache.
emit_implib: ?[]const u8,
/// Non-`null` iff we are emitting LLVM IR.
/// Does not change for the lifetime of this `Compilation`.
/// Cwd-relative if `cache_use == .none`. Otherwise, relative to our subdirectory in the cache.
emit_llvm_ir: ?[]const u8,
/// Non-`null` iff we are emitting LLVM bitcode.
/// Does not change for the lifetime of this `Compilation`.
/// Cwd-relative if `cache_use == .none`. Otherwise, relative to our subdirectory in the cache.
emit_llvm_bc: ?[]const u8,
/// Non-`null` iff we are emitting documentation.
/// Does not change for the lifetime of this `Compilation`.
/// Cwd-relative if `cache_use == .none`. Otherwise, relative to our subdirectory in the cache.
emit_docs: ?[]const u8,

const QueuedJobs = struct {
    /// hack for stage2_x86_64 + coff
    compiler_rt_dyn_lib: bool = false,
    compiler_rt_lib: bool = false,
    compiler_rt_obj: bool = false,
    ubsan_rt_lib: bool = false,
    ubsan_rt_obj: bool = false,
    fuzzer_lib: bool = false,
    musl_crt_file: [@typeInfo(musl.CrtFile).@"enum".fields.len]bool = @splat(false),
    glibc_crt_file: [@typeInfo(glibc.CrtFile).@"enum".fields.len]bool = @splat(false),
    freebsd_crt_file: [@typeInfo(freebsd.CrtFile).@"enum".fields.len]bool = @splat(false),
    netbsd_crt_file: [@typeInfo(netbsd.CrtFile).@"enum".fields.len]bool = @splat(false),
    /// one of WASI libc static objects
    wasi_libc_crt_file: [@typeInfo(wasi_libc.CrtFile).@"enum".fields.len]bool = @splat(false),
    /// one of the mingw-w64 static objects
    mingw_crt_file: [@typeInfo(mingw.CrtFile).@"enum".fields.len]bool = @splat(false),
    /// all of the glibc shared objects
    glibc_shared_objects: bool = false,
    freebsd_shared_objects: bool = false,
    netbsd_shared_objects: bool = false,
    /// libunwind.a, usually needed when linking libc
    libunwind: bool = false,
    libcxx: bool = false,
    libcxxabi: bool = false,
    libtsan: bool = false,
    zigc_lib: bool = false,
};

pub const Timer = union(enum) {
    unused,
    active: struct {
        start: std.time.Instant,
        saved_ns: u64,
    },
    paused: u64,
    stopped,

    pub fn pause(t: *Timer) void {
        switch (t.*) {
            .unused => return,
            .active => |a| {
                const current = std.time.Instant.now() catch unreachable;
                const new_ns = switch (current.order(a.start)) {
                    .lt, .eq => 0,
                    .gt => current.since(a.start),
                };
                t.* = .{ .paused = a.saved_ns + new_ns };
            },
            .paused => unreachable,
            .stopped => unreachable,
        }
    }
    pub fn @"resume"(t: *Timer) void {
        switch (t.*) {
            .unused => return,
            .active => unreachable,
            .paused => |saved_ns| t.* = .{ .active = .{
                .start = std.time.Instant.now() catch unreachable,
                .saved_ns = saved_ns,
            } },
            .stopped => unreachable,
        }
    }
    pub fn finish(t: *Timer) ?u64 {
        defer t.* = .stopped;
        switch (t.*) {
            .unused => return null,
            .active => |a| {
                const current = std.time.Instant.now() catch unreachable;
                const new_ns = switch (current.order(a.start)) {
                    .lt, .eq => 0,
                    .gt => current.since(a.start),
                };
                return a.saved_ns + new_ns;
            },
            .paused => |ns| return ns,
            .stopped => unreachable,
        }
    }
};

/// Starts a timer for measuring a `--time-report` value. If `comp.time_report` is `null`, the
/// returned timer does nothing. When the thing being timed is done, call `Timer.finish`. If that
/// function returns non-`null`, then the value is a number of nanoseconds, and `comp.time_report`
/// is set.
pub fn startTimer(comp: *Compilation) Timer {
    if (comp.time_report == null) return .unused;
    const now = std.time.Instant.now() catch @panic("std.time.Timer unsupported; cannot emit time report");
    return .{ .active = .{
        .start = now,
        .saved_ns = 0,
    } };
}

/// A filesystem path, represented relative to one of a few specific directories where possible.
/// Every path (considering symlinks as distinct paths) has a canonical representation in this form.
/// This abstraction allows us to:
/// * always open files relative to a consistent root on the filesystem
/// * detect when two paths correspond to the same file, e.g. for deduplicating `@import`s
pub const Path = struct {
    root: Root,
    /// This path is always in a normalized form, where:
    /// * All components are separated by `fs.path.sep`
    /// * There are no repeated separators (like "foo//bar")
    /// * There are no "." or ".." components
    /// * There is no trailing path separator
    ///
    /// There is a leading separator iff `root` is `.none` *and* `builtin.target.os.tag != .wasi`.
    ///
    /// If this `Path` exactly represents a `Root`, the sub path is "", not ".".
    sub_path: []u8,

    const Root = enum {
        /// `sub_path` is relative to the Zig lib directory on `Compilation`.
        zig_lib,
        /// `sub_path` is relative to the global cache directory on `Compilation`.
        global_cache,
        /// `sub_path` is relative to the local cache directory on `Compilation`.
        local_cache,
        /// `sub_path` is not relative to any of the roots listed above.
        /// It is resolved starting with `Directories.cwd`; so it is an absolute path on most
        /// targets, but cwd-relative on WASI. We do not make it cwd-relative on other targets
        /// so that `Path.digest` gives hashes which can be stored in the Zig cache (as they
        /// don't depend on a specific compiler instance).
        none,
    };

    /// In general, we can only construct canonical `Path`s at runtime, because weird nesting might
    /// mean that e.g. a sub path inside zig/lib/ is actually in the global cache. However, because
    /// `Directories` guarantees that `zig_lib` is a distinct path from both cache directories, it's
    /// okay for us to construct this path, and only this path, as a comptime constant.
    pub const zig_lib_root: Path = .{ .root = .zig_lib, .sub_path = "" };

    pub fn deinit(p: Path, gpa: Allocator) void {
        gpa.free(p.sub_path);
    }

    /// The added data is relocatable across any compiler process using the same lib and cache
    /// directories; it does not depend on cwd.
    pub fn addToHasher(p: Path, h: *Cache.Hasher) void {
        h.update(&.{@intFromEnum(p.root)});
        h.update(p.sub_path);
    }

    /// Small convenience wrapper around `addToHasher`.
    pub fn digest(p: Path) Cache.BinDigest {
        var h = Cache.hasher_init;
        p.addToHasher(&h);
        return h.finalResult();
    }

    /// Given a `Path`, returns the directory handle and sub path to be used to open the path.
    pub fn openInfo(p: Path, dirs: Directories) struct { fs.Dir, []const u8 } {
        const dir = switch (p.root) {
            .none => {
                const cwd_sub_path = absToCwdRelative(p.sub_path, dirs.cwd);
                return .{ fs.cwd(), cwd_sub_path };
            },
            .zig_lib => dirs.zig_lib.handle,
            .global_cache => dirs.global_cache.handle,
            .local_cache => dirs.local_cache.handle,
        };
        if (p.sub_path.len == 0) return .{ dir, "." };
        assert(!fs.path.isAbsolute(p.sub_path));
        return .{ dir, p.sub_path };
    }

    pub const format = unreachable; // do not format direcetly
    pub fn fmt(p: Path, comp: *Compilation) Formatter {
        return .{ .p = p, .comp = comp };
    }
    const Formatter = struct {
        p: Path,
        comp: *Compilation,
        pub fn format(f: Formatter, w: *Writer) Writer.Error!void {
            const root_path: []const u8 = switch (f.p.root) {
                .zig_lib => f.comp.dirs.zig_lib.path orelse ".",
                .global_cache => f.comp.dirs.global_cache.path orelse ".",
                .local_cache => f.comp.dirs.local_cache.path orelse ".",
                .none => {
                    const cwd_sub_path = absToCwdRelative(f.p.sub_path, f.comp.dirs.cwd);
                    try w.writeAll(cwd_sub_path);
                    return;
                },
            };
            assert(root_path.len != 0);
            try w.writeAll(root_path);
            if (f.p.sub_path.len > 0) {
                try w.writeByte(fs.path.sep);
                try w.writeAll(f.p.sub_path);
            }
        }
    };

    /// Given the `sub_path` of a `Path` with `Path.root == .none`, attempts to convert
    /// the (absolute) path to a cwd-relative path. Otherwise, returns the absolute path
    /// unmodified. The returned string is never empty: "" is converted to ".".
    fn absToCwdRelative(sub_path: []const u8, cwd_path: []const u8) []const u8 {
        if (builtin.target.os.tag == .wasi) {
            if (sub_path.len == 0) return ".";
            assert(!fs.path.isAbsolute(sub_path));
            return sub_path;
        }
        assert(fs.path.isAbsolute(sub_path));
        if (!std.mem.startsWith(u8, sub_path, cwd_path)) return sub_path;
        if (sub_path.len == cwd_path.len) return "."; // the strings are equal
        if (sub_path[cwd_path.len] != fs.path.sep) return sub_path; // last component before cwd differs
        return sub_path[cwd_path.len + 1 ..]; // remove '/path/to/cwd/' prefix
    }

    /// From an unresolved path (which can be made of multiple not-yet-joined strings), construct a
    /// canonical `Path`.
    pub fn fromUnresolved(gpa: Allocator, dirs: Compilation.Directories, unresolved_parts: []const []const u8) Allocator.Error!Path {
        const resolved = try introspect.resolvePath(gpa, dirs.cwd, unresolved_parts);
        errdefer gpa.free(resolved);

        // If, for instance, `dirs.local_cache.path` is within the lib dir, it must take priority,
        // so that we prefer `.root = .local_cache` over `.root = .zig_lib`. The easiest way to do
        // this is simply to prioritize the longest root path.
        const PathAndRoot = struct { ?[]const u8, Root };
        var roots: [3]PathAndRoot = .{
            .{ dirs.zig_lib.path, .zig_lib },
            .{ dirs.global_cache.path, .global_cache },
            .{ dirs.local_cache.path, .local_cache },
        };
        // This must be a stable sort, because the global and local cache directories may be the same, in
        // which case we need to make a consistent choice.
        std.mem.sort(PathAndRoot, &roots, {}, struct {
            fn lessThan(_: void, lhs: PathAndRoot, rhs: PathAndRoot) bool {
                const lhs_path_len = if (lhs[0]) |p| p.len else 0;
                const rhs_path_len = if (rhs[0]) |p| p.len else 0;
                return lhs_path_len > rhs_path_len; // '>' instead of '<' to sort descending
            }
        }.lessThan);

        for (roots) |path_and_root| {
            const opt_root_path, const root = path_and_root;
            const root_path = opt_root_path orelse {
                // This root is the cwd.
                if (!fs.path.isAbsolute(resolved)) {
                    return .{
                        .root = root,
                        .sub_path = resolved,
                    };
                }
                continue;
            };
            if (!mem.startsWith(u8, resolved, root_path)) continue;
            const sub: []const u8 = if (resolved.len != root_path.len) sub: {
                // Check the trailing slash, so that we don't match e.g. `/foo/bar` with `/foo/barren`
                if (resolved[root_path.len] != fs.path.sep) continue;
                break :sub resolved[root_path.len + 1 ..];
            } else "";
            const duped = try gpa.dupe(u8, sub);
            gpa.free(resolved);
            return .{ .root = root, .sub_path = duped };
        }

        // We're not relative to any root, so we will use an absolute path (on targets where they are available).

        if (builtin.target.os.tag == .wasi or fs.path.isAbsolute(resolved)) {
            // `resolved` is already absolute (or we're on WASI, where absolute paths don't really exist).
            return .{ .root = .none, .sub_path = resolved };
        }

        if (resolved.len == 0) {
            // We just need the cwd path, no trailing separator. Note that `gpa.free(resolved)` would be a nop.
            return .{ .root = .none, .sub_path = try gpa.dupe(u8, dirs.cwd) };
        }

        // We need to make an absolute path. Because `resolved` came from `introspect.resolvePath`, we can just
        // join the paths with a simple format string.
        const abs_path = try std.fmt.allocPrint(gpa, "{s}{c}{s}", .{ dirs.cwd, fs.path.sep, resolved });
        gpa.free(resolved);
        return .{ .root = .none, .sub_path = abs_path };
    }

    /// Constructs a canonical `Path` representing `sub_path` relative to `root`.
    ///
    /// If `sub_path` is resolved, this is almost like directly constructing a `Path`, but this
    /// function also canonicalizes the result, which matters because `sub_path` may move us into
    /// a different root.
    ///
    /// For instance, if the Zig lib directory is inside the global cache, passing `root` as
    /// `.global_cache` could still end up returning a `Path` with `Path.root == .zig_lib`.
    pub fn fromRoot(
        gpa: Allocator,
        dirs: Compilation.Directories,
        root: Path.Root,
        sub_path: []const u8,
    ) Allocator.Error!Path {
        // Currently, this just wraps `fromUnresolved` for simplicity. A more efficient impl is
        // probably possible if this function ever ends up impacting performance somehow.
        return .fromUnresolved(gpa, dirs, &.{
            switch (root) {
                .zig_lib => dirs.zig_lib.path orelse "",
                .global_cache => dirs.global_cache.path orelse "",
                .local_cache => dirs.local_cache.path orelse "",
                .none => "",
            },
            sub_path,
        });
    }

    /// Given a `Path` and an (unresolved) sub path relative to it, construct a `Path` representing
    /// the joined path `p/sub_path`. Note that, like with `fromRoot`, the `sub_path` might cause us
    /// to move into a different `Path.Root`.
    pub fn join(
        p: Path,
        gpa: Allocator,
        dirs: Compilation.Directories,
        sub_path: []const u8,
    ) Allocator.Error!Path {
        // Currently, this just wraps `fromUnresolved` for simplicity. A more efficient impl is
        // probably possible if this function ever ends up impacting performance somehow.
        return .fromUnresolved(gpa, dirs, &.{
            switch (p.root) {
                .zig_lib => dirs.zig_lib.path orelse "",
                .global_cache => dirs.global_cache.path orelse "",
                .local_cache => dirs.local_cache.path orelse "",
                .none => "",
            },
            p.sub_path,
            sub_path,
        });
    }

    /// Like `join`, but `sub_path` is relative to the dirname of `p` instead of `p` itself.
    pub fn upJoin(
        p: Path,
        gpa: Allocator,
        dirs: Compilation.Directories,
        sub_path: []const u8,
    ) Allocator.Error!Path {
        return .fromUnresolved(gpa, dirs, &.{
            switch (p.root) {
                .zig_lib => dirs.zig_lib.path orelse "",
                .global_cache => dirs.global_cache.path orelse "",
                .local_cache => dirs.local_cache.path orelse "",
                .none => "",
            },
            p.sub_path,
            "..",
            sub_path,
        });
    }

    pub fn toCachePath(p: Path, dirs: Directories) Cache.Path {
        const root_dir: Cache.Directory = switch (p.root) {
            .zig_lib => dirs.zig_lib,
            .global_cache => dirs.global_cache,
            .local_cache => dirs.local_cache,
            else => {
                const cwd_sub_path = absToCwdRelative(p.sub_path, dirs.cwd);
                return .{
                    .root_dir = .cwd(),
                    .sub_path = cwd_sub_path,
                };
            },
        };
        assert(!fs.path.isAbsolute(p.sub_path));
        return .{
            .root_dir = root_dir,
            .sub_path = p.sub_path,
        };
    }

    /// This should not be used for most of the compiler pipeline, but is useful when emitting
    /// paths from the compilation (e.g. in debug info), because they will not depend on the cwd.
    /// The returned path is owned by the caller and allocated into `gpa`.
    pub fn toAbsolute(p: Path, dirs: Directories, gpa: Allocator) Allocator.Error![]u8 {
        const root_path: []const u8 = switch (p.root) {
            .zig_lib => dirs.zig_lib.path orelse "",
            .global_cache => dirs.global_cache.path orelse "",
            .local_cache => dirs.local_cache.path orelse "",
            .none => "",
        };
        return fs.path.resolve(gpa, &.{
            dirs.cwd,
            root_path,
            p.sub_path,
        });
    }

    pub fn isNested(inner: Path, outer: Path) union(enum) {
        /// Value is the sub path, which is a sub-slice of `inner.sub_path`.
        yes: []const u8,
        no,
        different_roots,
    } {
        if (inner.root != outer.root) return .different_roots;
        if (!mem.startsWith(u8, inner.sub_path, outer.sub_path)) return .no;
        if (inner.sub_path.len == outer.sub_path.len) return .no;
        if (outer.sub_path.len == 0) return .{ .yes = inner.sub_path };
        if (inner.sub_path[outer.sub_path.len] != fs.path.sep) return .no;
        return .{ .yes = inner.sub_path[outer.sub_path.len + 1 ..] };
    }

    /// Returns whether this `Path` is illegal to have as a user-imported `Zcu.File` (including
    /// as the root of a module). Such paths exist in directories which the Zig compiler treats
    /// specially, like 'global_cache/b/', which stores 'builtin.zig' files.
    pub fn isIllegalZigImport(p: Path, gpa: Allocator, dirs: Directories) Allocator.Error!bool {
        const zig_builtin_dir: Path = try .fromRoot(gpa, dirs, .global_cache, "b");
        defer zig_builtin_dir.deinit(gpa);
        return switch (p.isNested(zig_builtin_dir)) {
            .yes => true,
            .no, .different_roots => false,
        };
    }
};

pub const Directories = struct {
    /// The string returned by `introspect.getResolvedCwd`. This is typically an absolute path,
    /// but on WASI is the empty string "" instead, because WASI does not have absolute paths.
    cwd: []const u8,
    /// The Zig 'lib' directory.
    /// `zig_lib.path` is resolved (`introspect.resolvePath`) or `null` for cwd.
    /// Guaranteed to be a different path from `global_cache` and `local_cache`.
    zig_lib: Cache.Directory,
    /// The global Zig cache directory.
    /// `global_cache.path` is resolved (`introspect.resolvePath`) or `null` for cwd.
    global_cache: Cache.Directory,
    /// The local Zig cache directory.
    /// `local_cache.path` is resolved (`introspect.resolvePath`) or `null` for cwd.
    /// This may be the same as `global_cache`.
    local_cache: Cache.Directory,

    pub fn deinit(dirs: *Directories) void {
        // The local and global caches could be the same.
        const close_local = dirs.local_cache.handle.fd != dirs.global_cache.handle.fd;

        dirs.global_cache.handle.close();
        if (close_local) dirs.local_cache.handle.close();
        dirs.zig_lib.handle.close();
    }

    /// Returns a `Directories` where `local_cache` is replaced with `global_cache`, intended for
    /// use by sub-compilations (e.g. compiler_rt). Do not `deinit` the returned `Directories`; it
    /// shares handles with `dirs`.
    pub fn withoutLocalCache(dirs: Directories) Directories {
        return .{
            .cwd = dirs.cwd,
            .zig_lib = dirs.zig_lib,
            .global_cache = dirs.global_cache,
            .local_cache = dirs.global_cache,
        };
    }

    /// Uses `std.process.fatal` on error conditions.
    pub fn init(
        arena: Allocator,
        override_zig_lib: ?[]const u8,
        override_global_cache: ?[]const u8,
        local_cache_strat: union(enum) {
            override: []const u8,
            search,
            global,
        },
        wasi_preopens: switch (builtin.target.os.tag) {
            .wasi => fs.wasi.Preopens,
            else => void,
        },
        self_exe_path: switch (builtin.target.os.tag) {
            .wasi => void,
            else => []const u8,
        },
    ) Directories {
        const wasi = builtin.target.os.tag == .wasi;

        const cwd = introspect.getResolvedCwd(arena) catch |err| {
            fatal("unable to get cwd: {s}", .{@errorName(err)});
        };

        const zig_lib: Cache.Directory = d: {
            if (override_zig_lib) |path| break :d openUnresolved(arena, cwd, path, .@"zig lib");
            if (wasi) break :d openWasiPreopen(wasi_preopens, "/lib");
            break :d introspect.findZigLibDirFromSelfExe(arena, cwd, self_exe_path) catch |err| {
                fatal("unable to find zig installation directory '{s}': {s}", .{ self_exe_path, @errorName(err) });
            };
        };

        const global_cache: Cache.Directory = d: {
            if (override_global_cache) |path| break :d openUnresolved(arena, cwd, path, .@"global cache");
            if (wasi) break :d openWasiPreopen(wasi_preopens, "/cache");
            const path = introspect.resolveGlobalCacheDir(arena) catch |err| {
                fatal("unable to resolve zig cache directory: {s}", .{@errorName(err)});
            };
            break :d openUnresolved(arena, cwd, path, .@"global cache");
        };

        const local_cache: Cache.Directory = switch (local_cache_strat) {
            .override => |path| openUnresolved(arena, cwd, path, .@"local cache"),
            .search => d: {
                const maybe_path = introspect.resolveSuitableLocalCacheDir(arena, cwd) catch |err| {
                    fatal("unable to resolve zig cache directory: {s}", .{@errorName(err)});
                };
                const path = maybe_path orelse break :d global_cache;
                break :d openUnresolved(arena, cwd, path, .@"local cache");
            },
            .global => global_cache,
        };

        if (std.mem.eql(u8, zig_lib.path orelse "", global_cache.path orelse "")) {
            fatal("zig lib directory '{f}' cannot be equal to global cache directory '{f}'", .{ zig_lib, global_cache });
        }
        if (std.mem.eql(u8, zig_lib.path orelse "", local_cache.path orelse "")) {
            fatal("zig lib directory '{f}' cannot be equal to local cache directory '{f}'", .{ zig_lib, local_cache });
        }

        return .{
            .cwd = cwd,
            .zig_lib = zig_lib,
            .global_cache = global_cache,
            .local_cache = local_cache,
        };
    }
    fn openWasiPreopen(preopens: fs.wasi.Preopens, name: []const u8) Cache.Directory {
        return .{
            .path = if (std.mem.eql(u8, name, ".")) null else name,
            .handle = .{
                .fd = preopens.find(name) orelse fatal("WASI preopen not found: '{s}'", .{name}),
            },
        };
    }
    fn openUnresolved(arena: Allocator, cwd: []const u8, unresolved_path: []const u8, thing: enum { @"zig lib", @"global cache", @"local cache" }) Cache.Directory {
        const path = introspect.resolvePath(arena, cwd, &.{unresolved_path}) catch |err| {
            fatal("unable to resolve {s} directory: {s}", .{ @tagName(thing), @errorName(err) });
        };
        const nonempty_path = if (path.len == 0) "." else path;
        const handle_or_err = switch (thing) {
            .@"zig lib" => fs.cwd().openDir(nonempty_path, .{}),
            .@"global cache", .@"local cache" => fs.cwd().makeOpenPath(nonempty_path, .{}),
        };
        return .{
            .path = if (path.len == 0) null else path,
            .handle = handle_or_err catch |err| {
                const extra_str: []const u8 = e: {
                    if (thing == .@"global cache") switch (err) {
                        error.AccessDenied, error.ReadOnlyFileSystem => break :e "\n" ++
                            "If this location is not writable then consider specifying an alternative with " ++
                            "the ZIG_GLOBAL_CACHE_DIR environment variable or the --global-cache-dir option.",
                        else => {},
                    };
                    break :e "";
                };
                fatal("unable to open {s} directory '{s}': {s}{s}", .{ @tagName(thing), nonempty_path, @errorName(err), extra_str });
            },
        };
    }
};

/// This small wrapper function just checks whether debug extensions are enabled before checking
/// `comp.debug_incremental`. It is inline so that comptime-known `false` propagates to the caller,
/// preventing debugging features from making it into release builds of the compiler.
pub inline fn debugIncremental(comp: *const Compilation) bool {
    if (!build_options.enable_debug_extensions or builtin.single_threaded) return false;
    return comp.debug_incremental;
}

pub const TimeReport = struct {
    stats: std.Build.abi.time_report.CompileResult.Stats,

    /// Allocated into `gpa`. The pass time statistics emitted by LLVM's "time-passes" option.
    /// LLVM provides this data in ASCII form as a table, which can be directly shown to users.
    ///
    /// Ideally, we would be able to use `printAllJSONValues` to get *structured* data which we can
    /// then display more nicely. Unfortunately, that function seems to trip an assertion on one of
    /// the pass timer names at the time of writing.
    llvm_pass_timings: []u8,

    /// Key is a ZIR `declaration` instruction; value is the number of nanoseconds spent analyzing
    /// it. This is the total across all instances of the generic parent namespace, and (if this is
    /// a function) all generic instances of this function. It also includes time spent analyzing
    /// function bodies if this is a function (generic or otherwise).
    /// An entry not existing means the declaration has not been analyzed (so far).
    decl_sema_info: std.AutoArrayHashMapUnmanaged(InternPool.TrackedInst.Index, struct {
        ns: u64,
        count: u32,
    }),

    /// Key is a ZIR `declaration` instruction which is a function or test; value is the number of
    /// nanoseconds spent running codegen on it. As above, this is the total across all generic
    /// instances, both of this function itself and of its parent namespace.
    /// An entry not existing means the declaration has not been codegenned (so far).
    /// Every key in `decl_codegen_ns` is also in `decl_sema_ns`.
    decl_codegen_ns: std.AutoArrayHashMapUnmanaged(InternPool.TrackedInst.Index, u64),

    /// Key is a ZIR `declaration` instruction which is anything other than a `comptime` decl; value
    /// is the number of nanoseconds spent linking it into the binary. As above, this is the total
    /// across all generic instances.
    /// An entry not existing means the declaration has not been linked (so far).
    /// Every key in `decl_link_ns` is also in `decl_sema_ns`.
    decl_link_ns: std.AutoArrayHashMapUnmanaged(InternPool.TrackedInst.Index, u64),

    pub fn deinit(tr: *TimeReport, gpa: Allocator) void {
        tr.stats = undefined;
        gpa.free(tr.llvm_pass_timings);
        tr.decl_sema_info.deinit(gpa);
        tr.decl_codegen_ns.deinit(gpa);
        tr.decl_link_ns.deinit(gpa);
    }

    pub const init: TimeReport = .{
        .stats = .init,
        .llvm_pass_timings = &.{},
        .decl_sema_info = .empty,
        .decl_codegen_ns = .empty,
        .decl_link_ns = .empty,
    };
};

pub const default_stack_protector_buffer_size = target_util.default_stack_protector_buffer_size;
pub const SemaError = Zcu.SemaError;

pub const CrtFile = struct {
    lock: Cache.Lock,
    full_object_path: Cache.Path,

    pub fn deinit(self: *CrtFile, gpa: Allocator) void {
        self.lock.release();
        gpa.free(self.full_object_path.sub_path);
        self.* = undefined;
    }
};

/// Supported languages for "zig clang -x <lang>".
/// Loosely based on llvm-project/clang/include/clang/Driver/Types.def
pub const LangToExt = std.StaticStringMap(FileExt).initComptime(.{
    .{ "c", .c },
    .{ "c-header", .h },
    .{ "c++", .cpp },
    .{ "c++-header", .hpp },
    .{ "objective-c", .m },
    .{ "objective-c-header", .hm },
    .{ "objective-c++", .mm },
    .{ "objective-c++-header", .hmm },
    .{ "assembler", .assembly },
    .{ "assembler-with-cpp", .assembly_with_cpp },
});

/// For passing to a C compiler.
pub const CSourceFile = struct {
    /// Many C compiler flags are determined by settings contained in the owning Module.
    owner: *Package.Module,
    src_path: []const u8,
    extra_flags: []const []const u8 = &.{},
    /// Same as extra_flags except they are not added to the Cache hash.
    cache_exempt_flags: []const []const u8 = &.{},
    /// This field is non-null if and only if the language was explicitly set
    /// with "-x lang".
    ext: ?FileExt = null,
};

/// For passing to resinator.
pub const RcSourceFile = struct {
    owner: *Package.Module,
    src_path: []const u8,
    extra_flags: []const []const u8 = &.{},
};

pub const RcIncludes = enum {
    /// Use MSVC if available, fall back to MinGW.
    any,
    /// Use MSVC include paths (MSVC install + Windows SDK, must be present on the system).
    msvc,
    /// Use MinGW include paths (distributed with Zig).
    gnu,
    /// Do not use any autodetected include paths.
    none,
};

const Job = union(enum) {
    /// Given the generated AIR for a function, put it onto the code generation queue.
    /// This `Job` exists (instead of the `link.ZcuTask` being directly queued) to ensure that
    /// all types are resolved before the linker task is queued.
    /// If the backend does not support `Zcu.Feature.separate_thread`, codegen and linking happen immediately.
    /// Before queueing this `Job`, increase the estimated total item count for both
    /// `comp.zcu.?.codegen_prog_node` and `comp.link_prog_node`.
    codegen_func: struct {
        func: InternPool.Index,
        /// The AIR emitted from analyzing `func`; owned by this `Job` in `gpa`.
        air: Air,
    },
    /// Queue a `link.ZcuTask` to emit this non-function `Nav` into the output binary.
    /// This `Job` exists (instead of the `link.ZcuTask` being directly queued) to ensure that
    /// all types are resolved before the linker task is queued.
    /// If the backend does not support `Zcu.Feature.separate_thread`, the task is run immediately.
    /// Before queueing this `Job`, increase the estimated total item count for `comp.link_prog_node`.
    link_nav: InternPool.Nav.Index,
    /// Queue a `link.ZcuTask` to emit debug information for this container type.
    /// This `Job` exists (instead of the `link.ZcuTask` being directly queued) to ensure that
    /// all types are resolved before the linker task is queued.
    /// If the backend does not support `Zcu.Feature.separate_thread`, the task is run immediately.
    /// Before queueing this `Job`, increase the estimated total item count for `comp.link_prog_node`.
    link_type: InternPool.Index,
    /// Before queueing this `Job`, increase the estimated total item count for `comp.link_prog_node`.
    update_line_number: InternPool.TrackedInst.Index,
    /// The `AnalUnit`, which is *not* a `func`, must be semantically analyzed.
    /// This may be its first time being analyzed, or it may be outdated.
    /// If the unit is a test function, an `analyze_func` job will then be queued.
    analyze_comptime_unit: InternPool.AnalUnit,
    /// This function must be semantically analyzed.
    /// This may be its first time being analyzed, or it may be outdated.
    /// After analysis, a `codegen_func` job will be queued.
    /// These must be separate jobs to ensure any needed type resolution occurs *before* codegen.
    /// This job is separate from `analyze_comptime_unit` because it has a different priority.
    analyze_func: InternPool.Index,
    /// The main source file for the module needs to be analyzed.
    analyze_mod: *Package.Module,
    /// Fully resolve the given `struct` or `union` type.
    resolve_type_fully: InternPool.Index,

    /// The value is the index into `windows_libs`.
    windows_import_lib: usize,

    const Tag = @typeInfo(Job).@"union".tag_type.?;
    fn stage(tag: Tag) usize {
        return switch (tag) {
            // Prioritize functions so that codegen can get to work on them on a
            // separate thread, while Sema goes back to its own work.
            .resolve_type_fully, .analyze_func, .codegen_func => 0,
            else => 1,
        };
    }
    comptime {
        // Job dependencies
        assert(stage(.resolve_type_fully) <= stage(.codegen_func));
    }
};

pub const CObject = struct {
    /// Relative to cwd. Owned by arena.
    src: CSourceFile,
    status: union(enum) {
        new,
        success: struct {
            /// The outputted result. `sub_path` owned by gpa.
            object_path: Cache.Path,
            /// This is a file system lock on the cache hash manifest representing this
            /// object. It prevents other invocations of the Zig compiler from interfering
            /// with this object until released.
            lock: Cache.Lock,
        },
        /// There will be a corresponding ErrorMsg in Compilation.failed_c_objects.
        failure,
        /// A transient failure happened when trying to compile the C Object; it may
        /// succeed if we try again. There may be a corresponding ErrorMsg in
        /// Compilation.failed_c_objects. If there is not, the failure is out of memory.
        failure_retryable,
    },

    pub const Diag = struct {
        level: u32 = 0,
        category: u32 = 0,
        msg: []const u8 = &.{},
        src_loc: SrcLoc = .{},
        src_ranges: []const SrcRange = &.{},
        sub_diags: []const Diag = &.{},

        pub const SrcLoc = struct {
            file: u32 = 0,
            line: u32 = 0,
            column: u32 = 0,
            offset: u32 = 0,
        };

        pub const SrcRange = struct {
            start: SrcLoc = .{},
            end: SrcLoc = .{},
        };

        pub fn deinit(diag: *Diag, gpa: Allocator) void {
            gpa.free(diag.msg);
            gpa.free(diag.src_ranges);
            for (diag.sub_diags) |sub_diag| {
                var sub_diag_mut = sub_diag;
                sub_diag_mut.deinit(gpa);
            }
            gpa.free(diag.sub_diags);
            diag.* = undefined;
        }

        pub fn count(diag: Diag) u32 {
            var total: u32 = 1;
            for (diag.sub_diags) |sub_diag| total += sub_diag.count();
            return total;
        }

        pub fn addToErrorBundle(diag: Diag, eb: *ErrorBundle.Wip, bundle: Bundle, note: *u32) !void {
            const err_msg = try eb.addErrorMessage(try diag.toErrorMessage(eb, bundle, 0));
            eb.extra.items[note.*] = @intFromEnum(err_msg);
            note.* += 1;
            for (diag.sub_diags) |sub_diag| try sub_diag.addToErrorBundle(eb, bundle, note);
        }

        pub fn toErrorMessage(
            diag: Diag,
            eb: *ErrorBundle.Wip,
            bundle: Bundle,
            notes_len: u32,
        ) !ErrorBundle.ErrorMessage {
            var start = diag.src_loc.offset;
            var end = diag.src_loc.offset;
            for (diag.src_ranges) |src_range| {
                if (src_range.start.file == diag.src_loc.file and
                    src_range.start.line == diag.src_loc.line)
                {
                    start = @min(src_range.start.offset, start);
                }
                if (src_range.end.file == diag.src_loc.file and
                    src_range.end.line == diag.src_loc.line)
                {
                    end = @max(src_range.end.offset, end);
                }
            }

            const file_name = bundle.file_names.get(diag.src_loc.file) orelse "";
            const source_line = source_line: {
                if (diag.src_loc.offset == 0 or diag.src_loc.column == 0) break :source_line 0;

                const file = fs.cwd().openFile(file_name, .{}) catch break :source_line 0;
                defer file.close();
                var buffer: [1024]u8 = undefined;
                var file_reader = file.reader(&buffer);
                file_reader.seekTo(diag.src_loc.offset + 1 - diag.src_loc.column) catch break :source_line 0;
                var aw: Writer.Allocating = .init(eb.gpa);
                defer aw.deinit();
                _ = file_reader.interface.streamDelimiterEnding(&aw.writer, '\n') catch break :source_line 0;
                break :source_line try eb.addString(aw.written());
            };

            return .{
                .msg = try eb.addString(diag.msg),
                .src_loc = try eb.addSourceLocation(.{
                    .src_path = try eb.addString(file_name),
                    .line = diag.src_loc.line -| 1,
                    .column = diag.src_loc.column -| 1,
                    .span_start = start,
                    .span_main = diag.src_loc.offset,
                    .span_end = end + 1,
                    .source_line = source_line,
                }),
                .notes_len = notes_len,
            };
        }

        pub const Bundle = struct {
            file_names: std.AutoArrayHashMapUnmanaged(u32, []const u8) = .empty,
            category_names: std.AutoArrayHashMapUnmanaged(u32, []const u8) = .empty,
            diags: []Diag = &.{},

            pub fn destroy(bundle: *Bundle, gpa: Allocator) void {
                for (bundle.file_names.values()) |file_name| gpa.free(file_name);
                bundle.file_names.deinit(gpa);
                for (bundle.category_names.values()) |category_name| gpa.free(category_name);
                bundle.category_names.deinit(gpa);
                for (bundle.diags) |*diag| diag.deinit(gpa);
                gpa.free(bundle.diags);
                gpa.destroy(bundle);
            }

            pub fn parse(gpa: Allocator, path: []const u8) !*Bundle {
                const BlockId = enum(u32) {
                    Meta = 8,
                    Diag,
                    _,
                };
                const RecordId = enum(u32) {
                    Version = 1,
                    DiagInfo,
                    SrcRange,
                    DiagFlag,
                    CatName,
                    FileName,
                    FixIt,
                    _,
                };
                const WipDiag = struct {
                    level: u32 = 0,
                    category: u32 = 0,
                    msg: []const u8 = &.{},
                    src_loc: SrcLoc = .{},
                    src_ranges: std.ArrayListUnmanaged(SrcRange) = .empty,
                    sub_diags: std.ArrayListUnmanaged(Diag) = .empty,

                    fn deinit(wip_diag: *@This(), allocator: Allocator) void {
                        allocator.free(wip_diag.msg);
                        wip_diag.src_ranges.deinit(allocator);
                        for (wip_diag.sub_diags.items) |*sub_diag| sub_diag.deinit(allocator);
                        wip_diag.sub_diags.deinit(allocator);
                        wip_diag.* = undefined;
                    }
                };

                var buffer: [1024]u8 = undefined;
                const file = try fs.cwd().openFile(path, .{});
                defer file.close();
                var file_reader = file.reader(&buffer);
                var bc = std.zig.llvm.BitcodeReader.init(gpa, .{ .reader = &file_reader.interface });
                defer bc.deinit();

                var file_names: std.AutoArrayHashMapUnmanaged(u32, []const u8) = .empty;
                errdefer {
                    for (file_names.values()) |file_name| gpa.free(file_name);
                    file_names.deinit(gpa);
                }

                var category_names: std.AutoArrayHashMapUnmanaged(u32, []const u8) = .empty;
                errdefer {
                    for (category_names.values()) |category_name| gpa.free(category_name);
                    category_names.deinit(gpa);
                }

                var stack: std.ArrayListUnmanaged(WipDiag) = .empty;
                defer {
                    for (stack.items) |*wip_diag| wip_diag.deinit(gpa);
                    stack.deinit(gpa);
                }
                try stack.append(gpa, .{});

                try bc.checkMagic("DIAG");
                while (try bc.next()) |item| switch (item) {
                    .start_block => |block| switch (@as(BlockId, @enumFromInt(block.id))) {
                        .Meta => if (stack.items.len > 0) try bc.skipBlock(block),
                        .Diag => try stack.append(gpa, .{}),
                        _ => try bc.skipBlock(block),
                    },
                    .record => |record| switch (@as(RecordId, @enumFromInt(record.id))) {
                        .Version => if (record.operands[0] != 2) return error.InvalidVersion,
                        .DiagInfo => {
                            const top = &stack.items[stack.items.len - 1];
                            top.level = @intCast(record.operands[0]);
                            top.src_loc = .{
                                .file = @intCast(record.operands[1]),
                                .line = @intCast(record.operands[2]),
                                .column = @intCast(record.operands[3]),
                                .offset = @intCast(record.operands[4]),
                            };
                            top.category = @intCast(record.operands[5]);
                            top.msg = try gpa.dupe(u8, record.blob);
                        },
                        .SrcRange => try stack.items[stack.items.len - 1].src_ranges.append(gpa, .{
                            .start = .{
                                .file = @intCast(record.operands[0]),
                                .line = @intCast(record.operands[1]),
                                .column = @intCast(record.operands[2]),
                                .offset = @intCast(record.operands[3]),
                            },
                            .end = .{
                                .file = @intCast(record.operands[4]),
                                .line = @intCast(record.operands[5]),
                                .column = @intCast(record.operands[6]),
                                .offset = @intCast(record.operands[7]),
                            },
                        }),
                        .DiagFlag => {},
                        .CatName => {
                            try category_names.ensureUnusedCapacity(gpa, 1);
                            category_names.putAssumeCapacity(
                                @intCast(record.operands[0]),
                                try gpa.dupe(u8, record.blob),
                            );
                        },
                        .FileName => {
                            try file_names.ensureUnusedCapacity(gpa, 1);
                            file_names.putAssumeCapacity(
                                @intCast(record.operands[0]),
                                try gpa.dupe(u8, record.blob),
                            );
                        },
                        .FixIt => {},
                        _ => {},
                    },
                    .end_block => |block| switch (@as(BlockId, @enumFromInt(block.id))) {
                        .Meta => {},
                        .Diag => {
                            var wip_diag = stack.pop().?;
                            errdefer wip_diag.deinit(gpa);

                            const src_ranges = try wip_diag.src_ranges.toOwnedSlice(gpa);
                            errdefer gpa.free(src_ranges);

                            const sub_diags = try wip_diag.sub_diags.toOwnedSlice(gpa);
                            errdefer {
                                for (sub_diags) |*sub_diag| sub_diag.deinit(gpa);
                                gpa.free(sub_diags);
                            }

                            try stack.items[stack.items.len - 1].sub_diags.append(gpa, .{
                                .level = wip_diag.level,
                                .category = wip_diag.category,
                                .msg = wip_diag.msg,
                                .src_loc = wip_diag.src_loc,
                                .src_ranges = src_ranges,
                                .sub_diags = sub_diags,
                            });
                        },
                        _ => {},
                    },
                };

                const bundle = try gpa.create(Bundle);
                assert(stack.items.len == 1);
                bundle.* = .{
                    .file_names = file_names,
                    .category_names = category_names,
                    .diags = try stack.items[0].sub_diags.toOwnedSlice(gpa),
                };
                return bundle;
            }

            pub fn addToErrorBundle(bundle: Bundle, eb: *ErrorBundle.Wip) !void {
                for (bundle.diags) |diag| {
                    const notes_len = diag.count() - 1;
                    try eb.addRootErrorMessage(try diag.toErrorMessage(eb, bundle, notes_len));
                    if (notes_len > 0) {
                        var note = try eb.reserveNotes(notes_len);
                        for (diag.sub_diags) |sub_diag|
                            try sub_diag.addToErrorBundle(eb, bundle, &note);
                    }
                }
            }
        };
    };

    /// Returns if there was failure.
    pub fn clearStatus(self: *CObject, gpa: Allocator) bool {
        switch (self.status) {
            .new => return false,
            .failure, .failure_retryable => {
                self.status = .new;
                return true;
            },
            .success => |*success| {
                gpa.free(success.object_path.sub_path);
                success.lock.release();
                self.status = .new;
                return false;
            },
        }
    }

    pub fn destroy(self: *CObject, gpa: Allocator) void {
        _ = self.clearStatus(gpa);
        gpa.destroy(self);
    }
};

pub const Win32Resource = struct {
    /// Relative to cwd. Owned by arena.
    src: union(enum) {
        rc: RcSourceFile,
        manifest: []const u8,
    },
    status: union(enum) {
        new,
        success: struct {
            /// The outputted result. Owned by gpa.
            res_path: []u8,
            /// This is a file system lock on the cache hash manifest representing this
            /// object. It prevents other invocations of the Zig compiler from interfering
            /// with this object until released.
            lock: Cache.Lock,
        },
        /// There will be a corresponding ErrorMsg in Compilation.failed_win32_resources.
        failure,
        /// A transient failure happened when trying to compile the resource file; it may
        /// succeed if we try again. There may be a corresponding ErrorMsg in
        /// Compilation.failed_win32_resources. If there is not, the failure is out of memory.
        failure_retryable,
    },

    /// Returns true if there was failure.
    pub fn clearStatus(self: *Win32Resource, gpa: Allocator) bool {
        switch (self.status) {
            .new => return false,
            .failure, .failure_retryable => {
                self.status = .new;
                return true;
            },
            .success => |*success| {
                gpa.free(success.res_path);
                success.lock.release();
                self.status = .new;
                return false;
            },
        }
    }

    pub fn destroy(self: *Win32Resource, gpa: Allocator) void {
        _ = self.clearStatus(gpa);
        gpa.destroy(self);
    }
};

pub const MiscTask = enum {
    open_output,
    write_builtin_zig,
    rename_results,
    check_whole_cache,
    glibc_crt_file,
    glibc_shared_objects,
    musl_crt_file,
    freebsd_crt_file,
    freebsd_shared_objects,
    netbsd_crt_file,
    netbsd_shared_objects,
    mingw_crt_file,
    windows_import_lib,
    libunwind,
    libcxx,
    libcxxabi,
    libtsan,
    libubsan,
    libfuzzer,
    wasi_libc_crt_file,
    compiler_rt,
    libzigc,
    analyze_mod,
    docs_copy,
    docs_wasm,

    @"musl crt1.o",
    @"musl rcrt1.o",
    @"musl Scrt1.o",
    @"musl libc.a",
    @"musl libc.so",

    @"wasi crt1-reactor.o",
    @"wasi crt1-command.o",
    @"wasi libc.a",

    @"glibc Scrt1.o",
    @"glibc libc_nonshared.a",
    @"glibc shared object",

    @"freebsd libc Scrt1.o",
    @"freebsd libc shared object",

    @"netbsd libc Scrt0.o",
    @"netbsd libc shared object",

    @"mingw-w64 crt2.o",
    @"mingw-w64 dllcrt2.o",
    @"mingw-w64 libmingw32.lib",
};

pub const MiscError = struct {
    /// Allocated with gpa.
    msg: []u8,
    children: ?ErrorBundle = null,

    pub fn deinit(misc_err: *MiscError, gpa: Allocator) void {
        gpa.free(misc_err.msg);
        if (misc_err.children) |*children| {
            children.deinit(gpa);
        }
        misc_err.* = undefined;
    }
};

pub const cache_helpers = struct {
    pub fn addModule(hh: *Cache.HashHelper, mod: *const Package.Module) void {
        addResolvedTarget(hh, mod.resolved_target);
        hh.add(mod.optimize_mode);
        hh.add(mod.code_model);
        hh.add(mod.single_threaded);
        hh.add(mod.error_tracing);
        hh.add(mod.valgrind);
        hh.add(mod.pic);
        hh.add(mod.strip);
        hh.add(mod.omit_frame_pointer);
        hh.add(mod.stack_check);
        hh.add(mod.red_zone);
        hh.add(mod.sanitize_c);
        hh.add(mod.sanitize_thread);
        hh.add(mod.fuzz);
        hh.add(mod.unwind_tables);
        hh.add(mod.structured_cfg);
        hh.add(mod.no_builtin);
        hh.addListOfBytes(mod.cc_argv);
    }

    pub fn addResolvedTarget(
        hh: *Cache.HashHelper,
        resolved_target: Package.Module.ResolvedTarget,
    ) void {
        const target = &resolved_target.result;
        hh.add(target.cpu.arch);
        hh.addBytes(target.cpu.model.name);
        hh.add(target.cpu.features.ints);
        hh.add(target.os.tag);
        hh.add(target.os.versionRange());
        hh.add(target.abi);
        hh.add(target.ofmt);
        hh.add(resolved_target.is_native_os);
        hh.add(resolved_target.is_native_abi);
        hh.add(resolved_target.is_explicit_dynamic_linker);
    }

    pub fn addOptionalDebugFormat(hh: *Cache.HashHelper, x: ?Config.DebugFormat) void {
        hh.add(x != null);
        addDebugFormat(hh, x orelse return);
    }

    pub fn addDebugFormat(hh: *Cache.HashHelper, x: Config.DebugFormat) void {
        const tag: @typeInfo(Config.DebugFormat).@"union".tag_type.? = x;
        hh.add(tag);
        switch (x) {
            .strip, .code_view => {},
            .dwarf => |f| hh.add(f),
        }
    }

    pub fn hashCSource(self: *Cache.Manifest, c_source: CSourceFile) !void {
        _ = try self.addFile(c_source.src_path, null);
        // Hash the extra flags, with special care to call addFile for file parameters.
        // TODO this logic can likely be improved by utilizing clang_options_data.zig.
        const file_args = [_][]const u8{"-include"};
        var arg_i: usize = 0;
        while (arg_i < c_source.extra_flags.len) : (arg_i += 1) {
            const arg = c_source.extra_flags[arg_i];
            self.hash.addBytes(arg);
            for (file_args) |file_arg| {
                if (mem.eql(u8, file_arg, arg) and arg_i + 1 < c_source.extra_flags.len) {
                    arg_i += 1;
                    _ = try self.addFile(c_source.extra_flags[arg_i], null);
                }
            }
        }
    }
};

pub const ClangPreprocessorMode = enum {
    no,
    /// This means we are doing `zig cc -E -o <path>`.
    yes,
    /// This means we are doing `zig cc -E`.
    stdout,
    /// precompiled C header
    pch,
};

pub const Framework = link.File.MachO.Framework;
pub const SystemLib = link.SystemLib;

pub const CacheMode = enum {
    /// The results of this compilation are not cached. The compilation is always performed, and the
    /// results are emitted directly to their output locations. Temporary files will be placed in a
    /// temporary directory in the cache, but deleted after the compilation is done, unless they are
    /// needed for the output binary to work correctly.
    ///
    /// This mode is typically used for direct CLI invocations like `zig build-exe`, because such
    /// processes are typically low-level usages which would not make efficient use of the cache.
    none,
    /// The compilation is cached based only on the options given when creating the `Compilation`.
    /// In particular, Zig source file contents are not included in the cache manifest. This mode
    /// allows incremental compilation, because the old cached compilation state can be restored
    /// and the old binary patched up with the changes. All files, including temporary files, are
    /// stored in the cache directory like '<cache>/o/<hash>/'. Temporary files are not deleted.
    ///
    /// At the time of writing, incremental compilation is only supported with the `-fincremental`
    /// command line flag, so this mode is rarely used. However, it is required in order to use
    /// incremental compilation.
    incremental,
    /// The compilation is cached based on the `Compilation` options and every input, including Zig
    /// source files, linker inputs, and `@embedFile` targets. If any of them change, we will see a
    /// cache miss, and the entire compilation will be re-run. On a cache miss, we initially write
    /// all output files to a directory under '<cache>/tmp/', because we don't know the final
    /// manifest digest until the update is almost done. Once we can compute the final digest, this
    /// directory is moved to '<cache>/o/<hash>/'. Temporary files are not deleted.
    ///
    /// At the time of writing, this is the most commonly used cache mode: it is used by the build
    /// system (and any other parent using `--listen`) unless incremental compilation is enabled.
    /// Once incremental compilation is more mature, it will be replaced by `incremental` in many
    /// cases, but still has use cases, such as for release binaries, particularly globally cached
    /// artifacts like compiler_rt.
    whole,
};

pub const ParentWholeCache = struct {
    manifest: *Cache.Manifest,
    mutex: *std.Thread.Mutex,
    prefix_map: [4]u8,
};

const CacheUse = union(CacheMode) {
    none: *None,
    incremental: *Incremental,
    whole: *Whole,

    const None = struct {
        /// User-requested artifacts are written directly to their output path in this cache mode.
        /// However, if we need to emit any temporary files, they are placed in this directory.
        /// We will recursively delete this directory at the end of this update if possible. This
        /// field is non-`null` only inside `update`.
        tmp_artifact_directory: ?Cache.Directory,
    };

    const Incremental = struct {
        /// All output files, including artifacts and incremental compilation metadata, are placed
        /// in this directory, which is some 'o/<hash>' in a cache directory.
        artifact_directory: Cache.Directory,
    };

    const Whole = struct {
        /// Since we don't open the output file until `update`, we must save these options for then.
        lf_open_opts: link.File.OpenOptions,
        /// This is a pointer to a local variable inside `update`.
        cache_manifest: ?*Cache.Manifest,
        cache_manifest_mutex: std.Thread.Mutex,
        /// This is non-`null` for most of the body of `update`. It is the temporary directory which
        /// we initially emit our artifacts to. After the main part of the update is done, it will
        /// be closed and moved to its final location, and this field set to `null`.
        tmp_artifact_directory: ?Cache.Directory,
        /// Prevents other processes from clobbering files in the output directory.
        lock: ?Cache.Lock,

        fn releaseLock(whole: *Whole) void {
            if (whole.lock) |*lock| {
                lock.release();
                whole.lock = null;
            }
        }

        fn moveLock(whole: *Whole) Cache.Lock {
            const result = whole.lock.?;
            whole.lock = null;
            return result;
        }
    };

    fn deinit(cu: CacheUse) void {
        switch (cu) {
            .none => |none| {
                assert(none.tmp_artifact_directory == null);
            },
            .incremental => |incremental| {
                incremental.artifact_directory.handle.close();
            },
            .whole => |whole| {
                assert(whole.tmp_artifact_directory == null);
                whole.releaseLock();
            },
        }
    }
};

pub const CreateOptions = struct {
    dirs: Directories,
    thread_pool: *ThreadPool,
    self_exe_path: ?[]const u8 = null,

    /// Options that have been resolved by calling `resolveDefaults`.
    config: Compilation.Config,

    root_mod: *Package.Module,
    /// Normally, `main_mod` and `root_mod` are the same. The exception is `zig
    /// test`, in which `root_mod` is the test runner, and `main_mod` is the
    /// user's source file which has the tests.
    main_mod: ?*Package.Module = null,
    /// This is provided so that the API user has a chance to tweak the
    /// per-module settings of the standard library.
    /// When this is null, a default configuration of the std lib is created
    /// based on the settings of root_mod.
    std_mod: ?*Package.Module = null,
    root_name: []const u8,
    sysroot: ?[]const u8 = null,
    cache_mode: CacheMode,
    emit_h: Emit = .no,
    emit_bin: Emit,
    emit_asm: Emit = .no,
    emit_implib: Emit = .no,
    emit_llvm_ir: Emit = .no,
    emit_llvm_bc: Emit = .no,
    emit_docs: Emit = .no,
    /// This field is intended to be removed.
    /// The ELF implementation no longer uses this data, however the MachO and COFF
    /// implementations still do.
    lib_directories: []const Cache.Directory = &.{},
    rpath_list: []const []const u8 = &[0][]const u8{},
    symbol_wrap_set: std.StringArrayHashMapUnmanaged(void) = .empty,
    c_source_files: []const CSourceFile = &.{},
    rc_source_files: []const RcSourceFile = &.{},
    manifest_file: ?[]const u8 = null,
    rc_includes: RcIncludes = .any,
    link_inputs: []const link.Input = &.{},
    framework_dirs: []const []const u8 = &[0][]const u8{},
    frameworks: []const Framework = &.{},
    windows_lib_names: []const []const u8 = &.{},
    /// This means that if the output mode is an executable it will be a
    /// Position Independent Executable. If the output mode is not an
    /// executable this field is ignored.
    want_compiler_rt: ?bool = null,
    want_ubsan_rt: ?bool = null,
    function_sections: bool = false,
    data_sections: bool = false,
    time_report: bool = false,
    stack_report: bool = false,
    link_eh_frame_hdr: bool = false,
    link_emit_relocs: bool = false,
    linker_script: ?[]const u8 = null,
    version_script: ?[]const u8 = null,
    linker_allow_undefined_version: bool = false,
    linker_enable_new_dtags: ?bool = null,
    soname: ?[]const u8 = null,
    linker_gc_sections: ?bool = null,
    linker_repro: ?bool = null,
    linker_allow_shlib_undefined: ?bool = null,
    linker_bind_global_refs_locally: ?bool = null,
    linker_import_symbols: bool = false,
    linker_import_table: bool = false,
    linker_export_table: bool = false,
    linker_initial_memory: ?u64 = null,
    linker_max_memory: ?u64 = null,
    linker_global_base: ?u64 = null,
    linker_export_symbol_names: []const []const u8 = &.{},
    linker_print_gc_sections: bool = false,
    linker_print_icf_sections: bool = false,
    linker_print_map: bool = false,
    llvm_opt_bisect_limit: i32 = -1,
    build_id: ?std.zig.BuildId = null,
    disable_c_depfile: bool = false,
    linker_z_nodelete: bool = false,
    linker_z_notext: bool = false,
    linker_z_defs: bool = false,
    linker_z_origin: bool = false,
    linker_z_now: bool = true,
    linker_z_relro: bool = true,
    linker_z_nocopyreloc: bool = false,
    linker_z_common_page_size: ?u64 = null,
    linker_z_max_page_size: ?u64 = null,
    linker_tsaware: bool = false,
    linker_nxcompat: bool = false,
    linker_dynamicbase: bool = true,
    linker_compress_debug_sections: ?link.File.Lld.Elf.CompressDebugSections = null,
    linker_module_definition_file: ?[]const u8 = null,
    linker_sort_section: ?link.File.Lld.Elf.SortSection = null,
    major_subsystem_version: ?u16 = null,
    minor_subsystem_version: ?u16 = null,
    clang_passthrough_mode: bool = false,
    verbose_cc: bool = false,
    verbose_link: bool = false,
    verbose_air: bool = false,
    verbose_intern_pool: bool = false,
    verbose_generic_instances: bool = false,
    verbose_llvm_ir: ?[]const u8 = null,
    verbose_llvm_bc: ?[]const u8 = null,
    verbose_cimport: bool = false,
    verbose_llvm_cpu_features: bool = false,
    debug_compiler_runtime_libs: bool = false,
    debug_compile_errors: bool = false,
    debug_incremental: bool = false,
    /// Normally when you create a `Compilation`, Zig will automatically build
    /// and link in required dependencies, such as compiler-rt and libc. When
    /// building such dependencies themselves, this flag must be set to avoid
    /// infinite recursion.
    skip_linker_dependencies: bool = false,
    hash_style: link.File.Lld.Elf.HashStyle = .both,
    entry: Entry = .default,
    force_undefined_symbols: std.StringArrayHashMapUnmanaged(void) = .empty,
    stack_size: ?u64 = null,
    image_base: ?u64 = null,
    version: ?std.SemanticVersion = null,
    compatibility_version: ?std.SemanticVersion = null,
    libc_installation: ?*const LibCInstallation = null,
    native_system_include_paths: []const []const u8 = &.{},
    clang_preprocessor_mode: ClangPreprocessorMode = .no,
    reference_trace: ?u32 = null,
    test_filters: []const []const u8 = &.{},
    test_runner_path: ?[]const u8 = null,
    subsystem: ?std.Target.SubSystem = null,
    mingw_unicode_entry_point: bool = false,
    /// (Zig compiler development) Enable dumping linker's state as JSON.
    enable_link_snapshots: bool = false,
    /// (Darwin) Install name of the dylib
    install_name: ?[]const u8 = null,
    /// (Darwin) Path to entitlements file
    entitlements: ?[]const u8 = null,
    /// (Darwin) size of the __PAGEZERO segment
    pagezero_size: ?u64 = null,
    /// (Darwin) set minimum space for future expansion of the load commands
    headerpad_size: ?u32 = null,
    /// (Darwin) set enough space as if all paths were MATPATHLEN
    headerpad_max_install_names: bool = false,
    /// (Darwin) remove dylibs that are unreachable by the entry point or exported symbols
    dead_strip_dylibs: bool = false,
    /// (Darwin) Force load all members of static archives that implement an Objective-C class or category
    force_load_objc: bool = false,
    /// Whether local symbols should be discarded from the symbol table.
    discard_local_symbols: bool = false,
    /// (Windows) PDB source path prefix to instruct the linker how to resolve relative
    /// paths when consolidating CodeView streams into a single PDB file.
    pdb_source_path: ?[]const u8 = null,
    /// (Windows) PDB output path
    pdb_out_path: ?[]const u8 = null,
    error_limit: ?Zcu.ErrorInt = null,
    global_cc_argv: []const []const u8 = &.{},

    /// Tracks all files that can cause the Compilation to be invalidated and need a rebuild.
    file_system_inputs: ?*std.ArrayListUnmanaged(u8) = null,

    parent_whole_cache: ?ParentWholeCache = null,

    pub const Entry = link.File.OpenOptions.Entry;

    /// Which fields are valid depends on the `cache_mode` given.
    pub const Emit = union(enum) {
        /// Do not emit this file. Always valid.
        no,
        /// Emit this file into its default name in the cache directory.
        /// Requires `cache_mode` to not be `.none`.
        yes_cache,
        /// Emit this file to the given path (absolute or cwd-relative).
        /// Requires `cache_mode` to be `.none`.
        yes_path: []const u8,

        fn resolve(emit: Emit, arena: Allocator, opts: *const CreateOptions, ea: std.zig.EmitArtifact) Allocator.Error!?[]const u8 {
            switch (emit) {
                .no => return null,
                .yes_cache => {
                    assert(opts.cache_mode != .none);
                    return try ea.cacheName(arena, .{
                        .root_name = opts.root_name,
                        .target = &opts.root_mod.resolved_target.result,
                        .output_mode = opts.config.output_mode,
                        .link_mode = opts.config.link_mode,
                        .version = opts.version,
                    });
                },
                .yes_path => |path| {
                    assert(opts.cache_mode == .none);
                    return try arena.dupe(u8, path);
                },
            }
        }
    };
};

fn addModuleTableToCacheHash(
    zcu: *Zcu,
    arena: Allocator,
    hash: *Cache.HashHelper,
    hash_type: union(enum) { path_bytes, files: *Cache.Manifest },
) error{
    OutOfMemory,
    Unexpected,
    CurrentWorkingDirectoryUnlinked,
}!void {
    assert(zcu.module_roots.count() != 0); // module_roots is populated

    for (zcu.module_roots.keys(), zcu.module_roots.values()) |mod, opt_mod_root_file| {
        if (mod == zcu.std_mod) continue; // redundant
        if (opt_mod_root_file.unwrap()) |mod_root_file| {
            if (zcu.fileByIndex(mod_root_file).is_builtin) continue; // redundant
        }
        cache_helpers.addModule(hash, mod);
        switch (hash_type) {
            .path_bytes => {
                hash.add(mod.root.root);
                hash.addBytes(mod.root.sub_path);
                hash.addBytes(mod.root_src_path);
            },
            .files => |man| if (mod.root_src_path.len != 0) {
                const root_src_path = try mod.root.toCachePath(zcu.comp.dirs).join(arena, mod.root_src_path);
                _ = try man.addFilePath(root_src_path, null);
            },
        }
        hash.addListOfBytes(mod.deps.keys());
    }
}

const RtStrat = enum { none, lib, obj, zcu, dyn_lib };

pub const CreateDiagnostic = union(enum) {
    export_table_import_table_conflict,
    emit_h_without_zcu,
    illegal_zig_import,
    cross_libc_unavailable,
    find_native_libc: std.zig.LibCInstallation.FindError,
    libc_installation_missing_crt_dir,
    create_cache_path: CreateCachePath,
    open_output_bin: link.File.OpenError,
    pub const CreateCachePath = struct {
        which: enum { local, global },
        sub: []const u8,
        err: (fs.Dir.MakeError || fs.Dir.OpenError || fs.Dir.StatFileError),
    };
    pub fn format(diag: CreateDiagnostic, w: *Writer) Writer.Error!void {
        switch (diag) {
            .export_table_import_table_conflict => try w.writeAll("'--import-table' and '--export-table' cannot be used together"),
            .emit_h_without_zcu => try w.writeAll("cannot emit C header with no Zig source files"),
            .illegal_zig_import => try w.writeAll("this compiler implementation does not support importing the root source file of a provided module"),
            .cross_libc_unavailable => try w.writeAll("unable to provide libc for this target"),
            .find_native_libc => |err| try w.print("failed to find libc installation: {t}", .{err}),
            .libc_installation_missing_crt_dir => try w.writeAll("libc installation is missing crt directory"),
            .create_cache_path => |cache| try w.print("failed to create path '{s}' in {t} cache directory: {t}", .{
                cache.sub,
                cache.which,
                cache.err,
            }),
            .open_output_bin => |err| try w.print("failed to open output binary: {t}", .{err}),
        }
    }

    fn fail(out: *CreateDiagnostic, result: CreateDiagnostic) error{CreateFail} {
        out.* = result;
        return error.CreateFail;
    }
};
pub fn create(gpa: Allocator, arena: Allocator, diag: *CreateDiagnostic, options: CreateOptions) error{
    OutOfMemory,
    Unexpected,
    CurrentWorkingDirectoryUnlinked,
    /// An error has been stored to `diag`.
    CreateFail,
}!*Compilation {
    const output_mode = options.config.output_mode;
    const is_dyn_lib = switch (output_mode) {
        .Obj, .Exe => false,
        .Lib => options.config.link_mode == .dynamic,
    };
    const is_exe_or_dyn_lib = switch (output_mode) {
        .Obj => false,
        .Lib => is_dyn_lib,
        .Exe => true,
    };

    if (options.linker_export_table and options.linker_import_table) {
        return diag.fail(.export_table_import_table_conflict);
    }

    const have_zcu = options.config.have_zcu;
    const use_llvm = options.config.use_llvm;
    const target = &options.root_mod.resolved_target.result;

    const comp: *Compilation = comp: {
        // We put the `Compilation` itself in the arena. Freeing the arena will free the module.
        // It's initialized later after we prepare the initialization options.
        const root_name = try arena.dupeSentinel(u8, options.root_name, 0);

        // The "any" values provided by resolved config only account for
        // explicitly-provided settings. We now make them additionally account
        // for default setting resolution.
        const any_unwind_tables = options.config.any_unwind_tables or options.root_mod.unwind_tables != .none;
        const any_non_single_threaded = options.config.any_non_single_threaded or !options.root_mod.single_threaded;
        const any_sanitize_thread = options.config.any_sanitize_thread or options.root_mod.sanitize_thread;
        const any_sanitize_c: std.zig.SanitizeC = switch (options.config.any_sanitize_c) {
            .off => options.root_mod.sanitize_c,
            .trap => if (options.root_mod.sanitize_c == .full)
                .full
            else
                .trap,
            .full => .full,
        };
        const any_fuzz = options.config.any_fuzz or options.root_mod.fuzz;

        const link_eh_frame_hdr = options.link_eh_frame_hdr or any_unwind_tables;
        const build_id = options.build_id orelse .none;

        const link_libc = options.config.link_libc;

        const libc_dirs = std.zig.LibCDirs.detect(
            arena,
            options.dirs.zig_lib.path.?,
            target,
            options.root_mod.resolved_target.is_native_abi,
            link_libc,
            options.libc_installation,
        ) catch |err| switch (err) {
            error.OutOfMemory => |e| return e,
            // Every other error is specifically related to finding the native installation
            else => |e| return diag.fail(.{ .find_native_libc = e }),
        };

        const sysroot = options.sysroot orelse libc_dirs.sysroot;

        const compiler_rt_strat: RtStrat = s: {
            if (options.skip_linker_dependencies) break :s .none;
            const want = options.want_compiler_rt orelse is_exe_or_dyn_lib;
            if (!want) break :s .none;
            const need_llvm = switch (target_util.canBuildLibCompilerRt(target)) {
                .no => break :s .none, // impossible to build
                .yes => false,
                .llvm_only => true,
            };
            if (have_zcu and (!need_llvm or use_llvm)) {
                if (output_mode == .Obj) break :s .zcu;
                if (options.config.use_new_linker) break :s .zcu;
                switch (target_util.zigBackend(target, use_llvm)) {
                    else => {},
                    .stage2_aarch64, .stage2_x86_64 => if (target.ofmt == .coff) {
                        break :s if (is_exe_or_dyn_lib) .dyn_lib else .zcu;
                    },
                }
            }
            if (need_llvm and !build_options.have_llvm) break :s .none; // impossible to build without llvm
            if (is_exe_or_dyn_lib) break :s .lib;
            break :s .obj;
        };

        if (compiler_rt_strat == .zcu) {
            // For objects, this mechanism relies on essentially `_ = @import("compiler-rt");`
            // injected into the object.
            const compiler_rt_mod = Package.Module.create(arena, .{
                .paths = .{
                    .root = .zig_lib_root,
                    .root_src_path = "compiler_rt.zig",
                },
                .fully_qualified_name = "compiler_rt",
                .cc_argv = &.{},
                .inherited = .{
                    .stack_check = false,
                    .stack_protector = 0,
                    .no_builtin = true,
                },
                .global = options.config,
                .parent = options.root_mod,
            }) catch |err| switch (err) {
                error.OutOfMemory => |e| return e,
                // None of these are possible because the configuration matches the root module
                // which already passed these checks.
                error.ValgrindUnsupportedOnTarget => unreachable,
                error.TargetRequiresSingleThreaded => unreachable,
                error.BackendRequiresSingleThreaded => unreachable,
                error.TargetRequiresPic => unreachable,
                error.PieRequiresPic => unreachable,
                error.DynamicLinkingRequiresPic => unreachable,
                error.TargetHasNoRedZone => unreachable,
                // These are not possible because are explicitly *not* requesting these things.
                error.StackCheckUnsupportedByTarget => unreachable,
                error.StackProtectorUnsupportedByTarget => unreachable,
                error.StackProtectorUnavailableWithoutLibC => unreachable,
            };
            try options.root_mod.deps.putNoClobber(arena, "compiler_rt", compiler_rt_mod);
        }

        // unlike compiler_rt, we always want to go through the `_ = @import("ubsan-rt")`
        // approach if possible, since the ubsan runtime uses quite a lot of the standard
        // library and this reduces unnecessary bloat.
        const ubsan_rt_strat: RtStrat = s: {
            if (options.skip_linker_dependencies) break :s .none;
            const want = options.want_ubsan_rt orelse (any_sanitize_c == .full and is_exe_or_dyn_lib);
            if (!want) break :s .none;
            const need_llvm = switch (target_util.canBuildLibUbsanRt(target)) {
                .no => break :s .none, // impossible to build
                .yes => false,
                .llvm_only => true,
                .llvm_lld_only => if (!options.config.use_lld) {
                    break :s .none; // only LLD can handle ubsan-rt for this target
                } else true,
            };
            if (have_zcu and (!need_llvm or use_llvm)) {
                // ubsan-rt's exports use hidden visibility. If we're building a Windows DLL and
                // exported functions are going to be dllexported, LLVM will complain that
                // dllexported functions must use default or protected visibility. So we can't use
                // the ZCU strategy in this case.
                if (options.config.dll_export_fns) break :s .lib;
                break :s .zcu;
            }
            if (need_llvm and !build_options.have_llvm) break :s .none; // impossible to build without llvm
            if (is_exe_or_dyn_lib) break :s .lib;
            break :s .obj;
        };

        if (ubsan_rt_strat == .zcu) {
            const ubsan_rt_mod = Package.Module.create(arena, .{
                .paths = .{
                    .root = .zig_lib_root,
                    .root_src_path = "ubsan_rt.zig",
                },
                .fully_qualified_name = "ubsan_rt",
                .cc_argv = &.{},
                .inherited = .{},
                .global = options.config,
                .parent = options.root_mod,
            }) catch |err| switch (err) {
                error.OutOfMemory => |e| return e,
                // None of these are possible because the configuration matches the root module
                // which already passed these checks.
                error.ValgrindUnsupportedOnTarget => unreachable,
                error.TargetRequiresSingleThreaded => unreachable,
                error.BackendRequiresSingleThreaded => unreachable,
                error.TargetRequiresPic => unreachable,
                error.PieRequiresPic => unreachable,
                error.DynamicLinkingRequiresPic => unreachable,
                error.TargetHasNoRedZone => unreachable,
                error.StackCheckUnsupportedByTarget => unreachable,
                error.StackProtectorUnsupportedByTarget => unreachable,
                error.StackProtectorUnavailableWithoutLibC => unreachable,
            };
            try options.root_mod.deps.putNoClobber(arena, "ubsan_rt", ubsan_rt_mod);
        }

        if (options.verbose_llvm_cpu_features) {
            if (options.root_mod.resolved_target.llvm_cpu_features) |cf| print: {
                const stderr_w = std.debug.lockStderrWriter(&.{});
                defer std.debug.unlockStderrWriter();
                stderr_w.print("compilation: {s}\n", .{options.root_name}) catch break :print;
                stderr_w.print("  target: {s}\n", .{try target.zigTriple(arena)}) catch break :print;
                stderr_w.print("  cpu: {s}\n", .{target.cpu.model.name}) catch break :print;
                stderr_w.print("  features: {s}\n", .{cf}) catch {};
            }
        }

        const error_limit = options.error_limit orelse (std.math.maxInt(u16) - 1);

        // We put everything into the cache hash that *cannot be modified
        // during an incremental update*. For example, one cannot change the
        // target between updates, but one can change source files, so the
        // target goes into the cache hash, but source files do not. This is so
        // that we can find the same binary and incrementally update it even if
        // there are modified source files. We do this even if outputting to
        // the current directory because we need somewhere to store incremental
        // compilation metadata.
        const cache = try arena.create(Cache);
        cache.* = .{
            .gpa = gpa,
            .manifest_dir = options.dirs.local_cache.handle.makeOpenPath("h", .{}) catch |err| {
                return diag.fail(.{ .create_cache_path = .{ .which = .local, .sub = "h", .err = err } });
            },
        };
        // These correspond to std.zig.Server.Message.PathPrefix.
        cache.addPrefix(.{ .path = null, .handle = fs.cwd() });
        cache.addPrefix(options.dirs.zig_lib);
        cache.addPrefix(options.dirs.local_cache);
        cache.addPrefix(options.dirs.global_cache);
        errdefer cache.manifest_dir.close();

        // This is shared hasher state common to zig source and all C source files.
        cache.hash.addBytes(build_options.version);
        cache.hash.add(builtin.zig_backend);
        cache.hash.add(options.config.pie);
        cache.hash.add(options.config.lto);
        cache.hash.add(options.config.link_mode);
        cache.hash.add(options.config.any_unwind_tables);
        cache.hash.add(options.config.any_non_single_threaded);
        cache.hash.add(options.config.any_sanitize_thread);
        cache.hash.add(options.config.any_sanitize_c);
        cache.hash.add(options.config.any_fuzz);
        cache.hash.add(options.function_sections);
        cache.hash.add(options.data_sections);
        cache.hash.add(link_libc);
        cache.hash.add(options.config.link_libcpp);
        cache.hash.add(options.config.link_libunwind);
        cache.hash.add(output_mode);
        cache_helpers.addDebugFormat(&cache.hash, options.config.debug_format);
        cache.hash.addBytes(options.root_name);
        cache.hash.add(options.config.wasi_exec_model);
        cache.hash.add(options.config.san_cov_trace_pc_guard);
        cache.hash.add(options.debug_compiler_runtime_libs);
        // The actual emit paths don't matter. They're only user-specified if we aren't using the
        // cache! However, it does matter whether the files are emitted at all.
        cache.hash.add(options.emit_bin != .no);
        cache.hash.add(options.emit_asm != .no);
        cache.hash.add(options.emit_implib != .no);
        cache.hash.add(options.emit_llvm_ir != .no);
        cache.hash.add(options.emit_llvm_bc != .no);
        cache.hash.add(options.emit_docs != .no);
        // TODO audit this and make sure everything is in it

        const main_mod = options.main_mod orelse options.root_mod;
        const comp = try arena.create(Compilation);
        const opt_zcu: ?*Zcu = if (have_zcu) blk: {
            // Pre-open the directory handles for cached ZIR code so that it does not need
            // to redundantly happen for each AstGen operation.
            const zir_sub_dir = "z";

            var local_zir_dir = options.dirs.local_cache.handle.makeOpenPath(zir_sub_dir, .{}) catch |err| {
                return diag.fail(.{ .create_cache_path = .{ .which = .local, .sub = zir_sub_dir, .err = err } });
            };
            errdefer local_zir_dir.close();
            const local_zir_cache: Cache.Directory = .{
                .handle = local_zir_dir,
                .path = try options.dirs.local_cache.join(arena, &.{zir_sub_dir}),
            };
            var global_zir_dir = options.dirs.global_cache.handle.makeOpenPath(zir_sub_dir, .{}) catch |err| {
                return diag.fail(.{ .create_cache_path = .{ .which = .global, .sub = zir_sub_dir, .err = err } });
            };
            errdefer global_zir_dir.close();
            const global_zir_cache: Cache.Directory = .{
                .handle = global_zir_dir,
                .path = try options.dirs.global_cache.join(arena, &.{zir_sub_dir}),
            };

            const std_mod = options.std_mod orelse Package.Module.create(arena, .{
                .paths = .{
                    .root = try .fromRoot(arena, options.dirs, .zig_lib, "std"),
                    .root_src_path = "std.zig",
                },
                .fully_qualified_name = "std",
                .cc_argv = &.{},
                .inherited = .{},
                .global = options.config,
                .parent = options.root_mod,
            }) catch |err| switch (err) {
                error.OutOfMemory => return error.OutOfMemory,
                // None of these are possible because the configuration matches the root module
                // which already passed these checks.
                error.ValgrindUnsupportedOnTarget => unreachable,
                error.TargetRequiresSingleThreaded => unreachable,
                error.BackendRequiresSingleThreaded => unreachable,
                error.TargetRequiresPic => unreachable,
                error.PieRequiresPic => unreachable,
                error.DynamicLinkingRequiresPic => unreachable,
                error.TargetHasNoRedZone => unreachable,
                error.StackCheckUnsupportedByTarget => unreachable,
                error.StackProtectorUnsupportedByTarget => unreachable,
                error.StackProtectorUnavailableWithoutLibC => unreachable,
            };

            const zcu = try arena.create(Zcu);
            zcu.* = .{
                .gpa = gpa,
                .comp = comp,
                .main_mod = main_mod,
                .root_mod = options.root_mod,
                .std_mod = std_mod,
                .global_zir_cache = global_zir_cache,
                .local_zir_cache = local_zir_cache,
                .error_limit = error_limit,
                .llvm_object = null,
                .analysis_roots_buffer = undefined,
                .analysis_roots_len = 0,
            };
            try zcu.init(options.thread_pool.getIdCount());
            break :blk zcu;
        } else blk: {
            if (options.emit_h != .no) return diag.fail(.emit_h_without_zcu);
            break :blk null;
        };
        errdefer if (opt_zcu) |zcu| zcu.deinit();

        comp.* = .{
            .gpa = gpa,
            .arena = arena,
            .zcu = opt_zcu,
            .cache_use = undefined, // populated below
            .bin_file = null, // populated below if necessary
            .root_mod = options.root_mod,
            .config = options.config,
            .dirs = options.dirs,
            .work_queues = @splat(.empty),
            .c_object_work_queue = .empty,
            .win32_resource_work_queue = .empty,
            .c_source_files = options.c_source_files,
            .rc_source_files = options.rc_source_files,
            .cache_parent = cache,
            .self_exe_path = options.self_exe_path,
            .libc_include_dir_list = libc_dirs.libc_include_dir_list,
            .libc_framework_dir_list = libc_dirs.libc_framework_dir_list,
            .rc_includes = options.rc_includes,
            .mingw_unicode_entry_point = options.mingw_unicode_entry_point,
            .thread_pool = options.thread_pool,
            .clang_passthrough_mode = options.clang_passthrough_mode,
            .clang_preprocessor_mode = options.clang_preprocessor_mode,
            .verbose_cc = options.verbose_cc,
            .verbose_air = options.verbose_air,
            .verbose_intern_pool = options.verbose_intern_pool,
            .verbose_generic_instances = options.verbose_generic_instances,
            .verbose_llvm_ir = options.verbose_llvm_ir,
            .verbose_llvm_bc = options.verbose_llvm_bc,
            .verbose_cimport = options.verbose_cimport,
            .verbose_llvm_cpu_features = options.verbose_llvm_cpu_features,
            .verbose_link = options.verbose_link,
            .disable_c_depfile = options.disable_c_depfile,
            .reference_trace = options.reference_trace,
            .time_report = if (options.time_report) .init else null,
            .stack_report = options.stack_report,
            .test_filters = options.test_filters,
            .debug_compiler_runtime_libs = options.debug_compiler_runtime_libs,
            .debug_compile_errors = options.debug_compile_errors,
            .debug_incremental = options.debug_incremental,
            .root_name = root_name,
            .sysroot = sysroot,
            .windows_libs = .empty,
            .version = options.version,
            .libc_installation = libc_dirs.libc_installation,
            .compiler_rt_strat = compiler_rt_strat,
            .ubsan_rt_strat = ubsan_rt_strat,
            .link_inputs = options.link_inputs,
            .framework_dirs = options.framework_dirs,
            .llvm_opt_bisect_limit = options.llvm_opt_bisect_limit,
            .skip_linker_dependencies = options.skip_linker_dependencies,
            .queued_jobs = .{},
            .function_sections = options.function_sections,
            .data_sections = options.data_sections,
            .native_system_include_paths = options.native_system_include_paths,
            .force_undefined_symbols = options.force_undefined_symbols,
            .link_eh_frame_hdr = link_eh_frame_hdr,
            .global_cc_argv = options.global_cc_argv,
            .file_system_inputs = options.file_system_inputs,
            .parent_whole_cache = options.parent_whole_cache,
            .link_diags = .init(gpa),
            .emit_bin = try options.emit_bin.resolve(arena, &options, .bin),
            .emit_asm = try options.emit_asm.resolve(arena, &options, .@"asm"),
            .emit_implib = try options.emit_implib.resolve(arena, &options, .implib),
            .emit_llvm_ir = try options.emit_llvm_ir.resolve(arena, &options, .llvm_ir),
            .emit_llvm_bc = try options.emit_llvm_bc.resolve(arena, &options, .llvm_bc),
            .emit_docs = try options.emit_docs.resolve(arena, &options, .docs),
        };

        errdefer {
            for (comp.windows_libs.keys()) |windows_lib| gpa.free(windows_lib);
            comp.windows_libs.deinit(gpa);
        }
        try comp.windows_libs.ensureUnusedCapacity(gpa, options.windows_lib_names.len);
        for (options.windows_lib_names) |windows_lib| comp.windows_libs.putAssumeCapacity(try gpa.dupe(u8, windows_lib), {});

        // Prevent some footguns by making the "any" fields of config reflect
        // the default Module settings.
        comp.config.any_unwind_tables = any_unwind_tables;
        comp.config.any_non_single_threaded = any_non_single_threaded;
        comp.config.any_sanitize_thread = any_sanitize_thread;
        comp.config.any_sanitize_c = any_sanitize_c;
        comp.config.any_fuzz = any_fuzz;

        if (opt_zcu) |zcu| {
            // Populate `zcu.module_roots`.
            const pt: Zcu.PerThread = .activate(zcu, .main);
            defer pt.deactivate();
            pt.populateModuleRootTable() catch |err| switch (err) {
                error.OutOfMemory => |e| return e,
                error.IllegalZigImport => return diag.fail(.illegal_zig_import),
            };
        }

        const lf_open_opts: link.File.OpenOptions = .{
            .linker_script = options.linker_script,
            .z_nodelete = options.linker_z_nodelete,
            .z_notext = options.linker_z_notext,
            .z_defs = options.linker_z_defs,
            .z_origin = options.linker_z_origin,
            .z_nocopyreloc = options.linker_z_nocopyreloc,
            .z_now = options.linker_z_now,
            .z_relro = options.linker_z_relro,
            .z_common_page_size = options.linker_z_common_page_size,
            .z_max_page_size = options.linker_z_max_page_size,
            .darwin_sdk_layout = libc_dirs.darwin_sdk_layout,
            .frameworks = options.frameworks,
            .lib_directories = options.lib_directories,
            .framework_dirs = options.framework_dirs,
            .rpath_list = options.rpath_list,
            .symbol_wrap_set = options.symbol_wrap_set,
            .repro = options.linker_repro orelse (options.root_mod.optimize_mode != .Debug),
            .allow_shlib_undefined = options.linker_allow_shlib_undefined,
            .bind_global_refs_locally = options.linker_bind_global_refs_locally orelse false,
            .compress_debug_sections = options.linker_compress_debug_sections orelse .none,
            .module_definition_file = options.linker_module_definition_file,
            .sort_section = options.linker_sort_section,
            .import_symbols = options.linker_import_symbols,
            .import_table = options.linker_import_table,
            .export_table = options.linker_export_table,
            .initial_memory = options.linker_initial_memory,
            .max_memory = options.linker_max_memory,
            .global_base = options.linker_global_base,
            .export_symbol_names = options.linker_export_symbol_names,
            .print_gc_sections = options.linker_print_gc_sections,
            .print_icf_sections = options.linker_print_icf_sections,
            .print_map = options.linker_print_map,
            .tsaware = options.linker_tsaware,
            .nxcompat = options.linker_nxcompat,
            .dynamicbase = options.linker_dynamicbase,
            .major_subsystem_version = options.major_subsystem_version,
            .minor_subsystem_version = options.minor_subsystem_version,
            .entry = options.entry,
            .stack_size = options.stack_size,
            .image_base = options.image_base,
            .version_script = options.version_script,
            .allow_undefined_version = options.linker_allow_undefined_version,
            .enable_new_dtags = options.linker_enable_new_dtags,
            .gc_sections = options.linker_gc_sections,
            .emit_relocs = options.link_emit_relocs,
            .soname = options.soname,
            .compatibility_version = options.compatibility_version,
            .build_id = build_id,
            .subsystem = options.subsystem,
            .hash_style = options.hash_style,
            .enable_link_snapshots = options.enable_link_snapshots,
            .install_name = options.install_name,
            .entitlements = options.entitlements,
            .pagezero_size = options.pagezero_size,
            .headerpad_size = options.headerpad_size,
            .headerpad_max_install_names = options.headerpad_max_install_names,
            .dead_strip_dylibs = options.dead_strip_dylibs,
            .force_load_objc = options.force_load_objc,
            .discard_local_symbols = options.discard_local_symbols,
            .pdb_source_path = options.pdb_source_path,
            .pdb_out_path = options.pdb_out_path,
            .entry_addr = null, // CLI does not expose this option (yet?)
            .object_host_name = "env",
        };

        switch (options.cache_mode) {
            .none => {
                const none = try arena.create(CacheUse.None);
                none.* = .{ .tmp_artifact_directory = null };
                comp.cache_use = .{ .none = none };
                if (comp.emit_bin) |path| {
                    comp.bin_file = link.File.open(arena, comp, .{
                        .root_dir = .cwd(),
                        .sub_path = path,
                    }, lf_open_opts) catch |err| {
                        return diag.fail(.{ .open_output_bin = err });
                    };
                }
            },
            .incremental => {
                // Options that are specific to zig source files, that cannot be
                // modified between incremental updates.
                var hash = cache.hash;

                // Synchronize with other matching comments: ZigOnlyHashStuff
                hash.add(use_llvm);
                hash.add(options.config.use_lib_llvm);
                hash.add(options.config.use_lld);
                hash.add(options.config.use_new_linker);
                hash.add(options.config.dll_export_fns);
                hash.add(options.config.is_test);
                hash.addListOfBytes(options.test_filters);
                hash.add(options.skip_linker_dependencies);
                hash.add(options.emit_h != .no);
                hash.add(error_limit);

                // Here we put the root source file path name, but *not* with addFile.
                // We want the hash to be the same regardless of the contents of the
                // source file, because incremental compilation will handle it, but we
                // do want to namespace different source file names because they are
                // likely different compilations and therefore this would be likely to
                // cause cache hits.
                if (comp.zcu) |zcu| {
                    try addModuleTableToCacheHash(zcu, arena, &hash, .path_bytes);
                } else {
                    cache_helpers.addModule(&hash, options.root_mod);
                }

                // In the case of incremental cache mode, this `artifact_directory`
                // is computed based on a hash of non-linker inputs, and it is where all
                // build artifacts are stored (even while in-progress).
                comp.digest = hash.peekBin();
                const digest = hash.final();

                const artifact_sub_dir = "o" ++ fs.path.sep_str ++ digest;
                var artifact_dir = options.dirs.local_cache.handle.makeOpenPath(artifact_sub_dir, .{}) catch |err| {
                    return diag.fail(.{ .create_cache_path = .{ .which = .local, .sub = artifact_sub_dir, .err = err } });
                };
                errdefer artifact_dir.close();
                const artifact_directory: Cache.Directory = .{
                    .handle = artifact_dir,
                    .path = try options.dirs.local_cache.join(arena, &.{artifact_sub_dir}),
                };

                const incremental = try arena.create(CacheUse.Incremental);
                incremental.* = .{
                    .artifact_directory = artifact_directory,
                };
                comp.cache_use = .{ .incremental = incremental };

                if (comp.emit_bin) |cache_rel_path| {
                    const emit: Cache.Path = .{
                        .root_dir = artifact_directory,
                        .sub_path = cache_rel_path,
                    };
                    comp.bin_file = link.File.open(arena, comp, emit, lf_open_opts) catch |err| {
                        return diag.fail(.{ .open_output_bin = err });
                    };
                }
            },
            .whole => {
                // For whole cache mode, we don't know where to put outputs from the linker until
                // the final cache hash, which is available after the compilation is complete.
                //
                // Therefore, `comp.bin_file` is left `null` (already done) until `update`, where
                // it may find a cache hit, or else will use a temporary directory to hold output
                // artifacts.
                const whole = try arena.create(CacheUse.Whole);
                whole.* = .{
                    .lf_open_opts = lf_open_opts,
                    .cache_manifest = null,
                    .cache_manifest_mutex = .{},
                    .tmp_artifact_directory = null,
                    .lock = null,
                };
                comp.cache_use = .{ .whole = whole };
            },
        }

        if (use_llvm) {
            if (opt_zcu) |zcu| {
                zcu.llvm_object = try LlvmObject.create(arena, comp);
            }
        }

        break :comp comp;
    };
    errdefer comp.destroy();

    // Add a `CObject` for each `c_source_files`.
    try comp.c_object_table.ensureTotalCapacity(gpa, options.c_source_files.len);
    for (options.c_source_files) |c_source_file| {
        const c_object = try gpa.create(CObject);
        errdefer gpa.destroy(c_object);

        c_object.* = .{
            .status = .{ .new = {} },
            .src = c_source_file,
        };
        comp.c_object_table.putAssumeCapacityNoClobber(c_object, {});
    }

    // Add a `Win32Resource` for each `rc_source_files` and one for `manifest_file`.
    const win32_resource_count =
        options.rc_source_files.len + @intFromBool(options.manifest_file != null);
    if (win32_resource_count > 0) {
        dev.check(.win32_resource);
        try comp.win32_resource_table.ensureTotalCapacity(gpa, win32_resource_count);
        for (options.rc_source_files) |rc_source_file| {
            const win32_resource = try gpa.create(Win32Resource);
            errdefer gpa.destroy(win32_resource);

            win32_resource.* = .{
                .status = .{ .new = {} },
                .src = .{ .rc = rc_source_file },
            };
            comp.win32_resource_table.putAssumeCapacityNoClobber(win32_resource, {});
        }

        if (options.manifest_file) |manifest_path| {
            const win32_resource = try gpa.create(Win32Resource);
            errdefer gpa.destroy(win32_resource);

            win32_resource.* = .{
                .status = .{ .new = {} },
                .src = .{ .manifest = manifest_path },
            };
            comp.win32_resource_table.putAssumeCapacityNoClobber(win32_resource, {});
        }
    }

    if (comp.emit_bin != null and target.ofmt != .c) {
        if (!comp.skip_linker_dependencies) {
            // If we need to build libc for the target, add work items for it.
            // We go through the work queue so that building can be done in parallel.
            // If linking against host libc installation, instead queue up jobs
            // for loading those files in the linker.
            if (comp.config.link_libc and is_exe_or_dyn_lib) {
                // If the "is darwin" check is moved below the libc_installation check below,
                // error.LibCInstallationMissingCrtDir is returned from lci.resolveCrtPaths().
                if (target.isDarwinLibC()) {
                    // TODO delete logic from MachO flush() and queue up tasks here instead.
                } else if (comp.libc_installation) |lci| {
                    const basenames = LibCInstallation.CrtBasenames.get(.{
                        .target = target,
                        .link_libc = comp.config.link_libc,
                        .output_mode = comp.config.output_mode,
                        .link_mode = comp.config.link_mode,
                        .pie = comp.config.pie,
                    });
                    const paths = lci.resolveCrtPaths(arena, basenames, target) catch |err| switch (err) {
                        error.OutOfMemory => |e| return e,
                        error.LibCInstallationMissingCrtDir => return diag.fail(.libc_installation_missing_crt_dir),
                    };

                    const fields = @typeInfo(@TypeOf(paths)).@"struct".fields;
                    try comp.link_task_queue.queued_prelink.ensureUnusedCapacity(gpa, fields.len + 1);
                    inline for (fields) |field| {
                        if (@field(paths, field.name)) |path| {
                            comp.link_task_queue.queued_prelink.appendAssumeCapacity(.{ .load_object = path });
                        }
                    }
                    // Loads the libraries provided by `target_util.libcFullLinkFlags(target)`.
                    comp.link_task_queue.queued_prelink.appendAssumeCapacity(.load_host_libc);
                } else if (target.isMuslLibC()) {
                    if (!std.zig.target.canBuildLibC(target)) return diag.fail(.cross_libc_unavailable);

                    if (musl.needsCrt0(comp.config.output_mode, comp.config.link_mode, comp.config.pie)) |f| {
                        comp.queued_jobs.musl_crt_file[@intFromEnum(f)] = true;
                    }
                    switch (comp.config.link_mode) {
                        .static => comp.queued_jobs.musl_crt_file[@intFromEnum(musl.CrtFile.libc_a)] = true,
                        .dynamic => comp.queued_jobs.musl_crt_file[@intFromEnum(musl.CrtFile.libc_so)] = true,
                    }
                } else if (target.isGnuLibC()) {
                    if (!std.zig.target.canBuildLibC(target)) return diag.fail(.cross_libc_unavailable);

                    if (glibc.needsCrt0(comp.config.output_mode)) |f| {
                        comp.queued_jobs.glibc_crt_file[@intFromEnum(f)] = true;
                    }
                    comp.queued_jobs.glibc_shared_objects = true;

                    comp.queued_jobs.glibc_crt_file[@intFromEnum(glibc.CrtFile.libc_nonshared_a)] = true;
                } else if (target.isFreeBSDLibC()) {
                    if (!std.zig.target.canBuildLibC(target)) return diag.fail(.cross_libc_unavailable);

                    if (freebsd.needsCrt0(comp.config.output_mode)) |f| {
                        comp.queued_jobs.freebsd_crt_file[@intFromEnum(f)] = true;
                    }

                    comp.queued_jobs.freebsd_shared_objects = true;
                } else if (target.isNetBSDLibC()) {
                    if (!std.zig.target.canBuildLibC(target)) return diag.fail(.cross_libc_unavailable);

                    if (netbsd.needsCrt0(comp.config.output_mode)) |f| {
                        comp.queued_jobs.netbsd_crt_file[@intFromEnum(f)] = true;
                    }

                    comp.queued_jobs.netbsd_shared_objects = true;
                } else if (target.isWasiLibC()) {
                    if (!std.zig.target.canBuildLibC(target)) return diag.fail(.cross_libc_unavailable);

                    comp.queued_jobs.wasi_libc_crt_file[@intFromEnum(wasi_libc.execModelCrtFile(comp.config.wasi_exec_model))] = true;
                    comp.queued_jobs.wasi_libc_crt_file[@intFromEnum(wasi_libc.CrtFile.libc_a)] = true;
                } else if (target.isMinGW()) {
                    if (!std.zig.target.canBuildLibC(target)) return diag.fail(.cross_libc_unavailable);

                    const main_crt_file: mingw.CrtFile = if (is_dyn_lib) .dllcrt2_o else .crt2_o;
                    comp.queued_jobs.mingw_crt_file[@intFromEnum(main_crt_file)] = true;
                    comp.queued_jobs.mingw_crt_file[@intFromEnum(mingw.CrtFile.libmingw32_lib)] = true;

                    // When linking mingw-w64 there are some import libs we always need.
                    try comp.windows_libs.ensureUnusedCapacity(gpa, mingw.always_link_libs.len);
                    for (mingw.always_link_libs) |name| comp.windows_libs.putAssumeCapacity(try gpa.dupe(u8, name), {});
                } else {
                    return diag.fail(.cross_libc_unavailable);
                }

                if ((target.isMuslLibC() and comp.config.link_mode == .static) or
                    target.isWasiLibC() or
                    target.isMinGW())
                {
                    comp.queued_jobs.zigc_lib = true;
                }
            }

            // Generate Windows import libs.
            if (target.os.tag == .windows) {
                const count = comp.windows_libs.count();
                for (0..count) |i| {
                    try comp.queueJob(.{ .windows_import_lib = i });
                }
                // when integrating coff linker with prelink, the above
                // queueJob will need to change into something else since those
                // jobs are dispatched *after* the link_task_wait_group.wait()
                // that happens when separateCodegenThreadOk() is false.
            }
            if (comp.wantBuildLibUnwindFromSource()) {
                comp.queued_jobs.libunwind = true;
            }
            if (build_options.have_llvm and is_exe_or_dyn_lib and comp.config.link_libcpp) {
                comp.queued_jobs.libcxx = true;
                comp.queued_jobs.libcxxabi = true;
            }
            if (build_options.have_llvm and is_exe_or_dyn_lib and comp.config.any_sanitize_thread) {
                comp.queued_jobs.libtsan = true;
            }

            switch (comp.compiler_rt_strat) {
                .none, .zcu => {},
                .lib => {
                    log.debug("queuing a job to build compiler_rt_lib", .{});
                    comp.queued_jobs.compiler_rt_lib = true;
                },
                .obj => {
                    log.debug("queuing a job to build compiler_rt_obj", .{});
                    comp.queued_jobs.compiler_rt_obj = true;
                },
                .dyn_lib => {
                    // hack for stage2_x86_64 + coff
                    log.debug("queuing a job to build compiler_rt_dyn_lib", .{});
                    comp.queued_jobs.compiler_rt_dyn_lib = true;
                },
            }

            switch (comp.ubsan_rt_strat) {
                .none, .zcu => {},
                .lib => {
                    log.debug("queuing a job to build ubsan_rt_lib", .{});
                    comp.queued_jobs.ubsan_rt_lib = true;
                },
                .obj => {
                    log.debug("queuing a job to build ubsan_rt_obj", .{});
                    comp.queued_jobs.ubsan_rt_obj = true;
                },
                .dyn_lib => unreachable, // hack for compiler_rt only
            }

            if (is_exe_or_dyn_lib and comp.config.any_fuzz) {
                log.debug("queuing a job to build libfuzzer", .{});
                comp.queued_jobs.fuzzer_lib = true;
            }
        }

        try comp.link_task_queue.queued_prelink.append(gpa, .load_explicitly_provided);
    }
    log.debug("queued prelink tasks: {d}", .{comp.link_task_queue.queued_prelink.items.len});
    return comp;
}

pub fn destroy(comp: *Compilation) void {
    const gpa = comp.gpa;

    // This needs to be destroyed first, because it might contain MIR which we only know
    // how to interpret (which kind of MIR it is) from `comp.bin_file`.
    comp.link_task_queue.deinit(comp);

    if (comp.bin_file) |lf| lf.destroy();
    if (comp.zcu) |zcu| zcu.deinit();
    comp.cache_use.deinit();

    for (&comp.work_queues) |*work_queue| work_queue.deinit(gpa);
    comp.c_object_work_queue.deinit(gpa);
    comp.win32_resource_work_queue.deinit(gpa);

    for (comp.windows_libs.keys()) |windows_lib| gpa.free(windows_lib);
    comp.windows_libs.deinit(gpa);

    {
        var it = comp.crt_files.iterator();
        while (it.next()) |entry| {
            gpa.free(entry.key_ptr.*);
            entry.value_ptr.deinit(gpa);
        }
        comp.crt_files.deinit(gpa);
    }

    if (comp.libunwind_static_lib) |*crt_file| {
        crt_file.deinit(gpa);
    }
    if (comp.libcxx_static_lib) |*crt_file| {
        crt_file.deinit(gpa);
    }
    if (comp.libcxxabi_static_lib) |*crt_file| {
        crt_file.deinit(gpa);
    }
    if (comp.compiler_rt_lib) |*crt_file| {
        crt_file.deinit(gpa);
    }
    if (comp.compiler_rt_obj) |*crt_file| {
        crt_file.deinit(gpa);
    }
    if (comp.ubsan_rt_lib) |*crt_file| {
        crt_file.deinit(gpa);
    }
    if (comp.ubsan_rt_obj) |*crt_file| {
        crt_file.deinit(gpa);
    }
    if (comp.fuzzer_lib) |*crt_file| {
        crt_file.deinit(gpa);
    }

    if (comp.zigc_static_lib) |*crt_file| {
        crt_file.deinit(gpa);
    }

    if (comp.glibc_so_files) |*glibc_file| {
        glibc_file.deinit(gpa);
    }

    if (comp.freebsd_so_files) |*freebsd_file| {
        freebsd_file.deinit(gpa);
    }

    if (comp.netbsd_so_files) |*netbsd_file| {
        netbsd_file.deinit(gpa);
    }

    for (comp.c_object_table.keys()) |key| {
        key.destroy(gpa);
    }
    comp.c_object_table.deinit(gpa);

    for (comp.failed_c_objects.values()) |bundle| {
        bundle.destroy(gpa);
    }
    comp.failed_c_objects.deinit(gpa);

    for (comp.win32_resource_table.keys()) |key| {
        key.destroy(gpa);
    }
    comp.win32_resource_table.deinit(gpa);

    for (comp.failed_win32_resources.values()) |*value| {
        value.deinit(gpa);
    }
    comp.failed_win32_resources.deinit(gpa);

    if (comp.time_report) |*tr| tr.deinit(gpa);

    comp.link_diags.deinit();

    comp.clearMiscFailures();

    comp.cache_parent.manifest_dir.close();
}

pub fn clearMiscFailures(comp: *Compilation) void {
    comp.alloc_failure_occurred = false;
    comp.link_diags.flags = .{};
    for (comp.misc_failures.values()) |*value| {
        value.deinit(comp.gpa);
    }
    comp.misc_failures.deinit(comp.gpa);
    comp.misc_failures = .{};
}

pub fn getTarget(self: *const Compilation) *const Target {
    return &self.root_mod.resolved_target.result;
}

/// Only legal to call when cache mode is incremental and a link file is present.
pub fn hotCodeSwap(
    comp: *Compilation,
    prog_node: std.Progress.Node,
    pid: std.process.Child.Id,
) !void {
    const lf = comp.bin_file.?;
    lf.child_pid = pid;
    try lf.makeWritable();
    try comp.update(prog_node);
    try lf.makeExecutable();
}

fn cleanupAfterUpdate(comp: *Compilation, tmp_dir_rand_int: u64) void {
    switch (comp.cache_use) {
        .none => |none| {
            if (none.tmp_artifact_directory) |*tmp_dir| {
                tmp_dir.handle.close();
                none.tmp_artifact_directory = null;
                if (dev.env == .bootstrap) {
                    // zig1 uses `CacheMode.none`, but it doesn't need to know how to delete
                    // temporary directories; it doesn't have a real cache directory anyway.
                    return;
                }
                // Usually, we want to delete the temporary directory. However, if we are emitting
                // an unstripped Mach-O binary with the LLVM backend, then the temporary directory
                // contains the ZCU object file emitted by LLVM, which contains debug symbols not
                // replicated in the output binary (the output instead contains a reference to that
                // file which debug tooling can look through). So, in that particular case, we need
                // to keep this directory around so that the output binary can be debugged.
                if (comp.bin_file != null and comp.getTarget().ofmt == .macho and comp.config.debug_format != .strip) {
                    // We are emitting an unstripped Mach-O binary with the LLVM backend: the ZCU
                    // object file must remain on-disk for its debug info.
                    return;
                }
                const tmp_dir_sub_path = "tmp" ++ fs.path.sep_str ++ std.fmt.hex(tmp_dir_rand_int);
                comp.dirs.local_cache.handle.deleteTree(tmp_dir_sub_path) catch |err| {
                    log.warn("failed to delete temporary directory '{s}{c}{s}': {s}", .{
                        comp.dirs.local_cache.path orelse ".",
                        fs.path.sep,
                        tmp_dir_sub_path,
                        @errorName(err),
                    });
                };
            }
        },
        .incremental => return,
        .whole => |whole| {
            if (whole.cache_manifest) |man| {
                man.deinit();
                whole.cache_manifest = null;
            }
            if (comp.bin_file) |lf| {
                lf.destroy();
                comp.bin_file = null;
            }
            if (whole.tmp_artifact_directory) |*tmp_dir| {
                tmp_dir.handle.close();
                whole.tmp_artifact_directory = null;
                const tmp_dir_sub_path = "tmp" ++ fs.path.sep_str ++ std.fmt.hex(tmp_dir_rand_int);
                comp.dirs.local_cache.handle.deleteTree(tmp_dir_sub_path) catch |err| {
                    log.warn("failed to delete temporary directory '{s}{c}{s}': {s}", .{
                        comp.dirs.local_cache.path orelse ".",
                        fs.path.sep,
                        tmp_dir_sub_path,
                        @errorName(err),
                    });
                };
            }
        },
    }
}

pub const UpdateError = error{
    OutOfMemory,
    Unexpected,
    CurrentWorkingDirectoryUnlinked,
};

/// Detect changes to source files, perform semantic analysis, and update the output files.
pub fn update(comp: *Compilation, main_progress_node: std.Progress.Node) UpdateError!void {
    const tracy_trace = trace(@src());
    defer tracy_trace.end();

    // This arena is scoped to this one update.
    const gpa = comp.gpa;
    var arena_allocator = std.heap.ArenaAllocator.init(gpa);
    defer arena_allocator.deinit();
    const arena = arena_allocator.allocator();

    comp.clearMiscFailures();
    comp.last_update_was_cache_hit = false;
    if (comp.time_report) |*tr| {
        tr.deinit(gpa); // this is information about an old update
        tr.* = .init;
    }

    var tmp_dir_rand_int: u64 = undefined;
    var man: Cache.Manifest = undefined;
    defer cleanupAfterUpdate(comp, tmp_dir_rand_int);

    // If using the whole caching strategy, we check for *everything* up front, including
    // C source files.
    log.debug("Compilation.update for {s}, CacheMode.{s}", .{ comp.root_name, @tagName(comp.cache_use) });
    switch (comp.cache_use) {
        .none => |none| {
            assert(none.tmp_artifact_directory == null);
            none.tmp_artifact_directory = d: {
                tmp_dir_rand_int = std.crypto.random.int(u64);
                const tmp_dir_sub_path = "tmp" ++ fs.path.sep_str ++ std.fmt.hex(tmp_dir_rand_int);
                const path = try comp.dirs.local_cache.join(arena, &.{tmp_dir_sub_path});
                const handle = comp.dirs.local_cache.handle.makeOpenPath(tmp_dir_sub_path, .{}) catch |err| {
                    return comp.setMiscFailure(.open_output, "failed to create output directory '{s}': {t}", .{ path, err });
                };
                break :d .{ .path = path, .handle = handle };
            };
        },
        .incremental => {},
        .whole => |whole| {
            assert(comp.bin_file == null);
            // We are about to obtain this lock, so here we give other processes a chance first.
            whole.releaseLock();

            man = comp.cache_parent.obtain();
            whole.cache_manifest = &man;
            try addNonIncrementalStuffToCacheManifest(comp, arena, &man);

            // Under `--time-report`, ignore cache hits; do the work anyway for those juicy numbers.
            const ignore_hit = comp.time_report != null;

            if (ignore_hit) {
                // We're going to do the work regardless of whether this is a hit or a miss.
                man.want_shared_lock = false;
            }

            const is_hit = man.hit() catch |err| switch (err) {
                error.CacheCheckFailed => switch (man.diagnostic) {
                    .none => unreachable,
                    .manifest_create, .manifest_read, .manifest_lock => |e| return comp.setMiscFailure(
                        .check_whole_cache,
                        "failed to check cache: {s} {s}",
                        .{ @tagName(man.diagnostic), @errorName(e) },
                    ),
                    .file_open, .file_stat, .file_read, .file_hash => |op| {
                        const pp = man.files.keys()[op.file_index].prefixed_path;
                        const prefix = man.cache.prefixes()[pp.prefix];
                        return comp.setMiscFailure(
                            .check_whole_cache,
                            "failed to check cache: '{f}{s}' {s} {s}",
                            .{ prefix, pp.sub_path, @tagName(man.diagnostic), @errorName(op.err) },
                        );
                    },
                },
                error.OutOfMemory => return error.OutOfMemory,
                error.InvalidFormat => return comp.setMiscFailure(
                    .check_whole_cache,
                    "failed to check cache: invalid manifest file format",
                    .{},
                ),
            };
            if (is_hit and !ignore_hit) {
                // In this case the cache hit contains the full set of file system inputs. Nice!
                if (comp.file_system_inputs) |buf| try man.populateFileSystemInputs(buf);
                if (comp.parent_whole_cache) |pwc| {
                    pwc.mutex.lock();
                    defer pwc.mutex.unlock();
                    try man.populateOtherManifest(pwc.manifest, pwc.prefix_map);
                }

                comp.last_update_was_cache_hit = true;
                log.debug("CacheMode.whole cache hit for {s}", .{comp.root_name});
                const bin_digest = man.finalBin();

                comp.digest = bin_digest;

                assert(whole.lock == null);
                whole.lock = man.toOwnedLock();
                return;
            }
            log.debug("CacheMode.whole cache miss for {s}", .{comp.root_name});

            if (ignore_hit) {
                // Okay, now set this back so that `writeManifest` will downgrade our lock later.
                man.want_shared_lock = true;
            }

            // Compile the artifacts to a temporary directory.
            whole.tmp_artifact_directory = d: {
                tmp_dir_rand_int = std.crypto.random.int(u64);
                const tmp_dir_sub_path = "tmp" ++ fs.path.sep_str ++ std.fmt.hex(tmp_dir_rand_int);
                const path = try comp.dirs.local_cache.join(arena, &.{tmp_dir_sub_path});
                const handle = comp.dirs.local_cache.handle.makeOpenPath(tmp_dir_sub_path, .{}) catch |err| {
                    return comp.setMiscFailure(.open_output, "failed to create output directory '{s}': {t}", .{ path, err });
                };
                break :d .{ .path = path, .handle = handle };
            };
            if (comp.emit_bin) |sub_path| {
                const emit: Cache.Path = .{
                    .root_dir = whole.tmp_artifact_directory.?,
                    .sub_path = sub_path,
                };
                comp.bin_file = link.File.createEmpty(arena, comp, emit, whole.lf_open_opts) catch |err| {
                    return comp.setMiscFailure(.open_output, "failed to open output file '{f}': {t}", .{ emit, err });
                };
            }
        },
    }

    // From this point we add a preliminary set of file system inputs that
    // affects both incremental and whole cache mode. For incremental cache
    // mode, the long-lived compiler state will track additional file system
    // inputs discovered after this point. For whole cache mode, we rely on
    // these inputs to make it past AstGen, and once there, we can rely on
    // learning file system inputs from the Cache object.

    // For compiling C objects, we rely on the cache hash system to avoid duplicating work.
    // Add a Job for each C object.
    try comp.c_object_work_queue.ensureUnusedCapacity(gpa, comp.c_object_table.count());
    for (comp.c_object_table.keys()) |c_object| {
        comp.c_object_work_queue.pushBackAssumeCapacity(c_object);
        try comp.appendFileSystemInput(try .fromUnresolved(arena, comp.dirs, &.{c_object.src.src_path}));
    }

    // For compiling Win32 resources, we rely on the cache hash system to avoid duplicating work.
    // Add a Job for each Win32 resource file.
    try comp.win32_resource_work_queue.ensureUnusedCapacity(gpa, comp.win32_resource_table.count());
    for (comp.win32_resource_table.keys()) |win32_resource| {
        comp.win32_resource_work_queue.pushBackAssumeCapacity(win32_resource);
        switch (win32_resource.src) {
            .rc => |f| {
                try comp.appendFileSystemInput(try .fromUnresolved(arena, comp.dirs, &.{f.src_path}));
            },
            .manifest => {},
        }
    }

    if (comp.zcu) |zcu| {
        const pt: Zcu.PerThread = .activate(zcu, .main);
        defer pt.deactivate();

        assert(zcu.cur_analysis_timer == null);

        zcu.skip_analysis_this_update = false;

        // TODO: doing this in `resolveReferences` later could avoid adding inputs for dead embedfiles. Investigate!
        for (zcu.embed_table.keys()) |embed_file| {
            try comp.appendFileSystemInput(embed_file.path);
        }

        zcu.analysis_roots_len = 0;

        zcu.analysis_roots_buffer[zcu.analysis_roots_len] = zcu.std_mod;
        zcu.analysis_roots_len += 1;

        // Normally we rely on importing std to in turn import the root source file in the start code.
        // However, the main module is distinct from the root module in tests, so that won't happen there.
        if (comp.config.is_test and zcu.main_mod != zcu.std_mod) {
            zcu.analysis_roots_buffer[zcu.analysis_roots_len] = zcu.main_mod;
            zcu.analysis_roots_len += 1;
        }

        if (zcu.root_mod.deps.get("compiler_rt")) |compiler_rt_mod| {
            zcu.analysis_roots_buffer[zcu.analysis_roots_len] = compiler_rt_mod;
            zcu.analysis_roots_len += 1;
        }

        if (zcu.root_mod.deps.get("ubsan_rt")) |ubsan_rt_mod| {
            zcu.analysis_roots_buffer[zcu.analysis_roots_len] = ubsan_rt_mod;
            zcu.analysis_roots_len += 1;
        }
    }

    // The linker progress node is set up here instead of in `performAllTheWork`, because
    // we also want it around during `flush`.
    if (comp.bin_file) |lf| {
        comp.link_prog_node = main_progress_node.start("Linking", 0);
        if (lf.cast(.elf2)) |elf| {
            comp.link_prog_node.increaseEstimatedTotalItems(3);
            comp.link_uav_prog_node = comp.link_prog_node.start("Constants", 0);
            comp.link_lazy_prog_node = comp.link_prog_node.start("Synthetics", 0);
            elf.mf.update_prog_node = comp.link_prog_node.start("Relocations", elf.mf.updates.items.len);
        }
    }
    defer {
        comp.link_prog_node.end();
        comp.link_prog_node = .none;
        comp.link_uav_prog_node.end();
        comp.link_uav_prog_node = .none;
        comp.link_lazy_prog_node.end();
        comp.link_lazy_prog_node = .none;
        if (comp.bin_file) |lf| {
            if (lf.cast(.elf2)) |elf| {
                elf.mf.update_prog_node.end();
                elf.mf.update_prog_node = .none;
            }
        }
    }

    try comp.performAllTheWork(main_progress_node);

    if (comp.zcu) |zcu| {
        const pt: Zcu.PerThread = .activate(zcu, .main);
        defer pt.deactivate();

        assert(zcu.cur_analysis_timer == null);

        if (!zcu.skip_analysis_this_update) {
            if (comp.config.is_test) {
                // The `test_functions` decl has been intentionally postponed until now,
                // at which point we must populate it with the list of test functions that
                // have been discovered and not filtered out.
                try pt.populateTestFunctions();
            }

            link.updateErrorData(pt);

            try pt.processExports();
        }

        if (build_options.enable_debug_extensions and comp.verbose_intern_pool) {
            std.debug.print("intern pool stats for '{s}':\n", .{
                comp.root_name,
            });
            zcu.intern_pool.dump();
        }

        if (build_options.enable_debug_extensions and comp.verbose_generic_instances) {
            std.debug.print("generic instances for '{s}:0x{x}':\n", .{
                comp.root_name,
                @intFromPtr(zcu),
            });
            zcu.intern_pool.dumpGenericInstances(gpa);
        }
    }

    if (anyErrors(comp)) {
        // Skip flushing and keep source files loaded for error reporting.
        return;
    }

    if (comp.zcu == null and comp.config.output_mode == .Obj and comp.c_object_table.count() == 1) {
        // This is `zig build-obj foo.c`. We can emit asm and LLVM IR/bitcode.
        const c_obj_path = comp.c_object_table.keys()[0].status.success.object_path;
        if (comp.emit_asm) |path| try comp.emitFromCObject(arena, c_obj_path, ".s", path);
        if (comp.emit_llvm_ir) |path| try comp.emitFromCObject(arena, c_obj_path, ".ll", path);
        if (comp.emit_llvm_bc) |path| try comp.emitFromCObject(arena, c_obj_path, ".bc", path);
    }

    switch (comp.cache_use) {
        .none, .incremental => {
            try flush(comp, arena, .main);
        },
        .whole => |whole| {
            if (comp.file_system_inputs) |buf| try man.populateFileSystemInputs(buf);
            if (comp.parent_whole_cache) |pwc| {
                pwc.mutex.lock();
                defer pwc.mutex.unlock();
                try man.populateOtherManifest(pwc.manifest, pwc.prefix_map);
            }

            const bin_digest = man.finalBin();
            const hex_digest = Cache.binToHex(bin_digest);

            // Work around windows `AccessDenied` if any files within this
            // directory are open by closing and reopening the file handles.
            const need_writable_dance: enum { no, lf_only, lf_and_debug } = w: {
                if (builtin.os.tag == .windows) {
                    if (comp.bin_file) |lf| {
                        // We cannot just call `makeExecutable` as it makes a false
                        // assumption that we have a file handle open only when linking
                        // an executable file. This used to be true when our linkers
                        // were incapable of emitting relocatables and static archive.
                        // Now that they are capable, we need to unconditionally close
                        // the file handle and re-open it in the follow up call to
                        // `makeWritable`.
                        if (lf.file) |f| {
                            f.close();
                            lf.file = null;

                            if (lf.closeDebugInfo()) break :w .lf_and_debug;
                            break :w .lf_only;
                        }
                    }
                }
                break :w .no;
            };

            // Rename the temporary directory into place.
            // Close tmp dir and link.File to avoid open handle during rename.
            whole.tmp_artifact_directory.?.handle.close();
            whole.tmp_artifact_directory = null;
            const s = fs.path.sep_str;
            const tmp_dir_sub_path = "tmp" ++ s ++ std.fmt.hex(tmp_dir_rand_int);
            const o_sub_path = "o" ++ s ++ hex_digest;
            renameTmpIntoCache(comp.dirs.local_cache, tmp_dir_sub_path, o_sub_path) catch |err| {
                return comp.setMiscFailure(
                    .rename_results,
                    "failed to rename compilation results ('{f}{s}') into local cache ('{f}{s}'): {t}",
                    .{
                        comp.dirs.local_cache, tmp_dir_sub_path,
                        comp.dirs.local_cache, o_sub_path,
                        err,
                    },
                );
            };
            comp.digest = bin_digest;

            // The linker flush functions need to know the final output path
            // for debug info purposes because executable debug info contains
            // references object file paths.
            if (comp.bin_file) |lf| {
                lf.emit = .{
                    .root_dir = comp.dirs.local_cache,
                    .sub_path = try fs.path.join(arena, &.{ o_sub_path, comp.emit_bin.? }),
                };
                const result: link.File.OpenError!void = switch (need_writable_dance) {
                    .no => {},
                    .lf_only => lf.makeWritable(),
                    .lf_and_debug => res: {
                        lf.makeWritable() catch |err| break :res err;
                        lf.reopenDebugInfo() catch |err| break :res err;
                    },
                };
                result catch |err| {
                    return comp.setMiscFailure(
                        .rename_results,
                        "failed to re-open renamed compilation results ('{f}{s}'): {t}",
                        .{ comp.dirs.local_cache, o_sub_path, err },
                    );
                };
            }

            try flush(comp, arena, .main);

            // Calling `flush` may have produced errors, in which case the
            // cache manifest must not be written.
            if (anyErrors(comp)) return;

            // Failure here only means an unnecessary cache miss.
            man.writeManifest() catch |err| {
                log.warn("failed to write cache manifest: {s}", .{@errorName(err)});
            };

            if (comp.bin_file) |lf| {
                lf.destroy();
                comp.bin_file = null;
            }

            assert(whole.lock == null);
            whole.lock = man.toOwnedLock();
        },
    }
}

pub fn appendFileSystemInput(comp: *Compilation, path: Compilation.Path) Allocator.Error!void {
    const gpa = comp.gpa;
    const fsi = comp.file_system_inputs orelse return;
    const prefixes = comp.cache_parent.prefixes();

    const want_prefix_dir: Cache.Directory = switch (path.root) {
        .zig_lib => comp.dirs.zig_lib,
        .global_cache => comp.dirs.global_cache,
        .local_cache => comp.dirs.local_cache,
        .none => .cwd(),
    };
    const prefix: u8 = for (prefixes, 1..) |prefix_dir, i| {
        if (prefix_dir.eql(want_prefix_dir)) {
            break @intCast(i);
        }
    } else std.debug.panic(
        "missing prefix directory '{s}' ('{f}') for '{s}'",
        .{ @tagName(path.root), want_prefix_dir, path.sub_path },
    );

    try fsi.ensureUnusedCapacity(gpa, path.sub_path.len + 3);
    if (fsi.items.len > 0) fsi.appendAssumeCapacity(0);
    fsi.appendAssumeCapacity(prefix);
    fsi.appendSliceAssumeCapacity(path.sub_path);
}

fn resolveEmitPath(comp: *Compilation, path: []const u8) Cache.Path {
    return .{
        .root_dir = switch (comp.cache_use) {
            .none => .cwd(),
            .incremental => |i| i.artifact_directory,
            .whole => |w| w.tmp_artifact_directory.?,
        },
        .sub_path = path,
    };
}
/// Like `resolveEmitPath`, but for calling during `flush`. The returned `Cache.Path` may reference
/// memory from `arena`, and may reference `path` itself.
/// If `kind == .temp`, then the returned path will be in a temporary or cache directory. This is
/// useful for intermediate files, such as the ZCU object file emitted by the LLVM backend.
pub fn resolveEmitPathFlush(
    comp: *Compilation,
    arena: Allocator,
    kind: enum { temp, artifact },
    path: []const u8,
) Allocator.Error!Cache.Path {
    switch (comp.cache_use) {
        .none => |none| return .{
            .root_dir = switch (kind) {
                .temp => none.tmp_artifact_directory.?,
                .artifact => .cwd(),
            },
            .sub_path = path,
        },
        .incremental, .whole => return .{
            .root_dir = comp.dirs.local_cache,
            .sub_path = try fs.path.join(arena, &.{
                "o",
                &Cache.binToHex(comp.digest.?),
                path,
            }),
        },
    }
}
fn flush(
    comp: *Compilation,
    arena: Allocator,
    tid: Zcu.PerThread.Id,
) Allocator.Error!void {
    if (comp.zcu) |zcu| {
        if (zcu.llvm_object) |llvm_object| {
            const pt: Zcu.PerThread = .activate(zcu, tid);
            defer pt.deactivate();

            // Emit the ZCU object from LLVM now; it's required to flush the output file.
            // If there's an output file, it wants to decide where the LLVM object goes!
            const sub_prog_node = comp.link_prog_node.start("LLVM Emit Object", 0);
            defer sub_prog_node.end();

            var timer = comp.startTimer();
            defer if (timer.finish()) |ns| {
                comp.mutex.lock();
                defer comp.mutex.unlock();
                comp.time_report.?.stats.real_ns_llvm_emit = ns;
            };

            llvm_object.emit(pt, .{
                .pre_ir_path = comp.verbose_llvm_ir,
                .pre_bc_path = comp.verbose_llvm_bc,

                .bin_path = p: {
                    const lf = comp.bin_file orelse break :p null;
                    const p = try comp.resolveEmitPathFlush(arena, .temp, lf.zcu_object_basename.?);
                    break :p try p.toStringZ(arena);
                },
                .asm_path = p: {
                    const raw = comp.emit_asm orelse break :p null;
                    const p = try comp.resolveEmitPathFlush(arena, .artifact, raw);
                    break :p try p.toStringZ(arena);
                },
                .post_ir_path = p: {
                    const raw = comp.emit_llvm_ir orelse break :p null;
                    const p = try comp.resolveEmitPathFlush(arena, .artifact, raw);
                    break :p try p.toStringZ(arena);
                },
                .post_bc_path = p: {
                    const raw = comp.emit_llvm_bc orelse break :p null;
                    const p = try comp.resolveEmitPathFlush(arena, .artifact, raw);
                    break :p try p.toStringZ(arena);
                },

                .is_debug = comp.root_mod.optimize_mode == .Debug,
                .is_small = comp.root_mod.optimize_mode == .ReleaseSmall,
                .time_report = if (comp.time_report) |*p| p else null,
                .sanitize_thread = comp.config.any_sanitize_thread,
                .fuzz = comp.config.any_fuzz,
                .lto = comp.config.lto,
            }) catch |err| switch (err) {
                error.LinkFailure => {}, // Already reported.
                error.OutOfMemory => return error.OutOfMemory,
            };
        }
    }
    if (comp.bin_file) |lf| {
        var timer = comp.startTimer();
        defer if (timer.finish()) |ns| {
            comp.mutex.lock();
            defer comp.mutex.unlock();
            comp.time_report.?.stats.real_ns_link_flush = ns;
        };
        // This is needed before reading the error flags.
        lf.flush(arena, tid, comp.link_prog_node) catch |err| switch (err) {
            error.LinkFailure => {}, // Already reported.
            error.OutOfMemory => return error.OutOfMemory,
        };
    }
    if (comp.zcu) |zcu| {
        try link.File.C.flushEmitH(zcu);
    }
}

/// This function is called by the frontend before flush(). It communicates that
/// `options.bin_file.emit` directory needs to be renamed from
/// `[zig-cache]/tmp/[random]` to `[zig-cache]/o/[digest]`.
/// The frontend would like to simply perform a file system rename, however,
/// some linker backends care about the file paths of the objects they are linking.
/// So this function call tells linker backends to rename the paths of object files
/// to observe the new directory path.
/// Linker backends which do not have this requirement can fall back to the simple
/// implementation at the bottom of this function.
/// This function is only called when CacheMode is `whole`.
fn renameTmpIntoCache(
    cache_directory: Cache.Directory,
    tmp_dir_sub_path: []const u8,
    o_sub_path: []const u8,
) !void {
    var seen_eaccess = false;
    while (true) {
        fs.rename(
            cache_directory.handle,
            tmp_dir_sub_path,
            cache_directory.handle,
            o_sub_path,
        ) catch |err| switch (err) {
            // On Windows, rename fails with `AccessDenied` rather than `PathAlreadyExists`.
            // See https://github.com/ziglang/zig/issues/8362
            error.AccessDenied => switch (builtin.os.tag) {
                .windows => {
                    if (seen_eaccess) return error.AccessDenied;
                    seen_eaccess = true;
                    try cache_directory.handle.deleteTree(o_sub_path);
                    continue;
                },
                else => return error.AccessDenied,
            },
            error.PathAlreadyExists => {
                try cache_directory.handle.deleteTree(o_sub_path);
                continue;
            },
            error.FileNotFound => {
                try cache_directory.handle.makePath("o");
                continue;
            },
            else => |e| return e,
        };
        break;
    }
}

/// This is only observed at compile-time and used to emit a compile error
/// to remind the programmer to update multiple related pieces of code that
/// are in different locations. Bump this number when adding or deleting
/// anything from the link cache manifest.
pub const link_hash_implementation_version = 14;

fn addNonIncrementalStuffToCacheManifest(
    comp: *Compilation,
    arena: Allocator,
    man: *Cache.Manifest,
) !void {
    comptime assert(link_hash_implementation_version == 14);

    if (comp.zcu) |zcu| {
        try addModuleTableToCacheHash(zcu, arena, &man.hash, .{ .files = man });

        // Synchronize with other matching comments: ZigOnlyHashStuff
        man.hash.addListOfBytes(comp.test_filters);
        man.hash.add(comp.skip_linker_dependencies);
        //man.hash.add(zcu.emit_h != .no);
        man.hash.add(zcu.error_limit);
    } else {
        cache_helpers.addModule(&man.hash, comp.root_mod);
    }

    try link.hashInputs(man, comp.link_inputs);

    for (comp.c_object_table.keys()) |key| {
        _ = try man.addFile(key.src.src_path, null);
        man.hash.addOptional(key.src.ext);
        man.hash.addListOfBytes(key.src.extra_flags);
    }

    for (comp.win32_resource_table.keys()) |key| {
        switch (key.src) {
            .rc => |rc_src| {
                _ = try man.addFile(rc_src.src_path, null);
                man.hash.addListOfBytes(rc_src.extra_flags);
            },
            .manifest => |manifest_path| {
                _ = try man.addFile(manifest_path, null);
            },
        }
    }

    man.hash.add(comp.config.use_llvm);
    man.hash.add(comp.config.use_lib_llvm);
    man.hash.add(comp.config.use_lld);
    man.hash.add(comp.config.use_new_linker);
    man.hash.add(comp.config.is_test);
    man.hash.add(comp.config.import_memory);
    man.hash.add(comp.config.export_memory);
    man.hash.add(comp.config.shared_memory);
    man.hash.add(comp.config.dll_export_fns);
    man.hash.add(comp.config.rdynamic);

    man.hash.addOptionalBytes(comp.sysroot);
    man.hash.addOptional(comp.version);
    man.hash.add(comp.link_eh_frame_hdr);
    man.hash.add(comp.skip_linker_dependencies);
    man.hash.add(comp.compiler_rt_strat);
    man.hash.add(comp.ubsan_rt_strat);
    man.hash.add(comp.rc_includes);
    man.hash.addListOfBytes(comp.force_undefined_symbols.keys());
    man.hash.addListOfBytes(comp.framework_dirs);
    man.hash.addListOfBytes(comp.windows_libs.keys());

    man.hash.addListOfBytes(comp.global_cc_argv);

    const opts = comp.cache_use.whole.lf_open_opts;

    try man.addOptionalFile(opts.linker_script);
    try man.addOptionalFile(opts.version_script);
    man.hash.add(opts.allow_undefined_version);
    man.hash.addOptional(opts.enable_new_dtags);

    man.hash.addOptional(opts.stack_size);
    man.hash.addOptional(opts.image_base);
    man.hash.addOptional(opts.gc_sections);
    man.hash.add(opts.emit_relocs);
    const target = &comp.root_mod.resolved_target.result;
    if (target.ofmt == .macho or target.ofmt == .coff) {
        // TODO remove this, libraries need to be resolved by the frontend. this is already
        // done by ELF.
        for (opts.lib_directories) |lib_directory| man.hash.addOptionalBytes(lib_directory.path);
    }
    man.hash.addListOfBytes(opts.rpath_list);
    man.hash.addListOfBytes(opts.symbol_wrap_set.keys());
    if (comp.config.link_libc) {
        man.hash.add(comp.libc_installation != null);
        if (comp.libc_installation) |libc_installation| {
            man.hash.addOptionalBytes(libc_installation.crt_dir);
            if (target.abi == .msvc or target.abi == .itanium) {
                man.hash.addOptionalBytes(libc_installation.msvc_lib_dir);
                man.hash.addOptionalBytes(libc_installation.kernel32_lib_dir);
            }
        }
        man.hash.addOptionalBytes(target.dynamic_linker.get());
    }
    man.hash.add(opts.repro);
    man.hash.addOptional(opts.allow_shlib_undefined);
    man.hash.add(opts.bind_global_refs_locally);

    const EntryTag = @typeInfo(link.File.OpenOptions.Entry).@"union".tag_type.?;
    man.hash.add(@as(EntryTag, opts.entry));
    switch (opts.entry) {
        .default, .disabled, .enabled => {},
        .named => |name| man.hash.addBytes(name),
    }

    // ELF specific stuff
    man.hash.add(opts.z_nodelete);
    man.hash.add(opts.z_notext);
    man.hash.add(opts.z_defs);
    man.hash.add(opts.z_origin);
    man.hash.add(opts.z_nocopyreloc);
    man.hash.add(opts.z_now);
    man.hash.add(opts.z_relro);
    man.hash.add(opts.z_common_page_size orelse 0);
    man.hash.add(opts.z_max_page_size orelse 0);
    man.hash.add(opts.hash_style);
    man.hash.add(opts.compress_debug_sections);
    man.hash.addOptional(opts.sort_section);
    man.hash.addOptionalBytes(opts.soname);
    man.hash.add(opts.build_id);

    // WASM specific stuff
    man.hash.addOptional(opts.initial_memory);
    man.hash.addOptional(opts.max_memory);
    man.hash.addOptional(opts.global_base);
    man.hash.addListOfBytes(opts.export_symbol_names);
    man.hash.add(opts.import_symbols);
    man.hash.add(opts.import_table);
    man.hash.add(opts.export_table);

    // Mach-O specific stuff
    try link.File.MachO.hashAddFrameworks(man, opts.frameworks);
    try man.addOptionalFile(opts.entitlements);
    man.hash.addOptional(opts.pagezero_size);
    man.hash.addOptional(opts.headerpad_size);
    man.hash.add(opts.headerpad_max_install_names);
    man.hash.add(opts.dead_strip_dylibs);
    man.hash.add(opts.force_load_objc);
    man.hash.add(opts.discard_local_symbols);
    man.hash.addOptional(opts.compatibility_version);
    man.hash.addOptionalBytes(opts.install_name);
    man.hash.addOptional(opts.darwin_sdk_layout);

    // COFF specific stuff
    man.hash.addOptional(opts.subsystem);
    man.hash.add(opts.tsaware);
    man.hash.add(opts.nxcompat);
    man.hash.add(opts.dynamicbase);
    man.hash.addOptional(opts.major_subsystem_version);
    man.hash.addOptional(opts.minor_subsystem_version);
    man.hash.addOptionalBytes(opts.pdb_source_path);
    man.hash.addOptionalBytes(opts.module_definition_file);
}

fn emitFromCObject(
    comp: *Compilation,
    arena: Allocator,
    c_obj_path: Cache.Path,
    new_ext: []const u8,
    unresolved_emit_path: []const u8,
) Allocator.Error!void {
    // The dirname and stem (i.e. everything but the extension), of the sub path of the C object.
    // We'll append `new_ext` to it to get the path to the right thing (asm, LLVM IR, etc).
    const c_obj_dir_and_stem: []const u8 = p: {
        const p = c_obj_path.sub_path;
        const ext_len = fs.path.extension(p).len;
        break :p p[0 .. p.len - ext_len];
    };
    const src_path: Cache.Path = .{
        .root_dir = c_obj_path.root_dir,
        .sub_path = try std.fmt.allocPrint(arena, "{s}{s}", .{
            c_obj_dir_and_stem,
            new_ext,
        }),
    };
    const emit_path = comp.resolveEmitPath(unresolved_emit_path);

    src_path.root_dir.handle.copyFile(
        src_path.sub_path,
        emit_path.root_dir.handle,
        emit_path.sub_path,
        .{},
    ) catch |err| log.err("unable to copy '{f}' to '{f}': {s}", .{
        src_path,
        emit_path,
        @errorName(err),
    });
}

/// Having the file open for writing is problematic as far as executing the
/// binary is concerned. This will remove the write flag, or close the file,
/// or whatever is needed so that it can be executed.
/// After this, one must call` makeFileWritable` before calling `update`.
pub fn makeBinFileExecutable(comp: *Compilation) !void {
    if (!dev.env.supports(.make_executable)) return;
    const lf = comp.bin_file orelse return;
    return lf.makeExecutable();
}

pub fn makeBinFileWritable(comp: *Compilation) !void {
    const lf = comp.bin_file orelse return;
    return lf.makeWritable();
}

const Header = extern struct {
    intern_pool: extern struct {
        thread_count: u32,
        src_hash_deps_len: u32,
        nav_val_deps_len: u32,
        nav_ty_deps_len: u32,
        interned_deps_len: u32,
        zon_file_deps_len: u32,
        embed_file_deps_len: u32,
        namespace_deps_len: u32,
        namespace_name_deps_len: u32,
        first_dependency_len: u32,
        dep_entries_len: u32,
        free_dep_entries_len: u32,
    },

    const PerThread = extern struct {
        intern_pool: extern struct {
            items_len: u32,
            extra_len: u32,
            limbs_len: u32,
            string_bytes_len: u32,
            tracked_insts_len: u32,
            files_len: u32,
        },
    };
};

/// Note that all state that is included in the cache hash namespace is *not*
/// saved, such as the target and most CLI flags. A cache hit will only occur
/// when subsequent compiler invocations use the same set of flags.
pub fn saveState(comp: *Compilation) !void {
    dev.check(.incremental);

    const lf = comp.bin_file orelse return;

    const gpa = comp.gpa;

    var bufs = std.array_list.Managed([]const u8).init(gpa);
    defer bufs.deinit();

    var pt_headers = std.array_list.Managed(Header.PerThread).init(gpa);
    defer pt_headers.deinit();

    if (comp.zcu) |zcu| {
        const ip = &zcu.intern_pool;
        const header: Header = .{
            .intern_pool = .{
                .thread_count = @intCast(ip.locals.len),
                .src_hash_deps_len = @intCast(ip.src_hash_deps.count()),
                .nav_val_deps_len = @intCast(ip.nav_val_deps.count()),
                .nav_ty_deps_len = @intCast(ip.nav_ty_deps.count()),
                .interned_deps_len = @intCast(ip.interned_deps.count()),
                .zon_file_deps_len = @intCast(ip.zon_file_deps.count()),
                .embed_file_deps_len = @intCast(ip.embed_file_deps.count()),
                .namespace_deps_len = @intCast(ip.namespace_deps.count()),
                .namespace_name_deps_len = @intCast(ip.namespace_name_deps.count()),
                .first_dependency_len = @intCast(ip.first_dependency.count()),
                .dep_entries_len = @intCast(ip.dep_entries.items.len),
                .free_dep_entries_len = @intCast(ip.free_dep_entries.items.len),
            },
        };

        try pt_headers.ensureTotalCapacityPrecise(header.intern_pool.thread_count);
        for (ip.locals) |*local| pt_headers.appendAssumeCapacity(.{
            .intern_pool = .{
                .items_len = @intCast(local.mutate.items.len),
                .extra_len = @intCast(local.mutate.extra.len),
                .limbs_len = @intCast(local.mutate.limbs.len),
                .string_bytes_len = @intCast(local.mutate.strings.len),
                .tracked_insts_len = @intCast(local.mutate.tracked_insts.len),
                .files_len = @intCast(local.mutate.files.len),
            },
        });

        try bufs.ensureTotalCapacityPrecise(14 + 8 * pt_headers.items.len);
        addBuf(&bufs, mem.asBytes(&header));
        addBuf(&bufs, @ptrCast(pt_headers.items));

        addBuf(&bufs, @ptrCast(ip.src_hash_deps.keys()));
        addBuf(&bufs, @ptrCast(ip.src_hash_deps.values()));
        addBuf(&bufs, @ptrCast(ip.nav_val_deps.keys()));
        addBuf(&bufs, @ptrCast(ip.nav_val_deps.values()));
        addBuf(&bufs, @ptrCast(ip.nav_ty_deps.keys()));
        addBuf(&bufs, @ptrCast(ip.nav_ty_deps.values()));
        addBuf(&bufs, @ptrCast(ip.interned_deps.keys()));
        addBuf(&bufs, @ptrCast(ip.interned_deps.values()));
        addBuf(&bufs, @ptrCast(ip.zon_file_deps.keys()));
        addBuf(&bufs, @ptrCast(ip.zon_file_deps.values()));
        addBuf(&bufs, @ptrCast(ip.embed_file_deps.keys()));
        addBuf(&bufs, @ptrCast(ip.embed_file_deps.values()));
        addBuf(&bufs, @ptrCast(ip.namespace_deps.keys()));
        addBuf(&bufs, @ptrCast(ip.namespace_deps.values()));
        addBuf(&bufs, @ptrCast(ip.namespace_name_deps.keys()));
        addBuf(&bufs, @ptrCast(ip.namespace_name_deps.values()));

        addBuf(&bufs, @ptrCast(ip.first_dependency.keys()));
        addBuf(&bufs, @ptrCast(ip.first_dependency.values()));
        addBuf(&bufs, @ptrCast(ip.dep_entries.items));
        addBuf(&bufs, @ptrCast(ip.free_dep_entries.items));

        for (ip.locals, pt_headers.items) |*local, pt_header| {
            if (pt_header.intern_pool.limbs_len > 0) {
                addBuf(&bufs, @ptrCast(local.shared.limbs.view().items(.@"0")[0..pt_header.intern_pool.limbs_len]));
            }
            if (pt_header.intern_pool.extra_len > 0) {
                addBuf(&bufs, @ptrCast(local.shared.extra.view().items(.@"0")[0..pt_header.intern_pool.extra_len]));
            }
            if (pt_header.intern_pool.items_len > 0) {
                addBuf(&bufs, @ptrCast(local.shared.items.view().items(.data)[0..pt_header.intern_pool.items_len]));
                addBuf(&bufs, @ptrCast(local.shared.items.view().items(.tag)[0..pt_header.intern_pool.items_len]));
            }
            if (pt_header.intern_pool.string_bytes_len > 0) {
                addBuf(&bufs, local.shared.strings.view().items(.@"0")[0..pt_header.intern_pool.string_bytes_len]);
            }
            if (pt_header.intern_pool.tracked_insts_len > 0) {
                addBuf(&bufs, @ptrCast(local.shared.tracked_insts.view().items(.@"0")[0..pt_header.intern_pool.tracked_insts_len]));
            }
            if (pt_header.intern_pool.files_len > 0) {
                addBuf(&bufs, @ptrCast(local.shared.files.view().items(.bin_digest)[0..pt_header.intern_pool.files_len]));
                addBuf(&bufs, @ptrCast(local.shared.files.view().items(.root_type)[0..pt_header.intern_pool.files_len]));
            }
        }

        //// TODO: compilation errors
        //// TODO: namespaces
        //// TODO: decls
    }

    // linker state
    switch (lf.tag) {
        .wasm => {
            dev.check(link.File.Tag.wasm.devFeature());
            const wasm = lf.cast(.wasm).?;
            const is_obj = comp.config.output_mode == .Obj;
            try bufs.ensureUnusedCapacity(85);
            addBuf(&bufs, wasm.string_bytes.items);
            // TODO make it well-defined memory layout
            //addBuf(&bufs, @ptrCast(wasm.objects.items));
            addBuf(&bufs, @ptrCast(wasm.func_types.keys()));
            addBuf(&bufs, @ptrCast(wasm.object_function_imports.keys()));
            addBuf(&bufs, @ptrCast(wasm.object_function_imports.values()));
            addBuf(&bufs, @ptrCast(wasm.object_functions.items));
            addBuf(&bufs, @ptrCast(wasm.object_global_imports.keys()));
            addBuf(&bufs, @ptrCast(wasm.object_global_imports.values()));
            addBuf(&bufs, @ptrCast(wasm.object_globals.items));
            addBuf(&bufs, @ptrCast(wasm.object_table_imports.keys()));
            addBuf(&bufs, @ptrCast(wasm.object_table_imports.values()));
            addBuf(&bufs, @ptrCast(wasm.object_tables.items));
            addBuf(&bufs, @ptrCast(wasm.object_memory_imports.keys()));
            addBuf(&bufs, @ptrCast(wasm.object_memory_imports.values()));
            addBuf(&bufs, @ptrCast(wasm.object_memories.items));
            addBuf(&bufs, @ptrCast(wasm.object_relocations.items(.tag)));
            addBuf(&bufs, @ptrCast(wasm.object_relocations.items(.offset)));
            // TODO handle the union safety field
            //addBuf(&bufs, @ptrCast(wasm.object_relocations.items(.pointee)));
            addBuf(&bufs, @ptrCast(wasm.object_relocations.items(.addend)));
            addBuf(&bufs, @ptrCast(wasm.object_init_funcs.items));
            addBuf(&bufs, @ptrCast(wasm.object_data_segments.items));
            addBuf(&bufs, @ptrCast(wasm.object_datas.items));
            addBuf(&bufs, @ptrCast(wasm.object_data_imports.keys()));
            addBuf(&bufs, @ptrCast(wasm.object_data_imports.values()));
            addBuf(&bufs, @ptrCast(wasm.object_custom_segments.keys()));
            addBuf(&bufs, @ptrCast(wasm.object_custom_segments.values()));
            // TODO make it well-defined memory layout
            // addBuf(&bufs, @ptrCast(wasm.object_comdats.items));
            addBuf(&bufs, @ptrCast(wasm.object_relocations_table.keys()));
            addBuf(&bufs, @ptrCast(wasm.object_relocations_table.values()));
            addBuf(&bufs, @ptrCast(wasm.object_comdat_symbols.items(.kind)));
            addBuf(&bufs, @ptrCast(wasm.object_comdat_symbols.items(.index)));
            addBuf(&bufs, @ptrCast(wasm.out_relocs.items(.tag)));
            addBuf(&bufs, @ptrCast(wasm.out_relocs.items(.offset)));
            // TODO handle the union safety field
            //addBuf(&bufs, @ptrCast(wasm.out_relocs.items(.pointee)));
            addBuf(&bufs, @ptrCast(wasm.out_relocs.items(.addend)));
            addBuf(&bufs, @ptrCast(wasm.uav_fixups.items));
            addBuf(&bufs, @ptrCast(wasm.nav_fixups.items));
            addBuf(&bufs, @ptrCast(wasm.func_table_fixups.items));
            if (is_obj) {
                addBuf(&bufs, @ptrCast(wasm.navs_obj.keys()));
                addBuf(&bufs, @ptrCast(wasm.navs_obj.values()));
                addBuf(&bufs, @ptrCast(wasm.uavs_obj.keys()));
                addBuf(&bufs, @ptrCast(wasm.uavs_obj.values()));
            } else {
                addBuf(&bufs, @ptrCast(wasm.navs_exe.keys()));
                addBuf(&bufs, @ptrCast(wasm.navs_exe.values()));
                addBuf(&bufs, @ptrCast(wasm.uavs_exe.keys()));
                addBuf(&bufs, @ptrCast(wasm.uavs_exe.values()));
            }
            addBuf(&bufs, @ptrCast(wasm.overaligned_uavs.keys()));
            addBuf(&bufs, @ptrCast(wasm.overaligned_uavs.values()));
            addBuf(&bufs, @ptrCast(wasm.zcu_funcs.keys()));
            // TODO handle the union safety field
            // addBuf(&bufs, @ptrCast(wasm.zcu_funcs.values()));
            addBuf(&bufs, @ptrCast(wasm.nav_exports.keys()));
            addBuf(&bufs, @ptrCast(wasm.nav_exports.values()));
            addBuf(&bufs, @ptrCast(wasm.uav_exports.keys()));
            addBuf(&bufs, @ptrCast(wasm.uav_exports.values()));
            addBuf(&bufs, @ptrCast(wasm.imports.keys()));
            addBuf(&bufs, @ptrCast(wasm.missing_exports.keys()));
            addBuf(&bufs, @ptrCast(wasm.function_exports.keys()));
            addBuf(&bufs, @ptrCast(wasm.function_exports.values()));
            addBuf(&bufs, @ptrCast(wasm.hidden_function_exports.keys()));
            addBuf(&bufs, @ptrCast(wasm.hidden_function_exports.values()));
            addBuf(&bufs, @ptrCast(wasm.global_exports.items));
            addBuf(&bufs, @ptrCast(wasm.functions.keys()));
            addBuf(&bufs, @ptrCast(wasm.function_imports.keys()));
            addBuf(&bufs, @ptrCast(wasm.function_imports.values()));
            addBuf(&bufs, @ptrCast(wasm.data_imports.keys()));
            addBuf(&bufs, @ptrCast(wasm.data_imports.values()));
            addBuf(&bufs, @ptrCast(wasm.data_segments.keys()));
            addBuf(&bufs, @ptrCast(wasm.globals.keys()));
            addBuf(&bufs, @ptrCast(wasm.global_imports.keys()));
            addBuf(&bufs, @ptrCast(wasm.global_imports.values()));
            addBuf(&bufs, @ptrCast(wasm.tables.keys()));
            addBuf(&bufs, @ptrCast(wasm.table_imports.keys()));
            addBuf(&bufs, @ptrCast(wasm.table_imports.values()));
            addBuf(&bufs, @ptrCast(wasm.zcu_indirect_function_set.keys()));
            addBuf(&bufs, @ptrCast(wasm.object_indirect_function_import_set.keys()));
            addBuf(&bufs, @ptrCast(wasm.object_indirect_function_set.keys()));
            addBuf(&bufs, @ptrCast(wasm.mir_instructions.items(.tag)));
            // TODO handle the union safety field
            //addBuf(&bufs, @ptrCast(wasm.mir_instructions.items(.data)));
            addBuf(&bufs, @ptrCast(wasm.mir_extra.items));
            addBuf(&bufs, @ptrCast(wasm.mir_locals.items));
            addBuf(&bufs, @ptrCast(wasm.tag_name_bytes.items));
            addBuf(&bufs, @ptrCast(wasm.tag_name_offs.items));

            // TODO add as header fields
            // entry_resolution: FunctionImport.Resolution
            // function_exports_len: u32
            // global_exports_len: u32
            // functions_end_prelink: u32
            // globals_end_prelink: u32
            // error_name_table_ref_count: u32
            // tag_name_table_ref_count: u32
            // any_tls_relocs: bool
            // any_passive_inits: bool
        },
        else => log.err("TODO implement saving linker state for {s}", .{@tagName(lf.tag)}),
    }

    var basename_buf: [255]u8 = undefined;
    const basename = std.fmt.bufPrint(&basename_buf, "{s}.zcs", .{
        comp.root_name,
    }) catch o: {
        basename_buf[basename_buf.len - 4 ..].* = ".zcs".*;
        break :o &basename_buf;
    };

    // Using an atomic file prevents a crash or power failure from corrupting
    // the previous incremental compilation state.
    var write_buffer: [1024]u8 = undefined;
    var af = try lf.emit.root_dir.handle.atomicFile(basename, .{ .write_buffer = &write_buffer });
    defer af.deinit();
    try af.file_writer.interface.writeVecAll(bufs.items);
    try af.finish();
}

fn addBuf(list: *std.array_list.Managed([]const u8), buf: []const u8) void {
    if (buf.len == 0) return;
    list.appendAssumeCapacity(buf);
}

/// This function is temporally single-threaded.
pub fn getAllErrorsAlloc(comp: *Compilation) error{OutOfMemory}!ErrorBundle {
    const gpa = comp.gpa;

    var bundle: ErrorBundle.Wip = undefined;
    try bundle.init(gpa);
    defer bundle.deinit();

    for (comp.failed_c_objects.values()) |diag_bundle| {
        try diag_bundle.addToErrorBundle(&bundle);
    }

    for (comp.failed_win32_resources.values()) |error_bundle| {
        try bundle.addBundleAsRoots(error_bundle);
    }

    for (comp.link_diags.lld.items) |lld_error| {
        const notes_len = @as(u32, @intCast(lld_error.context_lines.len));

        try bundle.addRootErrorMessage(.{
            .msg = try bundle.addString(lld_error.msg),
            .notes_len = notes_len,
        });
        const notes_start = try bundle.reserveNotes(notes_len);
        for (notes_start.., lld_error.context_lines) |note, context_line| {
            bundle.extra.items[note] = @intFromEnum(bundle.addErrorMessageAssumeCapacity(.{
                .msg = try bundle.addString(context_line),
            }));
        }
    }
    for (comp.misc_failures.values()) |*value| {
        try bundle.addRootErrorMessage(.{
            .msg = try bundle.addString(value.msg),
            .notes_len = if (value.children) |b| b.errorMessageCount() else 0,
        });
        if (value.children) |b| try bundle.addBundleAsNotes(b);
    }
    if (comp.alloc_failure_occurred or comp.link_diags.flags.alloc_failure_occurred) {
        try bundle.addRootErrorMessage(.{
            .msg = try bundle.addString("memory allocation failure"),
        });
    }

    if (comp.zcu) |zcu| zcu_errors: {
        if (zcu.multi_module_err != null) {
            try zcu.addFileInMultipleModulesError(&bundle);
            break :zcu_errors;
        }
        for (zcu.failed_imports.items) |failed| {
            assert(zcu.alive_files.contains(failed.file_index)); // otherwise it wouldn't have been added
            const file = zcu.fileByIndex(failed.file_index);
            const source = file.getSource(zcu) catch |err| {
                try unableToLoadZcuFile(zcu, &bundle, file, err);
                continue;
            };
            const tree = file.getTree(zcu) catch |err| {
                try unableToLoadZcuFile(zcu, &bundle, file, err);
                continue;
            };
            const start = tree.tokenStart(failed.import_token);
            const end = start + tree.tokenSlice(failed.import_token).len;
            const loc = std.zig.findLineColumn(source.bytes, start);
            try bundle.addRootErrorMessage(.{
                .msg = switch (failed.kind) {
                    .file_outside_module_root => try bundle.addString("import of file outside module path"),
                    .illegal_zig_import => try bundle.addString("this compiler implementation does not allow importing files from this directory"),
                },
                .src_loc = try bundle.addSourceLocation(.{
                    .src_path = try bundle.printString("{f}", .{file.path.fmt(comp)}),
                    .span_start = start,
                    .span_main = start,
                    .span_end = @intCast(end),
                    .line = @intCast(loc.line),
                    .column = @intCast(loc.column),
                    .source_line = try bundle.addString(loc.source_line),
                }),
                .notes_len = 0,
            });
        }

        // Before iterating `failed_files`, we need to sort it into a consistent order so that error
        // messages appear consistently despite different ordering from the AstGen worker pool. File
        // paths are a great key for this sort! We are using sorting the `ArrayHashMap` itself to
        // make sure it reindexes; that's important because these entries need to be retained for
        // future updates.
        const FileSortCtx = struct {
            zcu: *Zcu,
            failed_files_keys: []const Zcu.File.Index,
            pub fn lessThan(ctx: @This(), lhs_index: usize, rhs_index: usize) bool {
                const lhs_path = ctx.zcu.fileByIndex(ctx.failed_files_keys[lhs_index]).path;
                const rhs_path = ctx.zcu.fileByIndex(ctx.failed_files_keys[rhs_index]).path;
                if (lhs_path.root != rhs_path.root) return @intFromEnum(lhs_path.root) < @intFromEnum(rhs_path.root);
                return std.mem.order(u8, lhs_path.sub_path, rhs_path.sub_path).compare(.lt);
            }
        };
        zcu.failed_files.sort(@as(FileSortCtx, .{
            .zcu = zcu,
            .failed_files_keys = zcu.failed_files.keys(),
        }));

        for (zcu.failed_files.keys(), zcu.failed_files.values()) |file_index, error_msg| {
            if (!zcu.alive_files.contains(file_index)) continue;
            const file = zcu.fileByIndex(file_index);
            const is_retryable = switch (file.status) {
                .retryable_failure => true,
                .success, .astgen_failure => false,
                .never_loaded => unreachable,
            };
            if (error_msg) |msg| {
                assert(is_retryable);
                try addWholeFileError(zcu, &bundle, file_index, msg);
            } else {
                assert(!is_retryable);
                // AstGen/ZoirGen succeeded with errors. Note that this may include AST errors.
                // Tree must be loaded.
                _ = file.getTree(zcu) catch |err| {
                    try unableToLoadZcuFile(zcu, &bundle, file, err);
                    continue;
                };
                const path = try std.fmt.allocPrint(gpa, "{f}", .{file.path.fmt(comp)});
                defer gpa.free(path);
                if (file.zir != null) {
                    try bundle.addZirErrorMessages(file.zir.?, file.tree.?, file.source.?, path);
                } else if (file.zoir != null) {
                    try bundle.addZoirErrorMessages(file.zoir.?, file.tree.?, file.source.?, path);
                } else {
                    // Either Zir or Zoir must have been loaded.
                    unreachable;
                }
            }
        }
        if (zcu.skip_analysis_this_update) break :zcu_errors;
        var sorted_failed_analysis: std.AutoArrayHashMapUnmanaged(InternPool.AnalUnit, *Zcu.ErrorMsg).DataList.Slice = s: {
            const SortOrder = struct {
                zcu: *Zcu,
                errors: []const *Zcu.ErrorMsg,
                read_err: *?ReadError,
                const ReadError = struct {
                    file: *Zcu.File,
                    err: Zcu.File.GetSourceError,
                };
                pub fn lessThan(ctx: @This(), lhs_index: usize, rhs_index: usize) bool {
                    if (ctx.read_err.* != null) return lhs_index < rhs_index;
                    var bad_file: *Zcu.File = undefined;
                    return ctx.errors[lhs_index].src_loc.lessThan(ctx.errors[rhs_index].src_loc, ctx.zcu, &bad_file) catch |err| {
                        ctx.read_err.* = .{
                            .file = bad_file,
                            .err = err,
                        };
                        return lhs_index < rhs_index;
                    };
                }
            };

            // We can't directly sort `zcu.failed_analysis.entries`, because that would leave the map
            // in an invalid state, and we need it intact for future incremental updates. The amount
            // of data here is only as large as the number of analysis errors, so just dupe it all.
            var entries = try zcu.failed_analysis.entries.clone(gpa);
            errdefer entries.deinit(gpa);

            var read_err: ?SortOrder.ReadError = null;
            entries.sort(SortOrder{
                .zcu = zcu,
                .errors = entries.items(.value),
                .read_err = &read_err,
            });
            if (read_err) |e| {
                try unableToLoadZcuFile(zcu, &bundle, e.file, e.err);
                break :zcu_errors;
            }
            break :s entries.slice();
        };
        defer sorted_failed_analysis.deinit(gpa);
        var added_any_analysis_error = false;
        for (sorted_failed_analysis.items(.key), sorted_failed_analysis.items(.value)) |anal_unit, error_msg| {
            if (comp.config.incremental) {
                const refs = try zcu.resolveReferences();
                if (!refs.contains(anal_unit)) continue;
            }

            std.log.scoped(.zcu).debug("analysis error '{s}' reported from unit '{f}'", .{
                error_msg.msg, zcu.fmtAnalUnit(anal_unit),
            });

            try addModuleErrorMsg(zcu, &bundle, error_msg.*, added_any_analysis_error);
            added_any_analysis_error = true;

            if (zcu.cimport_errors.get(anal_unit)) |errors| {
                for (errors.getMessages()) |err_msg_index| {
                    const err_msg = errors.getErrorMessage(err_msg_index);
                    try bundle.addRootErrorMessage(.{
                        .msg = try bundle.addString(errors.nullTerminatedString(err_msg.msg)),
                        .src_loc = if (err_msg.src_loc != .none) blk: {
                            const src_loc = errors.getSourceLocation(err_msg.src_loc);
                            break :blk try bundle.addSourceLocation(.{
                                .src_path = try bundle.addString(errors.nullTerminatedString(src_loc.src_path)),
                                .span_start = src_loc.span_start,
                                .span_main = src_loc.span_main,
                                .span_end = src_loc.span_end,
                                .line = src_loc.line,
                                .column = src_loc.column,
                                .source_line = if (src_loc.source_line != 0) try bundle.addString(errors.nullTerminatedString(src_loc.source_line)) else 0,
                            });
                        } else .none,
                    });
                }
            }
        }
        for (zcu.failed_codegen.values()) |error_msg| {
            try addModuleErrorMsg(zcu, &bundle, error_msg.*, false);
        }
        for (zcu.failed_types.values()) |error_msg| {
            try addModuleErrorMsg(zcu, &bundle, error_msg.*, false);
        }
        for (zcu.failed_exports.values()) |value| {
            try addModuleErrorMsg(zcu, &bundle, value.*, false);
        }

        const actual_error_count = zcu.intern_pool.global_error_set.getNamesFromMainThread().len;
        if (actual_error_count > zcu.error_limit) {
            try bundle.addRootErrorMessage(.{
                .msg = try bundle.printString("ZCU used more errors than possible: used {d}, max {d}", .{
                    actual_error_count, zcu.error_limit,
                }),
                .notes_len = 1,
            });
            const notes_start = try bundle.reserveNotes(1);
            bundle.extra.items[notes_start] = @intFromEnum(try bundle.addErrorMessage(.{
                .msg = try bundle.printString("use '--error-limit {d}' to increase limit", .{
                    actual_error_count,
                }),
            }));
        }
    }

    if (bundle.root_list.items.len == 0) {
        if (comp.link_diags.flags.no_entry_point_found) {
            try bundle.addRootErrorMessage(.{
                .msg = try bundle.addString("no entry point found"),
            });
        }
    }

    if (comp.link_diags.flags.missing_libc) {
        try bundle.addRootErrorMessage(.{
            .msg = try bundle.addString("libc not available"),
            .notes_len = 2,
        });
        const notes_start = try bundle.reserveNotes(2);
        bundle.extra.items[notes_start + 0] = @intFromEnum(try bundle.addErrorMessage(.{
            .msg = try bundle.addString("run 'zig libc -h' to learn about libc installations"),
        }));
        bundle.extra.items[notes_start + 1] = @intFromEnum(try bundle.addErrorMessage(.{
            .msg = try bundle.addString("run 'zig targets' to see the targets for which zig can always provide libc"),
        }));
    }

    try comp.link_diags.addMessagesToBundle(&bundle, comp.bin_file);

    const compile_log_text: []const u8 = compile_log_text: {
        const zcu = comp.zcu orelse break :compile_log_text "";
        if (zcu.skip_analysis_this_update) break :compile_log_text "";
        if (zcu.compile_logs.count() == 0) break :compile_log_text "";

        // If there are no other errors, we include a "found compile log statement" error.
        // Otherwise, we just show the compile log output, with no error.
        const include_compile_log_sources = bundle.root_list.items.len == 0;

        const refs = try zcu.resolveReferences();

        var messages: std.ArrayListUnmanaged(Zcu.ErrorMsg) = .empty;
        defer messages.deinit(gpa);
        for (zcu.compile_logs.keys(), zcu.compile_logs.values()) |logging_unit, compile_log| {
            if (!refs.contains(logging_unit)) continue;
            try messages.append(gpa, .{
                .src_loc = compile_log.src(),
                .msg = undefined, // populated later
                .notes = &.{},
                // We actually clear this later for most of these, but we populate
                // this field for now to avoid having to allocate more data to track
                // which compile log text this corresponds to.
                .reference_trace_root = logging_unit.toOptional(),
            });
        }

        if (messages.items.len == 0) break :compile_log_text "";

        // Okay, there *are* referenced compile logs. Sort them into a consistent order.

        {
            const SortContext = struct {
                zcu: *Zcu,
                read_err: *?ReadError,
                const ReadError = struct {
                    file: *Zcu.File,
                    err: Zcu.File.GetSourceError,
                };
                fn lessThan(ctx: @This(), lhs: Zcu.ErrorMsg, rhs: Zcu.ErrorMsg) bool {
                    if (ctx.read_err.* != null) return false;
                    var bad_file: *Zcu.File = undefined;
                    return lhs.src_loc.lessThan(rhs.src_loc, ctx.zcu, &bad_file) catch |err| {
                        ctx.read_err.* = .{
                            .file = bad_file,
                            .err = err,
                        };
                        return false;
                    };
                }
            };
            var read_err: ?SortContext.ReadError = null;
            std.mem.sort(Zcu.ErrorMsg, messages.items, @as(SortContext, .{ .read_err = &read_err, .zcu = zcu }), SortContext.lessThan);
            if (read_err) |e| {
                try unableToLoadZcuFile(zcu, &bundle, e.file, e.err);
                break :compile_log_text "";
            }
        }

        var log_text: std.ArrayListUnmanaged(u8) = .empty;
        defer log_text.deinit(gpa);

        // Index 0 will be the root message; the rest will be notes.
        // Only the actual message, i.e. index 0, will retain its reference trace.
        try appendCompileLogLines(&log_text, zcu, messages.items[0].reference_trace_root.unwrap().?);
        messages.items[0].notes = messages.items[1..];
        messages.items[0].msg = "found compile log statement";
        for (messages.items[1..]) |*note| {
            try appendCompileLogLines(&log_text, zcu, note.reference_trace_root.unwrap().?);
            note.reference_trace_root = .none; // notes don't have reference traces
            note.msg = "also here";
        }

        // We don't actually include the error here if `!include_compile_log_sources`.
        // The sorting above was still necessary, though, to get `log_text` in the right order.
        if (include_compile_log_sources) {
            try addModuleErrorMsg(zcu, &bundle, messages.items[0], false);
        }

        break :compile_log_text try log_text.toOwnedSlice(gpa);
    };

    // TODO: eventually, this should be behind `std.debug.runtime_safety`. But right now, this is a
    // very common way for incremental compilation bugs to manifest, so let's always check it.
    if (comp.zcu) |zcu| if (comp.config.incremental and bundle.root_list.items.len == 0) {
        for (zcu.transitive_failed_analysis.keys()) |failed_unit| {
            const refs = try zcu.resolveReferences();
            var ref = refs.get(failed_unit) orelse continue;
            // This AU is referenced and has a transitive compile error, meaning it referenced something with a compile error.
            // However, we haven't reported any such error.
            // This is a compiler bug.
            print_ctx: {
                var stderr_w = std.debug.lockStderrWriter(&.{});
                defer std.debug.unlockStderrWriter();
                stderr_w.writeAll("referenced transitive analysis errors, but none actually emitted\n") catch break :print_ctx;
                stderr_w.print("{f} [transitive failure]\n", .{zcu.fmtAnalUnit(failed_unit)}) catch break :print_ctx;
                while (ref) |r| {
                    stderr_w.print("referenced by: {f}{s}\n", .{
                        zcu.fmtAnalUnit(r.referencer),
                        if (zcu.transitive_failed_analysis.contains(r.referencer)) " [transitive failure]" else "",
                    }) catch break :print_ctx;
                    ref = refs.get(r.referencer).?;
                }
            }
            @panic("referenced transitive analysis errors, but none actually emitted");
        }
    };

    return bundle.toOwnedBundle(compile_log_text);
}

/// Writes all compile log lines belonging to `logging_unit` into `log_text` using `zcu.gpa`.
fn appendCompileLogLines(log_text: *std.ArrayListUnmanaged(u8), zcu: *Zcu, logging_unit: InternPool.AnalUnit) Allocator.Error!void {
    const gpa = zcu.gpa;
    const ip = &zcu.intern_pool;
    var opt_line_idx = zcu.compile_logs.get(logging_unit).?.first_line.toOptional();
    while (opt_line_idx.unwrap()) |line_idx| {
        const line = line_idx.get(zcu).*;
        opt_line_idx = line.next;
        const line_slice = line.data.toSlice(ip);
        try log_text.ensureUnusedCapacity(gpa, line_slice.len + 1);
        log_text.appendSliceAssumeCapacity(line_slice);
        log_text.appendAssumeCapacity('\n');
    }
}

pub fn anyErrors(comp: *Compilation) bool {
    var errors = comp.getAllErrorsAlloc() catch return true;
    defer errors.deinit(comp.gpa);
    return errors.errorMessageCount() > 0;
}

pub const ErrorNoteHashContext = struct {
    eb: *const ErrorBundle.Wip,

    pub fn hash(ctx: ErrorNoteHashContext, key: ErrorBundle.ErrorMessage) u32 {
        var hasher = std.hash.Wyhash.init(0);
        const eb = ctx.eb.tmpBundle();

        hasher.update(eb.nullTerminatedString(key.msg));
        if (key.src_loc != .none) {
            const src = eb.getSourceLocation(key.src_loc);
            hasher.update(eb.nullTerminatedString(src.src_path));
            std.hash.autoHash(&hasher, src.line);
            std.hash.autoHash(&hasher, src.column);
            std.hash.autoHash(&hasher, src.span_main);
        }

        return @as(u32, @truncate(hasher.final()));
    }

    pub fn eql(
        ctx: ErrorNoteHashContext,
        a: ErrorBundle.ErrorMessage,
        b: ErrorBundle.ErrorMessage,
        b_index: usize,
    ) bool {
        _ = b_index;
        const eb = ctx.eb.tmpBundle();
        const msg_a = eb.nullTerminatedString(a.msg);
        const msg_b = eb.nullTerminatedString(b.msg);
        if (!mem.eql(u8, msg_a, msg_b)) return false;

        if (a.src_loc == .none and b.src_loc == .none) return true;
        if (a.src_loc == .none or b.src_loc == .none) return false;
        const src_a = eb.getSourceLocation(a.src_loc);
        const src_b = eb.getSourceLocation(b.src_loc);

        const src_path_a = eb.nullTerminatedString(src_a.src_path);
        const src_path_b = eb.nullTerminatedString(src_b.src_path);

        return mem.eql(u8, src_path_a, src_path_b) and
            src_a.line == src_b.line and
            src_a.column == src_b.column and
            src_a.span_main == src_b.span_main;
    }
};

const default_reference_trace_len = 2;
pub fn addModuleErrorMsg(
    zcu: *Zcu,
    eb: *ErrorBundle.Wip,
    module_err_msg: Zcu.ErrorMsg,
    /// If `-freference-trace` is not specified, we only want to show the one reference trace.
    /// So, this is whether we have already emitted an error with a reference trace.
    already_added_error: bool,
) Allocator.Error!void {
    const gpa = eb.gpa;
    const ip = &zcu.intern_pool;
    const err_src_loc = module_err_msg.src_loc.upgrade(zcu);
    const err_source = err_src_loc.file_scope.getSource(zcu) catch |err| {
        return unableToLoadZcuFile(zcu, eb, err_src_loc.file_scope, err);
    };
    const err_span = err_src_loc.span(zcu) catch |err| {
        return unableToLoadZcuFile(zcu, eb, err_src_loc.file_scope, err);
    };
    const err_loc = std.zig.findLineColumn(err_source.bytes, err_span.main);

    var ref_traces: std.ArrayListUnmanaged(ErrorBundle.ReferenceTrace) = .empty;
    defer ref_traces.deinit(gpa);

    rt: {
        const rt_root = module_err_msg.reference_trace_root.unwrap() orelse break :rt;
        const max_references = zcu.comp.reference_trace orelse refs: {
            if (already_added_error) break :rt;
            break :refs default_reference_trace_len;
        };

        const all_references = try zcu.resolveReferences();

        var seen: std.AutoHashMapUnmanaged(InternPool.AnalUnit, void) = .empty;
        defer seen.deinit(gpa);

        var referenced_by = rt_root;
        while (all_references.get(referenced_by)) |maybe_ref| {
            const ref = maybe_ref orelse break;
            const gop = try seen.getOrPut(gpa, ref.referencer);
            if (gop.found_existing) break;
            if (ref_traces.items.len < max_references) {
                var last_call_src = ref.src;
                var opt_inline_frame = ref.inline_frame;
                while (opt_inline_frame.unwrap()) |inline_frame| {
                    const f = inline_frame.ptr(zcu).*;
                    const func_nav = ip.indexToKey(f.callee).func.owner_nav;
                    const func_name = ip.getNav(func_nav).name.toSlice(ip);
                    addReferenceTraceFrame(zcu, eb, &ref_traces, func_name, last_call_src, true) catch |err| switch (err) {
                        error.OutOfMemory => |e| return e,
                        error.AlreadyReported => {
                            // An incomplete reference trace isn't the end of the world; just cut it off.
                            break :rt;
                        },
                    };
                    last_call_src = f.call_src;
                    opt_inline_frame = f.parent;
                }
                const root_name: ?[]const u8 = switch (ref.referencer.unwrap()) {
                    .@"comptime" => "comptime",
                    .nav_val, .nav_ty => |nav| ip.getNav(nav).name.toSlice(ip),
                    .type => |ty| Type.fromInterned(ty).containerTypeName(ip).toSlice(ip),
                    .func => |f| ip.getNav(zcu.funcInfo(f).owner_nav).name.toSlice(ip),
                    .memoized_state => null,
                };
                if (root_name) |n| {
                    addReferenceTraceFrame(zcu, eb, &ref_traces, n, last_call_src, false) catch |err| switch (err) {
                        error.OutOfMemory => |e| return e,
                        error.AlreadyReported => {
                            // An incomplete reference trace isn't the end of the world; just cut it off.
                            break :rt;
                        },
                    };
                }
            }
            referenced_by = ref.referencer;
        }

        if (seen.count() > ref_traces.items.len) {
            try ref_traces.append(gpa, .{
                .decl_name = @intCast(seen.count() - ref_traces.items.len),
                .src_loc = .none,
            });
        }
    }

    const src_loc = try eb.addSourceLocation(.{
        .src_path = try eb.printString("{f}", .{err_src_loc.file_scope.path.fmt(zcu.comp)}),
        .span_start = err_span.start,
        .span_main = err_span.main,
        .span_end = err_span.end,
        .line = @intCast(err_loc.line),
        .column = @intCast(err_loc.column),
        .source_line = try eb.addString(err_loc.source_line),
        .reference_trace_len = @intCast(ref_traces.items.len),
    });

    for (ref_traces.items) |rt| {
        try eb.addReferenceTrace(rt);
    }

    // De-duplicate error notes. The main use case in mind for this is
    // too many "note: called from here" notes when eval branch quota is reached.
    var notes: std.ArrayHashMapUnmanaged(ErrorBundle.ErrorMessage, void, ErrorNoteHashContext, true) = .empty;
    defer notes.deinit(gpa);

    var last_note_loc: ?std.zig.Loc = null;
    for (module_err_msg.notes) |module_note| {
        const note_src_loc = module_note.src_loc.upgrade(zcu);
        const source = note_src_loc.file_scope.getSource(zcu) catch |err| {
            return unableToLoadZcuFile(zcu, eb, note_src_loc.file_scope, err);
        };
        const span = note_src_loc.span(zcu) catch |err| {
            return unableToLoadZcuFile(zcu, eb, note_src_loc.file_scope, err);
        };
        const loc = std.zig.findLineColumn(source.bytes, span.main);

        const omit_source_line = loc.eql(err_loc) or (last_note_loc != null and loc.eql(last_note_loc.?));
        last_note_loc = loc;

        const gop = try notes.getOrPutContext(gpa, .{
            .msg = try eb.addString(module_note.msg),
            .src_loc = try eb.addSourceLocation(.{
                .src_path = try eb.printString("{f}", .{note_src_loc.file_scope.path.fmt(zcu.comp)}),
                .span_start = span.start,
                .span_main = span.main,
                .span_end = span.end,
                .line = @intCast(loc.line),
                .column = @intCast(loc.column),
                .source_line = if (omit_source_line) 0 else try eb.addString(loc.source_line),
            }),
        }, .{ .eb = eb });
        if (gop.found_existing) {
            gop.key_ptr.count += 1;
        }
    }

    const notes_len: u32 = @intCast(notes.entries.len);

    try eb.addRootErrorMessage(.{
        .msg = try eb.addString(module_err_msg.msg),
        .src_loc = src_loc,
        .notes_len = notes_len,
    });

    const notes_start = try eb.reserveNotes(notes_len);

    for (notes_start.., notes.keys()) |i, note| {
        eb.extra.items[i] = @intFromEnum(try eb.addErrorMessage(note));
    }
}

fn addReferenceTraceFrame(
    zcu: *Zcu,
    eb: *ErrorBundle.Wip,
    ref_traces: *std.ArrayListUnmanaged(ErrorBundle.ReferenceTrace),
    name: []const u8,
    lazy_src: Zcu.LazySrcLoc,
    inlined: bool,
) error{ OutOfMemory, AlreadyReported }!void {
    const gpa = zcu.gpa;
    const src = lazy_src.upgrade(zcu);
    const source = src.file_scope.getSource(zcu) catch |err| {
        try unableToLoadZcuFile(zcu, eb, src.file_scope, err);
        return error.AlreadyReported;
    };
    const span = src.span(zcu) catch |err| {
        try unableToLoadZcuFile(zcu, eb, src.file_scope, err);
        return error.AlreadyReported;
    };
    const loc = std.zig.findLineColumn(source.bytes, span.main);
    try ref_traces.append(gpa, .{
        .decl_name = try eb.printString("{s}{s}", .{ name, if (inlined) " [inlined]" else "" }),
        .src_loc = try eb.addSourceLocation(.{
            .src_path = try eb.printString("{f}", .{src.file_scope.path.fmt(zcu.comp)}),
            .span_start = span.start,
            .span_main = span.main,
            .span_end = span.end,
            .line = @intCast(loc.line),
            .column = @intCast(loc.column),
            .source_line = 0,
        }),
    });
}

fn addWholeFileError(
    zcu: *Zcu,
    eb: *ErrorBundle.Wip,
    file_index: Zcu.File.Index,
    msg: []const u8,
) Allocator.Error!void {
    // note: "file imported here" on the import reference token
    const imported_note: ?ErrorBundle.MessageIndex = switch (zcu.alive_files.get(file_index).?) {
        .analysis_root => null,
        .import => |import| note: {
            const file = zcu.fileByIndex(import.importer);
            // `errorBundleTokenSrc` expects the tree to be loaded
            _ = file.getTree(zcu) catch |err| {
                return unableToLoadZcuFile(zcu, eb, file, err);
            };
            break :note try eb.addErrorMessage(.{
                .msg = try eb.addString("file imported here"),
                .src_loc = try file.errorBundleTokenSrc(import.tok, zcu, eb),
            });
        },
    };

    try eb.addRootErrorMessage(.{
        .msg = try eb.addString(msg),
        .src_loc = try zcu.fileByIndex(file_index).errorBundleWholeFileSrc(zcu, eb),
        .notes_len = if (imported_note != null) 1 else 0,
    });
    if (imported_note) |n| {
        const note_idx = try eb.reserveNotes(1);
        eb.extra.items[note_idx] = @intFromEnum(n);
    }
}

/// Adds an error to `eb` that the contents of `file` could not be loaded due to `err`. This is
/// useful if `Zcu.File.getSource`/`Zcu.File.getTree` fails while lowering compile errors.
pub fn unableToLoadZcuFile(
    zcu: *const Zcu,
    eb: *ErrorBundle.Wip,
    file: *Zcu.File,
    err: Zcu.File.GetSourceError,
) Allocator.Error!void {
    try eb.addRootErrorMessage(.{
        .msg = try eb.printString("unable to load: {t}", .{err}),
        .src_loc = try file.errorBundleWholeFileSrc(zcu, eb),
    });
}

fn performAllTheWork(
    comp: *Compilation,
    main_progress_node: std.Progress.Node,
) JobError!void {
    // Regardless of errors, `comp.zcu` needs to update its generation number.
    defer if (comp.zcu) |zcu| {
        zcu.generation += 1;
    };

    // This is awkward: we don't want to start the timer until later, but we won't want to stop it
    // until the wait groups finish. That means we need do do this.
    var decl_work_timer: ?Timer = null;
    defer commit_timer: {
        const t = &(decl_work_timer orelse break :commit_timer);
        const ns = t.finish() orelse break :commit_timer;
        comp.mutex.lock();
        defer comp.mutex.unlock();
        comp.time_report.?.stats.real_ns_decls = ns;
    }

    // Here we queue up all the AstGen tasks first, followed by C object compilation.
    // We wait until the AstGen tasks are all completed before proceeding to the
    // (at least for now) single-threaded main work queue. However, C object compilation
    // only needs to be finished by the end of this function.

    var work_queue_wait_group: WaitGroup = .{};
    defer work_queue_wait_group.wait();

    comp.link_task_wait_group.reset();
    defer comp.link_task_wait_group.wait();

    // Already-queued prelink tasks
    comp.link_prog_node.increaseEstimatedTotalItems(comp.link_task_queue.queued_prelink.items.len);
    comp.link_task_queue.start(comp);

    if (comp.emit_docs != null) {
        dev.check(.docs_emit);
        comp.thread_pool.spawnWg(&work_queue_wait_group, workerDocsCopy, .{comp});
        work_queue_wait_group.spawnManager(workerDocsWasm, .{ comp, main_progress_node });
    }

    // In case it failed last time, try again. `clearMiscFailures` was already
    // called at the start of `update`.
    if (comp.queued_jobs.compiler_rt_lib and comp.compiler_rt_lib == null) {
        // LLVM disables LTO for its compiler-rt and we've had various issues with LTO of our
        // compiler-rt due to LLD bugs as well, e.g.:
        //
        // https://github.com/llvm/llvm-project/issues/43698#issuecomment-2542660611
        comp.link_task_queue.startPrelinkItem();
        comp.link_task_wait_group.spawnManager(buildRt, .{
            comp,
            "compiler_rt.zig",
            "compiler_rt",
            .Lib,
            .static,
            .compiler_rt,
            main_progress_node,
            RtOptions{
                .checks_valgrind = true,
                .allow_lto = false,
            },
            &comp.compiler_rt_lib,
        });
    }

    if (comp.queued_jobs.compiler_rt_obj and comp.compiler_rt_obj == null) {
        comp.link_task_queue.startPrelinkItem();
        comp.link_task_wait_group.spawnManager(buildRt, .{
            comp,
            "compiler_rt.zig",
            "compiler_rt",
            .Obj,
            .static,
            .compiler_rt,
            main_progress_node,
            RtOptions{
                .checks_valgrind = true,
                .allow_lto = false,
            },
            &comp.compiler_rt_obj,
        });
    }

    // hack for stage2_x86_64 + coff
    if (comp.queued_jobs.compiler_rt_dyn_lib and comp.compiler_rt_dyn_lib == null) {
        comp.link_task_queue.startPrelinkItem();
        comp.link_task_wait_group.spawnManager(buildRt, .{
            comp,
            "compiler_rt.zig",
            "compiler_rt",
            .Lib,
            .dynamic,
            .compiler_rt,
            main_progress_node,
            RtOptions{
                .checks_valgrind = true,
                .allow_lto = false,
            },
            &comp.compiler_rt_dyn_lib,
        });
    }

    if (comp.queued_jobs.fuzzer_lib and comp.fuzzer_lib == null) {
        comp.link_task_queue.startPrelinkItem();
        comp.link_task_wait_group.spawnManager(buildRt, .{
            comp,
            "fuzzer.zig",
            "fuzzer",
            .Lib,
            .static,
            .libfuzzer,
            main_progress_node,
            RtOptions{},
            &comp.fuzzer_lib,
        });
    }

    if (comp.queued_jobs.ubsan_rt_lib and comp.ubsan_rt_lib == null) {
        comp.link_task_queue.startPrelinkItem();
        comp.link_task_wait_group.spawnManager(buildRt, .{
            comp,
            "ubsan_rt.zig",
            "ubsan_rt",
            .Lib,
            .static,
            .libubsan,
            main_progress_node,
            RtOptions{
                .allow_lto = false,
            },
            &comp.ubsan_rt_lib,
        });
    }

    if (comp.queued_jobs.ubsan_rt_obj and comp.ubsan_rt_obj == null) {
        comp.link_task_queue.startPrelinkItem();
        comp.link_task_wait_group.spawnManager(buildRt, .{
            comp,
            "ubsan_rt.zig",
            "ubsan_rt",
            .Obj,
            .static,
            .libubsan,
            main_progress_node,
            RtOptions{
                .allow_lto = false,
            },
            &comp.ubsan_rt_obj,
        });
    }

    if (comp.queued_jobs.glibc_shared_objects) {
        comp.link_task_queue.startPrelinkItem();
        comp.link_task_wait_group.spawnManager(buildGlibcSharedObjects, .{ comp, main_progress_node });
    }

    if (comp.queued_jobs.freebsd_shared_objects) {
        comp.link_task_queue.startPrelinkItem();
        comp.link_task_wait_group.spawnManager(buildFreeBSDSharedObjects, .{ comp, main_progress_node });
    }

    if (comp.queued_jobs.netbsd_shared_objects) {
        comp.link_task_queue.startPrelinkItem();
        comp.link_task_wait_group.spawnManager(buildNetBSDSharedObjects, .{ comp, main_progress_node });
    }

    if (comp.queued_jobs.libunwind) {
        comp.link_task_queue.startPrelinkItem();
        comp.link_task_wait_group.spawnManager(buildLibUnwind, .{ comp, main_progress_node });
    }

    if (comp.queued_jobs.libcxx) {
        comp.link_task_queue.startPrelinkItem();
        comp.link_task_wait_group.spawnManager(buildLibCxx, .{ comp, main_progress_node });
    }

    if (comp.queued_jobs.libcxxabi) {
        comp.link_task_queue.startPrelinkItem();
        comp.link_task_wait_group.spawnManager(buildLibCxxAbi, .{ comp, main_progress_node });
    }

    if (comp.queued_jobs.libtsan) {
        comp.link_task_queue.startPrelinkItem();
        comp.link_task_wait_group.spawnManager(buildLibTsan, .{ comp, main_progress_node });
    }

    if (comp.queued_jobs.zigc_lib and comp.zigc_static_lib == null) {
        comp.link_task_queue.startPrelinkItem();
        comp.link_task_wait_group.spawnManager(buildLibZigC, .{ comp, main_progress_node });
    }

    for (0..@typeInfo(musl.CrtFile).@"enum".fields.len) |i| {
        if (comp.queued_jobs.musl_crt_file[i]) {
            const tag: musl.CrtFile = @enumFromInt(i);
            comp.link_task_queue.startPrelinkItem();
            comp.link_task_wait_group.spawnManager(buildMuslCrtFile, .{ comp, tag, main_progress_node });
        }
    }

    for (0..@typeInfo(glibc.CrtFile).@"enum".fields.len) |i| {
        if (comp.queued_jobs.glibc_crt_file[i]) {
            const tag: glibc.CrtFile = @enumFromInt(i);
            comp.link_task_queue.startPrelinkItem();
            comp.link_task_wait_group.spawnManager(buildGlibcCrtFile, .{ comp, tag, main_progress_node });
        }
    }

    for (0..@typeInfo(freebsd.CrtFile).@"enum".fields.len) |i| {
        if (comp.queued_jobs.freebsd_crt_file[i]) {
            const tag: freebsd.CrtFile = @enumFromInt(i);
            comp.link_task_queue.startPrelinkItem();
            comp.link_task_wait_group.spawnManager(buildFreeBSDCrtFile, .{ comp, tag, main_progress_node });
        }
    }

    for (0..@typeInfo(netbsd.CrtFile).@"enum".fields.len) |i| {
        if (comp.queued_jobs.netbsd_crt_file[i]) {
            const tag: netbsd.CrtFile = @enumFromInt(i);
            comp.link_task_queue.startPrelinkItem();
            comp.link_task_wait_group.spawnManager(buildNetBSDCrtFile, .{ comp, tag, main_progress_node });
        }
    }

    for (0..@typeInfo(wasi_libc.CrtFile).@"enum".fields.len) |i| {
        if (comp.queued_jobs.wasi_libc_crt_file[i]) {
            const tag: wasi_libc.CrtFile = @enumFromInt(i);
            comp.link_task_queue.startPrelinkItem();
            comp.link_task_wait_group.spawnManager(buildWasiLibcCrtFile, .{ comp, tag, main_progress_node });
        }
    }

    for (0..@typeInfo(mingw.CrtFile).@"enum".fields.len) |i| {
        if (comp.queued_jobs.mingw_crt_file[i]) {
            const tag: mingw.CrtFile = @enumFromInt(i);
            comp.link_task_queue.startPrelinkItem();
            comp.link_task_wait_group.spawnManager(buildMingwCrtFile, .{ comp, tag, main_progress_node });
        }
    }

    {
        const astgen_frame = tracy.namedFrame("astgen");
        defer astgen_frame.end();

        const zir_prog_node = main_progress_node.start("AST Lowering", 0);
        defer zir_prog_node.end();

        var timer = comp.startTimer();
        defer if (timer.finish()) |ns| {
            comp.mutex.lock();
            defer comp.mutex.unlock();
            comp.time_report.?.stats.real_ns_files = ns;
        };

        var astgen_wait_group: WaitGroup = .{};
        defer astgen_wait_group.wait();

        if (comp.zcu) |zcu| {
            const gpa = zcu.gpa;

            // We cannot reference `zcu.import_table` after we spawn any `workerUpdateFile` jobs,
            // because on single-threaded targets the worker will be run eagerly, meaning the
            // `import_table` could be mutated, and not even holding `comp.mutex` will save us. So,
            // build up a list of the files to update *before* we spawn any jobs.
            var astgen_work_items: std.MultiArrayList(struct {
                file_index: Zcu.File.Index,
                file: *Zcu.File,
            }) = .empty;
            defer astgen_work_items.deinit(gpa);
            // Not every item in `import_table` will need updating, because some are builtin.zig
            // files. However, most will, so let's just reserve sufficient capacity upfront.
            try astgen_work_items.ensureTotalCapacity(gpa, zcu.import_table.count());
            for (zcu.import_table.keys()) |file_index| {
                const file = zcu.fileByIndex(file_index);
                if (file.is_builtin) {
                    // This is a `builtin.zig`, so updating is redundant. However, we want to make
                    // sure the file contents are still correct on disk, since it can improve the
                    // debugging experience better. That job only needs `file`, so we can kick it
                    // off right now.
                    comp.thread_pool.spawnWg(&astgen_wait_group, workerUpdateBuiltinFile, .{ comp, file });
                    continue;
                }
                astgen_work_items.appendAssumeCapacity(.{
                    .file_index = file_index,
                    .file = file,
                });
            }

            // Now that we're not going to touch `zcu.import_table` again, we can spawn `workerUpdateFile` jobs.
            for (astgen_work_items.items(.file_index), astgen_work_items.items(.file)) |file_index, file| {
                comp.thread_pool.spawnWgId(&astgen_wait_group, workerUpdateFile, .{
                    comp, file, file_index, zir_prog_node, &astgen_wait_group,
                });
            }

            // On the other hand, it's fine to directly iterate `zcu.embed_table.keys()` here
            // because `workerUpdateEmbedFile` can't invalidate it. The different here is that one
            // `@embedFile` can't trigger analysis of a new `@embedFile`!
            for (0.., zcu.embed_table.keys()) |ef_index_usize, ef| {
                const ef_index: Zcu.EmbedFile.Index = @enumFromInt(ef_index_usize);
                comp.thread_pool.spawnWgId(&astgen_wait_group, workerUpdateEmbedFile, .{
                    comp, ef_index, ef,
                });
            }
        }

        while (comp.c_object_work_queue.popFront()) |c_object| {
            comp.link_task_queue.startPrelinkItem();
            comp.thread_pool.spawnWg(&comp.link_task_wait_group, workerUpdateCObject, .{
                comp, c_object, main_progress_node,
            });
        }

        while (comp.win32_resource_work_queue.popFront()) |win32_resource| {
            comp.link_task_queue.startPrelinkItem();
            comp.thread_pool.spawnWg(&comp.link_task_wait_group, workerUpdateWin32Resource, .{
                comp, win32_resource, main_progress_node,
            });
        }
    }

    if (comp.zcu) |zcu| {
        const pt: Zcu.PerThread = .activate(zcu, .main);
        defer pt.deactivate();

        const gpa = zcu.gpa;

        // On an incremental update, a source file might become "dead", in that all imports of
        // the file were removed. This could even change what module the file belongs to! As such,
        // we do a traversal over the files, to figure out which ones are alive and the modules
        // they belong to.
        const any_fatal_files = try pt.computeAliveFiles();

        // If the cache mode is `whole`, add every alive source file to the manifest.
        switch (comp.cache_use) {
            .whole => |whole| if (whole.cache_manifest) |man| {
                for (zcu.alive_files.keys()) |file_index| {
                    const file = zcu.fileByIndex(file_index);

                    switch (file.status) {
                        .never_loaded => unreachable, // AstGen tried to load it
                        .retryable_failure => continue, // the file cannot be read; this is a guaranteed error
                        .astgen_failure, .success => {}, // the file was read successfully
                    }

                    const path = try file.path.toAbsolute(comp.dirs, gpa);
                    defer gpa.free(path);

                    const result = res: {
                        whole.cache_manifest_mutex.lock();
                        defer whole.cache_manifest_mutex.unlock();
                        if (file.source) |source| {
                            break :res man.addFilePostContents(path, source, file.stat);
                        } else {
                            break :res man.addFilePost(path);
                        }
                    };
                    result catch |err| switch (err) {
                        error.OutOfMemory => |e| return e,
                        else => {
                            try pt.reportRetryableFileError(file_index, "unable to update cache: {s}", .{@errorName(err)});
                            continue;
                        },
                    };
                }
            },
            .none, .incremental => {},
        }

        if (any_fatal_files or
            zcu.multi_module_err != null or
            zcu.failed_imports.items.len > 0 or
            comp.alloc_failure_occurred)
        {
            // We give up right now! No updating of ZIR refs, no nothing. The idea is that this prevents
            // us from invalidating lots of incremental dependencies due to files with e.g. parse errors.
            // However, this means our analysis data is invalid, so we want to omit all analysis errors.
            zcu.skip_analysis_this_update = true;
            return;
        }

        if (comp.time_report) |*tr| {
            tr.stats.n_reachable_files = @intCast(zcu.alive_files.count());
        }

        if (comp.config.incremental) {
            const update_zir_refs_node = main_progress_node.start("Update ZIR References", 0);
            defer update_zir_refs_node.end();
            try pt.updateZirRefs();
        }
        try zcu.flushRetryableFailures();

        // It's analysis time! Queue up our initial analysis.
        for (zcu.analysisRoots()) |mod| {
            try comp.queueJob(.{ .analyze_mod = mod });
        }

        zcu.sema_prog_node = main_progress_node.start("Semantic Analysis", 0);
        if (comp.bin_file != null) {
            zcu.codegen_prog_node = main_progress_node.start("Code Generation", 0);
        }
        // We increment `pending_codegen_jobs` so that it doesn't reach 0 until after analysis finishes.
        // That prevents the "Code Generation" node from constantly disappearing and reappearing when
        // we're probably going to analyze more functions at some point.
        assert(zcu.pending_codegen_jobs.swap(1, .monotonic) == 0); // don't let this become 0 until analysis finishes
    }
    // When analysis ends, delete the progress nodes for "Semantic Analysis" and possibly "Code Generation".
    defer if (comp.zcu) |zcu| {
        zcu.sema_prog_node.end();
        zcu.sema_prog_node = .none;
        if (zcu.pending_codegen_jobs.rmw(.Sub, 1, .monotonic) == 1) {
            // Decremented to 0, so all done.
            zcu.codegen_prog_node.end();
            zcu.codegen_prog_node = .none;
        }
    };

    // We aren't going to queue any more prelink tasks.
    comp.link_task_queue.finishPrelinkItem(comp);

    if (!comp.separateCodegenThreadOk()) {
        // Waits until all input files have been parsed.
        comp.link_task_wait_group.wait();
        comp.link_task_wait_group.reset();
        std.log.scoped(.link).debug("finished waiting for link_task_wait_group", .{});
    }

    if (comp.zcu != null) {
        // Start the timer for the "decls" part of the pipeline (Sema, CodeGen, link).
        decl_work_timer = comp.startTimer();
    }

    work: while (true) {
        for (&comp.work_queues) |*work_queue| if (work_queue.popFront()) |job| {
            try processOneJob(@intFromEnum(Zcu.PerThread.Id.main), comp, job);
            continue :work;
        };
        if (comp.zcu) |zcu| {
            // If there's no work queued, check if there's anything outdated
            // which we need to work on, and queue it if so.
            if (try zcu.findOutdatedToAnalyze()) |outdated| {
                try comp.queueJob(switch (outdated.unwrap()) {
                    .func => |f| .{ .analyze_func = f },
                    .memoized_state,
                    .@"comptime",
                    .nav_ty,
                    .nav_val,
                    .type,
                    => .{ .analyze_comptime_unit = outdated },
                });
                continue;
            }
            zcu.sema_prog_node.end();
            zcu.sema_prog_node = .none;
        }
        break;
    }
}

const JobError = Allocator.Error;

pub fn queueJob(comp: *Compilation, job: Job) !void {
    try comp.work_queues[Job.stage(job)].pushBack(comp.gpa, job);
}

pub fn queueJobs(comp: *Compilation, jobs: []const Job) !void {
    for (jobs) |job| try comp.queueJob(job);
}

fn processOneJob(tid: usize, comp: *Compilation, job: Job) JobError!void {
    switch (job) {
        .codegen_func => |func| {
            const zcu = comp.zcu.?;
            const gpa = zcu.gpa;
            var air = func.air;
            errdefer {
                zcu.codegen_prog_node.completeOne();
                comp.link_prog_node.completeOne();
                air.deinit(gpa);
            }
            if (!air.typesFullyResolved(zcu)) {
                // Type resolution failed in a way which affects this function. This is a transitive
                // failure, but it doesn't need recording, because this function semantically depends
                // on the failed type, so when it is changed the function is updated.
                zcu.codegen_prog_node.completeOne();
                comp.link_prog_node.completeOne();
                air.deinit(gpa);
                return;
            }
            const shared_mir = try gpa.create(link.ZcuTask.LinkFunc.SharedMir);
            shared_mir.* = .{
                .status = .init(.pending),
                .value = undefined,
            };
            assert(zcu.pending_codegen_jobs.rmw(.Add, 1, .monotonic) > 0); // the "Code Generation" node hasn't been ended
            // This value is used as a heuristic to avoid queueing too much AIR/MIR at once (hence
            // using a lot of memory). If this would cause too many AIR bytes to be in-flight, we
            // will block on the `dispatchZcuLinkTask` call below.
            const air_bytes: u32 = @intCast(air.instructions.len * 5 + air.extra.items.len * 4);
            if (comp.separateCodegenThreadOk()) {
                // `workerZcuCodegen` takes ownership of `air`.
                comp.thread_pool.spawnWgId(&comp.link_task_wait_group, workerZcuCodegen, .{ comp, func.func, air, shared_mir });
                comp.dispatchZcuLinkTask(tid, .{ .link_func = .{
                    .func = func.func,
                    .mir = shared_mir,
                    .air_bytes = air_bytes,
                } });
            } else {
                {
                    const pt: Zcu.PerThread = .activate(comp.zcu.?, @enumFromInt(tid));
                    defer pt.deactivate();
                    pt.runCodegen(func.func, &air, shared_mir);
                }
                assert(shared_mir.status.load(.monotonic) != .pending);
                comp.dispatchZcuLinkTask(tid, .{ .link_func = .{
                    .func = func.func,
                    .mir = shared_mir,
                    .air_bytes = air_bytes,
                } });
                air.deinit(gpa);
            }
        },
        .link_nav => |nav_index| {
            const zcu = comp.zcu.?;
            const nav = zcu.intern_pool.getNav(nav_index);
            if (nav.analysis != null) {
                const unit: InternPool.AnalUnit = .wrap(.{ .nav_val = nav_index });
                if (zcu.failed_analysis.contains(unit) or zcu.transitive_failed_analysis.contains(unit)) {
                    comp.link_prog_node.completeOne();
                    return;
                }
            }
            assert(nav.status == .fully_resolved);
            if (!Air.valFullyResolved(zcu.navValue(nav_index), zcu)) {
                // Type resolution failed in a way which affects this `Nav`. This is a transitive
                // failure, but it doesn't need recording, because this `Nav` semantically depends
                // on the failed type, so when it is changed the `Nav` will be updated.
                comp.link_prog_node.completeOne();
                return;
            }
            comp.dispatchZcuLinkTask(tid, .{ .link_nav = nav_index });
        },
        .link_type => |ty| {
            const zcu = comp.zcu.?;
            if (zcu.failed_types.fetchSwapRemove(ty)) |*entry| entry.value.deinit(zcu.gpa);
            if (!Air.typeFullyResolved(.fromInterned(ty), zcu)) {
                // Type resolution failed in a way which affects this type. This is a transitive
                // failure, but it doesn't need recording, because this type semantically depends
                // on the failed type, so when that is changed, this type will be updated.
                comp.link_prog_node.completeOne();
                return;
            }
            comp.dispatchZcuLinkTask(tid, .{ .link_type = ty });
        },
        .update_line_number => |ti| {
            comp.dispatchZcuLinkTask(tid, .{ .update_line_number = ti });
        },
        .analyze_func => |func| {
            const named_frame = tracy.namedFrame("analyze_func");
            defer named_frame.end();

            const pt: Zcu.PerThread = .activate(comp.zcu.?, @enumFromInt(tid));
            defer pt.deactivate();

            pt.ensureFuncBodyUpToDate(func) catch |err| switch (err) {
                error.OutOfMemory => |e| return e,
                error.AnalysisFail => return,
            };
        },
        .analyze_comptime_unit => |unit| {
            const named_frame = tracy.namedFrame("analyze_comptime_unit");
            defer named_frame.end();

            const pt: Zcu.PerThread = .activate(comp.zcu.?, @enumFromInt(tid));
            defer pt.deactivate();

            const maybe_err: Zcu.SemaError!void = switch (unit.unwrap()) {
                .@"comptime" => |cu| pt.ensureComptimeUnitUpToDate(cu),
                .nav_ty => |nav| pt.ensureNavTypeUpToDate(nav),
                .nav_val => |nav| pt.ensureNavValUpToDate(nav),
                .type => |ty| if (pt.ensureTypeUpToDate(ty)) |_| {} else |err| err,
                .memoized_state => |stage| pt.ensureMemoizedStateUpToDate(stage),
                .func => unreachable,
            };
            maybe_err catch |err| switch (err) {
                error.OutOfMemory => |e| return e,
                error.AnalysisFail => return,
            };

            queue_test_analysis: {
                if (!comp.config.is_test) break :queue_test_analysis;
                const nav = switch (unit.unwrap()) {
                    .nav_val => |nav| nav,
                    else => break :queue_test_analysis,
                };

                // Check if this is a test function.
                const ip = &pt.zcu.intern_pool;
                if (!pt.zcu.test_functions.contains(nav)) {
                    break :queue_test_analysis;
                }

                // Tests are always emitted in test binaries. The decl_refs are created by
                // Zcu.populateTestFunctions, but this will not queue body analysis, so do
                // that now.
                try pt.zcu.ensureFuncBodyAnalysisQueued(ip.getNav(nav).status.fully_resolved.val);
            }
        },
        .resolve_type_fully => |ty| {
            const named_frame = tracy.namedFrame("resolve_type_fully");
            defer named_frame.end();

            const pt: Zcu.PerThread = .activate(comp.zcu.?, @enumFromInt(tid));
            defer pt.deactivate();
            Type.fromInterned(ty).resolveFully(pt) catch |err| switch (err) {
                error.OutOfMemory => return error.OutOfMemory,
                error.AnalysisFail => return,
            };
        },
        .analyze_mod => |mod| {
            const named_frame = tracy.namedFrame("analyze_mod");
            defer named_frame.end();

            const pt: Zcu.PerThread = .activate(comp.zcu.?, @enumFromInt(tid));
            defer pt.deactivate();
            pt.semaMod(mod) catch |err| switch (err) {
                error.OutOfMemory => return error.OutOfMemory,
                error.AnalysisFail => return,
            };
        },
        .windows_import_lib => |index| {
            const named_frame = tracy.namedFrame("windows_import_lib");
            defer named_frame.end();

            const link_lib = comp.windows_libs.keys()[index];
            mingw.buildImportLib(comp, link_lib) catch |err| {
                // TODO Surface more error details.
                comp.lockAndSetMiscFailure(
                    .windows_import_lib,
                    "unable to generate DLL import .lib file for {s}: {s}",
                    .{ link_lib, @errorName(err) },
                );
            };
        },
    }
}

pub fn separateCodegenThreadOk(comp: *const Compilation) bool {
    if (InternPool.single_threaded) return false;
    const zcu = comp.zcu orelse return true;
    return zcu.backendSupportsFeature(.separate_thread);
}

fn workerDocsCopy(comp: *Compilation) void {
    docsCopyFallible(comp) catch |err| return comp.lockAndSetMiscFailure(
        .docs_copy,
        "unable to copy autodocs artifacts: {s}",
        .{@errorName(err)},
    );
}

fn docsCopyFallible(comp: *Compilation) anyerror!void {
    const zcu = comp.zcu orelse return comp.lockAndSetMiscFailure(.docs_copy, "no Zig code to document", .{});

    const docs_path = comp.resolveEmitPath(comp.emit_docs.?);
    var out_dir = docs_path.root_dir.handle.makeOpenPath(docs_path.sub_path, .{}) catch |err| {
        return comp.lockAndSetMiscFailure(
            .docs_copy,
            "unable to create output directory '{f}': {s}",
            .{ docs_path, @errorName(err) },
        );
    };
    defer out_dir.close();

    for (&[_][]const u8{ "docs/main.js", "docs/index.html" }) |sub_path| {
        const basename = fs.path.basename(sub_path);
        comp.dirs.zig_lib.handle.copyFile(sub_path, out_dir, basename, .{}) catch |err| {
            comp.lockAndSetMiscFailure(.docs_copy, "unable to copy {s}: {s}", .{
                sub_path,
                @errorName(err),
            });
            return;
        };
    }

    var tar_file = out_dir.createFile("sources.tar", .{}) catch |err| {
        return comp.lockAndSetMiscFailure(
            .docs_copy,
            "unable to create '{f}/sources.tar': {s}",
            .{ docs_path, @errorName(err) },
        );
    };
    defer tar_file.close();

    var buffer: [1024]u8 = undefined;
    var tar_file_writer = tar_file.writer(&buffer);

    var seen_table: std.AutoArrayHashMapUnmanaged(*Package.Module, []const u8) = .empty;
    defer seen_table.deinit(comp.gpa);

    try seen_table.put(comp.gpa, zcu.main_mod, comp.root_name);
    try seen_table.put(comp.gpa, zcu.std_mod, zcu.std_mod.fully_qualified_name);

    var i: usize = 0;
    while (i < seen_table.count()) : (i += 1) {
        const mod = seen_table.keys()[i];
        try comp.docsCopyModule(mod, seen_table.values()[i], &tar_file_writer);

        const deps = mod.deps.values();
        try seen_table.ensureUnusedCapacity(comp.gpa, deps.len);
        for (deps) |dep| seen_table.putAssumeCapacity(dep, dep.fully_qualified_name);
    }

    tar_file_writer.end() catch |err| {
        return comp.lockAndSetMiscFailure(
            .docs_copy,
            "unable to write '{f}/sources.tar': {t}",
            .{ docs_path, err },
        );
    };
}

fn docsCopyModule(
    comp: *Compilation,
    module: *Package.Module,
    name: []const u8,
    tar_file_writer: *fs.File.Writer,
) !void {
    const root = module.root;
    var mod_dir = d: {
        const root_dir, const sub_path = root.openInfo(comp.dirs);
        break :d root_dir.openDir(sub_path, .{ .iterate = true });
    } catch |err| {
        return comp.lockAndSetMiscFailure(.docs_copy, "unable to open directory '{f}': {t}", .{ root.fmt(comp), err });
    };
    defer mod_dir.close();

    var walker = try mod_dir.walk(comp.gpa);
    defer walker.deinit();

    var archiver: std.tar.Writer = .{ .underlying_writer = &tar_file_writer.interface };
    archiver.prefix = name;

    var buffer: [1024]u8 = undefined;

    while (try walker.next()) |entry| {
        switch (entry.kind) {
            .file => {
                if (!std.mem.endsWith(u8, entry.basename, ".zig")) continue;
                if (std.mem.eql(u8, entry.basename, "test.zig")) continue;
                if (std.mem.endsWith(u8, entry.basename, "_test.zig")) continue;
            },
            else => continue,
        }
        var file = mod_dir.openFile(entry.path, .{}) catch |err| {
            return comp.lockAndSetMiscFailure(.docs_copy, "unable to open {f}{s}: {t}", .{
                root.fmt(comp), entry.path, err,
            });
        };
        defer file.close();
        const stat = try file.stat();
        var file_reader: fs.File.Reader = .initSize(file, &buffer, stat.size);

        archiver.writeFile(entry.path, &file_reader, stat.mtime) catch |err| {
            return comp.lockAndSetMiscFailure(.docs_copy, "unable to archive {f}{s}: {t}", .{
                root.fmt(comp), entry.path, err,
            });
        };
    }
}

fn workerDocsWasm(comp: *Compilation, parent_prog_node: std.Progress.Node) void {
    const prog_node = parent_prog_node.start("Compile Autodocs", 0);
    defer prog_node.end();

    workerDocsWasmFallible(comp, prog_node) catch |err| switch (err) {
        error.AlreadyReported => return,
        else => comp.lockAndSetMiscFailure(.docs_wasm, "unable to build autodocs: {t}", .{err}),
    };
}

fn workerDocsWasmFallible(comp: *Compilation, prog_node: std.Progress.Node) SubUpdateError!void {
    const gpa = comp.gpa;

    var arena_allocator = std.heap.ArenaAllocator.init(gpa);
    defer arena_allocator.deinit();
    const arena = arena_allocator.allocator();

    const optimize_mode = std.builtin.OptimizeMode.ReleaseSmall;
    const output_mode = std.builtin.OutputMode.Exe;
    const resolved_target: Package.Module.ResolvedTarget = .{
        .result = std.zig.system.resolveTargetQuery(.{
            .cpu_arch = .wasm32,
            .os_tag = .freestanding,
            .cpu_features_add = std.Target.wasm.featureSet(&.{
                .atomics,
                // .extended_const, not supported by Safari
                .reference_types,
                //.relaxed_simd, not supported by Firefox or Safari
                // observed to cause Error occured during wast conversion :
                // Unknown operator: 0xfd058 in Firefox 117
                //.simd128,
                // .tail_call, not supported by Safari
            }),
        }) catch unreachable,

        .is_native_os = false,
        .is_native_abi = false,
        .is_explicit_dynamic_linker = false,
    };

    const config = Config.resolve(.{
        .output_mode = output_mode,
        .resolved_target = resolved_target,
        .is_test = false,
        .have_zcu = true,
        .emit_bin = true,
        .root_optimize_mode = optimize_mode,
        .link_libc = false,
        .rdynamic = true,
    }) catch |err| {
        comp.lockAndSetMiscFailure(.docs_wasm, "sub-compilation of docs_wasm failed: failed to resolve compilation config: {t}", .{err});
        return error.AlreadyReported;
    };

    const src_basename = "main.zig";
    const root_name = fs.path.stem(src_basename);

    const dirs = comp.dirs.withoutLocalCache();

    const root_mod = Package.Module.create(arena, .{
        .paths = .{
            .root = try .fromRoot(arena, dirs, .zig_lib, "docs/wasm"),
            .root_src_path = src_basename,
        },
        .fully_qualified_name = root_name,
        .inherited = .{
            .resolved_target = resolved_target,
            .optimize_mode = optimize_mode,
        },
        .global = config,
        .cc_argv = &.{},
        .parent = null,
    }) catch |err| {
        comp.lockAndSetMiscFailure(.docs_wasm, "sub-compilation of docs_wasm failed: failed to create root module: {t}", .{err});
        return error.AlreadyReported;
    };
    const walk_mod = Package.Module.create(arena, .{
        .paths = .{
            .root = try .fromRoot(arena, dirs, .zig_lib, "docs/wasm"),
            .root_src_path = "Walk.zig",
        },
        .fully_qualified_name = "Walk",
        .inherited = .{
            .resolved_target = resolved_target,
            .optimize_mode = optimize_mode,
        },
        .global = config,
        .cc_argv = &.{},
        .parent = root_mod,
    }) catch |err| {
        comp.lockAndSetMiscFailure(.docs_wasm, "sub-compilation of docs_wasm failed: failed to create 'Walk' module: {t}", .{err});
        return error.AlreadyReported;
    };
    try root_mod.deps.put(arena, "Walk", walk_mod);

    var sub_create_diag: CreateDiagnostic = undefined;
    const sub_compilation = Compilation.create(gpa, arena, &sub_create_diag, .{
        .dirs = dirs,
        .self_exe_path = comp.self_exe_path,
        .config = config,
        .root_mod = root_mod,
        .entry = .disabled,
        .cache_mode = .whole,
        .root_name = root_name,
        .thread_pool = comp.thread_pool,
        .libc_installation = comp.libc_installation,
        .emit_bin = .yes_cache,
        .verbose_cc = comp.verbose_cc,
        .verbose_link = comp.verbose_link,
        .verbose_air = comp.verbose_air,
        .verbose_intern_pool = comp.verbose_intern_pool,
        .verbose_generic_instances = comp.verbose_intern_pool,
        .verbose_llvm_ir = comp.verbose_llvm_ir,
        .verbose_llvm_bc = comp.verbose_llvm_bc,
        .verbose_cimport = comp.verbose_cimport,
        .verbose_llvm_cpu_features = comp.verbose_llvm_cpu_features,
    }) catch |err| switch (err) {
        error.CreateFail => {
            comp.lockAndSetMiscFailure(.docs_wasm, "sub-compilation of docs_wasm failed: {f}", .{sub_create_diag});
            return error.AlreadyReported;
        },
        else => |e| return e,
    };
    defer sub_compilation.destroy();

    try comp.updateSubCompilation(sub_compilation, .docs_wasm, prog_node);

    var crt_file = try sub_compilation.toCrtFile();
    defer crt_file.deinit(gpa);

    const docs_bin_file = crt_file.full_object_path;
    assert(docs_bin_file.sub_path.len > 0); // emitted binary is not a directory

    const docs_path = comp.resolveEmitPath(comp.emit_docs.?);
    var out_dir = docs_path.root_dir.handle.makeOpenPath(docs_path.sub_path, .{}) catch |err| {
        comp.lockAndSetMiscFailure(
            .docs_copy,
            "unable to create output directory '{f}': {t}",
            .{ docs_path, err },
        );
        return error.AlreadyReported;
    };
    defer out_dir.close();

    crt_file.full_object_path.root_dir.handle.copyFile(
        crt_file.full_object_path.sub_path,
        out_dir,
        "main.wasm",
        .{},
    ) catch |err| {
        comp.lockAndSetMiscFailure(.docs_copy, "unable to copy '{f}' to '{f}': {t}", .{
            crt_file.full_object_path, docs_path, err,
        });
        return error.AlreadyReported;
    };
}

fn workerUpdateFile(
    tid: usize,
    comp: *Compilation,
    file: *Zcu.File,
    file_index: Zcu.File.Index,
    prog_node: std.Progress.Node,
    wg: *WaitGroup,
) void {
    const child_prog_node = prog_node.start(fs.path.basename(file.path.sub_path), 0);
    defer child_prog_node.end();

    const pt: Zcu.PerThread = .activate(comp.zcu.?, @enumFromInt(tid));
    defer pt.deactivate();
    pt.updateFile(file_index, file) catch |err| {
        pt.reportRetryableFileError(file_index, "unable to load '{s}': {s}", .{ fs.path.basename(file.path.sub_path), @errorName(err) }) catch |oom| switch (oom) {
            error.OutOfMemory => {
                comp.mutex.lock();
                defer comp.mutex.unlock();
                comp.setAllocFailure();
            },
        };
        return;
    };

    switch (file.getMode()) {
        .zig => {}, // continue to logic below
        .zon => return, // ZON can't import anything so we're done
    }

    // Discover all imports in the file. Imports of modules we ignore for now since we don't
    // know which module we're in, but imports of file paths might need us to queue up other
    // AstGen jobs.
    const imports_index = file.zir.?.extra[@intFromEnum(Zir.ExtraIndex.imports)];
    if (imports_index != 0) {
        const extra = file.zir.?.extraData(Zir.Inst.Imports, imports_index);
        var import_i: u32 = 0;
        var extra_index = extra.end;

        while (import_i < extra.data.imports_len) : (import_i += 1) {
            const item = file.zir.?.extraData(Zir.Inst.Imports.Item, extra_index);
            extra_index = item.end;

            const import_path = file.zir.?.nullTerminatedString(item.data.name);

            if (pt.discoverImport(file.path, import_path)) |res| switch (res) {
                .module, .existing_file => {},
                .new_file => |new| {
                    comp.thread_pool.spawnWgId(wg, workerUpdateFile, .{
                        comp, new.file, new.index, prog_node, wg,
                    });
                },
            } else |err| switch (err) {
                error.OutOfMemory => {
                    comp.mutex.lock();
                    defer comp.mutex.unlock();
                    comp.setAllocFailure();
                },
            }
        }
    }
}

fn workerUpdateBuiltinFile(comp: *Compilation, file: *Zcu.File) void {
    Builtin.updateFileOnDisk(file, comp) catch |err| comp.lockAndSetMiscFailure(
        .write_builtin_zig,
        "unable to write '{f}': {s}",
        .{ file.path.fmt(comp), @errorName(err) },
    );
}

fn workerUpdateEmbedFile(tid: usize, comp: *Compilation, ef_index: Zcu.EmbedFile.Index, ef: *Zcu.EmbedFile) void {
    comp.detectEmbedFileUpdate(@enumFromInt(tid), ef_index, ef) catch |err| switch (err) {
        error.OutOfMemory => {
            comp.mutex.lock();
            defer comp.mutex.unlock();
            comp.setAllocFailure();
        },
    };
}

fn detectEmbedFileUpdate(comp: *Compilation, tid: Zcu.PerThread.Id, ef_index: Zcu.EmbedFile.Index, ef: *Zcu.EmbedFile) !void {
    const zcu = comp.zcu.?;
    const pt: Zcu.PerThread = .activate(zcu, tid);
    defer pt.deactivate();

    const old_val = ef.val;
    const old_err = ef.err;

    try pt.updateEmbedFile(ef, null);

    if (ef.val != .none and ef.val == old_val) return; // success, value unchanged
    if (ef.val == .none and old_val == .none and ef.err == old_err) return; // failure, error unchanged

    comp.mutex.lock();
    defer comp.mutex.unlock();

    try zcu.markDependeeOutdated(.not_marked_po, .{ .embed_file = ef_index });
}

pub fn obtainCObjectCacheManifest(
    comp: *const Compilation,
    owner_mod: *Package.Module,
) Cache.Manifest {
    var man = comp.cache_parent.obtain();

    // Only things that need to be added on top of the base hash, and only things
    // that apply both to @cImport and compiling C objects. No linking stuff here!
    // Also nothing that applies only to compiling .zig code.
    cache_helpers.addModule(&man.hash, owner_mod);
    man.hash.addListOfBytes(comp.global_cc_argv);
    man.hash.add(comp.config.link_libcpp);

    // When libc_installation is null it means that Zig generated this dir list
    // based on the zig library directory alone. The zig lib directory file
    // path is purposefully either in the cache or not in the cache. The
    // decision should not be overridden here.
    if (comp.libc_installation != null) {
        man.hash.addListOfBytes(comp.libc_include_dir_list);
    }

    return man;
}

pub fn obtainWin32ResourceCacheManifest(comp: *const Compilation) Cache.Manifest {
    var man = comp.cache_parent.obtain();

    man.hash.add(comp.rc_includes);

    return man;
}

pub const CImportResult = struct {
    digest: [Cache.bin_digest_len]u8,
    cache_hit: bool,
    errors: std.zig.ErrorBundle,

    pub fn deinit(result: *CImportResult, gpa: mem.Allocator) void {
        result.errors.deinit(gpa);
    }
};

/// Caller owns returned memory.
pub fn cImport(
    comp: *Compilation,
    c_src: []const u8,
    owner_mod: *Package.Module,
    prog_node: std.Progress.Node,
) !CImportResult {
    dev.check(.translate_c_command);

    const cimport_basename = "cimport.h";
    const translated_basename = "cimport.zig";

    var man = comp.obtainCObjectCacheManifest(owner_mod);
    defer man.deinit();

    man.hash.add(@as(u16, 0x7dd9)); // Random number to distinguish translate-c from compiling C objects
    man.hash.addBytes(c_src);

    const digest, const is_hit = if (try man.hit()) .{ man.finalBin(), true } else digest: {
        var arena_allocator = std.heap.ArenaAllocator.init(comp.gpa);
        defer arena_allocator.deinit();
        const arena = arena_allocator.allocator();

        const tmp_basename = std.fmt.hex(std.crypto.random.int(u64));
        const tmp_sub_path = "tmp" ++ fs.path.sep_str ++ tmp_basename;
        const cache_dir = comp.dirs.local_cache.handle;
        const out_h_sub_path = tmp_sub_path ++ fs.path.sep_str ++ cimport_basename;

        try cache_dir.makePath(tmp_sub_path);

        const out_h_path = try comp.dirs.local_cache.join(arena, &.{out_h_sub_path});
        const translated_path = try comp.dirs.local_cache.join(arena, &.{ tmp_sub_path, translated_basename });
        const out_dep_path = try std.fmt.allocPrint(arena, "{s}.d", .{out_h_path});

        if (comp.verbose_cimport) log.info("writing C import source to {s}", .{out_h_path});
        try cache_dir.writeFile(.{ .sub_path = out_h_sub_path, .data = c_src });

        var argv = std.array_list.Managed([]const u8).init(comp.gpa);
        defer argv.deinit();
        try comp.addTranslateCCArgs(arena, &argv, .c, out_dep_path, owner_mod);
        try argv.appendSlice(&.{ out_h_path, "-o", translated_path });

<<<<<<< HEAD
        try argv.append(out_h_path);

        if (comp.verbose_cc) {
            dump_argv(argv.items);
        }
        var tree = switch (comp.config.c_frontend) {
            .aro => tree: {
                if (true) @panic("TODO");
                break :tree undefined;
            },
            .clang => tree: {
                if (!build_options.have_llvm) unreachable;
                const translate_c = @import("translate_c.zig");

                // Convert to null terminated args.
                const new_argv_with_sentinel = try arena.alloc(?[*:0]const u8, argv.items.len + 1);
                new_argv_with_sentinel[argv.items.len] = null;
                const new_argv = new_argv_with_sentinel[0..argv.items.len :null];
                for (argv.items, 0..) |arg, i| {
                    new_argv[i] = try arena.dupeSentinel(u8, arg, 0);
                }

                const c_headers_dir_path_z = try comp.dirs.zig_lib.joinZ(arena, &.{"include"});
                var errors = std.zig.ErrorBundle.empty;
                errdefer errors.deinit(comp.gpa);
                break :tree translate_c.translate(
                    comp.gpa,
                    new_argv.ptr,
                    new_argv.ptr + new_argv.len,
                    &errors,
                    c_headers_dir_path_z,
                ) catch |err| switch (err) {
                    error.OutOfMemory => return error.OutOfMemory,
                    error.SemanticAnalyzeFail => {
                        return CImportResult{
                            .digest = undefined,
                            .cache_hit = actual_hit,
                            .errors = errors,
                        };
                    },
                };
            },
        };
        defer tree.deinit(comp.gpa);
=======
        if (comp.verbose_cc) dump_argv(argv.items);
        var stdout: []u8 = undefined;
        try @import("main.zig").translateC(comp.gpa, arena, argv.items, prog_node, &stdout);
        if (comp.verbose_cimport and stdout.len != 0) log.info("unexpected stdout: {s}", .{stdout});
>>>>>>> e0dc2e4e

        const dep_sub_path = out_h_sub_path ++ ".d";
        if (comp.verbose_cimport) log.info("processing dep file at {s}", .{dep_sub_path});
        try man.addDepFilePost(cache_dir, dep_sub_path);
        switch (comp.cache_use) {
            .whole => |whole| if (whole.cache_manifest) |whole_cache_manifest| {
                whole.cache_manifest_mutex.lock();
                defer whole.cache_manifest_mutex.unlock();
                try whole_cache_manifest.addDepFilePost(cache_dir, dep_sub_path);
            },
            .incremental, .none => {},
        }

        const bin_digest = man.finalBin();
        const hex_digest = Cache.binToHex(bin_digest);
        const o_sub_path = "o" ++ fs.path.sep_str ++ hex_digest;

        if (comp.verbose_cimport) log.info("renaming {s} to {s}", .{ tmp_sub_path, o_sub_path });
        try renameTmpIntoCache(comp.dirs.local_cache, tmp_sub_path, o_sub_path);

        break :digest .{ bin_digest, false };
    };

    if (man.have_exclusive_lock) {
        // Write the updated manifest. This is a no-op if the manifest is not dirty. Note that it is
        // possible we had a hit and the manifest is dirty, for example if the file mtime changed but
        // the contents were the same, we hit the cache but the manifest is dirty and we need to update
        // it to prevent doing a full file content comparison the next time around.
        man.writeManifest() catch |err| {
            log.warn("failed to write cache manifest for C import: {s}", .{@errorName(err)});
        };
    }

    return .{
        .digest = digest,
        .cache_hit = is_hit,
        .errors = std.zig.ErrorBundle.empty,
    };
}

fn workerUpdateCObject(
    comp: *Compilation,
    c_object: *CObject,
    progress_node: std.Progress.Node,
) void {
    defer comp.link_task_queue.finishPrelinkItem(comp);
    comp.updateCObject(c_object, progress_node) catch |err| switch (err) {
        error.AnalysisFail => return,
        else => {
            comp.reportRetryableCObjectError(c_object, err) catch |oom| switch (oom) {
                // Swallowing this error is OK because it's implied to be OOM when
                // there is a missing failed_c_objects error message.
                error.OutOfMemory => {},
            };
        },
    };
}

fn workerUpdateWin32Resource(
    comp: *Compilation,
    win32_resource: *Win32Resource,
    progress_node: std.Progress.Node,
) void {
    defer comp.link_task_queue.finishPrelinkItem(comp);
    comp.updateWin32Resource(win32_resource, progress_node) catch |err| switch (err) {
        error.AnalysisFail => return,
        else => {
            comp.reportRetryableWin32ResourceError(win32_resource, err) catch |oom| switch (oom) {
                // Swallowing this error is OK because it's implied to be OOM when
                // there is a missing failed_win32_resources error message.
                error.OutOfMemory => {},
            };
        },
    };
}

pub const RtOptions = struct {
    checks_valgrind: bool = false,
    allow_lto: bool = true,
};

fn workerZcuCodegen(
    tid: usize,
    comp: *Compilation,
    func_index: InternPool.Index,
    orig_air: Air,
    out: *link.ZcuTask.LinkFunc.SharedMir,
) void {
    var air = orig_air;
    // We own `air` now, so we are responsbile for freeing it.
    defer air.deinit(comp.gpa);
    const pt: Zcu.PerThread = .activate(comp.zcu.?, @enumFromInt(tid));
    defer pt.deactivate();
    pt.runCodegen(func_index, &air, out);
}

fn buildRt(
    comp: *Compilation,
    root_source_name: []const u8,
    root_name: []const u8,
    output_mode: std.builtin.OutputMode,
    link_mode: std.builtin.LinkMode,
    misc_task: MiscTask,
    prog_node: std.Progress.Node,
    options: RtOptions,
    out: *?CrtFile,
) void {
    defer comp.link_task_queue.finishPrelinkItem(comp);
    comp.buildOutputFromZig(
        root_source_name,
        root_name,
        output_mode,
        link_mode,
        misc_task,
        prog_node,
        options,
        out,
    ) catch |err| switch (err) {
        error.AlreadyReported => return,
        else => comp.lockAndSetMiscFailure(misc_task, "unable to build {s}: {s}", .{
            @tagName(misc_task), @errorName(err),
        }),
    };
}

fn buildMuslCrtFile(comp: *Compilation, crt_file: musl.CrtFile, prog_node: std.Progress.Node) void {
    defer comp.link_task_queue.finishPrelinkItem(comp);
    if (musl.buildCrtFile(comp, crt_file, prog_node)) |_| {
        comp.queued_jobs.musl_crt_file[@intFromEnum(crt_file)] = false;
    } else |err| switch (err) {
        error.AlreadyReported => return,
        else => comp.lockAndSetMiscFailure(.musl_crt_file, "unable to build musl {s}: {s}", .{
            @tagName(crt_file), @errorName(err),
        }),
    }
}

fn buildGlibcCrtFile(comp: *Compilation, crt_file: glibc.CrtFile, prog_node: std.Progress.Node) void {
    defer comp.link_task_queue.finishPrelinkItem(comp);
    if (glibc.buildCrtFile(comp, crt_file, prog_node)) |_| {
        comp.queued_jobs.glibc_crt_file[@intFromEnum(crt_file)] = false;
    } else |err| switch (err) {
        error.AlreadyReported => return,
        else => comp.lockAndSetMiscFailure(.glibc_crt_file, "unable to build glibc {s}: {s}", .{
            @tagName(crt_file), @errorName(err),
        }),
    }
}

fn buildGlibcSharedObjects(comp: *Compilation, prog_node: std.Progress.Node) void {
    defer comp.link_task_queue.finishPrelinkItem(comp);
    if (glibc.buildSharedObjects(comp, prog_node)) |_| {
        // The job should no longer be queued up since it succeeded.
        comp.queued_jobs.glibc_shared_objects = false;
    } else |err| switch (err) {
        error.AlreadyReported => return,
        else => comp.lockAndSetMiscFailure(.glibc_shared_objects, "unable to build glibc shared objects: {t}", .{err}),
    }
}

fn buildFreeBSDCrtFile(comp: *Compilation, crt_file: freebsd.CrtFile, prog_node: std.Progress.Node) void {
    defer comp.link_task_queue.finishPrelinkItem(comp);
    if (freebsd.buildCrtFile(comp, crt_file, prog_node)) |_| {
        comp.queued_jobs.freebsd_crt_file[@intFromEnum(crt_file)] = false;
    } else |err| switch (err) {
        error.AlreadyReported => return,
        else => comp.lockAndSetMiscFailure(.freebsd_crt_file, "unable to build FreeBSD {s}: {s}", .{
            @tagName(crt_file), @errorName(err),
        }),
    }
}

fn buildFreeBSDSharedObjects(comp: *Compilation, prog_node: std.Progress.Node) void {
    defer comp.link_task_queue.finishPrelinkItem(comp);
    if (freebsd.buildSharedObjects(comp, prog_node)) |_| {
        // The job should no longer be queued up since it succeeded.
        comp.queued_jobs.freebsd_shared_objects = false;
    } else |err| switch (err) {
        error.AlreadyReported => return,
        else => comp.lockAndSetMiscFailure(.freebsd_shared_objects, "unable to build FreeBSD libc shared objects: {s}", .{
            @errorName(err),
        }),
    }
}

fn buildNetBSDCrtFile(comp: *Compilation, crt_file: netbsd.CrtFile, prog_node: std.Progress.Node) void {
    defer comp.link_task_queue.finishPrelinkItem(comp);
    if (netbsd.buildCrtFile(comp, crt_file, prog_node)) |_| {
        comp.queued_jobs.netbsd_crt_file[@intFromEnum(crt_file)] = false;
    } else |err| switch (err) {
        error.AlreadyReported => return,
        else => comp.lockAndSetMiscFailure(.netbsd_crt_file, "unable to build NetBSD {s}: {s}", .{
            @tagName(crt_file), @errorName(err),
        }),
    }
}

fn buildNetBSDSharedObjects(comp: *Compilation, prog_node: std.Progress.Node) void {
    defer comp.link_task_queue.finishPrelinkItem(comp);
    if (netbsd.buildSharedObjects(comp, prog_node)) |_| {
        // The job should no longer be queued up since it succeeded.
        comp.queued_jobs.netbsd_shared_objects = false;
    } else |err| switch (err) {
        error.AlreadyReported => return,
        else => comp.lockAndSetMiscFailure(.netbsd_shared_objects, "unable to build NetBSD libc shared objects: {s}", .{
            @errorName(err),
        }),
    }
}

fn buildMingwCrtFile(comp: *Compilation, crt_file: mingw.CrtFile, prog_node: std.Progress.Node) void {
    defer comp.link_task_queue.finishPrelinkItem(comp);
    if (mingw.buildCrtFile(comp, crt_file, prog_node)) |_| {
        comp.queued_jobs.mingw_crt_file[@intFromEnum(crt_file)] = false;
    } else |err| switch (err) {
        error.AlreadyReported => return,
        else => comp.lockAndSetMiscFailure(.mingw_crt_file, "unable to build mingw-w64 {s}: {s}", .{
            @tagName(crt_file), @errorName(err),
        }),
    }
}

fn buildWasiLibcCrtFile(comp: *Compilation, crt_file: wasi_libc.CrtFile, prog_node: std.Progress.Node) void {
    defer comp.link_task_queue.finishPrelinkItem(comp);
    if (wasi_libc.buildCrtFile(comp, crt_file, prog_node)) |_| {
        comp.queued_jobs.wasi_libc_crt_file[@intFromEnum(crt_file)] = false;
    } else |err| switch (err) {
        error.AlreadyReported => return,
        else => comp.lockAndSetMiscFailure(.wasi_libc_crt_file, "unable to build WASI libc {s}: {s}", .{
            @tagName(crt_file), @errorName(err),
        }),
    }
}

fn buildLibUnwind(comp: *Compilation, prog_node: std.Progress.Node) void {
    defer comp.link_task_queue.finishPrelinkItem(comp);
    if (libunwind.buildStaticLib(comp, prog_node)) |_| {
        comp.queued_jobs.libunwind = false;
    } else |err| switch (err) {
        error.AlreadyReported => return,
        else => comp.lockAndSetMiscFailure(.libunwind, "unable to build libunwind: {s}", .{@errorName(err)}),
    }
}

fn buildLibCxx(comp: *Compilation, prog_node: std.Progress.Node) void {
    defer comp.link_task_queue.finishPrelinkItem(comp);
    if (libcxx.buildLibCxx(comp, prog_node)) |_| {
        comp.queued_jobs.libcxx = false;
    } else |err| switch (err) {
        error.AlreadyReported => return,
        else => comp.lockAndSetMiscFailure(.libcxx, "unable to build libcxx: {s}", .{@errorName(err)}),
    }
}

fn buildLibCxxAbi(comp: *Compilation, prog_node: std.Progress.Node) void {
    defer comp.link_task_queue.finishPrelinkItem(comp);
    if (libcxx.buildLibCxxAbi(comp, prog_node)) |_| {
        comp.queued_jobs.libcxxabi = false;
    } else |err| switch (err) {
        error.AlreadyReported => return,
        else => comp.lockAndSetMiscFailure(.libcxxabi, "unable to build libcxxabi: {s}", .{@errorName(err)}),
    }
}

fn buildLibTsan(comp: *Compilation, prog_node: std.Progress.Node) void {
    defer comp.link_task_queue.finishPrelinkItem(comp);
    if (libtsan.buildTsan(comp, prog_node)) |_| {
        comp.queued_jobs.libtsan = false;
    } else |err| switch (err) {
        error.AlreadyReported => return,
        else => comp.lockAndSetMiscFailure(.libtsan, "unable to build TSAN library: {s}", .{@errorName(err)}),
    }
}

fn buildLibZigC(comp: *Compilation, prog_node: std.Progress.Node) void {
    defer comp.link_task_queue.finishPrelinkItem(comp);
    comp.buildOutputFromZig(
        "c.zig",
        "zigc",
        .Lib,
        .static,
        .libzigc,
        prog_node,
        .{},
        &comp.zigc_static_lib,
    ) catch |err| switch (err) {
        error.AlreadyReported => return,
        else => comp.lockAndSetMiscFailure(.libzigc, "unable to build libzigc: {s}", .{@errorName(err)}),
    };
}

fn reportRetryableCObjectError(
    comp: *Compilation,
    c_object: *CObject,
    err: anyerror,
) error{OutOfMemory}!void {
    c_object.status = .failure_retryable;

    switch (comp.failCObj(c_object, "{s}", .{@errorName(err)})) {
        error.AnalysisFail => return,
        else => |e| return e,
    }
}

fn reportRetryableWin32ResourceError(
    comp: *Compilation,
    win32_resource: *Win32Resource,
    err: anyerror,
) error{OutOfMemory}!void {
    win32_resource.status = .failure_retryable;

    var bundle: ErrorBundle.Wip = undefined;
    try bundle.init(comp.gpa);
    errdefer bundle.deinit();
    try bundle.addRootErrorMessage(.{
        .msg = try bundle.printString("{s}", .{@errorName(err)}),
        .src_loc = try bundle.addSourceLocation(.{
            .src_path = try bundle.addString(switch (win32_resource.src) {
                .rc => |rc_src| rc_src.src_path,
                .manifest => |manifest_src| manifest_src,
            }),
            .line = 0,
            .column = 0,
            .span_start = 0,
            .span_main = 0,
            .span_end = 0,
        }),
    });
    const finished_bundle = try bundle.toOwnedBundle("");
    {
        comp.mutex.lock();
        defer comp.mutex.unlock();
        try comp.failed_win32_resources.putNoClobber(comp.gpa, win32_resource, finished_bundle);
    }
}

fn updateCObject(comp: *Compilation, c_object: *CObject, c_obj_prog_node: std.Progress.Node) !void {
    if (comp.config.c_frontend == .aro) {
        return comp.failCObj(c_object, "aro does not support compiling C objects yet", .{});
    }
    if (!build_options.have_llvm) {
        return comp.failCObj(c_object, "clang not available: compiler built without LLVM extensions", .{});
    }
    const self_exe_path = comp.self_exe_path orelse
        return comp.failCObj(c_object, "clang compilation disabled", .{});

    const tracy_trace = trace(@src());
    defer tracy_trace.end();

    log.debug("updating C object: {s}", .{c_object.src.src_path});

    const gpa = comp.gpa;

    if (c_object.clearStatus(gpa)) {
        // There was previous failure.
        comp.mutex.lock();
        defer comp.mutex.unlock();
        // If the failure was OOM, there will not be an entry here, so we do
        // not assert discard.
        _ = comp.failed_c_objects.swapRemove(c_object);
    }

    var man = comp.obtainCObjectCacheManifest(c_object.src.owner);
    defer man.deinit();

    man.hash.add(comp.clang_preprocessor_mode);
    man.hash.addOptionalBytes(comp.emit_asm);
    man.hash.addOptionalBytes(comp.emit_llvm_ir);
    man.hash.addOptionalBytes(comp.emit_llvm_bc);

    try cache_helpers.hashCSource(&man, c_object.src);

    var arena_allocator = std.heap.ArenaAllocator.init(gpa);
    defer arena_allocator.deinit();
    const arena = arena_allocator.allocator();

    const c_source_basename = fs.path.basename(c_object.src.src_path);

    const child_progress_node = c_obj_prog_node.start(c_source_basename, 0);
    defer child_progress_node.end();

    // Special case when doing build-obj for just one C file. When there are more than one object
    // file and building an object we need to link them together, but with just one it should go
    // directly to the output file.
    const direct_o = comp.c_source_files.len == 1 and comp.zcu == null and
        comp.config.output_mode == .Obj and !link.anyObjectInputs(comp.link_inputs);
    const o_basename_noext = if (direct_o)
        comp.root_name
    else
        c_source_basename[0 .. c_source_basename.len - fs.path.extension(c_source_basename).len];

    const target = comp.getTarget();
    const o_ext = target.ofmt.fileExt(target.cpu.arch);
    const digest = if (!comp.disable_c_depfile and try man.hit()) man.final() else blk: {
        var argv = std.array_list.Managed([]const u8).init(gpa);
        defer argv.deinit();

        // In case we are doing passthrough mode, we need to detect -S and -emit-llvm.
        const out_ext = e: {
            if (!comp.clang_passthrough_mode)
                break :e o_ext;
            if (comp.emit_asm != null)
                break :e ".s";
            if (comp.emit_llvm_ir != null)
                break :e ".ll";
            if (comp.emit_llvm_bc != null)
                break :e ".bc";

            break :e o_ext;
        };
        const o_basename = try std.fmt.allocPrint(arena, "{s}{s}", .{ o_basename_noext, out_ext });
        const ext = c_object.src.ext orelse classifyFileExt(c_object.src.src_path);

        try argv.appendSlice(&[_][]const u8{ self_exe_path, "clang" });
        // if "ext" is explicit, add "-x <lang>". Otherwise let clang do its thing.
        if (c_object.src.ext != null or ext.clangNeedsLanguageOverride()) {
            try argv.appendSlice(&[_][]const u8{ "-x", switch (ext) {
                .assembly => "assembler",
                .assembly_with_cpp => "assembler-with-cpp",
                .c => "c",
                .h => "c-header",
                .cpp => "c++",
                .hpp => "c++-header",
                .m => "objective-c",
                .hm => "objective-c-header",
                .mm => "objective-c++",
                .hmm => "objective-c++-header",
                else => fatal("language '{s}' is unsupported in this context", .{@tagName(ext)}),
            } });
        }
        try argv.append(c_object.src.src_path);

        // When all these flags are true, it means that the entire purpose of
        // this compilation is to perform a single zig cc operation. This means
        // that we could "tail call" clang by doing an execve, and any use of
        // the caching system would actually be problematic since the user is
        // presumably doing their own caching by using dep file flags.
        if (std.process.can_execv and direct_o and
            comp.disable_c_depfile and comp.clang_passthrough_mode)
        {
            try comp.addCCArgs(arena, &argv, ext, null, c_object.src.owner);
            try argv.appendSlice(c_object.src.extra_flags);
            try argv.appendSlice(c_object.src.cache_exempt_flags);

            const out_obj_path = if (comp.bin_file) |lf|
                try lf.emit.root_dir.join(arena, &.{lf.emit.sub_path})
            else
                "/dev/null";

            try argv.ensureUnusedCapacity(6);
            switch (comp.clang_preprocessor_mode) {
                .no => argv.appendSliceAssumeCapacity(&.{ "-c", "-o", out_obj_path }),
                .yes => argv.appendSliceAssumeCapacity(&.{ "-E", "-o", out_obj_path }),
                .pch => argv.appendSliceAssumeCapacity(&.{ "-Xclang", "-emit-pch", "-o", out_obj_path }),
                .stdout => argv.appendAssumeCapacity("-E"),
            }

            if (comp.emit_asm != null) {
                argv.appendAssumeCapacity("-S");
            } else if (comp.emit_llvm_ir != null) {
                argv.appendSliceAssumeCapacity(&[_][]const u8{ "-emit-llvm", "-S" });
            } else if (comp.emit_llvm_bc != null) {
                argv.appendAssumeCapacity("-emit-llvm");
            }

            if (comp.verbose_cc) {
                dump_argv(argv.items);
            }

            const err = std.process.execv(arena, argv.items);
            fatal("unable to execv clang: {s}", .{@errorName(err)});
        }

        // We can't know the digest until we do the C compiler invocation,
        // so we need a temporary filename.
        const out_obj_path = try comp.tmpFilePath(arena, o_basename);
        var zig_cache_tmp_dir = try comp.dirs.local_cache.handle.makeOpenPath("tmp", .{});
        defer zig_cache_tmp_dir.close();

        const out_diag_path = if (comp.clang_passthrough_mode or !ext.clangSupportsDiagnostics())
            null
        else
            try std.fmt.allocPrint(arena, "{s}.diag", .{out_obj_path});
        const out_dep_path = if (comp.disable_c_depfile or !ext.clangSupportsDepFile())
            null
        else
            try std.fmt.allocPrint(arena, "{s}.d", .{out_obj_path});

        try comp.addCCArgs(arena, &argv, ext, out_dep_path, c_object.src.owner);
        try argv.appendSlice(c_object.src.extra_flags);
        try argv.appendSlice(c_object.src.cache_exempt_flags);

        try argv.ensureUnusedCapacity(6);
        switch (comp.clang_preprocessor_mode) {
            .no => argv.appendSliceAssumeCapacity(&.{ "-c", "-o", out_obj_path }),
            .yes => argv.appendSliceAssumeCapacity(&.{ "-E", "-o", out_obj_path }),
            .pch => argv.appendSliceAssumeCapacity(&.{ "-Xclang", "-emit-pch", "-o", out_obj_path }),
            .stdout => argv.appendAssumeCapacity("-E"),
        }
        if (out_diag_path) |diag_file_path| {
            argv.appendSliceAssumeCapacity(&.{ "--serialize-diagnostics", diag_file_path });
        } else if (comp.clang_passthrough_mode) {
            if (comp.emit_asm != null) {
                argv.appendAssumeCapacity("-S");
            } else if (comp.emit_llvm_ir != null) {
                argv.appendSliceAssumeCapacity(&.{ "-emit-llvm", "-S" });
            } else if (comp.emit_llvm_bc != null) {
                argv.appendAssumeCapacity("-emit-llvm");
            }
        }

        if (comp.verbose_cc) {
            dump_argv(argv.items);
        }

        // Just to save disk space, we delete the files that are never needed again.
        defer if (out_diag_path) |diag_file_path| zig_cache_tmp_dir.deleteFile(fs.path.basename(diag_file_path)) catch |err| switch (err) {
            error.FileNotFound => {}, // the file wasn't created due to an error we reported
            else => log.warn("failed to delete '{s}': {s}", .{ diag_file_path, @errorName(err) }),
        };
        defer if (out_dep_path) |dep_file_path| zig_cache_tmp_dir.deleteFile(fs.path.basename(dep_file_path)) catch |err| switch (err) {
            error.FileNotFound => {}, // the file wasn't created due to an error we reported
            else => log.warn("failed to delete '{s}': {s}", .{ dep_file_path, @errorName(err) }),
        };
        if (std.process.can_spawn) {
            var child = std.process.Child.init(argv.items, arena);
            if (comp.clang_passthrough_mode) {
                child.stdin_behavior = .Inherit;
                child.stdout_behavior = .Inherit;
                child.stderr_behavior = .Inherit;

                const term = child.spawnAndWait() catch |err| {
                    return comp.failCObj(c_object, "failed to spawn zig clang (passthrough mode) {s}: {s}", .{ argv.items[0], @errorName(err) });
                };
                switch (term) {
                    .Exited => |code| {
                        if (code != 0) {
                            std.process.exit(code);
                        }
                        if (comp.clang_preprocessor_mode == .stdout)
                            std.process.exit(0);
                    },
                    else => std.process.abort(),
                }
            } else {
                child.stdin_behavior = .Ignore;
                child.stdout_behavior = .Ignore;
                child.stderr_behavior = .Pipe;

                try child.spawn();

                var stderr_reader = child.stderr.?.readerStreaming(&.{});
                const stderr = try stderr_reader.interface.allocRemaining(arena, .limited(std.math.maxInt(u32)));

                const term = child.wait() catch |err| {
                    return comp.failCObj(c_object, "failed to spawn zig clang {s}: {s}", .{ argv.items[0], @errorName(err) });
                };

                switch (term) {
                    .Exited => |code| if (code != 0) if (out_diag_path) |diag_file_path| {
                        const bundle = CObject.Diag.Bundle.parse(gpa, diag_file_path) catch |err| {
                            log.err("{}: failed to parse clang diagnostics: {s}", .{ err, stderr });
                            return comp.failCObj(c_object, "clang exited with code {d}", .{code});
                        };
                        return comp.failCObjWithOwnedDiagBundle(c_object, bundle);
                    } else {
                        log.err("clang failed with stderr: {s}", .{stderr});
                        return comp.failCObj(c_object, "clang exited with code {d}", .{code});
                    },
                    else => {
                        log.err("clang terminated with stderr: {s}", .{stderr});
                        return comp.failCObj(c_object, "clang terminated unexpectedly", .{});
                    },
                }
            }
        } else {
            const exit_code = try clangMain(arena, argv.items);
            if (exit_code != 0) {
                if (comp.clang_passthrough_mode) {
                    std.process.exit(exit_code);
                } else {
                    return comp.failCObj(c_object, "clang exited with code {d}", .{exit_code});
                }
            }
            if (comp.clang_passthrough_mode and
                comp.clang_preprocessor_mode == .stdout)
            {
                std.process.exit(0);
            }
        }

        if (out_dep_path) |dep_file_path| {
            const dep_basename = fs.path.basename(dep_file_path);
            // Add the files depended on to the cache system.
            try man.addDepFilePost(zig_cache_tmp_dir, dep_basename);
            switch (comp.cache_use) {
                .whole => |whole| {
                    if (whole.cache_manifest) |whole_cache_manifest| {
                        whole.cache_manifest_mutex.lock();
                        defer whole.cache_manifest_mutex.unlock();
                        try whole_cache_manifest.addDepFilePost(zig_cache_tmp_dir, dep_basename);
                    }
                },
                .incremental, .none => {},
            }
        }

        // We don't actually care whether it's a cache hit or miss; we just need the digest and the lock.
        if (comp.disable_c_depfile) _ = try man.hit();

        // Rename into place.
        const digest = man.final();
        const o_sub_path = try fs.path.join(arena, &[_][]const u8{ "o", &digest });
        var o_dir = try comp.dirs.local_cache.handle.makeOpenPath(o_sub_path, .{});
        defer o_dir.close();
        const tmp_basename = fs.path.basename(out_obj_path);
        try fs.rename(zig_cache_tmp_dir, tmp_basename, o_dir, o_basename);
        break :blk digest;
    };

    if (man.have_exclusive_lock) {
        // Write the updated manifest. This is a no-op if the manifest is not dirty. Note that it is
        // possible we had a hit and the manifest is dirty, for example if the file mtime changed but
        // the contents were the same, we hit the cache but the manifest is dirty and we need to update
        // it to prevent doing a full file content comparison the next time around.
        man.writeManifest() catch |err| {
            log.warn("failed to write cache manifest when compiling '{s}': {s}", .{
                c_object.src.src_path, @errorName(err),
            });
        };
    }

    const o_basename = try std.fmt.allocPrint(arena, "{s}{s}", .{ o_basename_noext, o_ext });

    c_object.status = .{
        .success = .{
            .object_path = .{
                .root_dir = comp.dirs.local_cache,
                .sub_path = try fs.path.join(gpa, &.{ "o", &digest, o_basename }),
            },
            .lock = man.toOwnedLock(),
        },
    };

    comp.queuePrelinkTasks(&.{.{ .load_object = c_object.status.success.object_path }});
}

fn updateWin32Resource(comp: *Compilation, win32_resource: *Win32Resource, win32_resource_prog_node: std.Progress.Node) !void {
    if (!std.process.can_spawn) {
        return comp.failWin32Resource(win32_resource, "{s} does not support spawning a child process", .{@tagName(builtin.os.tag)});
    }

    const self_exe_path = comp.self_exe_path orelse
        return comp.failWin32Resource(win32_resource, "unable to find self exe path", .{});

    const tracy_trace = trace(@src());
    defer tracy_trace.end();

    const src_path = switch (win32_resource.src) {
        .rc => |rc_src| rc_src.src_path,
        .manifest => |src_path| src_path,
    };
    const src_basename = fs.path.basename(src_path);

    log.debug("updating win32 resource: {s}", .{src_path});

    var arena_allocator = std.heap.ArenaAllocator.init(comp.gpa);
    defer arena_allocator.deinit();
    const arena = arena_allocator.allocator();

    if (win32_resource.clearStatus(comp.gpa)) {
        // There was previous failure.
        comp.mutex.lock();
        defer comp.mutex.unlock();
        // If the failure was OOM, there will not be an entry here, so we do
        // not assert discard.
        _ = comp.failed_win32_resources.swapRemove(win32_resource);
    }

    const child_progress_node = win32_resource_prog_node.start(src_basename, 0);
    defer child_progress_node.end();

    var man = comp.obtainWin32ResourceCacheManifest();
    defer man.deinit();

    // For .manifest files, we ultimately just want to generate a .res with
    // the XML data as a RT_MANIFEST resource. This means we can skip preprocessing,
    // include paths, CLI options, etc.
    if (win32_resource.src == .manifest) {
        _ = try man.addFile(src_path, null);

        const rc_basename = try std.fmt.allocPrint(arena, "{s}.rc", .{src_basename});
        const res_basename = try std.fmt.allocPrint(arena, "{s}.res", .{src_basename});

        const digest = if (try man.hit()) man.final() else blk: {
            // The digest only depends on the .manifest file, so we can
            // get the digest now and write the .res directly to the cache
            const digest = man.final();

            const o_sub_path = try fs.path.join(arena, &.{ "o", &digest });
            var o_dir = try comp.dirs.local_cache.handle.makeOpenPath(o_sub_path, .{});
            defer o_dir.close();

            const in_rc_path = try comp.dirs.local_cache.join(comp.gpa, &.{
                o_sub_path, rc_basename,
            });
            const out_res_path = try comp.dirs.local_cache.join(comp.gpa, &.{
                o_sub_path, res_basename,
            });

            // In .rc files, a " within a quoted string is escaped as ""
            const fmtRcEscape = struct {
                fn formatRcEscape(bytes: []const u8, writer: *Writer) Writer.Error!void {
                    for (bytes) |byte| switch (byte) {
                        '"' => try writer.writeAll("\"\""),
                        '\\' => try writer.writeAll("\\\\"),
                        else => try writer.writeByte(byte),
                    };
                }

                pub fn fmtRcEscape(bytes: []const u8) std.fmt.Alt([]const u8, formatRcEscape) {
                    return .{ .data = bytes };
                }
            }.fmtRcEscape;

            // https://learn.microsoft.com/en-us/windows/win32/sbscs/using-side-by-side-assemblies-as-a-resource
            // WinUser.h defines:
            // CREATEPROCESS_MANIFEST_RESOURCE_ID to 1, which is the default
            // ISOLATIONAWARE_MANIFEST_RESOURCE_ID to 2, which must be used for .dlls
            const resource_id: u32 = if (comp.config.output_mode == .Lib and comp.config.link_mode == .dynamic) 2 else 1;

            // 24 is RT_MANIFEST
            const resource_type = 24;

            const input = try std.fmt.allocPrint(arena, "{d} {d} \"{f}\"", .{
                resource_id, resource_type, fmtRcEscape(src_path),
            });

            try o_dir.writeFile(.{ .sub_path = rc_basename, .data = input });

            var argv = std.array_list.Managed([]const u8).init(comp.gpa);
            defer argv.deinit();

            try argv.appendSlice(&.{
                self_exe_path,
                "rc",
                "--zig-integration",
                "/:target",
                @tagName(comp.getTarget().cpu.arch),
                "/:no-preprocess",
                "/x", // ignore INCLUDE environment variable
                "/c65001", // UTF-8 codepage
                "/:auto-includes",
                "none",
            });
            try argv.appendSlice(&.{ "--", in_rc_path, out_res_path });

            try spawnZigRc(comp, win32_resource, arena, argv.items, child_progress_node);

            break :blk digest;
        };

        if (man.have_exclusive_lock) {
            man.writeManifest() catch |err| {
                log.warn("failed to write cache manifest when compiling '{s}': {s}", .{ src_path, @errorName(err) });
            };
        }

        win32_resource.status = .{
            .success = .{
                .res_path = try comp.dirs.local_cache.join(comp.gpa, &[_][]const u8{
                    "o", &digest, res_basename,
                }),
                .lock = man.toOwnedLock(),
            },
        };
        return;
    }

    // We now know that we're compiling an .rc file
    const rc_src = win32_resource.src.rc;

    _ = try man.addFile(rc_src.src_path, null);
    man.hash.addListOfBytes(rc_src.extra_flags);

    const rc_basename_noext = src_basename[0 .. src_basename.len - fs.path.extension(src_basename).len];

    const digest = if (try man.hit()) man.final() else blk: {
        var zig_cache_tmp_dir = try comp.dirs.local_cache.handle.makeOpenPath("tmp", .{});
        defer zig_cache_tmp_dir.close();

        const res_filename = try std.fmt.allocPrint(arena, "{s}.res", .{rc_basename_noext});

        // We can't know the digest until we do the compilation,
        // so we need a temporary filename.
        const out_res_path = try comp.tmpFilePath(arena, res_filename);

        var argv = std.array_list.Managed([]const u8).init(comp.gpa);
        defer argv.deinit();

        const depfile_filename = try std.fmt.allocPrint(arena, "{s}.d.json", .{rc_basename_noext});
        const out_dep_path = try comp.tmpFilePath(arena, depfile_filename);
        try argv.appendSlice(&.{
            self_exe_path,
            "rc",
            "--zig-integration",
            "/:target",
            @tagName(comp.getTarget().cpu.arch),
            "/:depfile",
            out_dep_path,
            "/:depfile-fmt",
            "json",
            "/x", // ignore INCLUDE environment variable
            "/:auto-includes",
            @tagName(comp.rc_includes),
        });
        // While these defines are not normally present when calling rc.exe directly,
        // them being defined matches the behavior of how MSVC calls rc.exe which is the more
        // relevant behavior in this case.
        switch (rc_src.owner.optimize_mode) {
            .Debug, .ReleaseSafe => {},
            .ReleaseFast, .ReleaseSmall => try argv.append("-DNDEBUG"),
        }
        try argv.appendSlice(rc_src.extra_flags);
        try argv.appendSlice(&.{ "--", rc_src.src_path, out_res_path });

        try spawnZigRc(comp, win32_resource, arena, argv.items, child_progress_node);

        // Read depfile and update cache manifest
        {
            const dep_basename = fs.path.basename(out_dep_path);
            const dep_file_contents = try zig_cache_tmp_dir.readFileAlloc(dep_basename, arena, .limited(50 * 1024 * 1024));
            defer arena.free(dep_file_contents);

            const value = try std.json.parseFromSliceLeaky(std.json.Value, arena, dep_file_contents, .{});
            if (value != .array) {
                return comp.failWin32Resource(win32_resource, "depfile from zig rc has unexpected format", .{});
            }

            for (value.array.items) |element| {
                if (element != .string) {
                    return comp.failWin32Resource(win32_resource, "depfile from zig rc has unexpected format", .{});
                }
                const dep_file_path = element.string;
                try man.addFilePost(dep_file_path);
                switch (comp.cache_use) {
                    .whole => |whole| if (whole.cache_manifest) |whole_cache_manifest| {
                        whole.cache_manifest_mutex.lock();
                        defer whole.cache_manifest_mutex.unlock();
                        try whole_cache_manifest.addFilePost(dep_file_path);
                    },
                    .incremental, .none => {},
                }
            }
        }

        // Rename into place.
        const digest = man.final();
        const o_sub_path = try fs.path.join(arena, &[_][]const u8{ "o", &digest });
        var o_dir = try comp.dirs.local_cache.handle.makeOpenPath(o_sub_path, .{});
        defer o_dir.close();
        const tmp_basename = fs.path.basename(out_res_path);
        try fs.rename(zig_cache_tmp_dir, tmp_basename, o_dir, res_filename);
        break :blk digest;
    };

    if (man.have_exclusive_lock) {
        // Write the updated manifest. This is a no-op if the manifest is not dirty. Note that it is
        // possible we had a hit and the manifest is dirty, for example if the file mtime changed but
        // the contents were the same, we hit the cache but the manifest is dirty and we need to update
        // it to prevent doing a full file content comparison the next time around.
        man.writeManifest() catch |err| {
            log.warn("failed to write cache manifest when compiling '{s}': {s}", .{ rc_src.src_path, @errorName(err) });
        };
    }

    const res_basename = try std.fmt.allocPrint(arena, "{s}.res", .{rc_basename_noext});

    win32_resource.status = .{
        .success = .{
            .res_path = try comp.dirs.local_cache.join(comp.gpa, &[_][]const u8{
                "o", &digest, res_basename,
            }),
            .lock = man.toOwnedLock(),
        },
    };
}

fn spawnZigRc(
    comp: *Compilation,
    win32_resource: *Win32Resource,
    arena: Allocator,
    argv: []const []const u8,
    child_progress_node: std.Progress.Node,
) !void {
    var node_name: std.ArrayListUnmanaged(u8) = .empty;
    defer node_name.deinit(arena);

    var child = std.process.Child.init(argv, arena);
    child.stdin_behavior = .Ignore;
    child.stdout_behavior = .Pipe;
    child.stderr_behavior = .Pipe;
    child.progress_node = child_progress_node;

    child.spawn() catch |err| {
        return comp.failWin32Resource(win32_resource, "unable to spawn {s} rc: {s}", .{ argv[0], @errorName(err) });
    };

    var poller = std.Io.poll(comp.gpa, enum { stdout, stderr }, .{
        .stdout = child.stdout.?,
        .stderr = child.stderr.?,
    });
    defer poller.deinit();

    const stdout = poller.reader(.stdout);

    poll: while (true) {
        const MessageHeader = std.zig.Server.Message.Header;
        while (stdout.buffered().len < @sizeOf(MessageHeader)) if (!try poller.poll()) break :poll;
        const header = stdout.takeStruct(MessageHeader, .little) catch unreachable;
        while (stdout.buffered().len < header.bytes_len) if (!try poller.poll()) break :poll;
        const body = stdout.take(header.bytes_len) catch unreachable;

        switch (header.tag) {
            // We expect exactly one ErrorBundle, and if any error_bundle header is
            // sent then it's a fatal error.
            .error_bundle => {
                const EbHdr = std.zig.Server.Message.ErrorBundle;
                const eb_hdr = @as(*align(1) const EbHdr, @ptrCast(body));
                const extra_bytes =
                    body[@sizeOf(EbHdr)..][0 .. @sizeOf(u32) * eb_hdr.extra_len];
                const string_bytes =
                    body[@sizeOf(EbHdr) + extra_bytes.len ..][0..eb_hdr.string_bytes_len];
                const unaligned_extra = std.mem.bytesAsSlice(u32, extra_bytes);
                const extra_array = try comp.gpa.alloc(u32, unaligned_extra.len);
                @memcpy(extra_array, unaligned_extra);
                const error_bundle = std.zig.ErrorBundle{
                    .string_bytes = try comp.gpa.dupe(u8, string_bytes),
                    .extra = extra_array,
                };
                return comp.failWin32ResourceWithOwnedBundle(win32_resource, error_bundle);
            },
            else => {}, // ignore other messages
        }
    }

    // Just in case there's a failure that didn't send an ErrorBundle (e.g. an error return trace)
    const stderr = poller.reader(.stderr);

    const term = child.wait() catch |err| {
        return comp.failWin32Resource(win32_resource, "unable to wait for {s} rc: {s}", .{ argv[0], @errorName(err) });
    };

    switch (term) {
        .Exited => |code| {
            if (code != 0) {
                log.err("zig rc failed with stderr:\n{s}", .{stderr.buffered()});
                return comp.failWin32Resource(win32_resource, "zig rc exited with code {d}", .{code});
            }
        },
        else => {
            log.err("zig rc terminated with stderr:\n{s}", .{stderr.buffered()});
            return comp.failWin32Resource(win32_resource, "zig rc terminated unexpectedly", .{});
        },
    }
}

pub fn tmpFilePath(comp: Compilation, ally: Allocator, suffix: []const u8) error{OutOfMemory}![]const u8 {
    const s = fs.path.sep_str;
    const rand_int = std.crypto.random.int(u64);
    if (comp.dirs.local_cache.path) |p| {
        return std.fmt.allocPrint(ally, "{s}" ++ s ++ "tmp" ++ s ++ "{x}-{s}", .{ p, rand_int, suffix });
    } else {
        return std.fmt.allocPrint(ally, "tmp" ++ s ++ "{x}-{s}", .{ rand_int, suffix });
    }
}

pub fn addTranslateCCArgs(
    comp: *Compilation,
    arena: Allocator,
    argv: *std.array_list.Managed([]const u8),
    ext: FileExt,
    out_dep_path: ?[]const u8,
    owner_mod: *Package.Module,
) !void {
    const target = &owner_mod.resolved_target.result;

    try argv.appendSlice(&.{ "-x", "c" });

    const resource_path = try comp.dirs.zig_lib.join(arena, &.{"compiler/aro/include"});
    try argv.appendSlice(&.{ "-isystem", resource_path });

    try comp.addCommonCCArgs(arena, argv, ext, out_dep_path, owner_mod, .aro);

    try argv.appendSlice(&[_][]const u8{ "-target", try target.zigTriple(arena) });

    const mcpu = mcpu: {
        var buf: std.ArrayListUnmanaged(u8) = .empty;
        defer buf.deinit(comp.gpa);

        try buf.print(comp.gpa, "-mcpu={s}", .{target.cpu.model.name});

        // TODO better serialization https://github.com/ziglang/zig/issues/4584
        const all_features_list = target.cpu.arch.allFeaturesList();
        try argv.ensureUnusedCapacity(all_features_list.len * 4);
        for (all_features_list, 0..) |feature, index_usize| {
            const index = @as(std.Target.Cpu.Feature.Set.Index, @intCast(index_usize));
            const is_enabled = target.cpu.features.isEnabled(index);

            const plus_or_minus = "-+"[@intFromBool(is_enabled)];
            try buf.print(comp.gpa, "{c}{s}", .{ plus_or_minus, feature.name });
        }
        break :mcpu try buf.toOwnedSlice(arena);
    };
    try argv.append(mcpu);

    try argv.appendSlice(comp.global_cc_argv);
    try argv.appendSlice(owner_mod.cc_argv);
}

/// Add common C compiler args between translate-c and C object compilation.
fn addCommonCCArgs(
    comp: *const Compilation,
    arena: Allocator,
    argv: *std.array_list.Managed([]const u8),
    ext: FileExt,
    out_dep_path: ?[]const u8,
    mod: *Package.Module,
    c_frontend: Config.CFrontend,
) !void {
    const target = &mod.resolved_target.result;
    const is_clang = c_frontend == .clang;

    if (target_util.supports_fpic(target)) {
        // PIE needs to go before PIC because Clang interprets `-fno-PIE` to imply `-fno-PIC`, which
        // we don't necessarily want.
        try argv.append(if (comp.config.pie) "-fPIE" else "-fno-PIE");
        try argv.append(if (mod.pic) "-fPIC" else "-fno-PIC");
    }

    switch (target.os.tag) {
        .ios, .macos, .tvos, .watchos => |os| if (is_clang) {
            try argv.ensureUnusedCapacity(2);
            // Pass the proper -m<os>-version-min argument for darwin.
            const ver = target.os.version_range.semver.min;
            argv.appendAssumeCapacity(try std.fmt.allocPrint(arena, "-m{s}{s}-version-min={d}.{d}.{d}", .{
                @tagName(os),
                switch (target.abi) {
                    .simulator => "-simulator",
                    else => "",
                },
                ver.major,
                ver.minor,
                ver.patch,
            }));
            // This avoids a warning that sometimes occurs when
            // providing both a -target argument that contains a
            // version as well as the -mmacosx-version-min argument.
            // Zig provides the correct value in both places, so it
            // doesn't matter which one gets overridden.
            argv.appendAssumeCapacity("-Wno-overriding-option");
        },
        else => {},
    }

    if (comp.mingw_unicode_entry_point) {
        try argv.append("-municode");
    }

    try argv.ensureUnusedCapacity(2);
    switch (comp.config.debug_format) {
        .strip => {},
        .code_view => {
            // -g is required here because -gcodeview doesn't trigger debug info
            // generation, it only changes the type of information generated.
            argv.appendSliceAssumeCapacity(&.{ "-g", "-gcodeview" });
        },
        .dwarf => |f| {
            argv.appendAssumeCapacity("-gdwarf-4");
            switch (f) {
                .@"32" => argv.appendAssumeCapacity("-gdwarf32"),
                .@"64" => argv.appendAssumeCapacity("-gdwarf64"),
            }
        },
    }

    switch (comp.config.lto) {
        .none => try argv.append("-fno-lto"),
        .full => try argv.append("-flto=full"),
        .thin => try argv.append("-flto=thin"),
    }

    // This only works for preprocessed files. Guarded by `FileExt.clangSupportsDepFile`.
    if (out_dep_path) |p| {
        try argv.appendSlice(&[_][]const u8{ "-MD", "-MV", "-MF", p });
    }

    // Non-preprocessed assembly files don't support these flags.
    if (ext != .assembly) {
        try argv.append(if (target.os.tag == .freestanding) "-ffreestanding" else "-fhosted");

        try argv.append("-nostdinc");

        if (ext == .cpp or ext == .hpp) {
            try argv.append("-nostdinc++");
        }

        // LLVM IR files don't support these flags.
        if (ext != .ll and ext != .bc) {
            switch (mod.optimize_mode) {
                .Debug => {},
                .ReleaseSafe => {
                    try argv.append("-D_FORTIFY_SOURCE=2");
                },
                .ReleaseFast, .ReleaseSmall => {
                    try argv.append("-DNDEBUG");
                },
            }

            // Homebrew targets without LLVM support; use communities's preferred macros.
            switch (target.os.tag) {
                .@"3ds" => try argv.append("-D__3DS__"),
                .vita => try argv.append("-D__vita__"),
                else => {},
            }

            if (comp.config.link_libc) {
                if (target.isGnuLibC()) {
                    const target_version = target.os.versionRange().gnuLibCVersion().?;
                    const glibc_minor_define = try std.fmt.allocPrint(arena, "-D__GLIBC_MINOR__={d}", .{
                        target_version.minor,
                    });
                    try argv.append(glibc_minor_define);
                } else if (target.isMinGW()) {
                    try argv.append("-D__MSVCRT_VERSION__=0xE00"); // use ucrt

                    const minver: u16 = @truncate(@intFromEnum(target.os.versionRange().windows.min) >> 16);
                    try argv.append(
                        try std.fmt.allocPrint(arena, "-D_WIN32_WINNT=0x{x:0>4}", .{minver}),
                    );
                } else if (target.isFreeBSDLibC()) {
                    // https://docs.freebsd.org/en/books/porters-handbook/versions
                    const min_ver = target.os.version_range.semver.min;
                    try argv.append(try std.fmt.allocPrint(arena, "-D__FreeBSD_version={d}", .{
                        // We don't currently respect the minor and patch components. This wouldn't be particularly
                        // helpful because our abilists file only tracks major FreeBSD releases, so the link-time stub
                        // symbols would be inconsistent with header declarations.
                        min_ver.major * 100_000 + 500,
                    }));
                } else if (target.isNetBSDLibC()) {
                    const min_ver = target.os.version_range.semver.min;
                    try argv.append(try std.fmt.allocPrint(arena, "-D__NetBSD_Version__={d}", .{
                        // We don't currently respect the patch component. This wouldn't be particularly helpful because
                        // our abilists file only tracks major and minor NetBSD releases, so the link-time stub symbols
                        // would be inconsistent with header declarations.
                        (min_ver.major * 100_000_000) + (min_ver.minor * 1_000_000),
                    }));
                }
            }

            if (comp.config.link_libcpp) {
                try argv.append("-isystem");
                try argv.append(try fs.path.join(arena, &[_][]const u8{
                    comp.dirs.zig_lib.path.?, "libcxx", "include",
                }));

                try argv.append("-isystem");
                try argv.append(try fs.path.join(arena, &[_][]const u8{
                    comp.dirs.zig_lib.path.?, "libcxxabi", "include",
                }));

                try libcxx.addCxxArgs(comp, arena, argv);
            }

            // According to Rich Felker libc headers are supposed to go before C language headers.
            // However as noted by @dimenus, appending libc headers before compiler headers breaks
            // intrinsics and other compiler specific items.
            try argv.append("-isystem");
            try argv.append(try fs.path.join(arena, &.{ comp.dirs.zig_lib.path.?, "include" }));

            try argv.ensureUnusedCapacity(comp.libc_include_dir_list.len * 2);
            for (comp.libc_include_dir_list) |include_dir| {
                try argv.append("-isystem");
                try argv.append(include_dir);
            }

            if (mod.resolved_target.is_native_os and mod.resolved_target.is_native_abi) {
                try argv.ensureUnusedCapacity(comp.native_system_include_paths.len * 2);
                for (comp.native_system_include_paths) |include_path| {
                    argv.appendAssumeCapacity("-isystem");
                    argv.appendAssumeCapacity(include_path);
                }
            }

            if (comp.config.link_libunwind) {
                try argv.append("-isystem");
                try argv.append(try fs.path.join(arena, &[_][]const u8{
                    comp.dirs.zig_lib.path.?, "libunwind", "include",
                }));
            }

            try argv.ensureUnusedCapacity(comp.libc_framework_dir_list.len * 2);
            for (comp.libc_framework_dir_list) |framework_dir| {
                try argv.appendSlice(&.{ "-iframework", framework_dir });
            }

            try argv.ensureUnusedCapacity(comp.framework_dirs.len * 2);
            for (comp.framework_dirs) |framework_dir| {
                try argv.appendSlice(&.{ "-F", framework_dir });
            }
        }
    }

    // Only C-family files support these flags.
    switch (ext) {
        .c,
        .h,
        .cpp,
        .hpp,
        .m,
        .hm,
        .mm,
        .hmm,
        => {
            if (is_clang) {
                try argv.append("-fno-spell-checking");

                if (target.os.tag == .windows and target.abi.isGnu()) {
                    // windows.h has files such as pshpack1.h which do #pragma packing,
                    // triggering a clang warning. So for this target, we disable this warning.
                    try argv.append("-Wno-pragma-pack");
                }
            }

            if (mod.optimize_mode != .Debug) {
                try argv.append("-Werror=date-time");
            }
        },
        else => {},
    }

    // Only compiled files support these flags.
    switch (ext) {
        .c,
        .h,
        .cpp,
        .hpp,
        .m,
        .hm,
        .mm,
        .hmm,
        .ll,
        .bc,
        => {
            if (mod.code_model != .default) {
                try argv.append(try std.fmt.allocPrint(arena, "-mcmodel={s}", .{@tagName(mod.code_model)}));
            }

            if (is_clang) {
                var san_arg: std.ArrayListUnmanaged(u8) = .empty;
                const prefix = "-fsanitize=";
                if (mod.sanitize_c != .off) {
                    if (san_arg.items.len == 0) try san_arg.appendSlice(arena, prefix);
                    try san_arg.appendSlice(arena, "undefined,");
                }
                if (mod.sanitize_thread) {
                    if (san_arg.items.len == 0) try san_arg.appendSlice(arena, prefix);
                    try san_arg.appendSlice(arena, "thread,");
                }
                if (mod.fuzz) {
                    if (san_arg.items.len == 0) try san_arg.appendSlice(arena, prefix);
                    try san_arg.appendSlice(arena, "fuzzer-no-link,");
                }
                // Chop off the trailing comma and append to argv.
                if (san_arg.pop()) |_| {
                    try argv.append(san_arg.items);

                    switch (mod.sanitize_c) {
                        .off => {},
                        .trap => {
                            try argv.append("-fsanitize-trap=undefined");
                        },
                        .full => {
                            // This check requires implementing the Itanium C++ ABI.
                            // We would make it `-fsanitize-trap=vptr`, however this check requires
                            // a full runtime due to the type hashing involved.
                            try argv.append("-fno-sanitize=vptr");

                            // It is very common, and well-defined, for a pointer on one side of a C ABI
                            // to have a different but compatible element type. Examples include:
                            // `char*` vs `uint8_t*` on a system with 8-bit bytes
                            // `const char*` vs `char*`
                            // `char*` vs `unsigned char*`
                            // Without this flag, Clang would invoke UBSAN when such an extern
                            // function was called.
                            try argv.append("-fno-sanitize=function");

                            // This is necessary because, by default, Clang instructs LLVM to embed
                            // a COFF link dependency on `libclang_rt.ubsan_standalone.a` when the
                            // UBSan runtime is used.
                            if (target.os.tag == .windows) {
                                try argv.append("-fno-rtlib-defaultlib");
                            }
                        },
                    }
                }

                if (comp.config.san_cov_trace_pc_guard) {
                    try argv.append("-fsanitize-coverage=trace-pc-guard");
                }
            }

            switch (mod.optimize_mode) {
                .Debug => {
                    // Clang has -Og for compatibility with GCC, but currently it is just equivalent
                    // to -O1. Besides potentially impairing debugging, -O1/-Og significantly
                    // increases compile times.
                    try argv.append("-O0");
                },
                .ReleaseSafe => {
                    // See the comment in the BuildModeFastRelease case for why we pass -O2 rather
                    // than -O3 here.
                    try argv.append("-O2");
                },
                .ReleaseFast => {
                    // Here we pass -O2 rather than -O3 because, although we do the equivalent of
                    // -O3 in Zig code, the justification for the difference here is that Zig
                    // has better detection and prevention of undefined behavior, so -O3 is safer for
                    // Zig code than it is for C code. Also, C programmers are used to their code
                    // running in -O2 and thus the -O3 path has been tested less.
                    try argv.append("-O2");
                },
                .ReleaseSmall => {
                    try argv.append("-Os");
                },
            }
        },
        else => {},
    }
}

/// Add common C compiler args and Clang specific args.
pub fn addCCArgs(
    comp: *const Compilation,
    arena: Allocator,
    argv: *std.array_list.Managed([]const u8),
    ext: FileExt,
    out_dep_path: ?[]const u8,
    mod: *Package.Module,
) !void {
    const target = &mod.resolved_target.result;

    // As of Clang 16.x, it will by default read extra flags from /etc/clang.
    // I'm sure the person who implemented this means well, but they have a lot
    // to learn about abstractions and where the appropriate boundaries between
    // them are. The road to hell is paved with good intentions. Fortunately it
    // can be disabled.
    try argv.append("--no-default-config");

    // We don't ever put `-fcolor-diagnostics` or `-fno-color-diagnostics` because in passthrough mode
    // we want Clang to infer it, and in normal mode we always want it off, which will be true since
    // clang will detect stderr as a pipe rather than a terminal.
    if (!comp.clang_passthrough_mode and ext.clangSupportsDiagnostics()) {
        // Make stderr more easily parseable.
        try argv.append("-fno-caret-diagnostics");
    }

    // We never want clang to invoke the system assembler for anything. So we would want
    // this option always enabled. However, it only matters for some targets. To avoid
    // "unused parameter" warnings, and to keep CLI spam to a minimum, we only put this
    // flag on the command line if it is necessary.
    if (target_util.clangMightShellOutForAssembly(target)) {
        try argv.append("-integrated-as");
    }

    const llvm_triple = try @import("codegen/llvm.zig").targetTriple(arena, target);
    try argv.appendSlice(&[_][]const u8{ "-target", llvm_triple });

    if (target.cpu.arch.isThumb()) {
        try argv.append(switch (ext) {
            .assembly, .assembly_with_cpp => "-Wa,-mthumb",
            else => "-mthumb",
        });
    }

    if (target_util.llvmMachineAbi(target)) |mabi| {
        // Clang's integrated Arm assembler doesn't support `-mabi` yet...
        // Clang's FreeBSD driver doesn't support `-mabi` on PPC64 (ELFv2 is used anyway).
        if (!(target.cpu.arch.isArm() and (ext == .assembly or ext == .assembly_with_cpp)) and
            !(target.cpu.arch.isPowerPC64() and target.os.tag == .freebsd))
        {
            try argv.append(try std.fmt.allocPrint(arena, "-mabi={s}", .{mabi}));
        }
    }

    // We might want to support -mfloat-abi=softfp for Arm and CSKY here in the future.
    if (target_util.clangSupportsFloatAbiArg(target)) {
        const fabi = @tagName(target.abi.float());

        try argv.append(switch (target.cpu.arch) {
            // For whatever reason, Clang doesn't support `-mfloat-abi` for s390x.
            .s390x => try std.fmt.allocPrint(arena, "-m{s}-float", .{fabi}),
            else => try std.fmt.allocPrint(arena, "-mfloat-abi={s}", .{fabi}),
        });
    }

    try comp.addCommonCCArgs(arena, argv, ext, out_dep_path, mod, comp.config.c_frontend);

    // Only assembly files support these flags.
    switch (ext) {
        .assembly,
        .assembly_with_cpp,
        => {
            // The Clang assembler does not accept the list of CPU features like the
            // compiler frontend does. Therefore we must hard-code the -m flags for
            // all CPU features here.
            switch (target.cpu.arch) {
                .riscv32, .riscv32be, .riscv64, .riscv64be => {
                    const RvArchFeat = struct { char: u8, feat: std.Target.riscv.Feature };
                    const letters = [_]RvArchFeat{
                        .{ .char = 'm', .feat = .m },
                        .{ .char = 'a', .feat = .a },
                        .{ .char = 'f', .feat = .f },
                        .{ .char = 'd', .feat = .d },
                        .{ .char = 'c', .feat = .c },
                    };
                    const prefix: []const u8 = if (target.cpu.arch == .riscv64) "rv64" else "rv32";
                    const prefix_len = 4;
                    assert(prefix.len == prefix_len);
                    var march_buf: [prefix_len + letters.len + 1]u8 = undefined;
                    var march_index: usize = prefix_len;
                    @memcpy(march_buf[0..prefix.len], prefix);

                    if (target.cpu.has(.riscv, .e)) {
                        march_buf[march_index] = 'e';
                    } else {
                        march_buf[march_index] = 'i';
                    }
                    march_index += 1;

                    for (letters) |letter| {
                        if (target.cpu.has(.riscv, letter.feat)) {
                            march_buf[march_index] = letter.char;
                            march_index += 1;
                        }
                    }

                    const march_arg = try std.fmt.allocPrint(arena, "-march={s}", .{
                        march_buf[0..march_index],
                    });
                    try argv.append(march_arg);

                    if (target.cpu.has(.riscv, .relax)) {
                        try argv.append("-mrelax");
                    } else {
                        try argv.append("-mno-relax");
                    }
                    if (target.cpu.has(.riscv, .save_restore)) {
                        try argv.append("-msave-restore");
                    } else {
                        try argv.append("-mno-save-restore");
                    }
                },
                .mips, .mipsel, .mips64, .mips64el => {
                    if (target.cpu.model.llvm_name) |llvm_name| {
                        try argv.append(try std.fmt.allocPrint(arena, "-march={s}", .{llvm_name}));
                    }
                },
                else => {
                    // TODO
                },
            }

            if (target_util.clangAssemblerSupportsMcpuArg(target)) {
                if (target.cpu.model.llvm_name) |llvm_name| {
                    try argv.append(try std.fmt.allocPrint(arena, "-mcpu={s}", .{llvm_name}));
                }
            }
        },
        else => {},
    }

    // Non-preprocessed assembly files don't support these flags.
    if (ext != .assembly) {
        if (target_util.clangSupportsNoImplicitFloatArg(target) and target.abi.float() == .soft) {
            try argv.append("-mno-implicit-float");
        }

        if (target_util.hasRedZone(target)) {
            try argv.append(if (mod.red_zone) "-mred-zone" else "-mno-red-zone");
        }

        try argv.append(if (mod.omit_frame_pointer) "-fomit-frame-pointer" else "-fno-omit-frame-pointer");

        const ssp_buf_size = mod.stack_protector;
        if (ssp_buf_size != 0) {
            try argv.appendSlice(&[_][]const u8{
                "-fstack-protector-strong",
                "--param",
                try std.fmt.allocPrint(arena, "ssp-buffer-size={d}", .{ssp_buf_size}),
            });
        } else {
            try argv.append("-fno-stack-protector");
        }

        try argv.append(if (mod.no_builtin) "-fno-builtin" else "-fbuiltin");

        try argv.append(if (comp.function_sections) "-ffunction-sections" else "-fno-function-sections");
        try argv.append(if (comp.data_sections) "-fdata-sections" else "-fno-data-sections");

        switch (mod.unwind_tables) {
            .none => {
                try argv.append("-fno-unwind-tables");
                try argv.append("-fno-asynchronous-unwind-tables");
            },
            .sync => {
                // Need to override Clang's convoluted default logic.
                try argv.append("-fno-asynchronous-unwind-tables");
                try argv.append("-funwind-tables");
            },
            .async => try argv.append("-fasynchronous-unwind-tables"),
        }
    }

    // Only compiled files support these flags.
    switch (ext) {
        .c,
        .h,
        .cpp,
        .hpp,
        .m,
        .hm,
        .mm,
        .hmm,
        .ll,
        .bc,
        => {
            const xclang_flag = switch (ext) {
                .assembly, .assembly_with_cpp => "-Xclangas",
                else => "-Xclang",
            };

            if (target_util.clangSupportsTargetCpuArg(target)) {
                if (target.cpu.model.llvm_name) |llvm_name| {
                    try argv.appendSlice(&[_][]const u8{
                        xclang_flag, "-target-cpu", xclang_flag, llvm_name,
                    });
                }
            }

            // It would be really nice if there was a more compact way to communicate this info to Clang.
            const all_features_list = target.cpu.arch.allFeaturesList();
            try argv.ensureUnusedCapacity(all_features_list.len * 4);
            for (all_features_list, 0..) |feature, index_usize| {
                const index = @as(std.Target.Cpu.Feature.Set.Index, @intCast(index_usize));
                const is_enabled = target.cpu.features.isEnabled(index);

                if (feature.llvm_name) |llvm_name| {
                    // We communicate float ABI to Clang through the dedicated options.
                    if (std.mem.startsWith(u8, llvm_name, "soft-float") or
                        std.mem.startsWith(u8, llvm_name, "hard-float"))
                        continue;

                    // Ignore these until we figure out how to handle the concept of omitting features.
                    // See https://github.com/ziglang/zig/issues/23539
                    if (target_util.isDynamicAMDGCNFeature(target, feature)) continue;

                    argv.appendSliceAssumeCapacity(&[_][]const u8{ xclang_flag, "-target-feature", xclang_flag });
                    const plus_or_minus = "-+"[@intFromBool(is_enabled)];
                    const arg = try std.fmt.allocPrint(arena, "{c}{s}", .{ plus_or_minus, llvm_name });
                    argv.appendAssumeCapacity(arg);
                }
            }
        },
        else => {},
    }

    try argv.appendSlice(comp.global_cc_argv);
    try argv.appendSlice(mod.cc_argv);
}

fn failCObj(
    comp: *Compilation,
    c_object: *CObject,
    comptime format: []const u8,
    args: anytype,
) SemaError {
    @branchHint(.cold);
    const diag_bundle = blk: {
        const diag_bundle = try comp.gpa.create(CObject.Diag.Bundle);
        diag_bundle.* = .{};
        errdefer diag_bundle.destroy(comp.gpa);

        try diag_bundle.file_names.ensureTotalCapacity(comp.gpa, 1);
        diag_bundle.file_names.putAssumeCapacity(1, try comp.gpa.dupe(u8, c_object.src.src_path));

        diag_bundle.diags = try comp.gpa.alloc(CObject.Diag, 1);
        diag_bundle.diags[0] = .{};
        diag_bundle.diags[0].level = 3;
        diag_bundle.diags[0].msg = try std.fmt.allocPrint(comp.gpa, format, args);
        diag_bundle.diags[0].src_loc.file = 1;
        break :blk diag_bundle;
    };
    return comp.failCObjWithOwnedDiagBundle(c_object, diag_bundle);
}

fn failCObjWithOwnedDiagBundle(
    comp: *Compilation,
    c_object: *CObject,
    diag_bundle: *CObject.Diag.Bundle,
) SemaError {
    @branchHint(.cold);
    assert(diag_bundle.diags.len > 0);
    {
        comp.mutex.lock();
        defer comp.mutex.unlock();
        {
            errdefer diag_bundle.destroy(comp.gpa);
            try comp.failed_c_objects.ensureUnusedCapacity(comp.gpa, 1);
        }
        comp.failed_c_objects.putAssumeCapacityNoClobber(c_object, diag_bundle);
    }
    c_object.status = .failure;
    return error.AnalysisFail;
}

fn failWin32Resource(comp: *Compilation, win32_resource: *Win32Resource, comptime format: []const u8, args: anytype) SemaError {
    @branchHint(.cold);
    var bundle: ErrorBundle.Wip = undefined;
    try bundle.init(comp.gpa);
    errdefer bundle.deinit();
    try bundle.addRootErrorMessage(.{
        .msg = try bundle.printString(format, args),
        .src_loc = try bundle.addSourceLocation(.{
            .src_path = try bundle.addString(switch (win32_resource.src) {
                .rc => |rc_src| rc_src.src_path,
                .manifest => |manifest_src| manifest_src,
            }),
            .line = 0,
            .column = 0,
            .span_start = 0,
            .span_main = 0,
            .span_end = 0,
        }),
    });
    const finished_bundle = try bundle.toOwnedBundle("");
    return comp.failWin32ResourceWithOwnedBundle(win32_resource, finished_bundle);
}

fn failWin32ResourceWithOwnedBundle(
    comp: *Compilation,
    win32_resource: *Win32Resource,
    err_bundle: ErrorBundle,
) SemaError {
    @branchHint(.cold);
    {
        comp.mutex.lock();
        defer comp.mutex.unlock();
        try comp.failed_win32_resources.putNoClobber(comp.gpa, win32_resource, err_bundle);
    }
    win32_resource.status = .failure;
    return error.AnalysisFail;
}

pub const FileExt = enum {
    c,
    cpp,
    h,
    hpp,
    hm,
    hmm,
    m,
    mm,
    ll,
    bc,
    assembly,
    assembly_with_cpp,
    shared_library,
    object,
    static_library,
    zig,
    def,
    rc,
    res,
    manifest,
    unknown,

    pub fn clangNeedsLanguageOverride(ext: FileExt) bool {
        return switch (ext) {
            .h,
            .hpp,
            .hm,
            .hmm,
            => true,

            .c,
            .cpp,
            .m,
            .mm,
            .ll,
            .bc,
            .assembly,
            .assembly_with_cpp,
            .shared_library,
            .object,
            .static_library,
            .zig,
            .def,
            .rc,
            .res,
            .manifest,
            .unknown,
            => false,
        };
    }

    pub fn clangSupportsDiagnostics(ext: FileExt) bool {
        return switch (ext) {
            .c, .cpp, .h, .hpp, .hm, .hmm, .m, .mm, .ll, .bc => true,

            .assembly,
            .assembly_with_cpp,
            .shared_library,
            .object,
            .static_library,
            .zig,
            .def,
            .rc,
            .res,
            .manifest,
            .unknown,
            => false,
        };
    }

    pub fn clangSupportsDepFile(ext: FileExt) bool {
        return switch (ext) {
            .assembly_with_cpp, .c, .cpp, .h, .hpp, .hm, .hmm, .m, .mm => true,

            .ll,
            .bc,
            .assembly,
            .shared_library,
            .object,
            .static_library,
            .zig,
            .def,
            .rc,
            .res,
            .manifest,
            .unknown,
            => false,
        };
    }

    pub fn canonicalName(ext: FileExt, target: *const Target) [:0]const u8 {
        return switch (ext) {
            .c => ".c",
            .cpp => ".cpp",
            .h => ".h",
            .hpp => ".hpp",
            .hm => ".hm",
            .hmm => ".hmm",
            .m => ".m",
            .mm => ".mm",
            .ll => ".ll",
            .bc => ".bc",
            .assembly => ".s",
            .assembly_with_cpp => ".S",
            .shared_library => target.dynamicLibSuffix(),
            .object => target.ofmt.fileExt(target.cpu.arch),
            .static_library => target.staticLibSuffix(),
            .zig => ".zig",
            .def => ".def",
            .rc => ".rc",
            .res => ".res",
            .manifest => ".manifest",
            .unknown => "",
        };
    }
};

pub fn hasObjectExt(filename: []const u8) bool {
    return mem.endsWith(u8, filename, ".o") or
        mem.endsWith(u8, filename, ".lo") or
        mem.endsWith(u8, filename, ".obj") or
        mem.endsWith(u8, filename, ".rmeta");
}

pub fn hasStaticLibraryExt(filename: []const u8) bool {
    return mem.endsWith(u8, filename, ".a") or
        mem.endsWith(u8, filename, ".lib") or
        mem.endsWith(u8, filename, ".rlib");
}

pub fn hasCExt(filename: []const u8) bool {
    return mem.endsWith(u8, filename, ".c");
}

pub fn hasCHExt(filename: []const u8) bool {
    return mem.endsWith(u8, filename, ".h");
}

pub fn hasCppExt(filename: []const u8) bool {
    return mem.endsWith(u8, filename, ".C") or
        mem.endsWith(u8, filename, ".cc") or
        mem.endsWith(u8, filename, ".cp") or
        mem.endsWith(u8, filename, ".CPP") or
        mem.endsWith(u8, filename, ".cpp") or
        mem.endsWith(u8, filename, ".cxx") or
        mem.endsWith(u8, filename, ".c++");
}

pub fn hasCppHExt(filename: []const u8) bool {
    return mem.endsWith(u8, filename, ".hh") or
        mem.endsWith(u8, filename, ".hpp") or
        mem.endsWith(u8, filename, ".hxx");
}

pub fn hasObjCExt(filename: []const u8) bool {
    return mem.endsWith(u8, filename, ".m");
}

pub fn hasObjCHExt(filename: []const u8) bool {
    return mem.endsWith(u8, filename, ".hm");
}

pub fn hasObjCppExt(filename: []const u8) bool {
    return mem.endsWith(u8, filename, ".M") or
        mem.endsWith(u8, filename, ".mm");
}

pub fn hasObjCppHExt(filename: []const u8) bool {
    return mem.endsWith(u8, filename, ".hmm");
}

pub fn hasSharedLibraryExt(filename: []const u8) bool {
    if (mem.endsWith(u8, filename, ".so") or
        mem.endsWith(u8, filename, ".dll") or
        mem.endsWith(u8, filename, ".dylib") or
        mem.endsWith(u8, filename, ".tbd"))
    {
        return true;
    }
    // Look for .so.X, .so.X.Y, .so.X.Y.Z
    var it = mem.splitScalar(u8, filename, '.');
    _ = it.first();
    var so_txt = it.next() orelse return false;
    while (!mem.eql(u8, so_txt, "so")) {
        so_txt = it.next() orelse return false;
    }
    const n1 = it.next() orelse return false;
    const n2 = it.next();
    const n3 = it.next();

    _ = std.fmt.parseInt(u32, n1, 10) catch return false;
    if (n2) |x| _ = std.fmt.parseInt(u32, x, 10) catch return false;
    if (n3) |x| _ = std.fmt.parseInt(u32, x, 10) catch return false;
    if (it.next() != null) return false;

    return true;
}

pub fn classifyFileExt(filename: []const u8) FileExt {
    if (hasCExt(filename)) {
        return .c;
    } else if (hasCHExt(filename)) {
        return .h;
    } else if (hasCppExt(filename)) {
        return .cpp;
    } else if (hasCppHExt(filename)) {
        return .hpp;
    } else if (hasObjCExt(filename)) {
        return .m;
    } else if (hasObjCHExt(filename)) {
        return .hm;
    } else if (hasObjCppExt(filename)) {
        return .mm;
    } else if (hasObjCppHExt(filename)) {
        return .hmm;
    } else if (mem.endsWith(u8, filename, ".ll")) {
        return .ll;
    } else if (mem.endsWith(u8, filename, ".bc")) {
        return .bc;
    } else if (mem.endsWith(u8, filename, ".s")) {
        return .assembly;
    } else if (mem.endsWith(u8, filename, ".S")) {
        return .assembly_with_cpp;
    } else if (mem.endsWith(u8, filename, ".zig")) {
        return .zig;
    } else if (hasSharedLibraryExt(filename)) {
        return .shared_library;
    } else if (hasStaticLibraryExt(filename)) {
        return .static_library;
    } else if (hasObjectExt(filename)) {
        return .object;
    } else if (mem.endsWith(u8, filename, ".def")) {
        return .def;
    } else if (std.ascii.endsWithIgnoreCase(filename, ".rc")) {
        return .rc;
    } else if (std.ascii.endsWithIgnoreCase(filename, ".res")) {
        return .res;
    } else if (std.ascii.endsWithIgnoreCase(filename, ".manifest")) {
        return .manifest;
    } else {
        return .unknown;
    }
}

test "classifyFileExt" {
    try std.testing.expectEqual(FileExt.cpp, classifyFileExt("foo.cc"));
    try std.testing.expectEqual(FileExt.m, classifyFileExt("foo.m"));
    try std.testing.expectEqual(FileExt.mm, classifyFileExt("foo.mm"));
    try std.testing.expectEqual(FileExt.unknown, classifyFileExt("foo.nim"));
    try std.testing.expectEqual(FileExt.shared_library, classifyFileExt("foo.so"));
    try std.testing.expectEqual(FileExt.shared_library, classifyFileExt("foo.so.1"));
    try std.testing.expectEqual(FileExt.shared_library, classifyFileExt("foo.so.1.2"));
    try std.testing.expectEqual(FileExt.shared_library, classifyFileExt("foo.so.1.2.3"));
    try std.testing.expectEqual(FileExt.unknown, classifyFileExt("foo.so.1.2.3~"));
    try std.testing.expectEqual(FileExt.zig, classifyFileExt("foo.zig"));
}

fn get_libc_crt_file(comp: *Compilation, arena: Allocator, basename: []const u8) !Cache.Path {
    return (try crtFilePath(&comp.crt_files, basename)) orelse {
        const lci = comp.libc_installation orelse return error.LibCInstallationNotAvailable;
        const crt_dir_path = lci.crt_dir orelse return error.LibCInstallationMissingCrtDir;
        const full_path = try fs.path.join(arena, &[_][]const u8{ crt_dir_path, basename });
        return Cache.Path.initCwd(full_path);
    };
}

pub fn crtFileAsString(comp: *Compilation, arena: Allocator, basename: []const u8) ![]const u8 {
    const path = try get_libc_crt_file(comp, arena, basename);
    return path.toString(arena);
}

fn crtFilePath(crt_files: *std.StringHashMapUnmanaged(CrtFile), basename: []const u8) Allocator.Error!?Cache.Path {
    const crt_file = crt_files.get(basename) orelse return null;
    return crt_file.full_object_path;
}

fn wantBuildLibUnwindFromSource(comp: *Compilation) bool {
    const is_exe_or_dyn_lib = switch (comp.config.output_mode) {
        .Obj => false,
        .Lib => comp.config.link_mode == .dynamic,
        .Exe => true,
    };
    const ofmt = comp.root_mod.resolved_target.result.ofmt;
    return is_exe_or_dyn_lib and comp.config.link_libunwind and ofmt != .c;
}

pub fn setAllocFailure(comp: *Compilation) void {
    @branchHint(.cold);
    log.debug("memory allocation failure", .{});
    comp.alloc_failure_occurred = true;
}

/// Assumes that Compilation mutex is locked.
/// See also `lockAndSetMiscFailure`.
pub fn setMiscFailure(
    comp: *Compilation,
    tag: MiscTask,
    comptime format: []const u8,
    args: anytype,
) void {
    comp.misc_failures.ensureUnusedCapacity(comp.gpa, 1) catch return comp.setAllocFailure();
    const msg = std.fmt.allocPrint(comp.gpa, format, args) catch return comp.setAllocFailure();
    const gop = comp.misc_failures.getOrPutAssumeCapacity(tag);
    if (gop.found_existing) {
        gop.value_ptr.deinit(comp.gpa);
    }
    gop.value_ptr.* = .{ .msg = msg };
}

/// See also `setMiscFailure`.
pub fn lockAndSetMiscFailure(
    comp: *Compilation,
    tag: MiscTask,
    comptime format: []const u8,
    args: anytype,
) void {
    comp.mutex.lock();
    defer comp.mutex.unlock();

    return setMiscFailure(comp, tag, format, args);
}

pub fn dump_argv(argv: []const []const u8) void {
    var buffer: [64]u8 = undefined;
    const stderr = std.debug.lockStderrWriter(&buffer);
    defer std.debug.unlockStderrWriter();
    nosuspend {
        for (argv, 0..) |arg, i| {
            if (i != 0) stderr.writeByte(' ') catch return;
            stderr.writeAll(arg) catch return;
        }
        stderr.writeByte('\n') catch return;
    }
}

pub fn getZigBackend(comp: Compilation) std.builtin.CompilerBackend {
    const target = &comp.root_mod.resolved_target.result;
    return target_util.zigBackend(target, comp.config.use_llvm);
}

pub const SubUpdateError = UpdateError || error{AlreadyReported};
pub fn updateSubCompilation(
    parent_comp: *Compilation,
    sub_comp: *Compilation,
    misc_task: MiscTask,
    prog_node: std.Progress.Node,
) SubUpdateError!void {
    {
        const sub_node = prog_node.start(@tagName(misc_task), 0);
        defer sub_node.end();

        try sub_comp.update(sub_node);
    }

    // Look for compilation errors in this sub compilation
    const gpa = parent_comp.gpa;

    var errors = try sub_comp.getAllErrorsAlloc();
    defer errors.deinit(gpa);

    if (errors.errorMessageCount() > 0) {
        parent_comp.mutex.lock();
        defer parent_comp.mutex.unlock();
        try parent_comp.misc_failures.ensureUnusedCapacity(gpa, 1);
        parent_comp.misc_failures.putAssumeCapacityNoClobber(misc_task, .{
            .msg = try std.fmt.allocPrint(gpa, "sub-compilation of {t} failed", .{misc_task}),
            .children = errors,
        });
        errors = .empty; // ownership moved to the failures map
        return error.AlreadyReported;
    }
}

fn buildOutputFromZig(
    comp: *Compilation,
    src_basename: []const u8,
    root_name: []const u8,
    output_mode: std.builtin.OutputMode,
    link_mode: std.builtin.LinkMode,
    misc_task_tag: MiscTask,
    prog_node: std.Progress.Node,
    options: RtOptions,
    out: *?CrtFile,
) SubUpdateError!void {
    const tracy_trace = trace(@src());
    defer tracy_trace.end();

    const gpa = comp.gpa;
    var arena_allocator = std.heap.ArenaAllocator.init(gpa);
    defer arena_allocator.deinit();
    const arena = arena_allocator.allocator();

    assert(output_mode != .Exe);

    const strip = comp.compilerRtStrip();
    const optimize_mode = comp.compilerRtOptMode();

    const config = Config.resolve(.{
        .output_mode = output_mode,
        .link_mode = link_mode,
        .resolved_target = comp.root_mod.resolved_target,
        .is_test = false,
        .have_zcu = true,
        .emit_bin = true,
        .root_optimize_mode = optimize_mode,
        .root_strip = strip,
        .link_libc = comp.config.link_libc,
        .any_unwind_tables = comp.root_mod.unwind_tables != .none,
        .any_error_tracing = false,
        .root_error_tracing = false,
        .lto = if (options.allow_lto) comp.config.lto else .none,
    }) catch |err| {
        comp.lockAndSetMiscFailure(misc_task_tag, "sub-compilation of {t} failed: failed to resolve compilation config: {t}", .{ misc_task_tag, err });
        return error.AlreadyReported;
    };

    const root_mod = Package.Module.create(arena, .{
        .paths = .{
            .root = .zig_lib_root,
            .root_src_path = src_basename,
        },
        .fully_qualified_name = "root",
        .inherited = .{
            .resolved_target = comp.root_mod.resolved_target,
            .strip = strip,
            .stack_check = false,
            .stack_protector = 0,
            .red_zone = comp.root_mod.red_zone,
            .omit_frame_pointer = comp.root_mod.omit_frame_pointer,
            .unwind_tables = comp.root_mod.unwind_tables,
            .pic = comp.root_mod.pic,
            .optimize_mode = optimize_mode,
            .structured_cfg = comp.root_mod.structured_cfg,
            .no_builtin = true,
            .code_model = comp.root_mod.code_model,
            .error_tracing = false,
            .valgrind = if (options.checks_valgrind) comp.root_mod.valgrind else null,
        },
        .global = config,
        .cc_argv = &.{},
        .parent = null,
    }) catch |err| {
        comp.lockAndSetMiscFailure(misc_task_tag, "sub-compilation of {t} failed: failed to create module: {t}", .{ misc_task_tag, err });
        return error.AlreadyReported;
    };

    const parent_whole_cache: ?ParentWholeCache = switch (comp.cache_use) {
        .whole => |whole| .{
            .manifest = whole.cache_manifest.?,
            .mutex = &whole.cache_manifest_mutex,
            .prefix_map = .{
                0, // cwd is the same
                1, // zig lib dir is the same
                3, // local cache is mapped to global cache
                3, // global cache is the same
            },
        },
        .incremental, .none => null,
    };

    var sub_create_diag: CreateDiagnostic = undefined;
    const sub_compilation = Compilation.create(gpa, arena, &sub_create_diag, .{
        .dirs = comp.dirs.withoutLocalCache(),
        .cache_mode = .whole,
        .parent_whole_cache = parent_whole_cache,
        .self_exe_path = comp.self_exe_path,
        .config = config,
        .root_mod = root_mod,
        .root_name = root_name,
        .thread_pool = comp.thread_pool,
        .libc_installation = comp.libc_installation,
        .emit_bin = .yes_cache,
        .function_sections = true,
        .data_sections = true,
        .verbose_cc = comp.verbose_cc,
        .verbose_link = comp.verbose_link,
        .verbose_air = comp.verbose_air,
        .verbose_intern_pool = comp.verbose_intern_pool,
        .verbose_generic_instances = comp.verbose_intern_pool,
        .verbose_llvm_ir = comp.verbose_llvm_ir,
        .verbose_llvm_bc = comp.verbose_llvm_bc,
        .verbose_cimport = comp.verbose_cimport,
        .verbose_llvm_cpu_features = comp.verbose_llvm_cpu_features,
        .clang_passthrough_mode = comp.clang_passthrough_mode,
        .skip_linker_dependencies = true,
    }) catch |err| switch (err) {
        error.CreateFail => {
            comp.lockAndSetMiscFailure(misc_task_tag, "sub-compilation of {t} failed: {f}", .{ misc_task_tag, sub_create_diag });
            return error.AlreadyReported;
        },
        else => |e| return e,
    };
    defer sub_compilation.destroy();

    try comp.updateSubCompilation(sub_compilation, misc_task_tag, prog_node);

    const crt_file = try sub_compilation.toCrtFile();
    assert(out.* == null);
    out.* = crt_file;

    comp.queuePrelinkTaskMode(crt_file.full_object_path, &config);
}

pub const CrtFileOptions = struct {
    function_sections: ?bool = null,
    data_sections: ?bool = null,
    omit_frame_pointer: ?bool = null,
    unwind_tables: ?std.builtin.UnwindTables = null,
    pic: ?bool = null,
    no_builtin: ?bool = null,

    allow_lto: bool = true,
};

pub fn build_crt_file(
    comp: *Compilation,
    root_name: []const u8,
    output_mode: std.builtin.OutputMode,
    misc_task_tag: MiscTask,
    prog_node: std.Progress.Node,
    /// These elements have to get mutated to add the owner module after it is
    /// created within this function.
    c_source_files: []CSourceFile,
    options: CrtFileOptions,
) SubUpdateError!void {
    const tracy_trace = trace(@src());
    defer tracy_trace.end();

    const gpa = comp.gpa;
    var arena_allocator = std.heap.ArenaAllocator.init(gpa);
    defer arena_allocator.deinit();
    const arena = arena_allocator.allocator();

    const basename = try std.zig.binNameAlloc(gpa, .{
        .root_name = root_name,
        .target = &comp.root_mod.resolved_target.result,
        .output_mode = output_mode,
    });

    const config = Config.resolve(.{
        .output_mode = output_mode,
        .resolved_target = comp.root_mod.resolved_target,
        .is_test = false,
        .have_zcu = false,
        .emit_bin = true,
        .root_optimize_mode = comp.compilerRtOptMode(),
        .root_strip = comp.compilerRtStrip(),
        .link_libc = false,
        .any_unwind_tables = options.unwind_tables != .none,
        .lto = switch (output_mode) {
            .Lib => if (options.allow_lto) comp.config.lto else .none,
            .Obj, .Exe => .none,
        },
    }) catch |err| {
        comp.lockAndSetMiscFailure(misc_task_tag, "sub-compilation of {t} failed: failed to resolve compilation config: {t}", .{ misc_task_tag, err });
        return error.AlreadyReported;
    };
    const root_mod = Package.Module.create(arena, .{
        .paths = .{
            .root = .zig_lib_root,
            .root_src_path = "",
        },
        .fully_qualified_name = "root",
        .inherited = .{
            .resolved_target = comp.root_mod.resolved_target,
            .strip = comp.compilerRtStrip(),
            .stack_check = false,
            .stack_protector = 0,
            .sanitize_c = .off,
            .sanitize_thread = false,
            .red_zone = comp.root_mod.red_zone,
            // Some libcs (e.g. musl) are opinionated about -fomit-frame-pointer.
            .omit_frame_pointer = options.omit_frame_pointer orelse comp.root_mod.omit_frame_pointer,
            .valgrind = false,
            // Some libcs (e.g. MinGW) are opinionated about -funwind-tables.
            .unwind_tables = options.unwind_tables orelse .none,
            // Some CRT objects (e.g. musl's rcrt1.o and Scrt1.o) are opinionated about PIC.
            .pic = options.pic orelse comp.root_mod.pic,
            .optimize_mode = comp.compilerRtOptMode(),
            .structured_cfg = comp.root_mod.structured_cfg,
            // Some libcs (e.g. musl) are opinionated about -fno-builtin.
            .no_builtin = options.no_builtin orelse comp.root_mod.no_builtin,
            .code_model = comp.root_mod.code_model,
        },
        .global = config,
        .cc_argv = &.{},
        .parent = null,
    }) catch |err| {
        comp.lockAndSetMiscFailure(misc_task_tag, "sub-compilation of {t} failed: failed to create module: {t}", .{ misc_task_tag, err });
        return error.AlreadyReported;
    };

    for (c_source_files) |*item| {
        item.owner = root_mod;
    }

    var sub_create_diag: CreateDiagnostic = undefined;
    const sub_compilation = Compilation.create(gpa, arena, &sub_create_diag, .{
        .dirs = comp.dirs.withoutLocalCache(),
        .self_exe_path = comp.self_exe_path,
        .cache_mode = .whole,
        .config = config,
        .root_mod = root_mod,
        .root_name = root_name,
        .thread_pool = comp.thread_pool,
        .libc_installation = comp.libc_installation,
        .emit_bin = .yes_cache,
        .function_sections = options.function_sections orelse false,
        .data_sections = options.data_sections orelse false,
        .c_source_files = c_source_files,
        .verbose_cc = comp.verbose_cc,
        .verbose_link = comp.verbose_link,
        .verbose_air = comp.verbose_air,
        .verbose_intern_pool = comp.verbose_intern_pool,
        .verbose_generic_instances = comp.verbose_generic_instances,
        .verbose_llvm_ir = comp.verbose_llvm_ir,
        .verbose_llvm_bc = comp.verbose_llvm_bc,
        .verbose_cimport = comp.verbose_cimport,
        .verbose_llvm_cpu_features = comp.verbose_llvm_cpu_features,
        .clang_passthrough_mode = comp.clang_passthrough_mode,
        .skip_linker_dependencies = true,
    }) catch |err| switch (err) {
        error.CreateFail => {
            comp.lockAndSetMiscFailure(misc_task_tag, "sub-compilation of {t} failed: {f}", .{ misc_task_tag, sub_create_diag });
            return error.AlreadyReported;
        },
        else => |e| return e,
    };
    defer sub_compilation.destroy();

    try comp.updateSubCompilation(sub_compilation, misc_task_tag, prog_node);

    const crt_file = try sub_compilation.toCrtFile();
    comp.queuePrelinkTaskMode(crt_file.full_object_path, &config);

    {
        comp.mutex.lock();
        defer comp.mutex.unlock();
        try comp.crt_files.ensureUnusedCapacity(gpa, 1);
        comp.crt_files.putAssumeCapacityNoClobber(basename, crt_file);
    }
}

pub fn queuePrelinkTaskMode(comp: *Compilation, path: Cache.Path, config: *const Compilation.Config) void {
    comp.queuePrelinkTasks(switch (config.output_mode) {
        .Exe => unreachable,
        .Obj => &.{.{ .load_object = path }},
        .Lib => &.{switch (config.link_mode) {
            .static => .{ .load_archive = path },
            .dynamic => .{ .load_dso = path },
        }},
    });
}

/// Only valid to call during `update`. Automatically handles queuing up a
/// linker worker task if there is not already one.
pub fn queuePrelinkTasks(comp: *Compilation, tasks: []const link.PrelinkTask) void {
    comp.link_prog_node.increaseEstimatedTotalItems(tasks.len);
    comp.link_task_queue.enqueuePrelink(comp, tasks) catch |err| switch (err) {
        error.OutOfMemory => return comp.setAllocFailure(),
    };
}

/// The reason for the double-queue here is that the first queue ensures any
/// resolve_type_fully tasks are complete before this dispatch function is called.
fn dispatchZcuLinkTask(comp: *Compilation, tid: usize, task: link.ZcuTask) void {
    if (!comp.separateCodegenThreadOk()) {
        assert(tid == 0);
        if (task == .link_func) {
            assert(task.link_func.mir.status.load(.monotonic) != .pending);
        }
        link.doZcuTask(comp, tid, task);
        task.deinit(comp.zcu.?);
        return;
    }
    comp.link_task_queue.enqueueZcu(comp, task) catch |err| switch (err) {
        error.OutOfMemory => {
            task.deinit(comp.zcu.?);
            comp.setAllocFailure();
        },
    };
}

pub fn toCrtFile(comp: *Compilation) Allocator.Error!CrtFile {
    return .{
        .full_object_path = .{
            .root_dir = comp.dirs.local_cache,
            .sub_path = try fs.path.join(comp.gpa, &.{
                "o",
                &Cache.binToHex(comp.digest.?),
                comp.emit_bin.?,
            }),
        },
        .lock = comp.cache_use.whole.moveLock(),
    };
}

pub fn getCrtPaths(
    comp: *Compilation,
    arena: Allocator,
) error{ OutOfMemory, LibCInstallationMissingCrtDir }!LibCInstallation.CrtPaths {
    const target = &comp.root_mod.resolved_target.result;
    return getCrtPathsInner(arena, target, comp.config, comp.libc_installation, &comp.crt_files);
}

fn getCrtPathsInner(
    arena: Allocator,
    target: *const std.Target,
    config: Config,
    libc_installation: ?*const LibCInstallation,
    crt_files: *std.StringHashMapUnmanaged(CrtFile),
) error{ OutOfMemory, LibCInstallationMissingCrtDir }!LibCInstallation.CrtPaths {
    const basenames = LibCInstallation.CrtBasenames.get(.{
        .target = target,
        .link_libc = config.link_libc,
        .output_mode = config.output_mode,
        .link_mode = config.link_mode,
        .pie = config.pie,
    });
    if (libc_installation) |lci| return lci.resolveCrtPaths(arena, basenames, target);

    return .{
        .crt0 = if (basenames.crt0) |basename| try crtFilePath(crt_files, basename) else null,
        .crti = if (basenames.crti) |basename| try crtFilePath(crt_files, basename) else null,
        .crtbegin = if (basenames.crtbegin) |basename| try crtFilePath(crt_files, basename) else null,
        .crtend = if (basenames.crtend) |basename| try crtFilePath(crt_files, basename) else null,
        .crtn = if (basenames.crtn) |basename| try crtFilePath(crt_files, basename) else null,
    };
}

pub fn addLinkLib(comp: *Compilation, lib_name: []const u8) !void {
    // Avoid deadlocking on building import libs such as kernel32.lib
    // This can happen when the user uses `build-exe foo.obj -lkernel32` and
    // then when we create a sub-Compilation for zig libc, it also tries to
    // build kernel32.lib.
    if (comp.skip_linker_dependencies) return;
    const target = &comp.root_mod.resolved_target.result;
    if (target.os.tag != .windows or target.ofmt == .c) return;

    // This happens when an `extern "foo"` function is referenced.
    // If we haven't seen this library yet and we're targeting Windows, we need
    // to queue up a work item to produce the DLL import library for this.
    const gop = try comp.windows_libs.getOrPut(comp.gpa, lib_name);
    if (gop.found_existing) return;
    {
        errdefer _ = comp.windows_libs.pop();
        gop.key_ptr.* = try comp.gpa.dupe(u8, lib_name);
    }
    try comp.queueJob(.{ .windows_import_lib = gop.index });
}

/// This decides the optimization mode for all zig-provided libraries, including
/// compiler-rt, libcxx, libc, libunwind, etc.
pub fn compilerRtOptMode(comp: Compilation) std.builtin.OptimizeMode {
    if (comp.debug_compiler_runtime_libs) {
        return .Debug;
    }
    const target = &comp.root_mod.resolved_target.result;
    switch (comp.root_mod.optimize_mode) {
        .Debug, .ReleaseSafe => return target_util.defaultCompilerRtOptimizeMode(target),
        .ReleaseFast => return .ReleaseFast,
        .ReleaseSmall => return .ReleaseSmall,
    }
}

/// This decides whether to strip debug info for all zig-provided libraries, including
/// compiler-rt, libcxx, libc, libunwind, etc.
pub fn compilerRtStrip(comp: Compilation) bool {
    return comp.root_mod.strip;
}<|MERGE_RESOLUTION|>--- conflicted
+++ resolved
@@ -5696,57 +5696,10 @@
         try comp.addTranslateCCArgs(arena, &argv, .c, out_dep_path, owner_mod);
         try argv.appendSlice(&.{ out_h_path, "-o", translated_path });
 
-<<<<<<< HEAD
-        try argv.append(out_h_path);
-
-        if (comp.verbose_cc) {
-            dump_argv(argv.items);
-        }
-        var tree = switch (comp.config.c_frontend) {
-            .aro => tree: {
-                if (true) @panic("TODO");
-                break :tree undefined;
-            },
-            .clang => tree: {
-                if (!build_options.have_llvm) unreachable;
-                const translate_c = @import("translate_c.zig");
-
-                // Convert to null terminated args.
-                const new_argv_with_sentinel = try arena.alloc(?[*:0]const u8, argv.items.len + 1);
-                new_argv_with_sentinel[argv.items.len] = null;
-                const new_argv = new_argv_with_sentinel[0..argv.items.len :null];
-                for (argv.items, 0..) |arg, i| {
-                    new_argv[i] = try arena.dupeSentinel(u8, arg, 0);
-                }
-
-                const c_headers_dir_path_z = try comp.dirs.zig_lib.joinZ(arena, &.{"include"});
-                var errors = std.zig.ErrorBundle.empty;
-                errdefer errors.deinit(comp.gpa);
-                break :tree translate_c.translate(
-                    comp.gpa,
-                    new_argv.ptr,
-                    new_argv.ptr + new_argv.len,
-                    &errors,
-                    c_headers_dir_path_z,
-                ) catch |err| switch (err) {
-                    error.OutOfMemory => return error.OutOfMemory,
-                    error.SemanticAnalyzeFail => {
-                        return CImportResult{
-                            .digest = undefined,
-                            .cache_hit = actual_hit,
-                            .errors = errors,
-                        };
-                    },
-                };
-            },
-        };
-        defer tree.deinit(comp.gpa);
-=======
         if (comp.verbose_cc) dump_argv(argv.items);
         var stdout: []u8 = undefined;
         try @import("main.zig").translateC(comp.gpa, arena, argv.items, prog_node, &stdout);
         if (comp.verbose_cimport and stdout.len != 0) log.info("unexpected stdout: {s}", .{stdout});
->>>>>>> e0dc2e4e
 
         const dep_sub_path = out_h_sub_path ++ ".d";
         if (comp.verbose_cimport) log.info("processing dep file at {s}", .{dep_sub_path});
