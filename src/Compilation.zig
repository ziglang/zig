const Compilation = @This();

const std = @import("std");
const builtin = @import("builtin");
const mem = std.mem;
const Allocator = std.mem.Allocator;
const assert = std.debug.assert;
const log = std.log.scoped(.compilation);
const Target = std.Target;
const ThreadPool = std.Thread.Pool;
const WaitGroup = std.Thread.WaitGroup;
const ErrorBundle = std.zig.ErrorBundle;

const Value = @import("Value.zig");
const Type = @import("type.zig").Type;
const target_util = @import("target.zig");
const Package = @import("Package.zig");
const link = @import("link.zig");
const tracy = @import("tracy.zig");
const trace = tracy.trace;
const build_options = @import("build_options");
const LibCInstallation = std.zig.LibCInstallation;
const glibc = @import("glibc.zig");
const musl = @import("musl.zig");
const mingw = @import("mingw.zig");
const libunwind = @import("libunwind.zig");
const libcxx = @import("libcxx.zig");
const wasi_libc = @import("wasi_libc.zig");
const fatal = @import("main.zig").fatal;
const clangMain = @import("main.zig").clangMain;
const Zcu = @import("Module.zig");
/// Deprecated; use `Zcu`.
const Module = Zcu;
const InternPool = @import("InternPool.zig");
const Cache = std.Build.Cache;
const c_codegen = @import("codegen/c.zig");
const libtsan = @import("libtsan.zig");
const Zir = std.zig.Zir;
const Builtin = @import("Builtin.zig");
const LlvmObject = @import("codegen/llvm.zig").Object;

pub const Config = @import("Compilation/Config.zig");

/// General-purpose allocator. Used for both temporary and long-term storage.
gpa: Allocator,
/// Arena-allocated memory, mostly used during initialization. However, it can
/// be used for other things requiring the same lifetime as the `Compilation`.
arena: Allocator,
/// Not every Compilation compiles .zig code! For example you could do `zig build-exe foo.o`.
/// TODO: rename to zcu: ?*Zcu
module: ?*Module,
/// Contains different state depending on whether the Compilation uses
/// incremental or whole cache mode.
cache_use: CacheUse,
/// All compilations have a root module because this is where some important
/// settings are stored, such as target and optimization mode. This module
/// might not have any .zig code associated with it, however.
root_mod: *Package.Module,

/// User-specified settings that have all the defaults resolved into concrete values.
config: Config,

/// The main output file.
/// In whole cache mode, this is null except for during the body of the update
/// function. In incremental cache mode, this is a long-lived object.
/// In both cases, this is `null` when `-fno-emit-bin` is used.
bin_file: ?*link.File,

/// The root path for the dynamic linker and system libraries (as well as frameworks on Darwin)
sysroot: ?[]const u8,
/// This is `null` when not building a Windows DLL, or when `-fno-emit-implib` is used.
implib_emit: ?Emit,
/// This is non-null when `-femit-docs` is provided.
docs_emit: ?Emit,
root_name: [:0]const u8,
include_compiler_rt: bool,
objects: []Compilation.LinkObject,
/// Needed only for passing -F args to clang.
framework_dirs: []const []const u8,
/// These are *always* dynamically linked. Static libraries will be
/// provided as positional arguments.
system_libs: std.StringArrayHashMapUnmanaged(SystemLib),
version: ?std.SemanticVersion,
libc_installation: ?*const LibCInstallation,
skip_linker_dependencies: bool,
no_builtin: bool,
function_sections: bool,
data_sections: bool,
link_eh_frame_hdr: bool,
native_system_include_paths: []const []const u8,
/// List of symbols forced as undefined in the symbol table
/// thus forcing their resolution by the linker.
/// Corresponds to `-u <symbol>` for ELF/MachO and `/include:<symbol>` for COFF/PE.
force_undefined_symbols: std.StringArrayHashMapUnmanaged(void),

c_object_table: std.AutoArrayHashMapUnmanaged(*CObject, void) = .{},
win32_resource_table: if (build_options.only_core_functionality) void else std.AutoArrayHashMapUnmanaged(*Win32Resource, void) =
    if (build_options.only_core_functionality) {} else .{},

link_error_flags: link.File.ErrorFlags = .{},
link_errors: std.ArrayListUnmanaged(link.File.ErrorMsg) = .{},
lld_errors: std.ArrayListUnmanaged(LldError) = .{},

work_queue: std.fifo.LinearFifo(Job, .Dynamic),

/// These jobs are to invoke the Clang compiler to create an object file, which
/// gets linked with the Compilation.
c_object_work_queue: std.fifo.LinearFifo(*CObject, .Dynamic),

/// These jobs are to invoke the RC compiler to create a compiled resource file (.res), which
/// gets linked with the Compilation.
win32_resource_work_queue: if (build_options.only_core_functionality) void else std.fifo.LinearFifo(*Win32Resource, .Dynamic),

/// These jobs are to tokenize, parse, and astgen files, which may be outdated
/// since the last compilation, as well as scan for `@import` and queue up
/// additional jobs corresponding to those new files.
astgen_work_queue: std.fifo.LinearFifo(*Module.File, .Dynamic),
/// These jobs are to inspect the file system stat() and if the embedded file has changed
/// on disk, mark the corresponding Decl outdated and queue up an `analyze_decl`
/// task for it.
embed_file_work_queue: std.fifo.LinearFifo(*Module.EmbedFile, .Dynamic),

/// The ErrorMsg memory is owned by the `CObject`, using Compilation's general purpose allocator.
/// This data is accessed by multiple threads and is protected by `mutex`.
failed_c_objects: std.AutoArrayHashMapUnmanaged(*CObject, *CObject.Diag.Bundle) = .{},

/// The ErrorBundle memory is owned by the `Win32Resource`, using Compilation's general purpose allocator.
/// This data is accessed by multiple threads and is protected by `mutex`.
failed_win32_resources: if (build_options.only_core_functionality) void else std.AutoArrayHashMapUnmanaged(*Win32Resource, ErrorBundle) =
    if (build_options.only_core_functionality) {} else .{},

/// Miscellaneous things that can fail.
misc_failures: std.AutoArrayHashMapUnmanaged(MiscTask, MiscError) = .{},

/// When this is `true` it means invoking clang as a sub-process is expected to inherit
/// stdin, stdout, stderr, and if it returns non success, to forward the exit code.
/// Otherwise we attempt to parse the error messages and expose them via the Compilation API.
/// This is `true` for `zig cc`, `zig c++`, and `zig translate-c`.
clang_passthrough_mode: bool,
clang_preprocessor_mode: ClangPreprocessorMode,
/// Whether to print clang argvs to stdout.
verbose_cc: bool,
verbose_air: bool,
verbose_intern_pool: bool,
verbose_generic_instances: bool,
verbose_llvm_ir: ?[]const u8,
verbose_llvm_bc: ?[]const u8,
verbose_cimport: bool,
verbose_llvm_cpu_features: bool,
verbose_link: bool,
disable_c_depfile: bool,
time_report: bool,
stack_report: bool,
debug_compiler_runtime_libs: bool,
debug_compile_errors: bool,
debug_incremental: bool,
job_queued_compiler_rt_lib: bool = false,
job_queued_compiler_rt_obj: bool = false,
job_queued_update_builtin_zig: bool,
alloc_failure_occurred: bool = false,
formatted_panics: bool = false,
last_update_was_cache_hit: bool = false,

c_source_files: []const CSourceFile,
rc_source_files: []const RcSourceFile,
global_cc_argv: []const []const u8,
cache_parent: *Cache,
/// Path to own executable for invoking `zig clang`.
self_exe_path: ?[]const u8,
zig_lib_directory: Directory,
local_cache_directory: Directory,
global_cache_directory: Directory,
libc_include_dir_list: []const []const u8,
libc_framework_dir_list: []const []const u8,
rc_includes: RcIncludes,
mingw_unicode_entry_point: bool,
thread_pool: *ThreadPool,

/// Populated when we build the libc++ static library. A Job to build this is placed in the queue
/// and resolved before calling linker.flush().
libcxx_static_lib: ?CRTFile = null,
/// Populated when we build the libc++abi static library. A Job to build this is placed in the queue
/// and resolved before calling linker.flush().
libcxxabi_static_lib: ?CRTFile = null,
/// Populated when we build the libunwind static library. A Job to build this is placed in the queue
/// and resolved before calling linker.flush().
libunwind_static_lib: ?CRTFile = null,
/// Populated when we build the TSAN static library. A Job to build this is placed in the queue
/// and resolved before calling linker.flush().
tsan_static_lib: ?CRTFile = null,
/// Populated when we build the libc static library. A Job to build this is placed in the queue
/// and resolved before calling linker.flush().
libc_static_lib: ?CRTFile = null,
/// Populated when we build the libcompiler_rt static library. A Job to build this is indicated
/// by setting `job_queued_compiler_rt_lib` and resolved before calling linker.flush().
compiler_rt_lib: ?CRTFile = null,
/// Populated when we build the compiler_rt_obj object. A Job to build this is indicated
/// by setting `job_queued_compiler_rt_obj` and resolved before calling linker.flush().
compiler_rt_obj: ?CRTFile = null,

glibc_so_files: ?glibc.BuiltSharedObjects = null,
wasi_emulated_libs: []const wasi_libc.CRTFile,

/// For example `Scrt1.o` and `libc_nonshared.a`. These are populated after building libc from source,
/// The set of needed CRT (C runtime) files differs depending on the target and compilation settings.
/// The key is the basename, and the value is the absolute path to the completed build artifact.
crt_files: std.StringHashMapUnmanaged(CRTFile) = .{},

/// How many lines of reference trace should be included per compile error.
/// Null means only show snippet on first error.
reference_trace: ?u32 = null,

libcxx_abi_version: libcxx.AbiVersion = libcxx.AbiVersion.default,

/// This mutex guards all `Compilation` mutable state.
mutex: std.Thread.Mutex = .{},

test_filters: []const []const u8,
test_name_prefix: ?[]const u8,

emit_asm: ?EmitLoc,
emit_llvm_ir: ?EmitLoc,
emit_llvm_bc: ?EmitLoc,

work_queue_wait_group: WaitGroup = .{},
astgen_wait_group: WaitGroup = .{},

llvm_opt_bisect_limit: c_int,

pub const Emit = struct {
    /// Where the output will go.
    directory: Directory,
    /// Path to the output file, relative to `directory`.
    sub_path: []const u8,

    /// Returns the full path to `basename` if it were in the same directory as the
    /// `Emit` sub_path.
    pub fn basenamePath(emit: Emit, arena: Allocator, basename: []const u8) ![:0]const u8 {
        const full_path = if (emit.directory.path) |p|
            try std.fs.path.join(arena, &[_][]const u8{ p, emit.sub_path })
        else
            emit.sub_path;

        if (std.fs.path.dirname(full_path)) |dirname| {
            return try std.fs.path.joinZ(arena, &.{ dirname, basename });
        } else {
            return try arena.dupeZ(u8, basename);
        }
    }
};

pub const default_stack_protector_buffer_size = target_util.default_stack_protector_buffer_size;
pub const SemaError = Module.SemaError;

pub const CRTFile = struct {
    lock: Cache.Lock,
    full_object_path: []const u8,

    pub fn deinit(self: *CRTFile, gpa: Allocator) void {
        self.lock.release();
        gpa.free(self.full_object_path);
        self.* = undefined;
    }
};

/// Supported languages for "zig clang -x <lang>".
/// Loosely based on llvm-project/clang/include/clang/Driver/Types.def
pub const LangToExt = std.StaticStringMap(FileExt).initComptime(.{
    .{ "c", .c },
    .{ "c-header", .h },
    .{ "c++", .cpp },
    .{ "c++-header", .hpp },
    .{ "objective-c", .m },
    .{ "objective-c-header", .hm },
    .{ "objective-c++", .mm },
    .{ "objective-c++-header", .hmm },
    .{ "assembler", .assembly },
    .{ "assembler-with-cpp", .assembly_with_cpp },
    .{ "cuda", .cu },
});

/// For passing to a C compiler.
pub const CSourceFile = struct {
    /// Many C compiler flags are determined by settings contained in the owning Module.
    owner: *Package.Module,
    src_path: []const u8,
    extra_flags: []const []const u8 = &.{},
    /// Same as extra_flags except they are not added to the Cache hash.
    cache_exempt_flags: []const []const u8 = &.{},
    /// This field is non-null if and only if the language was explicitly set
    /// with "-x lang".
    ext: ?FileExt = null,
};

/// For passing to resinator.
pub const RcSourceFile = struct {
    owner: *Package.Module,
    src_path: []const u8,
    extra_flags: []const []const u8 = &.{},
};

pub const RcIncludes = enum {
    /// Use MSVC if available, fall back to MinGW.
    any,
    /// Use MSVC include paths (MSVC install + Windows SDK, must be present on the system).
    msvc,
    /// Use MinGW include paths (distributed with Zig).
    gnu,
    /// Do not use any autodetected include paths.
    none,
};

const Job = union(enum) {
    /// Write the constant value for a Decl to the output file.
    codegen_decl: InternPool.DeclIndex,
    /// Write the machine code for a function to the output file.
    /// This will either be a non-generic `func_decl` or a `func_instance`.
    codegen_func: InternPool.Index,
    /// Render the .h file snippet for the Decl.
    emit_h_decl: InternPool.DeclIndex,
    /// The Decl needs to be analyzed and possibly export itself.
    /// It may have already be analyzed, or it may have been determined
    /// to be outdated; in this case perform semantic analysis again.
    analyze_decl: InternPool.DeclIndex,
    /// The source file containing the Decl has been updated, and so the
    /// Decl may need its line number information updated in the debug info.
    update_line_number: InternPool.DeclIndex,
    /// The main source file for the module needs to be analyzed.
    analyze_mod: *Package.Module,

    /// one of the glibc static objects
    glibc_crt_file: glibc.CRTFile,
    /// all of the glibc shared objects
    glibc_shared_objects,
    /// one of the musl static objects
    musl_crt_file: musl.CRTFile,
    /// one of the mingw-w64 static objects
    mingw_crt_file: mingw.CRTFile,
    /// libunwind.a, usually needed when linking libc
    libunwind: void,
    libcxx: void,
    libcxxabi: void,
    libtsan: void,
    /// needed when not linking libc and using LLVM for code generation because it generates
    /// calls to, for example, memcpy and memset.
    zig_libc: void,
    /// one of WASI libc static objects
    wasi_libc_crt_file: wasi_libc.CRTFile,

    /// The value is the index into `system_libs`.
    windows_import_lib: usize,
};

pub const CObject = struct {
    /// Relative to cwd. Owned by arena.
    src: CSourceFile,
    status: union(enum) {
        new,
        success: struct {
            /// The outputted result. Owned by gpa.
            object_path: []u8,
            /// This is a file system lock on the cache hash manifest representing this
            /// object. It prevents other invocations of the Zig compiler from interfering
            /// with this object until released.
            lock: Cache.Lock,
        },
        /// There will be a corresponding ErrorMsg in Compilation.failed_c_objects.
        failure,
        /// A transient failure happened when trying to compile the C Object; it may
        /// succeed if we try again. There may be a corresponding ErrorMsg in
        /// Compilation.failed_c_objects. If there is not, the failure is out of memory.
        failure_retryable,
    },

    pub const Diag = struct {
        level: u32 = 0,
        category: u32 = 0,
        msg: []const u8 = &.{},
        src_loc: SrcLoc = .{},
        src_ranges: []const SrcRange = &.{},
        sub_diags: []const Diag = &.{},

        pub const SrcLoc = struct {
            file: u32 = 0,
            line: u32 = 0,
            column: u32 = 0,
            offset: u32 = 0,
        };

        pub const SrcRange = struct {
            start: SrcLoc = .{},
            end: SrcLoc = .{},
        };

        pub fn deinit(diag: *Diag, gpa: Allocator) void {
            gpa.free(diag.msg);
            gpa.free(diag.src_ranges);
            for (diag.sub_diags) |sub_diag| {
                var sub_diag_mut = sub_diag;
                sub_diag_mut.deinit(gpa);
            }
            gpa.free(diag.sub_diags);
            diag.* = undefined;
        }

        pub fn count(diag: Diag) u32 {
            var total: u32 = 1;
            for (diag.sub_diags) |sub_diag| total += sub_diag.count();
            return total;
        }

        pub fn addToErrorBundle(diag: Diag, eb: *ErrorBundle.Wip, bundle: Bundle, note: *u32) !void {
            const err_msg = try eb.addErrorMessage(try diag.toErrorMessage(eb, bundle, 0));
            eb.extra.items[note.*] = @intFromEnum(err_msg);
            note.* += 1;
            for (diag.sub_diags) |sub_diag| try sub_diag.addToErrorBundle(eb, bundle, note);
        }

        pub fn toErrorMessage(
            diag: Diag,
            eb: *ErrorBundle.Wip,
            bundle: Bundle,
            notes_len: u32,
        ) !ErrorBundle.ErrorMessage {
            var start = diag.src_loc.offset;
            var end = diag.src_loc.offset;
            for (diag.src_ranges) |src_range| {
                if (src_range.start.file == diag.src_loc.file and
                    src_range.start.line == diag.src_loc.line)
                {
                    start = @min(src_range.start.offset, start);
                }
                if (src_range.end.file == diag.src_loc.file and
                    src_range.end.line == diag.src_loc.line)
                {
                    end = @max(src_range.end.offset, end);
                }
            }

            const file_name = bundle.file_names.get(diag.src_loc.file) orelse "";
            const source_line = source_line: {
                if (diag.src_loc.offset == 0 or diag.src_loc.column == 0) break :source_line 0;

                const file = std.fs.cwd().openFile(file_name, .{}) catch break :source_line 0;
                defer file.close();
                file.seekTo(diag.src_loc.offset + 1 - diag.src_loc.column) catch break :source_line 0;

                var line = std.ArrayList(u8).init(eb.gpa);
                defer line.deinit();
                file.reader().readUntilDelimiterArrayList(&line, '\n', 1 << 10) catch break :source_line 0;

                break :source_line try eb.addString(line.items);
            };

            return .{
                .msg = try eb.addString(diag.msg),
                .src_loc = try eb.addSourceLocation(.{
                    .src_path = try eb.addString(file_name),
                    .line = diag.src_loc.line -| 1,
                    .column = diag.src_loc.column -| 1,
                    .span_start = start,
                    .span_main = diag.src_loc.offset,
                    .span_end = end + 1,
                    .source_line = source_line,
                }),
                .notes_len = notes_len,
            };
        }

        pub const Bundle = struct {
            file_names: std.AutoArrayHashMapUnmanaged(u32, []const u8) = .{},
            category_names: std.AutoArrayHashMapUnmanaged(u32, []const u8) = .{},
            diags: []Diag = &.{},

            pub fn destroy(bundle: *Bundle, gpa: Allocator) void {
                for (bundle.file_names.values()) |file_name| gpa.free(file_name);
                for (bundle.category_names.values()) |category_name| gpa.free(category_name);
                for (bundle.diags) |*diag| diag.deinit(gpa);
                gpa.free(bundle.diags);
                gpa.destroy(bundle);
            }

            pub fn parse(gpa: Allocator, path: []const u8) !*Bundle {
                const BitcodeReader = @import("codegen/llvm/BitcodeReader.zig");
                const BlockId = enum(u32) {
                    Meta = 8,
                    Diag,
                    _,
                };
                const RecordId = enum(u32) {
                    Version = 1,
                    DiagInfo,
                    SrcRange,
                    DiagFlag,
                    CatName,
                    FileName,
                    FixIt,
                    _,
                };
                const WipDiag = struct {
                    level: u32 = 0,
                    category: u32 = 0,
                    msg: []const u8 = &.{},
                    src_loc: SrcLoc = .{},
                    src_ranges: std.ArrayListUnmanaged(SrcRange) = .{},
                    sub_diags: std.ArrayListUnmanaged(Diag) = .{},

                    fn deinit(wip_diag: *@This(), allocator: Allocator) void {
                        allocator.free(wip_diag.msg);
                        wip_diag.src_ranges.deinit(allocator);
                        for (wip_diag.sub_diags.items) |*sub_diag| sub_diag.deinit(allocator);
                        wip_diag.sub_diags.deinit(allocator);
                        wip_diag.* = undefined;
                    }
                };

                const file = try std.fs.cwd().openFile(path, .{});
                defer file.close();
                var br = std.io.bufferedReader(file.reader());
                const reader = br.reader();
                var bc = BitcodeReader.init(gpa, .{ .reader = reader.any() });
                defer bc.deinit();

                var file_names: std.AutoArrayHashMapUnmanaged(u32, []const u8) = .{};
                errdefer {
                    for (file_names.values()) |file_name| gpa.free(file_name);
                    file_names.deinit(gpa);
                }

                var category_names: std.AutoArrayHashMapUnmanaged(u32, []const u8) = .{};
                errdefer {
                    for (category_names.values()) |category_name| gpa.free(category_name);
                    category_names.deinit(gpa);
                }

                var stack: std.ArrayListUnmanaged(WipDiag) = .{};
                defer {
                    for (stack.items) |*wip_diag| wip_diag.deinit(gpa);
                    stack.deinit(gpa);
                }
                try stack.append(gpa, .{});

                try bc.checkMagic("DIAG");
                while (try bc.next()) |item| switch (item) {
                    .start_block => |block| switch (@as(BlockId, @enumFromInt(block.id))) {
                        .Meta => if (stack.items.len > 0) try bc.skipBlock(block),
                        .Diag => try stack.append(gpa, .{}),
                        _ => try bc.skipBlock(block),
                    },
                    .record => |record| switch (@as(RecordId, @enumFromInt(record.id))) {
                        .Version => if (record.operands[0] != 2) return error.InvalidVersion,
                        .DiagInfo => {
                            const top = &stack.items[stack.items.len - 1];
                            top.level = @intCast(record.operands[0]);
                            top.src_loc = .{
                                .file = @intCast(record.operands[1]),
                                .line = @intCast(record.operands[2]),
                                .column = @intCast(record.operands[3]),
                                .offset = @intCast(record.operands[4]),
                            };
                            top.category = @intCast(record.operands[5]);
                            top.msg = try gpa.dupe(u8, record.blob);
                        },
                        .SrcRange => try stack.items[stack.items.len - 1].src_ranges.append(gpa, .{
                            .start = .{
                                .file = @intCast(record.operands[0]),
                                .line = @intCast(record.operands[1]),
                                .column = @intCast(record.operands[2]),
                                .offset = @intCast(record.operands[3]),
                            },
                            .end = .{
                                .file = @intCast(record.operands[4]),
                                .line = @intCast(record.operands[5]),
                                .column = @intCast(record.operands[6]),
                                .offset = @intCast(record.operands[7]),
                            },
                        }),
                        .DiagFlag => {},
                        .CatName => {
                            try category_names.ensureUnusedCapacity(gpa, 1);
                            category_names.putAssumeCapacity(
                                @intCast(record.operands[0]),
                                try gpa.dupe(u8, record.blob),
                            );
                        },
                        .FileName => {
                            try file_names.ensureUnusedCapacity(gpa, 1);
                            file_names.putAssumeCapacity(
                                @intCast(record.operands[0]),
                                try gpa.dupe(u8, record.blob),
                            );
                        },
                        .FixIt => {},
                        _ => {},
                    },
                    .end_block => |block| switch (@as(BlockId, @enumFromInt(block.id))) {
                        .Meta => {},
                        .Diag => {
                            var wip_diag = stack.pop();
                            errdefer wip_diag.deinit(gpa);

                            const src_ranges = try wip_diag.src_ranges.toOwnedSlice(gpa);
                            errdefer gpa.free(src_ranges);

                            const sub_diags = try wip_diag.sub_diags.toOwnedSlice(gpa);
                            errdefer {
                                for (sub_diags) |*sub_diag| sub_diag.deinit(gpa);
                                gpa.free(sub_diags);
                            }

                            try stack.items[stack.items.len - 1].sub_diags.append(gpa, .{
                                .level = wip_diag.level,
                                .category = wip_diag.category,
                                .msg = wip_diag.msg,
                                .src_loc = wip_diag.src_loc,
                                .src_ranges = src_ranges,
                                .sub_diags = sub_diags,
                            });
                        },
                        _ => {},
                    },
                };

                const bundle = try gpa.create(Bundle);
                assert(stack.items.len == 1);
                bundle.* = .{
                    .file_names = file_names,
                    .category_names = category_names,
                    .diags = try stack.items[0].sub_diags.toOwnedSlice(gpa),
                };
                return bundle;
            }

            pub fn addToErrorBundle(bundle: Bundle, eb: *ErrorBundle.Wip) !void {
                for (bundle.diags) |diag| {
                    const notes_len = diag.count() - 1;
                    try eb.addRootErrorMessage(try diag.toErrorMessage(eb, bundle, notes_len));
                    if (notes_len > 0) {
                        var note = try eb.reserveNotes(notes_len);
                        for (diag.sub_diags) |sub_diag|
                            try sub_diag.addToErrorBundle(eb, bundle, &note);
                    }
                }
            }
        };
    };

    /// Returns if there was failure.
    pub fn clearStatus(self: *CObject, gpa: Allocator) bool {
        switch (self.status) {
            .new => return false,
            .failure, .failure_retryable => {
                self.status = .new;
                return true;
            },
            .success => |*success| {
                gpa.free(success.object_path);
                success.lock.release();
                self.status = .new;
                return false;
            },
        }
    }

    pub fn destroy(self: *CObject, gpa: Allocator) void {
        _ = self.clearStatus(gpa);
        gpa.destroy(self);
    }
};

pub const Win32Resource = struct {
    /// Relative to cwd. Owned by arena.
    src: union(enum) {
        rc: RcSourceFile,
        manifest: []const u8,
    },
    status: union(enum) {
        new,
        success: struct {
            /// The outputted result. Owned by gpa.
            res_path: []u8,
            /// This is a file system lock on the cache hash manifest representing this
            /// object. It prevents other invocations of the Zig compiler from interfering
            /// with this object until released.
            lock: Cache.Lock,
        },
        /// There will be a corresponding ErrorMsg in Compilation.failed_win32_resources.
        failure,
        /// A transient failure happened when trying to compile the resource file; it may
        /// succeed if we try again. There may be a corresponding ErrorMsg in
        /// Compilation.failed_win32_resources. If there is not, the failure is out of memory.
        failure_retryable,
    },

    /// Returns true if there was failure.
    pub fn clearStatus(self: *Win32Resource, gpa: Allocator) bool {
        switch (self.status) {
            .new => return false,
            .failure, .failure_retryable => {
                self.status = .new;
                return true;
            },
            .success => |*success| {
                gpa.free(success.res_path);
                success.lock.release();
                self.status = .new;
                return false;
            },
        }
    }

    pub fn destroy(self: *Win32Resource, gpa: Allocator) void {
        _ = self.clearStatus(gpa);
        gpa.destroy(self);
    }
};

pub const MiscTask = enum {
    write_builtin_zig,
    rename_results,
    check_whole_cache,
    glibc_crt_file,
    glibc_shared_objects,
    musl_crt_file,
    mingw_crt_file,
    windows_import_lib,
    libunwind,
    libcxx,
    libcxxabi,
    libtsan,
    wasi_libc_crt_file,
    compiler_rt,
    zig_libc,
    analyze_mod,
    docs_copy,
    docs_wasm,

    @"musl crti.o",
    @"musl crtn.o",
    @"musl crt1.o",
    @"musl rcrt1.o",
    @"musl Scrt1.o",
    @"musl libc.a",
    @"musl libc.so",

    @"wasi crt1-reactor.o",
    @"wasi crt1-command.o",
    @"wasi libc.a",
    @"libwasi-emulated-process-clocks.a",
    @"libwasi-emulated-getpid.a",
    @"libwasi-emulated-mman.a",
    @"libwasi-emulated-signal.a",

    @"glibc crti.o",
    @"glibc crtn.o",
    @"glibc Scrt1.o",
    @"glibc libc_nonshared.a",
    @"glibc shared object",

    @"mingw-w64 crt2.o",
    @"mingw-w64 dllcrt2.o",
    @"mingw-w64 mingw32.lib",
};

pub const MiscError = struct {
    /// Allocated with gpa.
    msg: []u8,
    children: ?ErrorBundle = null,

    pub fn deinit(misc_err: *MiscError, gpa: Allocator) void {
        gpa.free(misc_err.msg);
        if (misc_err.children) |*children| {
            children.deinit(gpa);
        }
        misc_err.* = undefined;
    }
};

pub const LldError = struct {
    /// Allocated with gpa.
    msg: []const u8,
    context_lines: []const []const u8 = &.{},

    pub fn deinit(self: *LldError, gpa: Allocator) void {
        for (self.context_lines) |line| {
            gpa.free(line);
        }

        gpa.free(self.context_lines);
        gpa.free(self.msg);
    }
};

pub const Directory = Cache.Directory;

pub const EmitLoc = struct {
    /// If this is `null` it means the file will be output to the cache directory.
    /// When provided, both the open file handle and the path name must outlive the `Compilation`.
    directory: ?Compilation.Directory,
    /// This may not have sub-directories in it.
    basename: []const u8,
};

pub const cache_helpers = struct {
    pub fn addModule(hh: *Cache.HashHelper, mod: *const Package.Module) void {
        addResolvedTarget(hh, mod.resolved_target);
        hh.add(mod.optimize_mode);
        hh.add(mod.code_model);
        hh.add(mod.single_threaded);
        hh.add(mod.error_tracing);
        hh.add(mod.valgrind);
        hh.add(mod.pic);
        hh.add(mod.strip);
        hh.add(mod.omit_frame_pointer);
        hh.add(mod.stack_check);
        hh.add(mod.red_zone);
        hh.add(mod.sanitize_c);
        hh.add(mod.sanitize_thread);
        hh.add(mod.unwind_tables);
        hh.add(mod.structured_cfg);
        hh.addListOfBytes(mod.cc_argv);
    }

    pub fn addResolvedTarget(
        hh: *Cache.HashHelper,
        resolved_target: Package.Module.ResolvedTarget,
    ) void {
        const target = resolved_target.result;
        hh.add(target.cpu.arch);
        hh.addBytes(target.cpu.model.name);
        hh.add(target.cpu.features.ints);
        hh.add(target.os.tag);
        hh.add(target.os.getVersionRange());
        hh.add(target.abi);
        hh.add(target.ofmt);
        hh.add(resolved_target.is_native_os);
        hh.add(resolved_target.is_native_abi);
    }

    pub fn addEmitLoc(hh: *Cache.HashHelper, emit_loc: EmitLoc) void {
        hh.addBytes(emit_loc.basename);
    }

    pub fn addOptionalEmitLoc(hh: *Cache.HashHelper, optional_emit_loc: ?EmitLoc) void {
        hh.add(optional_emit_loc != null);
        addEmitLoc(hh, optional_emit_loc orelse return);
    }

    pub fn addOptionalDebugFormat(hh: *Cache.HashHelper, x: ?Config.DebugFormat) void {
        hh.add(x != null);
        addDebugFormat(hh, x orelse return);
    }

    pub fn addDebugFormat(hh: *Cache.HashHelper, x: Config.DebugFormat) void {
        const tag: @typeInfo(Config.DebugFormat).Union.tag_type.? = x;
        hh.add(tag);
        switch (x) {
            .strip, .code_view => {},
            .dwarf => |f| hh.add(f),
        }
    }

    pub fn hashCSource(self: *Cache.Manifest, c_source: CSourceFile) !void {
        _ = try self.addFile(c_source.src_path, null);
        // Hash the extra flags, with special care to call addFile for file parameters.
        // TODO this logic can likely be improved by utilizing clang_options_data.zig.
        const file_args = [_][]const u8{"-include"};
        var arg_i: usize = 0;
        while (arg_i < c_source.extra_flags.len) : (arg_i += 1) {
            const arg = c_source.extra_flags[arg_i];
            self.hash.addBytes(arg);
            for (file_args) |file_arg| {
                if (mem.eql(u8, file_arg, arg) and arg_i + 1 < c_source.extra_flags.len) {
                    arg_i += 1;
                    _ = try self.addFile(c_source.extra_flags[arg_i], null);
                }
            }
        }
    }
};

pub const ClangPreprocessorMode = enum {
    no,
    /// This means we are doing `zig cc -E -o <path>`.
    yes,
    /// This means we are doing `zig cc -E`.
    stdout,
    /// precompiled C header
    pch,
};

pub const Framework = link.File.MachO.Framework;
pub const SystemLib = link.SystemLib;

pub const CacheMode = enum { incremental, whole };

const CacheUse = union(CacheMode) {
    incremental: *Incremental,
    whole: *Whole,

    const Whole = struct {
        /// This is a pointer to a local variable inside `update()`.
        cache_manifest: ?*Cache.Manifest = null,
        cache_manifest_mutex: std.Thread.Mutex = .{},
        /// null means -fno-emit-bin.
        /// This is mutable memory allocated into the Compilation-lifetime arena (`arena`)
        /// of exactly the correct size for "o/[digest]/[basename]".
        /// The basename is of the outputted binary file in case we don't know the directory yet.
        bin_sub_path: ?[]u8,
        /// Same as `bin_sub_path` but for implibs.
        implib_sub_path: ?[]u8,
        docs_sub_path: ?[]u8,
        lf_open_opts: link.File.OpenOptions,
        tmp_artifact_directory: ?Cache.Directory,
        /// Prevents other processes from clobbering files in the output directory.
        lock: ?Cache.Lock,

        fn releaseLock(whole: *Whole) void {
            if (whole.lock) |*lock| {
                lock.release();
                whole.lock = null;
            }
        }

        fn moveLock(whole: *Whole) Cache.Lock {
            const result = whole.lock.?;
            whole.lock = null;
            return result;
        }
    };

    const Incremental = struct {
        /// Where build artifacts and incremental compilation metadata serialization go.
        artifact_directory: Compilation.Directory,
    };

    fn deinit(cu: CacheUse) void {
        switch (cu) {
            .incremental => |incremental| {
                incremental.artifact_directory.handle.close();
            },
            .whole => |whole| {
                whole.releaseLock();
            },
        }
    }
};

pub const LinkObject = struct {
    path: []const u8,
    must_link: bool = false,
    // When the library is passed via a positional argument, it will be
    // added as a full path. If it's `-l<lib>`, then just the basename.
    //
    // Consistent with `withLOption` variable name in lld ELF driver.
    loption: bool = false,
};

pub const CreateOptions = struct {
    zig_lib_directory: Directory,
    local_cache_directory: Directory,
    global_cache_directory: Directory,
    thread_pool: *ThreadPool,
    self_exe_path: ?[]const u8 = null,

    /// Options that have been resolved by calling `resolveDefaults`.
    config: Compilation.Config,

    root_mod: *Package.Module,
    /// Normally, `main_mod` and `root_mod` are the same. The exception is `zig
    /// test`, in which `root_mod` is the test runner, and `main_mod` is the
    /// user's source file which has the tests.
    main_mod: ?*Package.Module = null,
    /// This is provided so that the API user has a chance to tweak the
    /// per-module settings of the standard library.
    /// When this is null, a default configuration of the std lib is created
    /// based on the settings of root_mod.
    std_mod: ?*Package.Module = null,
    root_name: []const u8,
    sysroot: ?[]const u8 = null,
    /// `null` means to not emit a binary file.
    emit_bin: ?EmitLoc,
    /// `null` means to not emit a C header file.
    emit_h: ?EmitLoc = null,
    /// `null` means to not emit assembly.
    emit_asm: ?EmitLoc = null,
    /// `null` means to not emit LLVM IR.
    emit_llvm_ir: ?EmitLoc = null,
    /// `null` means to not emit LLVM module bitcode.
    emit_llvm_bc: ?EmitLoc = null,
    /// `null` means to not emit docs.
    emit_docs: ?EmitLoc = null,
    /// `null` means to not emit an import lib.
    emit_implib: ?EmitLoc = null,
    /// Normally when using LLD to link, Zig uses a file named "lld.id" in the
    /// same directory as the output binary which contains the hash of the link
    /// operation, allowing Zig to skip linking when the hash would be unchanged.
    /// In the case that the output binary is being emitted into a directory which
    /// is externally modified - essentially anything other than zig-cache - then
    /// this flag would be set to disable this machinery to avoid false positives.
    disable_lld_caching: bool = false,
    cache_mode: CacheMode = .incremental,
    lib_dirs: []const []const u8 = &[0][]const u8{},
    rpath_list: []const []const u8 = &[0][]const u8{},
    symbol_wrap_set: std.StringArrayHashMapUnmanaged(void) = .{},
    c_source_files: []const CSourceFile = &.{},
    rc_source_files: []const RcSourceFile = &.{},
    manifest_file: ?[]const u8 = null,
    rc_includes: RcIncludes = .any,
    link_objects: []LinkObject = &[0]LinkObject{},
    framework_dirs: []const []const u8 = &[0][]const u8{},
    frameworks: []const Framework = &.{},
    system_lib_names: []const []const u8 = &.{},
    system_lib_infos: []const SystemLib = &.{},
    /// These correspond to the WASI libc emulated subcomponents including:
    /// * process clocks
    /// * getpid
    /// * mman
    /// * signal
    wasi_emulated_libs: []const wasi_libc.CRTFile = &.{},
    /// This means that if the output mode is an executable it will be a
    /// Position Independent Executable. If the output mode is not an
    /// executable this field is ignored.
    want_compiler_rt: ?bool = null,
    want_lto: ?bool = null,
    formatted_panics: ?bool = null,
    function_sections: bool = false,
    data_sections: bool = false,
    no_builtin: bool = false,
    time_report: bool = false,
    stack_report: bool = false,
    link_eh_frame_hdr: bool = false,
    link_emit_relocs: bool = false,
    linker_script: ?[]const u8 = null,
    version_script: ?[]const u8 = null,
    linker_allow_undefined_version: bool = false,
    linker_enable_new_dtags: ?bool = null,
    soname: ?[]const u8 = null,
    linker_gc_sections: ?bool = null,
    linker_allow_shlib_undefined: ?bool = null,
    linker_bind_global_refs_locally: ?bool = null,
    linker_import_symbols: bool = false,
    linker_import_table: bool = false,
    linker_export_table: bool = false,
    linker_initial_memory: ?u64 = null,
    linker_max_memory: ?u64 = null,
    linker_global_base: ?u64 = null,
    linker_export_symbol_names: []const []const u8 = &.{},
    linker_print_gc_sections: bool = false,
    linker_print_icf_sections: bool = false,
    linker_print_map: bool = false,
    llvm_opt_bisect_limit: i32 = -1,
    build_id: ?std.zig.BuildId = null,
    disable_c_depfile: bool = false,
    linker_z_nodelete: bool = false,
    linker_z_notext: bool = false,
    linker_z_defs: bool = false,
    linker_z_origin: bool = false,
    linker_z_now: bool = true,
    linker_z_relro: bool = true,
    linker_z_nocopyreloc: bool = false,
    linker_z_common_page_size: ?u64 = null,
    linker_z_max_page_size: ?u64 = null,
    linker_tsaware: bool = false,
    linker_nxcompat: bool = false,
    linker_dynamicbase: bool = true,
    linker_compress_debug_sections: ?link.File.Elf.CompressDebugSections = null,
    linker_module_definition_file: ?[]const u8 = null,
    linker_sort_section: ?link.File.Elf.SortSection = null,
    major_subsystem_version: ?u16 = null,
    minor_subsystem_version: ?u16 = null,
    clang_passthrough_mode: bool = false,
    verbose_cc: bool = false,
    verbose_link: bool = false,
    verbose_air: bool = false,
    verbose_intern_pool: bool = false,
    verbose_generic_instances: bool = false,
    verbose_llvm_ir: ?[]const u8 = null,
    verbose_llvm_bc: ?[]const u8 = null,
    verbose_cimport: bool = false,
    verbose_llvm_cpu_features: bool = false,
    debug_compiler_runtime_libs: bool = false,
    debug_compile_errors: bool = false,
    debug_incremental: bool = false,
    /// Normally when you create a `Compilation`, Zig will automatically build
    /// and link in required dependencies, such as compiler-rt and libc. When
    /// building such dependencies themselves, this flag must be set to avoid
    /// infinite recursion.
    skip_linker_dependencies: bool = false,
    hash_style: link.File.Elf.HashStyle = .both,
    entry: Entry = .default,
    force_undefined_symbols: std.StringArrayHashMapUnmanaged(void) = .{},
    stack_size: ?u64 = null,
    image_base: ?u64 = null,
    version: ?std.SemanticVersion = null,
    compatibility_version: ?std.SemanticVersion = null,
    libc_installation: ?*const LibCInstallation = null,
    native_system_include_paths: []const []const u8 = &.{},
    clang_preprocessor_mode: ClangPreprocessorMode = .no,
    reference_trace: ?u32 = null,
    test_filters: []const []const u8 = &.{},
    test_name_prefix: ?[]const u8 = null,
    test_runner_path: ?[]const u8 = null,
    subsystem: ?std.Target.SubSystem = null,
    mingw_unicode_entry_point: bool = false,
    /// (Zig compiler development) Enable dumping linker's state as JSON.
    enable_link_snapshots: bool = false,
    /// (Darwin) Install name of the dylib
    install_name: ?[]const u8 = null,
    /// (Darwin) Path to entitlements file
    entitlements: ?[]const u8 = null,
    /// (Darwin) size of the __PAGEZERO segment
    pagezero_size: ?u64 = null,
    /// (Darwin) set minimum space for future expansion of the load commands
    headerpad_size: ?u32 = null,
    /// (Darwin) set enough space as if all paths were MATPATHLEN
    headerpad_max_install_names: bool = false,
    /// (Darwin) remove dylibs that are unreachable by the entry point or exported symbols
    dead_strip_dylibs: bool = false,
    /// (Darwin) Force load all members of static archives that implement an Objective-C class or category
    force_load_objc: bool = false,
    libcxx_abi_version: libcxx.AbiVersion = libcxx.AbiVersion.default,
    /// (Windows) PDB source path prefix to instruct the linker how to resolve relative
    /// paths when consolidating CodeView streams into a single PDB file.
    pdb_source_path: ?[]const u8 = null,
    /// (Windows) PDB output path
    pdb_out_path: ?[]const u8 = null,
    error_limit: ?Compilation.Module.ErrorInt = null,
    global_cc_argv: []const []const u8 = &.{},

    pub const Entry = link.File.OpenOptions.Entry;
};

fn addModuleTableToCacheHash(
    gpa: Allocator,
    arena: Allocator,
    hash: *Cache.HashHelper,
    root_mod: *Package.Module,
    main_mod: *Package.Module,
    hash_type: union(enum) { path_bytes, files: *Cache.Manifest },
) (error{OutOfMemory} || std.process.GetCwdError)!void {
    var seen_table: std.AutoArrayHashMapUnmanaged(*Package.Module, void) = .{};
    defer seen_table.deinit(gpa);

    // root_mod and main_mod may be the same pointer. In fact they usually are.
    // However in the case of `zig test` or `zig build` they will be different,
    // and it's possible for one to not reference the other via the import table.
    try seen_table.put(gpa, root_mod, {});
    try seen_table.put(gpa, main_mod, {});

    const SortByName = struct {
        has_builtin: bool,
        names: []const []const u8,

        pub fn lessThan(ctx: @This(), lhs: usize, rhs: usize) bool {
            return if (ctx.has_builtin and (lhs == 0 or rhs == 0))
                lhs < rhs
            else
                mem.lessThan(u8, ctx.names[lhs], ctx.names[rhs]);
        }
    };

    var i: usize = 0;
    while (i < seen_table.count()) : (i += 1) {
        const mod = seen_table.keys()[i];
        if (mod.isBuiltin()) {
            // Skip builtin.zig; it is useless as an input, and we don't want to
            // have to write it before checking for a cache hit.
            continue;
        }

        cache_helpers.addModule(hash, mod);

        switch (hash_type) {
            .path_bytes => {
                hash.addBytes(mod.root_src_path);
                hash.addOptionalBytes(mod.root.root_dir.path);
                hash.addBytes(mod.root.sub_path);
            },
            .files => |man| if (mod.root_src_path.len != 0) {
                const pkg_zig_file = try mod.root.joinString(arena, mod.root_src_path);
                _ = try man.addFile(pkg_zig_file, null);
            },
        }

        mod.deps.sortUnstable(SortByName{
            .has_builtin = mod.deps.count() >= 1 and
                mod.deps.values()[0].isBuiltin(),
            .names = mod.deps.keys(),
        });

        hash.addListOfBytes(mod.deps.keys());

        const deps = mod.deps.values();
        try seen_table.ensureUnusedCapacity(gpa, deps.len);
        for (deps) |dep| seen_table.putAssumeCapacity(dep, {});
    }
}

pub fn create(gpa: Allocator, arena: Allocator, options: CreateOptions) !*Compilation {
    const output_mode = options.config.output_mode;
    const is_dyn_lib = switch (output_mode) {
        .Obj, .Exe => false,
        .Lib => options.config.link_mode == .dynamic,
    };
    const is_exe_or_dyn_lib = switch (output_mode) {
        .Obj => false,
        .Lib => is_dyn_lib,
        .Exe => true,
    };

    if (options.linker_export_table and options.linker_import_table) {
        return error.ExportTableAndImportTableConflict;
    }

    const have_zcu = options.config.have_zcu;

    const comp: *Compilation = comp: {
        // We put the `Compilation` itself in the arena. Freeing the arena will free the module.
        // It's initialized later after we prepare the initialization options.
        const root_name = try arena.dupeZ(u8, options.root_name);

        const use_llvm = options.config.use_llvm;

        // The "any" values provided by resolved config only account for
        // explicitly-provided settings. We now make them additionally account
        // for default setting resolution.
        const any_unwind_tables = options.config.any_unwind_tables or options.root_mod.unwind_tables;
        const any_non_single_threaded = options.config.any_non_single_threaded or !options.root_mod.single_threaded;
        const any_sanitize_thread = options.config.any_sanitize_thread or options.root_mod.sanitize_thread;

        const link_eh_frame_hdr = options.link_eh_frame_hdr or any_unwind_tables;
        const build_id = options.build_id orelse .none;

        const link_libc = options.config.link_libc;

        const libc_dirs = try std.zig.LibCDirs.detect(
            arena,
            options.zig_lib_directory.path.?,
            options.root_mod.resolved_target.result,
            options.root_mod.resolved_target.is_native_abi,
            link_libc,
            options.libc_installation,
        );

        const sysroot = options.sysroot orelse libc_dirs.sysroot;

        const include_compiler_rt = options.want_compiler_rt orelse
            (!options.skip_linker_dependencies and is_exe_or_dyn_lib);

        if (include_compiler_rt and output_mode == .Obj) {
            // For objects, this mechanism relies on essentially `_ = @import("compiler-rt");`
            // injected into the object.
            const compiler_rt_mod = try Package.Module.create(arena, .{
                .global_cache_directory = options.global_cache_directory,
                .paths = .{
                    .root = .{
                        .root_dir = options.zig_lib_directory,
                    },
                    .root_src_path = "compiler_rt.zig",
                },
                .fully_qualified_name = "compiler_rt",
                .cc_argv = &.{},
                .inherited = .{},
                .global = options.config,
                .parent = options.root_mod,
                .builtin_mod = options.root_mod.getBuiltinDependency(),
                .builtin_modules = null, // `builtin_mod` is set
            });
            try options.root_mod.deps.putNoClobber(arena, "compiler_rt", compiler_rt_mod);
        }

        if (options.verbose_llvm_cpu_features) {
            if (options.root_mod.resolved_target.llvm_cpu_features) |cf| print: {
                const target = options.root_mod.resolved_target.result;
                std.debug.getStderrMutex().lock();
                defer std.debug.getStderrMutex().unlock();
                const stderr = std.io.getStdErr().writer();
                nosuspend {
                    stderr.print("compilation: {s}\n", .{options.root_name}) catch break :print;
                    stderr.print("  target: {s}\n", .{try target.zigTriple(arena)}) catch break :print;
                    stderr.print("  cpu: {s}\n", .{target.cpu.model.name}) catch break :print;
                    stderr.print("  features: {s}\n", .{cf}) catch {};
                }
            }
        }

        // TODO: https://github.com/ziglang/zig/issues/17969
        const formatted_panics = options.formatted_panics orelse (options.root_mod.optimize_mode == .Debug);

        const error_limit = options.error_limit orelse (std.math.maxInt(u16) - 1);

        // We put everything into the cache hash that *cannot be modified
        // during an incremental update*. For example, one cannot change the
        // target between updates, but one can change source files, so the
        // target goes into the cache hash, but source files do not. This is so
        // that we can find the same binary and incrementally update it even if
        // there are modified source files. We do this even if outputting to
        // the current directory because we need somewhere to store incremental
        // compilation metadata.
        const cache = try arena.create(Cache);
        cache.* = .{
            .gpa = gpa,
            .manifest_dir = try options.local_cache_directory.handle.makeOpenPath("h", .{}),
        };
        cache.addPrefix(.{ .path = null, .handle = std.fs.cwd() });
        cache.addPrefix(options.zig_lib_directory);
        cache.addPrefix(options.local_cache_directory);
        errdefer cache.manifest_dir.close();

        // This is shared hasher state common to zig source and all C source files.
        cache.hash.addBytes(build_options.version);
        cache.hash.add(builtin.zig_backend);
        cache.hash.add(options.config.pie);
        cache.hash.add(options.config.lto);
        cache.hash.add(options.config.link_mode);
        cache.hash.add(options.function_sections);
        cache.hash.add(options.data_sections);
        cache.hash.add(options.no_builtin);
        cache.hash.add(link_libc);
        cache.hash.add(options.config.link_libcpp);
        cache.hash.add(options.config.link_libunwind);
        cache.hash.add(output_mode);
        cache_helpers.addDebugFormat(&cache.hash, options.config.debug_format);
        cache_helpers.addOptionalEmitLoc(&cache.hash, options.emit_bin);
        cache_helpers.addOptionalEmitLoc(&cache.hash, options.emit_implib);
        cache_helpers.addOptionalEmitLoc(&cache.hash, options.emit_docs);
        cache.hash.addBytes(options.root_name);
        cache.hash.add(options.config.wasi_exec_model);

        // TODO audit this and make sure everything is in it

        const main_mod = options.main_mod orelse options.root_mod;
        const comp = try arena.create(Compilation);
        const opt_zcu: ?*Module = if (have_zcu) blk: {
            // Pre-open the directory handles for cached ZIR code so that it does not need
            // to redundantly happen for each AstGen operation.
            const zir_sub_dir = "z";

            var local_zir_dir = try options.local_cache_directory.handle.makeOpenPath(zir_sub_dir, .{});
            errdefer local_zir_dir.close();
            const local_zir_cache: Directory = .{
                .handle = local_zir_dir,
                .path = try options.local_cache_directory.join(arena, &[_][]const u8{zir_sub_dir}),
            };
            var global_zir_dir = try options.global_cache_directory.handle.makeOpenPath(zir_sub_dir, .{});
            errdefer global_zir_dir.close();
            const global_zir_cache: Directory = .{
                .handle = global_zir_dir,
                .path = try options.global_cache_directory.join(arena, &[_][]const u8{zir_sub_dir}),
            };

            const emit_h: ?*Module.GlobalEmitH = if (options.emit_h) |loc| eh: {
                const eh = try arena.create(Module.GlobalEmitH);
                eh.* = .{ .loc = loc };
                break :eh eh;
            } else null;

            const std_mod = options.std_mod orelse try Package.Module.create(arena, .{
                .global_cache_directory = options.global_cache_directory,
                .paths = .{
                    .root = .{
                        .root_dir = options.zig_lib_directory,
                        .sub_path = "std",
                    },
                    .root_src_path = "std.zig",
                },
                .fully_qualified_name = "std",
                .cc_argv = &.{},
                .inherited = .{},
                .global = options.config,
                .parent = options.root_mod,
                .builtin_mod = options.root_mod.getBuiltinDependency(),
                .builtin_modules = null, // `builtin_mod` is set
            });

            const zcu = try arena.create(Module);
            zcu.* = .{
                .gpa = gpa,
                .comp = comp,
                .main_mod = main_mod,
                .root_mod = options.root_mod,
                .std_mod = std_mod,
                .global_zir_cache = global_zir_cache,
                .local_zir_cache = local_zir_cache,
                .emit_h = emit_h,
                .error_limit = error_limit,
                .llvm_object = null,
            };
            try zcu.init();
            break :blk zcu;
        } else blk: {
            if (options.emit_h != null) return error.NoZigModuleForCHeader;
            break :blk null;
        };
        errdefer if (opt_zcu) |zcu| zcu.deinit();

        var system_libs = try std.StringArrayHashMapUnmanaged(SystemLib).init(
            gpa,
            options.system_lib_names,
            options.system_lib_infos,
        );
        errdefer system_libs.deinit(gpa);

        comp.* = .{
            .gpa = gpa,
            .arena = arena,
            .module = opt_zcu,
            .cache_use = undefined, // populated below
            .bin_file = null, // populated below
            .implib_emit = null, // handled below
            .docs_emit = null, // handled below
            .root_mod = options.root_mod,
            .config = options.config,
            .zig_lib_directory = options.zig_lib_directory,
            .local_cache_directory = options.local_cache_directory,
            .global_cache_directory = options.global_cache_directory,
            .emit_asm = options.emit_asm,
            .emit_llvm_ir = options.emit_llvm_ir,
            .emit_llvm_bc = options.emit_llvm_bc,
            .work_queue = std.fifo.LinearFifo(Job, .Dynamic).init(gpa),
            .c_object_work_queue = std.fifo.LinearFifo(*CObject, .Dynamic).init(gpa),
            .win32_resource_work_queue = if (build_options.only_core_functionality) {} else std.fifo.LinearFifo(*Win32Resource, .Dynamic).init(gpa),
            .astgen_work_queue = std.fifo.LinearFifo(*Module.File, .Dynamic).init(gpa),
            .embed_file_work_queue = std.fifo.LinearFifo(*Module.EmbedFile, .Dynamic).init(gpa),
            .c_source_files = options.c_source_files,
            .rc_source_files = options.rc_source_files,
            .cache_parent = cache,
            .self_exe_path = options.self_exe_path,
            .libc_include_dir_list = libc_dirs.libc_include_dir_list,
            .libc_framework_dir_list = libc_dirs.libc_framework_dir_list,
            .rc_includes = options.rc_includes,
            .mingw_unicode_entry_point = options.mingw_unicode_entry_point,
            .thread_pool = options.thread_pool,
            .clang_passthrough_mode = options.clang_passthrough_mode,
            .clang_preprocessor_mode = options.clang_preprocessor_mode,
            .verbose_cc = options.verbose_cc,
            .verbose_air = options.verbose_air,
            .verbose_intern_pool = options.verbose_intern_pool,
            .verbose_generic_instances = options.verbose_generic_instances,
            .verbose_llvm_ir = options.verbose_llvm_ir,
            .verbose_llvm_bc = options.verbose_llvm_bc,
            .verbose_cimport = options.verbose_cimport,
            .verbose_llvm_cpu_features = options.verbose_llvm_cpu_features,
            .verbose_link = options.verbose_link,
            .disable_c_depfile = options.disable_c_depfile,
            .reference_trace = options.reference_trace,
            .formatted_panics = formatted_panics,
            .time_report = options.time_report,
            .stack_report = options.stack_report,
            .test_filters = options.test_filters,
            .test_name_prefix = options.test_name_prefix,
            .debug_compiler_runtime_libs = options.debug_compiler_runtime_libs,
            .debug_compile_errors = options.debug_compile_errors,
            .debug_incremental = options.debug_incremental,
            .libcxx_abi_version = options.libcxx_abi_version,
            .root_name = root_name,
            .sysroot = sysroot,
            .system_libs = system_libs,
            .version = options.version,
            .libc_installation = libc_dirs.libc_installation,
            .include_compiler_rt = include_compiler_rt,
            .objects = options.link_objects,
            .framework_dirs = options.framework_dirs,
            .llvm_opt_bisect_limit = options.llvm_opt_bisect_limit,
            .skip_linker_dependencies = options.skip_linker_dependencies,
            .no_builtin = options.no_builtin,
            .job_queued_update_builtin_zig = have_zcu,
            .function_sections = options.function_sections,
            .data_sections = options.data_sections,
            .native_system_include_paths = options.native_system_include_paths,
            .wasi_emulated_libs = options.wasi_emulated_libs,
            .force_undefined_symbols = options.force_undefined_symbols,
            .link_eh_frame_hdr = link_eh_frame_hdr,
            .global_cc_argv = options.global_cc_argv,
        };

        // Prevent some footguns by making the "any" fields of config reflect
        // the default Module settings.
        comp.config.any_unwind_tables = any_unwind_tables;
        comp.config.any_non_single_threaded = any_non_single_threaded;
        comp.config.any_sanitize_thread = any_sanitize_thread;

        const lf_open_opts: link.File.OpenOptions = .{
            .linker_script = options.linker_script,
            .z_nodelete = options.linker_z_nodelete,
            .z_notext = options.linker_z_notext,
            .z_defs = options.linker_z_defs,
            .z_origin = options.linker_z_origin,
            .z_nocopyreloc = options.linker_z_nocopyreloc,
            .z_now = options.linker_z_now,
            .z_relro = options.linker_z_relro,
            .z_common_page_size = options.linker_z_common_page_size,
            .z_max_page_size = options.linker_z_max_page_size,
            .darwin_sdk_layout = libc_dirs.darwin_sdk_layout,
            .frameworks = options.frameworks,
            .lib_dirs = options.lib_dirs,
            .framework_dirs = options.framework_dirs,
            .rpath_list = options.rpath_list,
            .symbol_wrap_set = options.symbol_wrap_set,
            .allow_shlib_undefined = options.linker_allow_shlib_undefined,
            .bind_global_refs_locally = options.linker_bind_global_refs_locally orelse false,
            .compress_debug_sections = options.linker_compress_debug_sections orelse .none,
            .module_definition_file = options.linker_module_definition_file,
            .sort_section = options.linker_sort_section,
            .import_symbols = options.linker_import_symbols,
            .import_table = options.linker_import_table,
            .export_table = options.linker_export_table,
            .initial_memory = options.linker_initial_memory,
            .max_memory = options.linker_max_memory,
            .global_base = options.linker_global_base,
            .export_symbol_names = options.linker_export_symbol_names,
            .print_gc_sections = options.linker_print_gc_sections,
            .print_icf_sections = options.linker_print_icf_sections,
            .print_map = options.linker_print_map,
            .tsaware = options.linker_tsaware,
            .nxcompat = options.linker_nxcompat,
            .dynamicbase = options.linker_dynamicbase,
            .major_subsystem_version = options.major_subsystem_version,
            .minor_subsystem_version = options.minor_subsystem_version,
            .entry = options.entry,
            .stack_size = options.stack_size,
            .image_base = options.image_base,
            .version_script = options.version_script,
            .allow_undefined_version = options.linker_allow_undefined_version,
            .enable_new_dtags = options.linker_enable_new_dtags,
            .gc_sections = options.linker_gc_sections,
            .emit_relocs = options.link_emit_relocs,
            .soname = options.soname,
            .compatibility_version = options.compatibility_version,
            .build_id = build_id,
            .disable_lld_caching = options.disable_lld_caching or options.cache_mode == .whole,
            .subsystem = options.subsystem,
            .hash_style = options.hash_style,
            .enable_link_snapshots = options.enable_link_snapshots,
            .install_name = options.install_name,
            .entitlements = options.entitlements,
            .pagezero_size = options.pagezero_size,
            .headerpad_size = options.headerpad_size,
            .headerpad_max_install_names = options.headerpad_max_install_names,
            .dead_strip_dylibs = options.dead_strip_dylibs,
            .force_load_objc = options.force_load_objc,
            .pdb_source_path = options.pdb_source_path,
            .pdb_out_path = options.pdb_out_path,
            .entry_addr = null, // CLI does not expose this option (yet?)
        };

        switch (options.cache_mode) {
            .incremental => {
                // Options that are specific to zig source files, that cannot be
                // modified between incremental updates.
                var hash = cache.hash;

                // Synchronize with other matching comments: ZigOnlyHashStuff
                hash.add(use_llvm);
                hash.add(options.config.use_lib_llvm);
                hash.add(options.config.dll_export_fns);
                hash.add(options.config.is_test);
                hash.addListOfBytes(options.test_filters);
                hash.addOptionalBytes(options.test_name_prefix);
                hash.add(options.skip_linker_dependencies);
                hash.add(formatted_panics);
                hash.add(options.emit_h != null);
                hash.add(error_limit);

                // Here we put the root source file path name, but *not* with addFile.
                // We want the hash to be the same regardless of the contents of the
                // source file, because incremental compilation will handle it, but we
                // do want to namespace different source file names because they are
                // likely different compilations and therefore this would be likely to
                // cause cache hits.
                try addModuleTableToCacheHash(gpa, arena, &hash, options.root_mod, main_mod, .path_bytes);

                // In the case of incremental cache mode, this `artifact_directory`
                // is computed based on a hash of non-linker inputs, and it is where all
                // build artifacts are stored (even while in-progress).
                const digest = hash.final();
                const artifact_sub_dir = "o" ++ std.fs.path.sep_str ++ digest;
                var artifact_dir = try options.local_cache_directory.handle.makeOpenPath(artifact_sub_dir, .{});
                errdefer artifact_dir.close();
                const artifact_directory: Directory = .{
                    .handle = artifact_dir,
                    .path = try options.local_cache_directory.join(arena, &[_][]const u8{artifact_sub_dir}),
                };

                const incremental = try arena.create(CacheUse.Incremental);
                incremental.* = .{
                    .artifact_directory = artifact_directory,
                };
                comp.cache_use = .{ .incremental = incremental };

                if (options.emit_bin) |emit_bin| {
                    const emit: Emit = .{
                        .directory = emit_bin.directory orelse artifact_directory,
                        .sub_path = emit_bin.basename,
                    };
                    comp.bin_file = try link.File.open(arena, comp, emit, lf_open_opts);
                }

                if (options.emit_implib) |emit_implib| {
                    comp.implib_emit = .{
                        .directory = emit_implib.directory orelse artifact_directory,
                        .sub_path = emit_implib.basename,
                    };
                }

                if (options.emit_docs) |emit_docs| {
                    comp.docs_emit = .{
                        .directory = emit_docs.directory orelse artifact_directory,
                        .sub_path = emit_docs.basename,
                    };
                }
            },
            .whole => {
                // For whole cache mode, we don't know where to put outputs from
                // the linker until the final cache hash, which is available after
                // the compilation is complete.
                //
                // Therefore, bin_file is left null until the beginning of update(),
                // where it may find a cache hit, or use a temporary directory to
                // hold output artifacts.
                const whole = try arena.create(CacheUse.Whole);
                whole.* = .{
                    // This is kept here so that link.File.open can be called later.
                    .lf_open_opts = lf_open_opts,
                    // This is so that when doing `CacheMode.whole`, the mechanism in update()
                    // can use it for communicating the result directory via `bin_file.emit`.
                    // This is used to distinguish between -fno-emit-bin and -femit-bin
                    // for `CacheMode.whole`.
                    // This memory will be overwritten with the real digest in update() but
                    // the basename will be preserved.
                    .bin_sub_path = try prepareWholeEmitSubPath(arena, options.emit_bin),
                    .implib_sub_path = try prepareWholeEmitSubPath(arena, options.emit_implib),
                    .docs_sub_path = try prepareWholeEmitSubPath(arena, options.emit_docs),
                    .tmp_artifact_directory = null,
                    .lock = null,
                };
                comp.cache_use = .{ .whole = whole };
            },
        }

        // Handle the case of e.g. -fno-emit-bin -femit-llvm-ir.
        if (options.emit_bin == null and (comp.verbose_llvm_ir != null or
            comp.verbose_llvm_bc != null or
            (use_llvm and comp.emit_asm != null) or
            comp.emit_llvm_ir != null or
            comp.emit_llvm_bc != null))
        {
            if (build_options.only_c) unreachable;
            if (opt_zcu) |zcu| zcu.llvm_object = try LlvmObject.create(arena, comp);
        }

        break :comp comp;
    };
    errdefer comp.destroy();

    const target = comp.root_mod.resolved_target.result;

    const capable_of_building_compiler_rt = canBuildLibCompilerRt(target, comp.config.use_llvm);
    const capable_of_building_zig_libc = canBuildZigLibC(target, comp.config.use_llvm);

    // Add a `CObject` for each `c_source_files`.
    try comp.c_object_table.ensureTotalCapacity(gpa, options.c_source_files.len);
    for (options.c_source_files) |c_source_file| {
        const c_object = try gpa.create(CObject);
        errdefer gpa.destroy(c_object);

        c_object.* = .{
            .status = .{ .new = {} },
            .src = c_source_file,
        };
        comp.c_object_table.putAssumeCapacityNoClobber(c_object, {});
    }

    // Add a `Win32Resource` for each `rc_source_files` and one for `manifest_file`.
    if (!build_options.only_core_functionality) {
        try comp.win32_resource_table.ensureTotalCapacity(gpa, options.rc_source_files.len + @intFromBool(options.manifest_file != null));
        for (options.rc_source_files) |rc_source_file| {
            const win32_resource = try gpa.create(Win32Resource);
            errdefer gpa.destroy(win32_resource);

            win32_resource.* = .{
                .status = .{ .new = {} },
                .src = .{ .rc = rc_source_file },
            };
            comp.win32_resource_table.putAssumeCapacityNoClobber(win32_resource, {});
        }
        if (options.manifest_file) |manifest_path| {
            const win32_resource = try gpa.create(Win32Resource);
            errdefer gpa.destroy(win32_resource);

            win32_resource.* = .{
                .status = .{ .new = {} },
                .src = .{ .manifest = manifest_path },
            };
            comp.win32_resource_table.putAssumeCapacityNoClobber(win32_resource, {});
        }
    }

    const have_bin_emit = switch (comp.cache_use) {
        .whole => |whole| whole.bin_sub_path != null,
        .incremental => comp.bin_file != null,
    };

    if (have_bin_emit and !comp.skip_linker_dependencies and target.ofmt != .c) {
        if (target.isDarwin()) {
            switch (target.abi) {
                .none,
                .simulator,
                .macabi,
                => {},
                else => return error.LibCUnavailable,
            }
        }
        // If we need to build glibc for the target, add work items for it.
        // We go through the work queue so that building can be done in parallel.
        if (comp.wantBuildGLibCFromSource()) {
            if (!std.zig.target.canBuildLibC(target)) return error.LibCUnavailable;

            if (glibc.needsCrtiCrtn(target)) {
                try comp.work_queue.write(&[_]Job{
                    .{ .glibc_crt_file = .crti_o },
                    .{ .glibc_crt_file = .crtn_o },
                });
            }
            try comp.work_queue.write(&[_]Job{
                .{ .glibc_crt_file = .scrt1_o },
                .{ .glibc_crt_file = .libc_nonshared_a },
                .{ .glibc_shared_objects = {} },
            });
        }
        if (comp.wantBuildMuslFromSource()) {
            if (!std.zig.target.canBuildLibC(target)) return error.LibCUnavailable;

            try comp.work_queue.ensureUnusedCapacity(6);
            if (musl.needsCrtiCrtn(target)) {
                comp.work_queue.writeAssumeCapacity(&[_]Job{
                    .{ .musl_crt_file = .crti_o },
                    .{ .musl_crt_file = .crtn_o },
                });
            }
            comp.work_queue.writeAssumeCapacity(&[_]Job{
                .{ .musl_crt_file = .crt1_o },
                .{ .musl_crt_file = .scrt1_o },
                .{ .musl_crt_file = .rcrt1_o },
                switch (comp.config.link_mode) {
                    .static => .{ .musl_crt_file = .libc_a },
                    .dynamic => .{ .musl_crt_file = .libc_so },
                },
            });
        }

        if (comp.wantBuildWasiLibcFromSource()) {
            if (!std.zig.target.canBuildLibC(target)) return error.LibCUnavailable;

            // worst-case we need all components
            try comp.work_queue.ensureUnusedCapacity(comp.wasi_emulated_libs.len + 2);

            for (comp.wasi_emulated_libs) |crt_file| {
                comp.work_queue.writeItemAssumeCapacity(.{
                    .wasi_libc_crt_file = crt_file,
                });
            }
            comp.work_queue.writeAssumeCapacity(&[_]Job{
                .{ .wasi_libc_crt_file = wasi_libc.execModelCrtFile(comp.config.wasi_exec_model) },
                .{ .wasi_libc_crt_file = .libc_a },
            });
        }

        if (comp.wantBuildMinGWFromSource()) {
            if (!std.zig.target.canBuildLibC(target)) return error.LibCUnavailable;

            const crt_job: Job = .{ .mingw_crt_file = if (is_dyn_lib) .dllcrt2_o else .crt2_o };
            try comp.work_queue.ensureUnusedCapacity(2);
            comp.work_queue.writeItemAssumeCapacity(.{ .mingw_crt_file = .mingw32_lib });
            comp.work_queue.writeItemAssumeCapacity(crt_job);

            // When linking mingw-w64 there are some import libs we always need.
            for (mingw.always_link_libs) |name| {
                try comp.system_libs.put(comp.gpa, name, .{
                    .needed = false,
                    .weak = false,
                    .path = null,
                });
            }
        }
        // Generate Windows import libs.
        if (target.os.tag == .windows) {
            const count = comp.system_libs.count();
            try comp.work_queue.ensureUnusedCapacity(count);
            for (0..count) |i| {
                comp.work_queue.writeItemAssumeCapacity(.{ .windows_import_lib = i });
            }
        }
        if (comp.wantBuildLibUnwindFromSource()) {
            try comp.work_queue.writeItem(.{ .libunwind = {} });
        }
        if (build_options.have_llvm and is_exe_or_dyn_lib and comp.config.link_libcpp) {
            try comp.work_queue.writeItem(.libcxx);
            try comp.work_queue.writeItem(.libcxxabi);
        }
        if (build_options.have_llvm and comp.config.any_sanitize_thread) {
            try comp.work_queue.writeItem(.libtsan);
        }

        if (target.isMinGW() and comp.config.any_non_single_threaded) {
            // LLD might drop some symbols as unused during LTO and GCing, therefore,
            // we force mark them for resolution here.

            const tls_index_sym = switch (target.cpu.arch) {
                .x86 => "__tls_index",
                else => "_tls_index",
            };

            try comp.force_undefined_symbols.put(comp.gpa, tls_index_sym, {});
        }

        if (comp.include_compiler_rt and capable_of_building_compiler_rt) {
            if (is_exe_or_dyn_lib) {
                log.debug("queuing a job to build compiler_rt_lib", .{});
                comp.job_queued_compiler_rt_lib = true;
            } else if (output_mode != .Obj) {
                log.debug("queuing a job to build compiler_rt_obj", .{});
                // In this case we are making a static library, so we ask
                // for a compiler-rt object to put in it.
                comp.job_queued_compiler_rt_obj = true;
            }
        }

        if (!comp.skip_linker_dependencies and is_exe_or_dyn_lib and
            !comp.config.link_libc and capable_of_building_zig_libc)
        {
            try comp.work_queue.writeItem(.{ .zig_libc = {} });
        }
    }

    return comp;
}

pub fn destroy(comp: *Compilation) void {
    if (comp.bin_file) |lf| lf.destroy();
    if (comp.module) |zcu| zcu.deinit();
    comp.cache_use.deinit();
    comp.work_queue.deinit();
    comp.c_object_work_queue.deinit();
    if (!build_options.only_core_functionality) {
        comp.win32_resource_work_queue.deinit();
    }
    comp.astgen_work_queue.deinit();
    comp.embed_file_work_queue.deinit();

    const gpa = comp.gpa;
    comp.system_libs.deinit(gpa);

    {
        var it = comp.crt_files.iterator();
        while (it.next()) |entry| {
            gpa.free(entry.key_ptr.*);
            entry.value_ptr.deinit(gpa);
        }
        comp.crt_files.deinit(gpa);
    }

    if (comp.libunwind_static_lib) |*crt_file| {
        crt_file.deinit(gpa);
    }
    if (comp.libcxx_static_lib) |*crt_file| {
        crt_file.deinit(gpa);
    }
    if (comp.libcxxabi_static_lib) |*crt_file| {
        crt_file.deinit(gpa);
    }
    if (comp.compiler_rt_lib) |*crt_file| {
        crt_file.deinit(gpa);
    }
    if (comp.compiler_rt_obj) |*crt_file| {
        crt_file.deinit(gpa);
    }
    if (comp.libc_static_lib) |*crt_file| {
        crt_file.deinit(gpa);
    }

    if (comp.glibc_so_files) |*glibc_file| {
        glibc_file.deinit(gpa);
    }

    for (comp.c_object_table.keys()) |key| {
        key.destroy(gpa);
    }
    comp.c_object_table.deinit(gpa);

    for (comp.failed_c_objects.values()) |bundle| {
        bundle.destroy(gpa);
    }
    comp.failed_c_objects.deinit(gpa);

    if (!build_options.only_core_functionality) {
        for (comp.win32_resource_table.keys()) |key| {
            key.destroy(gpa);
        }
        comp.win32_resource_table.deinit(gpa);

        for (comp.failed_win32_resources.values()) |*value| {
            value.deinit(gpa);
        }
        comp.failed_win32_resources.deinit(gpa);
    }

    for (comp.link_errors.items) |*item| item.deinit(gpa);
    comp.link_errors.deinit(gpa);

    for (comp.lld_errors.items) |*lld_error| {
        lld_error.deinit(gpa);
    }
    comp.lld_errors.deinit(gpa);

    comp.clearMiscFailures();

    comp.cache_parent.manifest_dir.close();
}

pub fn clearMiscFailures(comp: *Compilation) void {
    comp.alloc_failure_occurred = false;
    for (comp.misc_failures.values()) |*value| {
        value.deinit(comp.gpa);
    }
    comp.misc_failures.deinit(comp.gpa);
    comp.misc_failures = .{};
}

pub fn getTarget(self: Compilation) Target {
    return self.root_mod.resolved_target.result;
}

/// Only legal to call when cache mode is incremental and a link file is present.
pub fn hotCodeSwap(
    comp: *Compilation,
    prog_node: *std.Progress.Node,
    pid: std.process.Child.Id,
) !void {
    const lf = comp.bin_file.?;
    lf.child_pid = pid;
    try lf.makeWritable();
    try comp.update(prog_node);
    try lf.makeExecutable();
}

fn cleanupAfterUpdate(comp: *Compilation) void {
    switch (comp.cache_use) {
        .incremental => return,
        .whole => |whole| {
            if (whole.cache_manifest) |man| {
                man.deinit();
                whole.cache_manifest = null;
            }
            if (comp.bin_file) |lf| {
                lf.destroy();
                comp.bin_file = null;
            }
            if (whole.tmp_artifact_directory) |*directory| {
                directory.handle.close();
                if (directory.path) |p| comp.gpa.free(p);
                whole.tmp_artifact_directory = null;
            }
        },
    }
}

/// Detect changes to source files, perform semantic analysis, and update the output files.
pub fn update(comp: *Compilation, main_progress_node: *std.Progress.Node) !void {
    const tracy_trace = trace(@src());
    defer tracy_trace.end();

    // This arena is scoped to this one update.
    const gpa = comp.gpa;
    var arena_allocator = std.heap.ArenaAllocator.init(gpa);
    defer arena_allocator.deinit();
    const arena = arena_allocator.allocator();

    comp.clearMiscFailures();
    comp.last_update_was_cache_hit = false;

    var man: Cache.Manifest = undefined;
    defer cleanupAfterUpdate(comp);

    var tmp_dir_rand_int: u64 = undefined;

    // If using the whole caching strategy, we check for *everything* up front, including
    // C source files.
    switch (comp.cache_use) {
        .whole => |whole| {
            assert(comp.bin_file == null);
            // We are about to obtain this lock, so here we give other processes a chance first.
            whole.releaseLock();

            man = comp.cache_parent.obtain();
            whole.cache_manifest = &man;
            try addNonIncrementalStuffToCacheManifest(comp, arena, &man);

            const is_hit = man.hit() catch |err| {
                const i = man.failed_file_index orelse return err;
                const pp = man.files.keys()[i].prefixed_path;
                const prefix = man.cache.prefixes()[pp.prefix];
                return comp.setMiscFailure(
                    .check_whole_cache,
                    "unable to check cache: stat file '{}{s}' failed: {s}",
                    .{ prefix, pp.sub_path, @errorName(err) },
                );
            };
            if (is_hit) {
                comp.last_update_was_cache_hit = true;
                log.debug("CacheMode.whole cache hit for {s}", .{comp.root_name});
                const digest = man.final();

                comp.wholeCacheModeSetBinFilePath(whole, &digest);

                assert(whole.lock == null);
                whole.lock = man.toOwnedLock();
                return;
            }
            log.debug("CacheMode.whole cache miss for {s}", .{comp.root_name});

            // Compile the artifacts to a temporary directory.
            const tmp_artifact_directory = d: {
                const s = std.fs.path.sep_str;
                tmp_dir_rand_int = std.crypto.random.int(u64);
                const tmp_dir_sub_path = "tmp" ++ s ++ Package.Manifest.hex64(tmp_dir_rand_int);

                const path = try comp.local_cache_directory.join(gpa, &.{tmp_dir_sub_path});
                errdefer gpa.free(path);

                const handle = try comp.local_cache_directory.handle.makeOpenPath(tmp_dir_sub_path, .{});
                errdefer handle.close();

                break :d .{
                    .path = path,
                    .handle = handle,
                };
            };
            whole.tmp_artifact_directory = tmp_artifact_directory;

            // Now that the directory is known, it is time to create the Emit
            // objects and call link.File.open.

            if (whole.implib_sub_path) |sub_path| {
                comp.implib_emit = .{
                    .directory = tmp_artifact_directory,
                    .sub_path = std.fs.path.basename(sub_path),
                };
            }

            if (whole.docs_sub_path) |sub_path| {
                comp.docs_emit = .{
                    .directory = tmp_artifact_directory,
                    .sub_path = std.fs.path.basename(sub_path),
                };
            }

            if (whole.bin_sub_path) |sub_path| {
                const emit: Emit = .{
                    .directory = tmp_artifact_directory,
                    .sub_path = std.fs.path.basename(sub_path),
                };
                comp.bin_file = try link.File.createEmpty(arena, comp, emit, whole.lf_open_opts);
            }
        },
        .incremental => {},
    }

    // For compiling C objects, we rely on the cache hash system to avoid duplicating work.
    // Add a Job for each C object.
    try comp.c_object_work_queue.ensureUnusedCapacity(comp.c_object_table.count());
    for (comp.c_object_table.keys()) |key| {
        comp.c_object_work_queue.writeItemAssumeCapacity(key);
    }

    // For compiling Win32 resources, we rely on the cache hash system to avoid duplicating work.
    // Add a Job for each Win32 resource file.
    if (!build_options.only_core_functionality) {
        try comp.win32_resource_work_queue.ensureUnusedCapacity(comp.win32_resource_table.count());
        for (comp.win32_resource_table.keys()) |key| {
            comp.win32_resource_work_queue.writeItemAssumeCapacity(key);
        }
    }

    if (comp.module) |module| {
        module.compile_log_text.shrinkAndFree(gpa, 0);

        // Make sure std.zig is inside the import_table. We unconditionally need
        // it for start.zig.
        const std_mod = module.std_mod;
        _ = try module.importPkg(std_mod);

        // Normally we rely on importing std to in turn import the root source file
        // in the start code, but when using the stage1 backend that won't happen,
        // so in order to run AstGen on the root source file we put it into the
        // import_table here.
        // Likewise, in the case of `zig test`, the test runner is the root source file,
        // and so there is nothing to import the main file.
        if (comp.config.is_test) {
            _ = try module.importPkg(module.main_mod);
        }

        if (module.root_mod.deps.get("compiler_rt")) |compiler_rt_mod| {
            _ = try module.importPkg(compiler_rt_mod);
        }

        // Put a work item in for every known source file to detect if
        // it changed, and, if so, re-compute ZIR and then queue the job
        // to update it.
        try comp.astgen_work_queue.ensureUnusedCapacity(module.import_table.count());
        for (module.import_table.values()) |file| {
            if (file.mod.isBuiltin()) continue;
            comp.astgen_work_queue.writeItemAssumeCapacity(file);
        }

        // Put a work item in for checking if any files used with `@embedFile` changed.
        try comp.embed_file_work_queue.ensureUnusedCapacity(module.embed_table.count());
        for (module.embed_table.values()) |embed_file| {
            comp.embed_file_work_queue.writeItemAssumeCapacity(embed_file);
        }

        try comp.work_queue.writeItem(.{ .analyze_mod = std_mod });
        if (comp.config.is_test) {
            try comp.work_queue.writeItem(.{ .analyze_mod = module.main_mod });
        }

        if (module.root_mod.deps.get("compiler_rt")) |compiler_rt_mod| {
            try comp.work_queue.writeItem(.{ .analyze_mod = compiler_rt_mod });
        }
    }

    try comp.performAllTheWork(main_progress_node);

    if (comp.module) |module| {
        if (build_options.enable_debug_extensions and comp.verbose_intern_pool) {
            std.debug.print("intern pool stats for '{s}':\n", .{
                comp.root_name,
            });
            module.intern_pool.dump();
        }

        if (build_options.enable_debug_extensions and comp.verbose_generic_instances) {
            std.debug.print("generic instances for '{s}:0x{x}':\n", .{
                comp.root_name,
                @as(usize, @intFromPtr(module)),
            });
            module.intern_pool.dumpGenericInstances(gpa);
        }

        if (comp.config.is_test and comp.totalErrorCount() == 0) {
            // The `test_functions` decl has been intentionally postponed until now,
            // at which point we must populate it with the list of test functions that
            // have been discovered and not filtered out.
            try module.populateTestFunctions(main_progress_node);
        }

        try module.processExports();
    }

    if (comp.totalErrorCount() != 0) {
        // Skip flushing and keep source files loaded for error reporting.
        comp.link_error_flags = .{};
        return;
    }

    // Flush below handles -femit-bin but there is still -femit-llvm-ir,
    // -femit-llvm-bc, and -femit-asm, in the case of C objects.
    comp.emitOthers();

    switch (comp.cache_use) {
        .whole => |whole| {
            const digest = man.final();

            // Rename the temporary directory into place.
            // Close tmp dir and link.File to avoid open handle during rename.
            if (whole.tmp_artifact_directory) |*tmp_directory| {
                tmp_directory.handle.close();
                if (tmp_directory.path) |p| gpa.free(p);
                whole.tmp_artifact_directory = null;
            } else unreachable;

            const s = std.fs.path.sep_str;
            const tmp_dir_sub_path = "tmp" ++ s ++ Package.Manifest.hex64(tmp_dir_rand_int);
            const o_sub_path = "o" ++ s ++ digest;

            // Work around windows `AccessDenied` if any files within this
            // directory are open by closing and reopening the file handles.
            const need_writable_dance = w: {
                if (builtin.os.tag == .windows) {
                    if (comp.bin_file) |lf| {
                        // We cannot just call `makeExecutable` as it makes a false
                        // assumption that we have a file handle open only when linking
                        // an executable file. This used to be true when our linkers
                        // were incapable of emitting relocatables and static archive.
                        // Now that they are capable, we need to unconditionally close
                        // the file handle and re-open it in the follow up call to
                        // `makeWritable`.
                        if (lf.file) |f| {
                            f.close();
                            lf.file = null;
                            break :w true;
                        }
                    }
                }
                break :w false;
            };

            renameTmpIntoCache(comp.local_cache_directory, tmp_dir_sub_path, o_sub_path) catch |err| {
                return comp.setMiscFailure(
                    .rename_results,
                    "failed to rename compilation results ('{}{s}') into local cache ('{}{s}'): {s}",
                    .{
                        comp.local_cache_directory, tmp_dir_sub_path,
                        comp.local_cache_directory, o_sub_path,
                        @errorName(err),
                    },
                );
            };
            comp.wholeCacheModeSetBinFilePath(whole, &digest);

            // The linker flush functions need to know the final output path
            // for debug info purposes because executable debug info contains
            // references object file paths.
            if (comp.bin_file) |lf| {
                lf.emit = .{
                    .directory = comp.local_cache_directory,
                    .sub_path = whole.bin_sub_path.?,
                };

                // Has to be after the `wholeCacheModeSetBinFilePath` above.
                if (need_writable_dance) {
                    try lf.makeWritable();
                }
            }

            try flush(comp, arena, main_progress_node);
            if (comp.totalErrorCount() != 0) return;

            // Failure here only means an unnecessary cache miss.
            man.writeManifest() catch |err| {
                log.warn("failed to write cache manifest: {s}", .{@errorName(err)});
            };

            if (comp.bin_file) |lf| {
                lf.destroy();
                comp.bin_file = null;
            }

            assert(whole.lock == null);
            whole.lock = man.toOwnedLock();
        },
        .incremental => {
            try flush(comp, arena, main_progress_node);
            if (comp.totalErrorCount() != 0) return;
        },
    }
}

fn flush(comp: *Compilation, arena: Allocator, prog_node: *std.Progress.Node) !void {
    if (comp.bin_file) |lf| {
        // This is needed before reading the error flags.
        lf.flush(arena, prog_node) catch |err| switch (err) {
            error.FlushFailure => {}, // error reported through link_error_flags
            error.LLDReportedFailure => {}, // error reported via lockAndParseLldStderr
            else => |e| return e,
        };
    }

    if (comp.module) |zcu| {
        try link.File.C.flushEmitH(zcu);

        if (zcu.llvm_object) |llvm_object| {
            if (build_options.only_c) unreachable;
            const default_emit = switch (comp.cache_use) {
                .whole => |whole| .{
                    .directory = whole.tmp_artifact_directory.?,
                    .sub_path = "dummy",
                },
                .incremental => |incremental| .{
                    .directory = incremental.artifact_directory,
                    .sub_path = "dummy",
                },
            };
            try emitLlvmObject(comp, arena, default_emit, null, llvm_object, prog_node);
        }
    }
}

/// This function is called by the frontend before flush(). It communicates that
/// `options.bin_file.emit` directory needs to be renamed from
/// `[zig-cache]/tmp/[random]` to `[zig-cache]/o/[digest]`.
/// The frontend would like to simply perform a file system rename, however,
/// some linker backends care about the file paths of the objects they are linking.
/// So this function call tells linker backends to rename the paths of object files
/// to observe the new directory path.
/// Linker backends which do not have this requirement can fall back to the simple
/// implementation at the bottom of this function.
/// This function is only called when CacheMode is `whole`.
fn renameTmpIntoCache(
    cache_directory: Compilation.Directory,
    tmp_dir_sub_path: []const u8,
    o_sub_path: []const u8,
) !void {
    var seen_eaccess = false;
    while (true) {
        std.fs.rename(
            cache_directory.handle,
            tmp_dir_sub_path,
            cache_directory.handle,
            o_sub_path,
        ) catch |err| switch (err) {
            // On Windows, rename fails with `AccessDenied` rather than `PathAlreadyExists`.
            // See https://github.com/ziglang/zig/issues/8362
            error.AccessDenied => switch (builtin.os.tag) {
                .windows => {
                    if (seen_eaccess) return error.AccessDenied;
                    seen_eaccess = true;
                    try cache_directory.handle.deleteTree(o_sub_path);
                    continue;
                },
                else => return error.AccessDenied,
            },
            error.PathAlreadyExists => {
                try cache_directory.handle.deleteTree(o_sub_path);
                continue;
            },
            error.FileNotFound => {
                try cache_directory.handle.makePath("o");
                continue;
            },
            else => |e| return e,
        };
        break;
    }
}

/// Communicate the output binary location to parent Compilations.
fn wholeCacheModeSetBinFilePath(
    comp: *Compilation,
    whole: *CacheUse.Whole,
    digest: *const [Cache.hex_digest_len]u8,
) void {
    const digest_start = 2; // "o/[digest]/[basename]"

    if (whole.bin_sub_path) |sub_path| {
        @memcpy(sub_path[digest_start..][0..digest.len], digest);
    }

    if (whole.implib_sub_path) |sub_path| {
        @memcpy(sub_path[digest_start..][0..digest.len], digest);

        comp.implib_emit = .{
            .directory = comp.local_cache_directory,
            .sub_path = sub_path,
        };
    }

    if (whole.docs_sub_path) |sub_path| {
        @memcpy(sub_path[digest_start..][0..digest.len], digest);

        comp.docs_emit = .{
            .directory = comp.local_cache_directory,
            .sub_path = sub_path,
        };
    }
}

fn prepareWholeEmitSubPath(arena: Allocator, opt_emit: ?EmitLoc) error{OutOfMemory}!?[]u8 {
    const emit = opt_emit orelse return null;
    if (emit.directory != null) return null;
    const s = std.fs.path.sep_str;
    const format = "o" ++ s ++ ("x" ** Cache.hex_digest_len) ++ s ++ "{s}";
    return try std.fmt.allocPrint(arena, format, .{emit.basename});
}

/// This is only observed at compile-time and used to emit a compile error
/// to remind the programmer to update multiple related pieces of code that
/// are in different locations. Bump this number when adding or deleting
/// anything from the link cache manifest.
pub const link_hash_implementation_version = 13;

fn addNonIncrementalStuffToCacheManifest(
    comp: *Compilation,
    arena: Allocator,
    man: *Cache.Manifest,
) !void {
    const gpa = comp.gpa;

    comptime assert(link_hash_implementation_version == 13);

    if (comp.module) |mod| {
        try addModuleTableToCacheHash(gpa, arena, &man.hash, mod.root_mod, mod.main_mod, .{ .files = man });

        // Synchronize with other matching comments: ZigOnlyHashStuff
        man.hash.addListOfBytes(comp.test_filters);
        man.hash.addOptionalBytes(comp.test_name_prefix);
        man.hash.add(comp.skip_linker_dependencies);
        man.hash.add(comp.formatted_panics);
        man.hash.add(mod.emit_h != null);
        man.hash.add(mod.error_limit);
    } else {
        cache_helpers.addModule(&man.hash, comp.root_mod);
    }

    for (comp.objects) |obj| {
        _ = try man.addFile(obj.path, null);
        man.hash.add(obj.must_link);
        man.hash.add(obj.loption);
    }

    for (comp.c_object_table.keys()) |key| {
        _ = try man.addFile(key.src.src_path, null);
        man.hash.addOptional(key.src.ext);
        man.hash.addListOfBytes(key.src.extra_flags);
    }

    if (!build_options.only_core_functionality) {
        for (comp.win32_resource_table.keys()) |key| {
            switch (key.src) {
                .rc => |rc_src| {
                    _ = try man.addFile(rc_src.src_path, null);
                    man.hash.addListOfBytes(rc_src.extra_flags);
                },
                .manifest => |manifest_path| {
                    _ = try man.addFile(manifest_path, null);
                },
            }
        }
    }

    man.hash.add(comp.config.use_llvm);
    man.hash.add(comp.config.use_lib_llvm);
    man.hash.add(comp.config.is_test);
    man.hash.add(comp.config.import_memory);
    man.hash.add(comp.config.export_memory);
    man.hash.add(comp.config.shared_memory);
    man.hash.add(comp.config.dll_export_fns);
    man.hash.add(comp.config.rdynamic);

    man.hash.addOptionalBytes(comp.sysroot);
    man.hash.addOptional(comp.version);
    man.hash.add(comp.link_eh_frame_hdr);
    man.hash.add(comp.skip_linker_dependencies);
    man.hash.add(comp.include_compiler_rt);
    man.hash.add(comp.rc_includes);
    man.hash.addListOfBytes(comp.force_undefined_symbols.keys());
    man.hash.addListOfBytes(comp.framework_dirs);
    try link.hashAddSystemLibs(man, comp.system_libs);

    cache_helpers.addOptionalEmitLoc(&man.hash, comp.emit_asm);
    cache_helpers.addOptionalEmitLoc(&man.hash, comp.emit_llvm_ir);
    cache_helpers.addOptionalEmitLoc(&man.hash, comp.emit_llvm_bc);

    man.hash.addListOfBytes(comp.global_cc_argv);

    const opts = comp.cache_use.whole.lf_open_opts;

    try man.addOptionalFile(opts.linker_script);
    try man.addOptionalFile(opts.version_script);
    man.hash.add(opts.allow_undefined_version);
    man.hash.addOptional(opts.enable_new_dtags);

    man.hash.addOptional(opts.stack_size);
    man.hash.addOptional(opts.image_base);
    man.hash.addOptional(opts.gc_sections);
    man.hash.add(opts.emit_relocs);
    man.hash.addListOfBytes(opts.lib_dirs);
    man.hash.addListOfBytes(opts.rpath_list);
    man.hash.addListOfBytes(opts.symbol_wrap_set.keys());
    if (comp.config.link_libc) {
        man.hash.add(comp.libc_installation != null);
        const target = comp.root_mod.resolved_target.result;
        if (comp.libc_installation) |libc_installation| {
            man.hash.addOptionalBytes(libc_installation.crt_dir);
            if (target.abi == .msvc) {
                man.hash.addOptionalBytes(libc_installation.msvc_lib_dir);
                man.hash.addOptionalBytes(libc_installation.kernel32_lib_dir);
            }
        }
        man.hash.addOptionalBytes(target.dynamic_linker.get());
    }
    man.hash.addOptional(opts.allow_shlib_undefined);
    man.hash.add(opts.bind_global_refs_locally);

    // ELF specific stuff
    man.hash.add(opts.z_nodelete);
    man.hash.add(opts.z_notext);
    man.hash.add(opts.z_defs);
    man.hash.add(opts.z_origin);
    man.hash.add(opts.z_nocopyreloc);
    man.hash.add(opts.z_now);
    man.hash.add(opts.z_relro);
    man.hash.add(opts.z_common_page_size orelse 0);
    man.hash.add(opts.z_max_page_size orelse 0);
    man.hash.add(opts.hash_style);
    man.hash.add(opts.compress_debug_sections);
    man.hash.addOptional(opts.sort_section);
    man.hash.addOptionalBytes(opts.soname);
    man.hash.add(opts.build_id);

    // WASM specific stuff
    man.hash.addOptional(opts.initial_memory);
    man.hash.addOptional(opts.max_memory);
    man.hash.addOptional(opts.global_base);
    man.hash.addListOfBytes(opts.export_symbol_names);

    // Mach-O specific stuff
    try link.File.MachO.hashAddFrameworks(man, opts.frameworks);
    try man.addOptionalFile(opts.entitlements);
    man.hash.addOptional(opts.pagezero_size);
    man.hash.addOptional(opts.headerpad_size);
    man.hash.add(opts.headerpad_max_install_names);
    man.hash.add(opts.dead_strip_dylibs);
    man.hash.add(opts.force_load_objc);

    // COFF specific stuff
    man.hash.addOptional(opts.subsystem);
    man.hash.add(opts.tsaware);
    man.hash.add(opts.nxcompat);
    man.hash.add(opts.dynamicbase);
    man.hash.addOptional(opts.major_subsystem_version);
    man.hash.addOptional(opts.minor_subsystem_version);
}

fn emitOthers(comp: *Compilation) void {
    if (comp.config.output_mode != .Obj or comp.module != null or
        comp.c_object_table.count() == 0)
    {
        return;
    }
    const obj_path = comp.c_object_table.keys()[0].status.success.object_path;
    const cwd = std.fs.cwd();
    const ext = std.fs.path.extension(obj_path);
    const basename = obj_path[0 .. obj_path.len - ext.len];
    // This obj path always ends with the object file extension, but if we change the
    // extension to .ll, .bc, or .s, then it will be the path to those things.
    const outs = [_]struct {
        emit: ?EmitLoc,
        ext: []const u8,
    }{
        .{ .emit = comp.emit_asm, .ext = ".s" },
        .{ .emit = comp.emit_llvm_ir, .ext = ".ll" },
        .{ .emit = comp.emit_llvm_bc, .ext = ".bc" },
    };
    for (outs) |out| {
        if (out.emit) |loc| {
            if (loc.directory) |directory| {
                const src_path = std.fmt.allocPrint(comp.gpa, "{s}{s}", .{
                    basename, out.ext,
                }) catch |err| {
                    log.err("unable to copy {s}{s}: {s}", .{ basename, out.ext, @errorName(err) });
                    continue;
                };
                defer comp.gpa.free(src_path);
                cwd.copyFile(src_path, directory.handle, loc.basename, .{}) catch |err| {
                    log.err("unable to copy {s}: {s}", .{ src_path, @errorName(err) });
                };
            }
        }
    }
}

pub fn emitLlvmObject(
    comp: *Compilation,
    arena: Allocator,
    default_emit: Emit,
    bin_emit_loc: ?EmitLoc,
    llvm_object: *LlvmObject,
    prog_node: *std.Progress.Node,
) !void {
    if (build_options.only_c) @compileError("unreachable");

    var sub_prog_node = prog_node.start("LLVM Emit Object", 0);
    sub_prog_node.activate();
    sub_prog_node.context.refresh();
    defer sub_prog_node.end();

    try llvm_object.emit(.{
        .pre_ir_path = comp.verbose_llvm_ir,
        .pre_bc_path = comp.verbose_llvm_bc,
        .bin_path = try resolveEmitLoc(arena, default_emit, bin_emit_loc),
        .asm_path = try resolveEmitLoc(arena, default_emit, comp.emit_asm),
        .post_ir_path = try resolveEmitLoc(arena, default_emit, comp.emit_llvm_ir),
        .post_bc_path = try resolveEmitLoc(arena, default_emit, comp.emit_llvm_bc),

        .is_debug = comp.root_mod.optimize_mode == .Debug,
        .is_small = comp.root_mod.optimize_mode == .ReleaseSmall,
        .time_report = comp.time_report,
        .sanitize_thread = comp.config.any_sanitize_thread,
        .lto = comp.config.lto,
    });
}

fn resolveEmitLoc(
    arena: Allocator,
    default_emit: Emit,
    opt_loc: ?EmitLoc,
) Allocator.Error!?[*:0]const u8 {
    const loc = opt_loc orelse return null;
    const slice = if (loc.directory) |directory|
        try directory.joinZ(arena, &.{loc.basename})
    else
        try default_emit.basenamePath(arena, loc.basename);
    return slice.ptr;
}

fn reportMultiModuleErrors(mod: *Module) !void {
    // Some cases can give you a whole bunch of multi-module errors, which it's not helpful to
    // print all of, so we'll cap the number of these to emit.
    var num_errors: u32 = 0;
    const max_errors = 5;
    // Attach the "some omitted" note to the final error message
    var last_err: ?*Module.ErrorMsg = null;

    for (mod.import_table.values()) |file| {
        if (!file.multi_pkg) continue;

        num_errors += 1;
        if (num_errors > max_errors) continue;

        const err = err_blk: {
            // Like with errors, let's cap the number of notes to prevent a huge error spew.
            const max_notes = 5;
            const omitted = file.references.items.len -| max_notes;
            const num_notes = file.references.items.len - omitted;

            const notes = try mod.gpa.alloc(Module.ErrorMsg, if (omitted > 0) num_notes + 1 else num_notes);
            errdefer mod.gpa.free(notes);

            for (notes[0..num_notes], file.references.items[0..num_notes], 0..) |*note, ref, i| {
                errdefer for (notes[0..i]) |*n| n.deinit(mod.gpa);
                note.* = switch (ref) {
                    .import => |loc| blk: {
                        break :blk try Module.ErrorMsg.init(
                            mod.gpa,
                            loc,
                            "imported from module {s}",
                            .{loc.file_scope.mod.fully_qualified_name},
                        );
                    },
                    .root => |pkg| blk: {
                        break :blk try Module.ErrorMsg.init(
                            mod.gpa,
                            .{ .file_scope = file, .parent_decl_node = 0, .lazy = .entire_file },
                            "root of module {s}",
                            .{pkg.fully_qualified_name},
                        );
                    },
                };
            }
            errdefer for (notes[0..num_notes]) |*n| n.deinit(mod.gpa);

            if (omitted > 0) {
                notes[num_notes] = try Module.ErrorMsg.init(
                    mod.gpa,
                    .{ .file_scope = file, .parent_decl_node = 0, .lazy = .entire_file },
                    "{} more references omitted",
                    .{omitted},
                );
            }
            errdefer if (omitted > 0) notes[num_notes].deinit(mod.gpa);

            const err = try Module.ErrorMsg.create(
                mod.gpa,
                .{ .file_scope = file, .parent_decl_node = 0, .lazy = .entire_file },
                "file exists in multiple modules",
                .{},
            );
            err.notes = notes;
            break :err_blk err;
        };
        errdefer err.destroy(mod.gpa);
        try mod.failed_files.putNoClobber(mod.gpa, file, err);
        last_err = err;
    }

    // If we omitted any errors, add a note saying that
    if (num_errors > max_errors) {
        const err = last_err.?;

        // There isn't really any meaningful place to put this note, so just attach it to the
        // last failed file
        var note = try Module.ErrorMsg.init(
            mod.gpa,
            err.src_loc,
            "{} more errors omitted",
            .{num_errors - max_errors},
        );
        errdefer note.deinit(mod.gpa);

        const i = err.notes.len;
        err.notes = try mod.gpa.realloc(err.notes, i + 1);
        err.notes[i] = note;
    }

    // Now that we've reported the errors, we need to deal with
    // dependencies. Any file referenced by a multi_pkg file should also be
    // marked multi_pkg and have its status set to astgen_failure, as it's
    // ambiguous which package they should be analyzed as a part of. We need
    // to add this flag after reporting the errors however, as otherwise
    // we'd get an error for every single downstream file, which wouldn't be
    // very useful.
    for (mod.import_table.values()) |file| {
        if (file.multi_pkg) file.recursiveMarkMultiPkg(mod);
    }
}

/// Having the file open for writing is problematic as far as executing the
/// binary is concerned. This will remove the write flag, or close the file,
/// or whatever is needed so that it can be executed.
/// After this, one must call` makeFileWritable` before calling `update`.
pub fn makeBinFileExecutable(comp: *Compilation) !void {
    const lf = comp.bin_file orelse return;
    return lf.makeExecutable();
}

pub fn makeBinFileWritable(comp: *Compilation) !void {
    const lf = comp.bin_file orelse return;
    return lf.makeWritable();
}

const Header = extern struct {
    intern_pool: extern struct {
        items_len: u32,
        extra_len: u32,
        limbs_len: u32,
        string_bytes_len: u32,
        tracked_insts_len: u32,
        src_hash_deps_len: u32,
        decl_val_deps_len: u32,
        namespace_deps_len: u32,
        namespace_name_deps_len: u32,
        first_dependency_len: u32,
        dep_entries_len: u32,
        free_dep_entries_len: u32,
    },
};

/// Note that all state that is included in the cache hash namespace is *not*
/// saved, such as the target and most CLI flags. A cache hit will only occur
/// when subsequent compiler invocations use the same set of flags.
pub fn saveState(comp: *Compilation) !void {
    var bufs_list: [19]std.posix.iovec_const = undefined;
    var bufs_len: usize = 0;

    const lf = comp.bin_file orelse return;

    if (comp.module) |zcu| {
        const ip = &zcu.intern_pool;
        const header: Header = .{
            .intern_pool = .{
                .items_len = @intCast(ip.items.len),
                .extra_len = @intCast(ip.extra.items.len),
                .limbs_len = @intCast(ip.limbs.items.len),
                .string_bytes_len = @intCast(ip.string_bytes.items.len),
                .tracked_insts_len = @intCast(ip.tracked_insts.count()),
                .src_hash_deps_len = @intCast(ip.src_hash_deps.count()),
                .decl_val_deps_len = @intCast(ip.decl_val_deps.count()),
                .namespace_deps_len = @intCast(ip.namespace_deps.count()),
                .namespace_name_deps_len = @intCast(ip.namespace_name_deps.count()),
                .first_dependency_len = @intCast(ip.first_dependency.count()),
                .dep_entries_len = @intCast(ip.dep_entries.items.len),
                .free_dep_entries_len = @intCast(ip.free_dep_entries.items.len),
            },
        };
        addBuf(&bufs_list, &bufs_len, mem.asBytes(&header));
        addBuf(&bufs_list, &bufs_len, mem.sliceAsBytes(ip.limbs.items));
        addBuf(&bufs_list, &bufs_len, mem.sliceAsBytes(ip.extra.items));
        addBuf(&bufs_list, &bufs_len, mem.sliceAsBytes(ip.items.items(.data)));
        addBuf(&bufs_list, &bufs_len, mem.sliceAsBytes(ip.items.items(.tag)));
        addBuf(&bufs_list, &bufs_len, ip.string_bytes.items);
        addBuf(&bufs_list, &bufs_len, mem.sliceAsBytes(ip.tracked_insts.keys()));

        addBuf(&bufs_list, &bufs_len, mem.sliceAsBytes(ip.src_hash_deps.keys()));
        addBuf(&bufs_list, &bufs_len, mem.sliceAsBytes(ip.src_hash_deps.values()));
        addBuf(&bufs_list, &bufs_len, mem.sliceAsBytes(ip.decl_val_deps.keys()));
        addBuf(&bufs_list, &bufs_len, mem.sliceAsBytes(ip.decl_val_deps.values()));
        addBuf(&bufs_list, &bufs_len, mem.sliceAsBytes(ip.namespace_deps.keys()));
        addBuf(&bufs_list, &bufs_len, mem.sliceAsBytes(ip.namespace_deps.values()));
        addBuf(&bufs_list, &bufs_len, mem.sliceAsBytes(ip.namespace_name_deps.keys()));
        addBuf(&bufs_list, &bufs_len, mem.sliceAsBytes(ip.namespace_name_deps.values()));

        addBuf(&bufs_list, &bufs_len, mem.sliceAsBytes(ip.first_dependency.keys()));
        addBuf(&bufs_list, &bufs_len, mem.sliceAsBytes(ip.first_dependency.values()));
        addBuf(&bufs_list, &bufs_len, mem.sliceAsBytes(ip.dep_entries.items));
        addBuf(&bufs_list, &bufs_len, mem.sliceAsBytes(ip.free_dep_entries.items));

        // TODO: compilation errors
        // TODO: files
        // TODO: namespaces
        // TODO: decls
        // TODO: linker state
    }
    var basename_buf: [255]u8 = undefined;
    const basename = std.fmt.bufPrint(&basename_buf, "{s}.zcs", .{
        comp.root_name,
    }) catch o: {
        basename_buf[basename_buf.len - 4 ..].* = ".zcs".*;
        break :o &basename_buf;
    };

    // Using an atomic file prevents a crash or power failure from corrupting
    // the previous incremental compilation state.
    var af = try lf.emit.directory.handle.atomicFile(basename, .{});
    defer af.deinit();
    try af.file.pwritevAll(bufs_list[0..bufs_len], 0);
    try af.finish();
}

fn addBuf(bufs_list: []std.posix.iovec_const, bufs_len: *usize, buf: []const u8) void {
    const i = bufs_len.*;
    bufs_len.* = i + 1;
    bufs_list[i] = .{
        .base = buf.ptr,
        .len = buf.len,
    };
}

/// This function is temporally single-threaded.
pub fn totalErrorCount(comp: *Compilation) u32 {
    var total: usize =
        comp.misc_failures.count() +
        @intFromBool(comp.alloc_failure_occurred) +
        comp.lld_errors.items.len;

    for (comp.failed_c_objects.values()) |bundle| {
        total += bundle.diags.len;
    }

    if (!build_options.only_core_functionality) {
        for (comp.failed_win32_resources.values()) |errs| {
            total += errs.errorMessageCount();
        }
    }

    if (comp.module) |module| {
        total += module.failed_exports.count();
        total += module.failed_embed_files.count();

        for (module.failed_files.keys(), module.failed_files.values()) |file, error_msg| {
            if (error_msg) |_| {
                total += 1;
            } else {
                assert(file.zir_loaded);
                const payload_index = file.zir.extra[@intFromEnum(Zir.ExtraIndex.compile_errors)];
                assert(payload_index != 0);
                const header = file.zir.extraData(Zir.Inst.CompileErrors, payload_index);
                total += header.data.items_len;
            }
        }

        // Skip errors for Decls within files that failed parsing.
        // When a parse error is introduced, we keep all the semantic analysis for
        // the previous parse success, including compile errors, but we cannot
        // emit them until the file succeeds parsing.
        for (module.failed_decls.keys()) |key| {
            if (module.declFileScope(key).okToReportErrors()) {
                total += 1;
                if (module.cimport_errors.get(key)) |errors| {
                    total += errors.errorMessageCount();
                }
            }
        }
        if (module.emit_h) |emit_h| {
            for (emit_h.failed_decls.keys()) |key| {
                if (module.declFileScope(key).okToReportErrors()) {
                    total += 1;
                }
            }
        }

        if (module.global_error_set.entries.len - 1 > module.error_limit) {
            total += 1;
        }
    }

    // The "no entry point found" error only counts if there are no semantic analysis errors.
    if (total == 0) {
        total += @intFromBool(comp.link_error_flags.no_entry_point_found);
    }
    total += @intFromBool(comp.link_error_flags.missing_libc);

    total += comp.link_errors.items.len;

    // Compile log errors only count if there are no other errors.
    if (total == 0) {
        if (comp.module) |module| {
            total += @intFromBool(module.compile_log_decls.count() != 0);
        }
    }

    return @as(u32, @intCast(total));
}

/// This function is temporally single-threaded.
pub fn getAllErrorsAlloc(comp: *Compilation) !ErrorBundle {
    const gpa = comp.gpa;

    var bundle: ErrorBundle.Wip = undefined;
    try bundle.init(gpa);
    defer bundle.deinit();

    for (comp.failed_c_objects.values()) |diag_bundle| {
        try diag_bundle.addToErrorBundle(&bundle);
    }

    if (!build_options.only_core_functionality) {
        for (comp.failed_win32_resources.values()) |error_bundle| {
            try bundle.addBundleAsRoots(error_bundle);
        }
    }

    for (comp.lld_errors.items) |lld_error| {
        const notes_len = @as(u32, @intCast(lld_error.context_lines.len));

        try bundle.addRootErrorMessage(.{
            .msg = try bundle.addString(lld_error.msg),
            .notes_len = notes_len,
        });
        const notes_start = try bundle.reserveNotes(notes_len);
        for (notes_start.., lld_error.context_lines) |note, context_line| {
            bundle.extra.items[note] = @intFromEnum(bundle.addErrorMessageAssumeCapacity(.{
                .msg = try bundle.addString(context_line),
            }));
        }
    }
    for (comp.misc_failures.values()) |*value| {
        try bundle.addRootErrorMessage(.{
            .msg = try bundle.addString(value.msg),
            .notes_len = if (value.children) |b| b.errorMessageCount() else 0,
        });
        if (value.children) |b| try bundle.addBundleAsNotes(b);
    }
    if (comp.alloc_failure_occurred) {
        try bundle.addRootErrorMessage(.{
            .msg = try bundle.addString("memory allocation failure"),
        });
    }
    if (comp.module) |module| {
        for (module.failed_files.keys(), module.failed_files.values()) |file, error_msg| {
            if (error_msg) |msg| {
                try addModuleErrorMsg(module, &bundle, msg.*);
            } else {
                // Must be ZIR errors. Note that this may include AST errors.
                // addZirErrorMessages asserts that the tree is loaded.
                _ = try file.getTree(gpa);
                try addZirErrorMessages(&bundle, file);
            }
        }
        for (module.failed_embed_files.values()) |error_msg| {
            try addModuleErrorMsg(module, &bundle, error_msg.*);
        }
        for (module.failed_decls.keys(), module.failed_decls.values()) |decl_index, error_msg| {
            // Skip errors for Decls within files that had a parse failure.
            // We'll try again once parsing succeeds.
            if (module.declFileScope(decl_index).okToReportErrors()) {
                try addModuleErrorMsg(module, &bundle, error_msg.*);
                if (module.cimport_errors.get(decl_index)) |errors| {
                    for (errors.getMessages()) |err_msg_index| {
                        const err_msg = errors.getErrorMessage(err_msg_index);
                        try bundle.addRootErrorMessage(.{
                            .msg = try bundle.addString(errors.nullTerminatedString(err_msg.msg)),
                            .src_loc = if (err_msg.src_loc != .none) blk: {
                                const src_loc = errors.getSourceLocation(err_msg.src_loc);
                                break :blk try bundle.addSourceLocation(.{
                                    .src_path = try bundle.addString(errors.nullTerminatedString(src_loc.src_path)),
                                    .span_start = src_loc.span_start,
                                    .span_main = src_loc.span_main,
                                    .span_end = src_loc.span_end,
                                    .line = src_loc.line,
                                    .column = src_loc.column,
                                    .source_line = if (src_loc.source_line != 0) try bundle.addString(errors.nullTerminatedString(src_loc.source_line)) else 0,
                                });
                            } else .none,
                        });
                    }
                }
            }
        }
        if (module.emit_h) |emit_h| {
            for (emit_h.failed_decls.keys(), emit_h.failed_decls.values()) |decl_index, error_msg| {
                // Skip errors for Decls within files that had a parse failure.
                // We'll try again once parsing succeeds.
                if (module.declFileScope(decl_index).okToReportErrors()) {
                    try addModuleErrorMsg(module, &bundle, error_msg.*);
                }
            }
        }
        for (module.failed_exports.values()) |value| {
            try addModuleErrorMsg(module, &bundle, value.*);
        }

        const actual_error_count = module.global_error_set.entries.len - 1;
        if (actual_error_count > module.error_limit) {
            try bundle.addRootErrorMessage(.{
                .msg = try bundle.printString("module used more errors than possible: used {d}, max {d}", .{
                    actual_error_count, module.error_limit,
                }),
                .notes_len = 1,
            });
            const notes_start = try bundle.reserveNotes(1);
            bundle.extra.items[notes_start] = @intFromEnum(try bundle.addErrorMessage(.{
                .msg = try bundle.printString("use '--error-limit {d}' to increase limit", .{
                    actual_error_count,
                }),
            }));
        }
    }

    if (bundle.root_list.items.len == 0) {
        if (comp.link_error_flags.no_entry_point_found) {
            try bundle.addRootErrorMessage(.{
                .msg = try bundle.addString("no entry point found"),
            });
        }
    }

    if (comp.link_error_flags.missing_libc) {
        try bundle.addRootErrorMessage(.{
            .msg = try bundle.addString("libc not available"),
            .notes_len = 2,
        });
        const notes_start = try bundle.reserveNotes(2);
        bundle.extra.items[notes_start + 0] = @intFromEnum(try bundle.addErrorMessage(.{
            .msg = try bundle.addString("run 'zig libc -h' to learn about libc installations"),
        }));
        bundle.extra.items[notes_start + 1] = @intFromEnum(try bundle.addErrorMessage(.{
            .msg = try bundle.addString("run 'zig targets' to see the targets for which zig can always provide libc"),
        }));
    }

    for (comp.link_errors.items) |link_err| {
        try bundle.addRootErrorMessage(.{
            .msg = try bundle.addString(link_err.msg),
            .notes_len = @intCast(link_err.notes.len),
        });
        const notes_start = try bundle.reserveNotes(@intCast(link_err.notes.len));
        for (link_err.notes, 0..) |note, i| {
            bundle.extra.items[notes_start + i] = @intFromEnum(try bundle.addErrorMessage(.{
                .msg = try bundle.addString(note.msg),
            }));
        }
    }

    if (comp.module) |module| {
        if (bundle.root_list.items.len == 0 and module.compile_log_decls.count() != 0) {
            const keys = module.compile_log_decls.keys();
            const values = module.compile_log_decls.values();
            // First one will be the error; subsequent ones will be notes.
            const err_decl = module.declPtr(keys[0]);
            const src_loc = err_decl.nodeOffsetSrcLoc(values[0], module);
            const err_msg = Module.ErrorMsg{
                .src_loc = src_loc,
                .msg = "found compile log statement",
                .notes = try gpa.alloc(Module.ErrorMsg, module.compile_log_decls.count() - 1),
            };
            defer gpa.free(err_msg.notes);

            for (keys[1..], 0..) |key, i| {
                const note_decl = module.declPtr(key);
                err_msg.notes[i] = .{
                    .src_loc = note_decl.nodeOffsetSrcLoc(values[i + 1], module),
                    .msg = "also here",
                };
            }

            try addModuleErrorMsg(module, &bundle, err_msg);
        }
    }

    assert(comp.totalErrorCount() == bundle.root_list.items.len);

    const compile_log_text = if (comp.module) |m| m.compile_log_text.items else "";
    return bundle.toOwnedBundle(compile_log_text);
}

pub const ErrorNoteHashContext = struct {
    eb: *const ErrorBundle.Wip,

    pub fn hash(ctx: ErrorNoteHashContext, key: ErrorBundle.ErrorMessage) u32 {
        var hasher = std.hash.Wyhash.init(0);
        const eb = ctx.eb.tmpBundle();

        hasher.update(eb.nullTerminatedString(key.msg));
        if (key.src_loc != .none) {
            const src = eb.getSourceLocation(key.src_loc);
            hasher.update(eb.nullTerminatedString(src.src_path));
            std.hash.autoHash(&hasher, src.line);
            std.hash.autoHash(&hasher, src.column);
            std.hash.autoHash(&hasher, src.span_main);
        }

        return @as(u32, @truncate(hasher.final()));
    }

    pub fn eql(
        ctx: ErrorNoteHashContext,
        a: ErrorBundle.ErrorMessage,
        b: ErrorBundle.ErrorMessage,
        b_index: usize,
    ) bool {
        _ = b_index;
        const eb = ctx.eb.tmpBundle();
        const msg_a = eb.nullTerminatedString(a.msg);
        const msg_b = eb.nullTerminatedString(b.msg);
        if (!mem.eql(u8, msg_a, msg_b)) return false;

        if (a.src_loc == .none and b.src_loc == .none) return true;
        if (a.src_loc == .none or b.src_loc == .none) return false;
        const src_a = eb.getSourceLocation(a.src_loc);
        const src_b = eb.getSourceLocation(b.src_loc);

        const src_path_a = eb.nullTerminatedString(src_a.src_path);
        const src_path_b = eb.nullTerminatedString(src_b.src_path);

        return mem.eql(u8, src_path_a, src_path_b) and
            src_a.line == src_b.line and
            src_a.column == src_b.column and
            src_a.span_main == src_b.span_main;
    }
};

pub fn addModuleErrorMsg(mod: *Module, eb: *ErrorBundle.Wip, module_err_msg: Module.ErrorMsg) !void {
    const gpa = eb.gpa;
    const ip = &mod.intern_pool;
    const err_source = module_err_msg.src_loc.file_scope.getSource(gpa) catch |err| {
        const file_path = try module_err_msg.src_loc.file_scope.fullPath(gpa);
        defer gpa.free(file_path);
        try eb.addRootErrorMessage(.{
            .msg = try eb.printString("unable to load '{s}': {s}", .{
                file_path, @errorName(err),
            }),
        });
        return;
    };
    const err_span = try module_err_msg.src_loc.span(gpa);
    const err_loc = std.zig.findLineColumn(err_source.bytes, err_span.main);
    const file_path = try module_err_msg.src_loc.file_scope.fullPath(gpa);
    defer gpa.free(file_path);

    var ref_traces: std.ArrayListUnmanaged(ErrorBundle.ReferenceTrace) = .{};
    defer ref_traces.deinit(gpa);

    const remaining_references: ?u32 = remaining: {
        if (mod.comp.reference_trace) |_| {
            if (module_err_msg.hidden_references > 0) break :remaining module_err_msg.hidden_references;
        } else {
            if (module_err_msg.reference_trace.len > 0) break :remaining 0;
        }
        break :remaining null;
    };
    try ref_traces.ensureTotalCapacityPrecise(gpa, module_err_msg.reference_trace.len +
        @intFromBool(remaining_references != null));

    for (module_err_msg.reference_trace) |module_reference| {
        const source = try module_reference.src_loc.file_scope.getSource(gpa);
        const span = try module_reference.src_loc.span(gpa);
        const loc = std.zig.findLineColumn(source.bytes, span.main);
        const rt_file_path = try module_reference.src_loc.file_scope.fullPath(gpa);
        defer gpa.free(rt_file_path);
        ref_traces.appendAssumeCapacity(.{
            .decl_name = try eb.addString(module_reference.decl.toSlice(ip)),
            .src_loc = try eb.addSourceLocation(.{
                .src_path = try eb.addString(rt_file_path),
                .span_start = span.start,
                .span_main = span.main,
                .span_end = span.end,
                .line = @intCast(loc.line),
                .column = @intCast(loc.column),
                .source_line = 0,
            }),
        });
    }
    if (remaining_references) |remaining| ref_traces.appendAssumeCapacity(
        .{ .decl_name = remaining, .src_loc = .none },
    );

    const src_loc = try eb.addSourceLocation(.{
        .src_path = try eb.addString(file_path),
        .span_start = err_span.start,
        .span_main = err_span.main,
        .span_end = err_span.end,
        .line = @intCast(err_loc.line),
        .column = @intCast(err_loc.column),
        .source_line = if (module_err_msg.src_loc.lazy == .entire_file)
            0
        else
            try eb.addString(err_loc.source_line),
        .reference_trace_len = @intCast(ref_traces.items.len),
    });

    for (ref_traces.items) |rt| {
        try eb.addReferenceTrace(rt);
    }

    // De-duplicate error notes. The main use case in mind for this is
    // too many "note: called from here" notes when eval branch quota is reached.
    var notes: std.ArrayHashMapUnmanaged(ErrorBundle.ErrorMessage, void, ErrorNoteHashContext, true) = .{};
    defer notes.deinit(gpa);

    for (module_err_msg.notes) |module_note| {
        const source = try module_note.src_loc.file_scope.getSource(gpa);
        const span = try module_note.src_loc.span(gpa);
        const loc = std.zig.findLineColumn(source.bytes, span.main);
        const note_file_path = try module_note.src_loc.file_scope.fullPath(gpa);
        defer gpa.free(note_file_path);

        const gop = try notes.getOrPutContext(gpa, .{
            .msg = try eb.addString(module_note.msg),
            .src_loc = try eb.addSourceLocation(.{
                .src_path = try eb.addString(note_file_path),
                .span_start = span.start,
                .span_main = span.main,
                .span_end = span.end,
                .line = @intCast(loc.line),
                .column = @intCast(loc.column),
                .source_line = if (err_loc.eql(loc)) 0 else try eb.addString(loc.source_line),
            }),
        }, .{ .eb = eb });
        if (gop.found_existing) {
            gop.key_ptr.count += 1;
        }
    }

    const notes_len: u32 = @intCast(notes.entries.len);

    try eb.addRootErrorMessage(.{
        .msg = try eb.addString(module_err_msg.msg),
        .src_loc = src_loc,
        .notes_len = notes_len,
    });

    const notes_start = try eb.reserveNotes(notes_len);

    for (notes_start.., notes.keys()) |i, note| {
        eb.extra.items[i] = @intFromEnum(try eb.addErrorMessage(note));
    }
}

pub fn addZirErrorMessages(eb: *ErrorBundle.Wip, file: *Module.File) !void {
    assert(file.zir_loaded);
    assert(file.tree_loaded);
    assert(file.source_loaded);
    const gpa = eb.gpa;
    const src_path = try file.fullPath(gpa);
    defer gpa.free(src_path);
    return eb.addZirErrorMessages(file.zir, file.tree, file.source, src_path);
}

pub fn performAllTheWork(
    comp: *Compilation,
    main_progress_node: *std.Progress.Node,
) error{ TimerUnsupported, OutOfMemory }!void {
    // Here we queue up all the AstGen tasks first, followed by C object compilation.
    // We wait until the AstGen tasks are all completed before proceeding to the
    // (at least for now) single-threaded main work queue. However, C object compilation
    // only needs to be finished by the end of this function.

    var zir_prog_node = main_progress_node.start("AST Lowering", 0);
    defer zir_prog_node.end();

    var wasm_prog_node = main_progress_node.start("Compile Autodocs", 0);
    defer wasm_prog_node.end();

    var c_obj_prog_node = main_progress_node.start("Compile C Objects", comp.c_source_files.len);
    defer c_obj_prog_node.end();

    var win32_resource_prog_node = main_progress_node.start("Compile Win32 Resources", comp.rc_source_files.len);
    defer win32_resource_prog_node.end();

    comp.work_queue_wait_group.reset();
    defer comp.work_queue_wait_group.wait();

    if (!build_options.only_c and !build_options.only_core_functionality) {
        if (comp.docs_emit != null) {
            comp.thread_pool.spawnWg(&comp.work_queue_wait_group, workerDocsCopy, .{comp});
            comp.work_queue_wait_group.spawnManager(workerDocsWasm, .{ comp, &wasm_prog_node });
        }
    }

    {
        const astgen_frame = tracy.namedFrame("astgen");
        defer astgen_frame.end();

        comp.astgen_wait_group.reset();
        defer comp.astgen_wait_group.wait();

        // builtin.zig is handled specially for two reasons:
        // 1. to avoid race condition of zig processes truncating each other's builtin.zig files
        // 2. optimization; in the hot path it only incurs a stat() syscall, which happens
        //    in the `astgen_wait_group`.
        if (comp.job_queued_update_builtin_zig) b: {
            comp.job_queued_update_builtin_zig = false;
            const zcu = comp.module orelse break :b;
            _ = zcu;
            // TODO put all the modules in a flat array to make them easy to iterate.
            var seen: std.AutoArrayHashMapUnmanaged(*Package.Module, void) = .{};
            defer seen.deinit(comp.gpa);
            try seen.put(comp.gpa, comp.root_mod, {});
            var i: usize = 0;
            while (i < seen.count()) : (i += 1) {
                const mod = seen.keys()[i];
                for (mod.deps.values()) |dep|
                    try seen.put(comp.gpa, dep, {});

                const file = mod.builtin_file orelse continue;

                comp.thread_pool.spawnWg(&comp.astgen_wait_group, workerUpdateBuiltinZigFile, .{
                    comp, mod, file,
                });
            }
        }

        while (comp.astgen_work_queue.readItem()) |file| {
            comp.thread_pool.spawnWg(&comp.astgen_wait_group, workerAstGenFile, .{
                comp, file, &zir_prog_node, &comp.astgen_wait_group, .root,
            });
        }

        while (comp.embed_file_work_queue.readItem()) |embed_file| {
            comp.thread_pool.spawnWg(&comp.astgen_wait_group, workerCheckEmbedFile, .{
                comp, embed_file,
            });
        }

        while (comp.c_object_work_queue.readItem()) |c_object| {
            comp.thread_pool.spawnWg(&comp.work_queue_wait_group, workerUpdateCObject, .{
                comp, c_object, &c_obj_prog_node,
            });
        }

        if (!build_options.only_core_functionality) {
            while (comp.win32_resource_work_queue.readItem()) |win32_resource| {
                comp.thread_pool.spawnWg(&comp.work_queue_wait_group, workerUpdateWin32Resource, .{
                    comp, win32_resource, &win32_resource_prog_node,
                });
            }
        }
    }

    if (comp.module) |mod| {
        try reportMultiModuleErrors(mod);
        try mod.flushRetryableFailures();
        mod.sema_prog_node = main_progress_node.start("Semantic Analysis", 0);
        mod.sema_prog_node.activate();
    }
    defer if (comp.module) |mod| {
        mod.sema_prog_node.end();
        mod.sema_prog_node = undefined;
    };

    while (true) {
        if (comp.work_queue.readItem()) |work_item| {
            try processOneJob(comp, work_item, main_progress_node);
            continue;
        }
        if (comp.module) |zcu| {
            // If there's no work queued, check if there's anything outdated
            // which we need to work on, and queue it if so.
            if (try zcu.findOutdatedToAnalyze()) |outdated| {
                switch (outdated.unwrap()) {
                    .decl => |decl| try comp.work_queue.writeItem(.{ .analyze_decl = decl }),
                    .func => |func| try comp.work_queue.writeItem(.{ .codegen_func = func }),
                }
                continue;
            }
        }
        break;
    }

    if (comp.job_queued_compiler_rt_lib) {
        comp.job_queued_compiler_rt_lib = false;
        buildCompilerRtOneShot(comp, .Lib, &comp.compiler_rt_lib, main_progress_node);
    }

    if (comp.job_queued_compiler_rt_obj) {
        comp.job_queued_compiler_rt_obj = false;
        buildCompilerRtOneShot(comp, .Obj, &comp.compiler_rt_obj, main_progress_node);
    }
}

fn processOneJob(comp: *Compilation, job: Job, prog_node: *std.Progress.Node) !void {
    switch (job) {
        .codegen_decl => |decl_index| {
            const module = comp.module.?;
            const decl = module.declPtr(decl_index);

            switch (decl.analysis) {
                .unreferenced => unreachable,
                .in_progress => unreachable,

                .file_failure,
                .sema_failure,
                .codegen_failure,
                .dependency_failure,
                => return,

                .complete => {
                    const named_frame = tracy.namedFrame("codegen_decl");
                    defer named_frame.end();

                    assert(decl.has_tv);

                    try module.linkerUpdateDecl(decl_index);
                    return;
                },
            }
        },
        .codegen_func => |func| {
            const named_frame = tracy.namedFrame("codegen_func");
            defer named_frame.end();

            const module = comp.module.?;
            module.ensureFuncBodyAnalyzed(func) catch |err| switch (err) {
                error.OutOfMemory => return error.OutOfMemory,
                error.AnalysisFail => return,
            };
        },
        .emit_h_decl => |decl_index| {
            const module = comp.module.?;
            const decl = module.declPtr(decl_index);

            switch (decl.analysis) {
                .unreferenced => unreachable,
                .in_progress => unreachable,

                .file_failure,
                .sema_failure,
                .dependency_failure,
                => return,

                // emit-h only requires semantic analysis of the Decl to be complete,
                // it does not depend on machine code generation to succeed.
                .codegen_failure, .complete => {
                    const named_frame = tracy.namedFrame("emit_h_decl");
                    defer named_frame.end();

                    const gpa = comp.gpa;
                    const emit_h = module.emit_h.?;
                    _ = try emit_h.decl_table.getOrPut(gpa, decl_index);
                    const decl_emit_h = emit_h.declPtr(decl_index);
                    const fwd_decl = &decl_emit_h.fwd_decl;
                    fwd_decl.shrinkRetainingCapacity(0);
                    var ctypes_arena = std.heap.ArenaAllocator.init(gpa);
                    defer ctypes_arena.deinit();

                    var dg: c_codegen.DeclGen = .{
                        .gpa = gpa,
                        .zcu = module,
                        .mod = module.namespacePtr(decl.src_namespace).file_scope.mod,
                        .error_msg = null,
                        .pass = .{ .decl = decl_index },
                        .is_naked_fn = false,
                        .fwd_decl = fwd_decl.toManaged(gpa),
                        .ctype_pool = c_codegen.CType.Pool.empty,
                        .scratch = .{},
                        .anon_decl_deps = .{},
                        .aligned_anon_decls = .{},
                    };
                    defer {
                        fwd_decl.* = dg.fwd_decl.moveToUnmanaged();
                        fwd_decl.shrinkAndFree(gpa, fwd_decl.items.len);
                        dg.ctype_pool.deinit(gpa);
                        dg.scratch.deinit(gpa);
                    }
                    try dg.ctype_pool.init(gpa);

                    c_codegen.genHeader(&dg) catch |err| switch (err) {
                        error.AnalysisFail => {
                            try emit_h.failed_decls.put(gpa, decl_index, dg.error_msg.?);
                            return;
                        },
                        else => |e| return e,
                    };
                },
            }
        },
        .analyze_decl => |decl_index| {
            const module = comp.module.?;
            module.ensureDeclAnalyzed(decl_index) catch |err| switch (err) {
                error.OutOfMemory => return error.OutOfMemory,
                error.AnalysisFail => return,
            };
            const decl = module.declPtr(decl_index);
            if (decl.kind == .@"test" and comp.config.is_test) {
                // Tests are always emitted in test binaries. The decl_refs are created by
                // Module.populateTestFunctions, but this will not queue body analysis, so do
                // that now.
                try module.ensureFuncBodyAnalysisQueued(decl.val.toIntern());
            }
        },
        .update_line_number => |decl_index| {
            const named_frame = tracy.namedFrame("update_line_number");
            defer named_frame.end();

            const gpa = comp.gpa;
            const module = comp.module.?;
            const decl = module.declPtr(decl_index);
            const lf = comp.bin_file.?;
            lf.updateDeclLineNumber(module, decl_index) catch |err| {
                try module.failed_decls.ensureUnusedCapacity(gpa, 1);
                module.failed_decls.putAssumeCapacityNoClobber(decl_index, try Module.ErrorMsg.create(
                    gpa,
                    decl.srcLoc(module),
                    "unable to update line number: {s}",
                    .{@errorName(err)},
                ));
                decl.analysis = .codegen_failure;
                try module.retryable_failures.append(gpa, InternPool.Depender.wrap(.{ .decl = decl_index }));
            };
        },
        .analyze_mod => |pkg| {
            const named_frame = tracy.namedFrame("analyze_mod");
            defer named_frame.end();

            const module = comp.module.?;
            module.semaPkg(pkg) catch |err| switch (err) {
                error.OutOfMemory => return error.OutOfMemory,
                error.AnalysisFail => return,
            };
        },
        .glibc_crt_file => |crt_file| {
            const named_frame = tracy.namedFrame("glibc_crt_file");
            defer named_frame.end();

            glibc.buildCRTFile(comp, crt_file, prog_node) catch |err| {
                // TODO Surface more error details.
                comp.lockAndSetMiscFailure(.glibc_crt_file, "unable to build glibc CRT file: {s}", .{
                    @errorName(err),
                });
            };
        },
        .glibc_shared_objects => {
            const named_frame = tracy.namedFrame("glibc_shared_objects");
            defer named_frame.end();

            glibc.buildSharedObjects(comp, prog_node) catch |err| {
                // TODO Surface more error details.
                comp.lockAndSetMiscFailure(
                    .glibc_shared_objects,
                    "unable to build glibc shared objects: {s}",
                    .{@errorName(err)},
                );
            };
        },
        .musl_crt_file => |crt_file| {
            const named_frame = tracy.namedFrame("musl_crt_file");
            defer named_frame.end();

            musl.buildCRTFile(comp, crt_file, prog_node) catch |err| {
                // TODO Surface more error details.
                comp.lockAndSetMiscFailure(
                    .musl_crt_file,
                    "unable to build musl CRT file: {s}",
                    .{@errorName(err)},
                );
            };
        },
        .mingw_crt_file => |crt_file| {
            const named_frame = tracy.namedFrame("mingw_crt_file");
            defer named_frame.end();

            mingw.buildCRTFile(comp, crt_file, prog_node) catch |err| {
                // TODO Surface more error details.
                comp.lockAndSetMiscFailure(
                    .mingw_crt_file,
                    "unable to build mingw-w64 CRT file {s}: {s}",
                    .{ @tagName(crt_file), @errorName(err) },
                );
            };
        },
        .windows_import_lib => |index| {
            if (build_options.only_c)
                @panic("building import libs not included in core functionality");

            const named_frame = tracy.namedFrame("windows_import_lib");
            defer named_frame.end();

            const link_lib = comp.system_libs.keys()[index];
            mingw.buildImportLib(comp, link_lib) catch |err| {
                // TODO Surface more error details.
                comp.lockAndSetMiscFailure(
                    .windows_import_lib,
                    "unable to generate DLL import .lib file for {s}: {s}",
                    .{ link_lib, @errorName(err) },
                );
            };
        },
        .libunwind => {
            const named_frame = tracy.namedFrame("libunwind");
            defer named_frame.end();

            libunwind.buildStaticLib(comp, prog_node) catch |err| switch (err) {
                error.OutOfMemory => return error.OutOfMemory,
                error.SubCompilationFailed => return, // error reported already
                else => comp.lockAndSetMiscFailure(
                    .libunwind,
                    "unable to build libunwind: {s}",
                    .{@errorName(err)},
                ),
            };
        },
        .libcxx => {
            const named_frame = tracy.namedFrame("libcxx");
            defer named_frame.end();

            libcxx.buildLibCXX(comp, prog_node) catch |err| switch (err) {
                error.OutOfMemory => return error.OutOfMemory,
                error.SubCompilationFailed => return, // error reported already
                else => comp.lockAndSetMiscFailure(
                    .libcxx,
                    "unable to build libcxx: {s}",
                    .{@errorName(err)},
                ),
            };
        },
        .libcxxabi => {
            const named_frame = tracy.namedFrame("libcxxabi");
            defer named_frame.end();

            libcxx.buildLibCXXABI(comp, prog_node) catch |err| switch (err) {
                error.OutOfMemory => return error.OutOfMemory,
                error.SubCompilationFailed => return, // error reported already
                else => comp.lockAndSetMiscFailure(
                    .libcxxabi,
                    "unable to build libcxxabi: {s}",
                    .{@errorName(err)},
                ),
            };
        },
        .libtsan => {
            const named_frame = tracy.namedFrame("libtsan");
            defer named_frame.end();

            libtsan.buildTsan(comp, prog_node) catch |err| switch (err) {
                error.OutOfMemory => return error.OutOfMemory,
                error.SubCompilationFailed => return, // error reported already
                else => comp.lockAndSetMiscFailure(
                    .libtsan,
                    "unable to build TSAN library: {s}",
                    .{@errorName(err)},
                ),
            };
        },
        .wasi_libc_crt_file => |crt_file| {
            const named_frame = tracy.namedFrame("wasi_libc_crt_file");
            defer named_frame.end();

            wasi_libc.buildCRTFile(comp, crt_file, prog_node) catch |err| {
                // TODO Surface more error details.
                comp.lockAndSetMiscFailure(
                    .wasi_libc_crt_file,
                    "unable to build WASI libc CRT file: {s}",
                    .{@errorName(err)},
                );
            };
        },
        .zig_libc => {
            const named_frame = tracy.namedFrame("zig_libc");
            defer named_frame.end();

            comp.buildOutputFromZig(
                "c.zig",
                .Lib,
                &comp.libc_static_lib,
                .zig_libc,
                prog_node,
            ) catch |err| switch (err) {
                error.OutOfMemory => return error.OutOfMemory,
                error.SubCompilationFailed => return, // error reported already
                else => comp.lockAndSetMiscFailure(
                    .zig_libc,
                    "unable to build zig's multitarget libc: {s}",
                    .{@errorName(err)},
                ),
            };
        },
    }
}

fn workerDocsCopy(comp: *Compilation) void {
    docsCopyFallible(comp) catch |err| {
        return comp.lockAndSetMiscFailure(
            .docs_copy,
            "unable to copy autodocs artifacts: {s}",
            .{@errorName(err)},
        );
    };
}

fn docsCopyFallible(comp: *Compilation) anyerror!void {
    const zcu = comp.module orelse
        return comp.lockAndSetMiscFailure(.docs_copy, "no Zig code to document", .{});

    const emit = comp.docs_emit.?;
    var out_dir = emit.directory.handle.makeOpenPath(emit.sub_path, .{}) catch |err| {
        return comp.lockAndSetMiscFailure(
            .docs_copy,
            "unable to create output directory '{}{s}': {s}",
            .{ emit.directory, emit.sub_path, @errorName(err) },
        );
    };
    defer out_dir.close();

    for (&[_][]const u8{ "docs/main.js", "docs/index.html" }) |sub_path| {
        const basename = std.fs.path.basename(sub_path);
        comp.zig_lib_directory.handle.copyFile(sub_path, out_dir, basename, .{}) catch |err| {
            comp.lockAndSetMiscFailure(.docs_copy, "unable to copy {s}: {s}", .{
                sub_path,
                @errorName(err),
            });
            return;
        };
    }

    var tar_file = out_dir.createFile("sources.tar", .{}) catch |err| {
        return comp.lockAndSetMiscFailure(
            .docs_copy,
            "unable to create '{}{s}/sources.tar': {s}",
            .{ emit.directory, emit.sub_path, @errorName(err) },
        );
    };
    defer tar_file.close();

    var seen_table: std.AutoArrayHashMapUnmanaged(*Package.Module, []const u8) = .{};
    defer seen_table.deinit(comp.gpa);

    try seen_table.put(comp.gpa, zcu.main_mod, comp.root_name);
    try seen_table.put(comp.gpa, zcu.std_mod, zcu.std_mod.fully_qualified_name);

    var i: usize = 0;
    while (i < seen_table.count()) : (i += 1) {
        const mod = seen_table.keys()[i];
        try comp.docsCopyModule(mod, seen_table.values()[i], tar_file);

        const deps = mod.deps.values();
        try seen_table.ensureUnusedCapacity(comp.gpa, deps.len);
        for (deps) |dep| seen_table.putAssumeCapacity(dep, dep.fully_qualified_name);
    }
}

fn docsCopyModule(comp: *Compilation, module: *Package.Module, name: []const u8, tar_file: std.fs.File) !void {
    const root = module.root;
    const sub_path = if (root.sub_path.len == 0) "." else root.sub_path;
    var mod_dir = root.root_dir.handle.openDir(sub_path, .{ .iterate = true }) catch |err| {
        return comp.lockAndSetMiscFailure(.docs_copy, "unable to open directory '{}': {s}", .{
            root, @errorName(err),
        });
    };
    defer mod_dir.close();

    var walker = try mod_dir.walk(comp.gpa);
    defer walker.deinit();

    const padding_buffer = [1]u8{0} ** 512;

    while (try walker.next()) |entry| {
        switch (entry.kind) {
            .file => {
                if (!std.mem.endsWith(u8, entry.basename, ".zig")) continue;
                if (std.mem.eql(u8, entry.basename, "test.zig")) continue;
                if (std.mem.endsWith(u8, entry.basename, "_test.zig")) continue;
            },
            else => continue,
        }

        var file = mod_dir.openFile(entry.path, .{}) catch |err| {
            return comp.lockAndSetMiscFailure(.docs_copy, "unable to open '{}{s}': {s}", .{
                root, entry.path, @errorName(err),
            });
        };
        defer file.close();

        const stat = file.stat() catch |err| {
            return comp.lockAndSetMiscFailure(.docs_copy, "unable to stat '{}{s}': {s}", .{
                root, entry.path, @errorName(err),
            });
        };

        var file_header = std.tar.output.Header.init();
        file_header.typeflag = .regular;
        try file_header.setPath(name, entry.path);
        try file_header.setSize(stat.size);
        try file_header.updateChecksum();

        const header_bytes = std.mem.asBytes(&file_header);
        const padding = p: {
            const remainder: u16 = @intCast(stat.size % 512);
            const n = if (remainder > 0) 512 - remainder else 0;
            break :p padding_buffer[0..n];
        };

        var header_and_trailer: [2]std.posix.iovec_const = .{
            .{ .base = header_bytes.ptr, .len = header_bytes.len },
            .{ .base = padding.ptr, .len = padding.len },
        };

        try tar_file.writeFileAll(file, .{
            .in_len = stat.size,
            .headers_and_trailers = &header_and_trailer,
            .header_count = 1,
        });
    }
}

fn workerDocsWasm(comp: *Compilation, prog_node: *std.Progress.Node) void {
    workerDocsWasmFallible(comp, prog_node) catch |err| {
        comp.lockAndSetMiscFailure(.docs_wasm, "unable to build autodocs: {s}", .{
            @errorName(err),
        });
    };
}

fn workerDocsWasmFallible(comp: *Compilation, prog_node: *std.Progress.Node) anyerror!void {
    const gpa = comp.gpa;

    var arena_allocator = std.heap.ArenaAllocator.init(gpa);
    defer arena_allocator.deinit();
    const arena = arena_allocator.allocator();

    const optimize_mode = std.builtin.OptimizeMode.ReleaseSmall;
    const output_mode = std.builtin.OutputMode.Exe;
    const resolved_target: Package.Module.ResolvedTarget = .{
        .result = std.zig.system.resolveTargetQuery(.{
            .cpu_arch = .wasm32,
            .os_tag = .freestanding,
            .cpu_features_add = std.Target.wasm.featureSet(&.{
                .atomics,
                .bulk_memory,
                // .extended_const, not supported by Safari
                .multivalue,
                .mutable_globals,
                .nontrapping_fptoint,
                .reference_types,
                //.relaxed_simd, not supported by Firefox or Safari
                .sign_ext,
                // observed to cause Error occured during wast conversion :
                // Unknown operator: 0xfd058 in Firefox 117
                //.simd128,
                // .tail_call, not supported by Safari
            }),
        }) catch unreachable,

        .is_native_os = false,
        .is_native_abi = false,
    };

    const config = try Config.resolve(.{
        .output_mode = output_mode,
        .resolved_target = resolved_target,
        .is_test = false,
        .have_zcu = true,
        .emit_bin = true,
        .root_optimize_mode = optimize_mode,
        .link_libc = false,
        .rdynamic = true,
    });

    const src_basename = "main.zig";
    const root_name = std.fs.path.stem(src_basename);

    const root_mod = try Package.Module.create(arena, .{
        .global_cache_directory = comp.global_cache_directory,
        .paths = .{
            .root = .{
                .root_dir = comp.zig_lib_directory,
                .sub_path = "docs/wasm",
            },
            .root_src_path = src_basename,
        },
        .fully_qualified_name = root_name,
        .inherited = .{
            .resolved_target = resolved_target,
            .optimize_mode = optimize_mode,
        },
        .global = config,
        .cc_argv = &.{},
        .parent = null,
        .builtin_mod = null,
        .builtin_modules = null, // there is only one module in this compilation
    });
    const bin_basename = try std.zig.binNameAlloc(arena, .{
        .root_name = root_name,
        .target = resolved_target.result,
        .output_mode = output_mode,
    });

    const sub_compilation = try Compilation.create(gpa, arena, .{
        .global_cache_directory = comp.global_cache_directory,
        .local_cache_directory = comp.global_cache_directory,
        .zig_lib_directory = comp.zig_lib_directory,
        .self_exe_path = comp.self_exe_path,
        .config = config,
        .root_mod = root_mod,
        .entry = .disabled,
        .cache_mode = .whole,
        .root_name = root_name,
        .thread_pool = comp.thread_pool,
        .libc_installation = comp.libc_installation,
        .emit_bin = .{
            .directory = null, // Put it in the cache directory.
            .basename = bin_basename,
        },
        .verbose_cc = comp.verbose_cc,
        .verbose_link = comp.verbose_link,
        .verbose_air = comp.verbose_air,
        .verbose_intern_pool = comp.verbose_intern_pool,
        .verbose_generic_instances = comp.verbose_intern_pool,
        .verbose_llvm_ir = comp.verbose_llvm_ir,
        .verbose_llvm_bc = comp.verbose_llvm_bc,
        .verbose_cimport = comp.verbose_cimport,
        .verbose_llvm_cpu_features = comp.verbose_llvm_cpu_features,
    });
    defer sub_compilation.destroy();

    try comp.updateSubCompilation(sub_compilation, .docs_wasm, prog_node);

    const emit = comp.docs_emit.?;
    var out_dir = emit.directory.handle.makeOpenPath(emit.sub_path, .{}) catch |err| {
        return comp.lockAndSetMiscFailure(
            .docs_copy,
            "unable to create output directory '{}{s}': {s}",
            .{ emit.directory, emit.sub_path, @errorName(err) },
        );
    };
    defer out_dir.close();

    sub_compilation.local_cache_directory.handle.copyFile(
        sub_compilation.cache_use.whole.bin_sub_path.?,
        out_dir,
        "main.wasm",
        .{},
    ) catch |err| {
        return comp.lockAndSetMiscFailure(.docs_copy, "unable to copy '{}{s}' to '{}{s}': {s}", .{
            sub_compilation.local_cache_directory,
            sub_compilation.cache_use.whole.bin_sub_path.?,
            emit.directory,
            emit.sub_path,
            @errorName(err),
        });
    };
}

const AstGenSrc = union(enum) {
    root,
    import: struct {
        importing_file: *Module.File,
        import_tok: std.zig.Ast.TokenIndex,
    },
};

fn workerAstGenFile(
    comp: *Compilation,
    file: *Module.File,
    prog_node: *std.Progress.Node,
    wg: *WaitGroup,
    src: AstGenSrc,
) void {
    var child_prog_node = prog_node.start(file.sub_file_path, 0);
    child_prog_node.activate();
    defer child_prog_node.end();

    const mod = comp.module.?;
    mod.astGenFile(file) catch |err| switch (err) {
        error.AnalysisFail => return,
        else => {
            file.status = .retryable_failure;
            comp.reportRetryableAstGenError(src, file, err) catch |oom| switch (oom) {
                // Swallowing this error is OK because it's implied to be OOM when
                // there is a missing `failed_files` error message.
                error.OutOfMemory => {},
            };
            return;
        },
    };

    // Pre-emptively look for `@import` paths and queue them up.
    // If we experience an error preemptively fetching the
    // file, just ignore it and let it happen again later during Sema.
    assert(file.zir_loaded);
    const imports_index = file.zir.extra[@intFromEnum(Zir.ExtraIndex.imports)];
    if (imports_index != 0) {
        const extra = file.zir.extraData(Zir.Inst.Imports, imports_index);
        var import_i: u32 = 0;
        var extra_index = extra.end;

        while (import_i < extra.data.imports_len) : (import_i += 1) {
            const item = file.zir.extraData(Zir.Inst.Imports.Item, extra_index);
            extra_index = item.end;

            const import_path = file.zir.nullTerminatedString(item.data.name);
            // `@import("builtin")` is handled specially.
            if (mem.eql(u8, import_path, "builtin")) continue;

            const import_result = blk: {
                comp.mutex.lock();
                defer comp.mutex.unlock();

                const res = mod.importFile(file, import_path) catch continue;
                if (!res.is_pkg) {
                    res.file.addReference(mod.*, .{ .import = .{
                        .file_scope = file,
                        .parent_decl_node = 0,
                        .lazy = .{ .token_abs = item.data.token },
                    } }) catch continue;
                }
                break :blk res;
            };
            if (import_result.is_new) {
                log.debug("AstGen of {s} has import '{s}'; queuing AstGen of {s}", .{
                    file.sub_file_path, import_path, import_result.file.sub_file_path,
                });
                const sub_src: AstGenSrc = .{ .import = .{
                    .importing_file = file,
                    .import_tok = item.data.token,
                } };
                comp.thread_pool.spawnWg(wg, workerAstGenFile, .{
                    comp, import_result.file, prog_node, wg, sub_src,
                });
            }
        }
    }
}

fn workerUpdateBuiltinZigFile(
    comp: *Compilation,
    mod: *Package.Module,
    file: *Module.File,
) void {
    Builtin.populateFile(comp, mod, file) catch |err| {
        comp.mutex.lock();
        defer comp.mutex.unlock();

        comp.setMiscFailure(.write_builtin_zig, "unable to write '{}{s}': {s}", .{
            mod.root, mod.root_src_path, @errorName(err),
        });
    };
}

fn workerCheckEmbedFile(comp: *Compilation, embed_file: *Module.EmbedFile) void {
    comp.detectEmbedFileUpdate(embed_file) catch |err| {
        comp.reportRetryableEmbedFileError(embed_file, err) catch |oom| switch (oom) {
            // Swallowing this error is OK because it's implied to be OOM when
            // there is a missing `failed_embed_files` error message.
            error.OutOfMemory => {},
        };
        return;
    };
}

fn detectEmbedFileUpdate(comp: *Compilation, embed_file: *Module.EmbedFile) !void {
    const mod = comp.module.?;
    const ip = &mod.intern_pool;
    var file = try embed_file.owner.root.openFile(embed_file.sub_file_path.toSlice(ip), .{});
    defer file.close();

    const stat = try file.stat();

    const unchanged_metadata =
        stat.size == embed_file.stat.size and
        stat.mtime == embed_file.stat.mtime and
        stat.inode == embed_file.stat.inode;

    if (unchanged_metadata) return;

    @panic("TODO: handle embed file incremental update");
}

pub fn obtainCObjectCacheManifest(
    comp: *const Compilation,
    owner_mod: *Package.Module,
) Cache.Manifest {
    var man = comp.cache_parent.obtain();

    // Only things that need to be added on top of the base hash, and only things
    // that apply both to @cImport and compiling C objects. No linking stuff here!
    // Also nothing that applies only to compiling .zig code.
    cache_helpers.addModule(&man.hash, owner_mod);
    man.hash.addListOfBytes(comp.global_cc_argv);
    man.hash.add(comp.config.link_libcpp);

    // When libc_installation is null it means that Zig generated this dir list
    // based on the zig library directory alone. The zig lib directory file
    // path is purposefully either in the cache or not in the cache. The
    // decision should not be overridden here.
    if (comp.libc_installation != null) {
        man.hash.addListOfBytes(comp.libc_include_dir_list);
    }

    return man;
}

pub fn obtainWin32ResourceCacheManifest(comp: *const Compilation) Cache.Manifest {
    var man = comp.cache_parent.obtain();

    man.hash.add(comp.rc_includes);

    return man;
}

pub const CImportResult = struct {
    out_zig_path: []u8,
    cache_hit: bool,
    errors: std.zig.ErrorBundle,

    pub fn deinit(result: *CImportResult, gpa: mem.Allocator) void {
        result.errors.deinit(gpa);
    }
};

/// Caller owns returned memory.
/// This API is currently coupled pretty tightly to stage1's needs; it will need to be reworked
/// a bit when we want to start using it from self-hosted.
pub fn cImport(comp: *Compilation, c_src: []const u8, owner_mod: *Package.Module) !CImportResult {
    if (build_options.only_core_functionality) @panic("@cImport is not available in a zig2.c build");
    const tracy_trace = trace(@src());
    defer tracy_trace.end();

    const cimport_zig_basename = "cimport.zig";

    var man = comp.obtainCObjectCacheManifest(owner_mod);
    defer man.deinit();

    man.hash.add(@as(u16, 0xb945)); // Random number to distinguish translate-c from compiling C objects
    man.hash.addBytes(c_src);
    man.hash.add(comp.config.c_frontend);

    // If the previous invocation resulted in clang errors, we will see a hit
    // here with 0 files in the manifest, in which case it is actually a miss.
    // We need to "unhit" in this case, to keep the digests matching.
    const prev_hash_state = man.hash.peekBin();
    const actual_hit = hit: {
        _ = try man.hit();
        if (man.files.entries.len == 0) {
            man.unhit(prev_hash_state, 0);
            break :hit false;
        }
        break :hit true;
    };
    const digest = if (!actual_hit) digest: {
        var arena_allocator = std.heap.ArenaAllocator.init(comp.gpa);
        defer arena_allocator.deinit();
        const arena = arena_allocator.allocator();

        const tmp_digest = man.hash.peek();
        const tmp_dir_sub_path = try std.fs.path.join(arena, &[_][]const u8{ "o", &tmp_digest });
        var zig_cache_tmp_dir = try comp.local_cache_directory.handle.makeOpenPath(tmp_dir_sub_path, .{});
        defer zig_cache_tmp_dir.close();
        const cimport_basename = "cimport.h";
        const out_h_path = try comp.local_cache_directory.join(arena, &[_][]const u8{
            tmp_dir_sub_path, cimport_basename,
        });
        const out_dep_path = try std.fmt.allocPrint(arena, "{s}.d", .{out_h_path});

        try zig_cache_tmp_dir.writeFile(.{ .sub_path = cimport_basename, .data = c_src });
        if (comp.verbose_cimport) {
            log.info("C import source: {s}", .{out_h_path});
        }

        var argv = std.ArrayList([]const u8).init(comp.gpa);
        defer argv.deinit();

        try argv.append(@tagName(comp.config.c_frontend)); // argv[0] is program name, actual args start at [1]
        try comp.addTranslateCCArgs(arena, &argv, .c, out_dep_path, owner_mod);

        try argv.append(out_h_path);

        if (comp.verbose_cc) {
            dump_argv(argv.items);
        }
        var tree = switch (comp.config.c_frontend) {
            .aro => tree: {
                if (true) @panic("TODO");
                break :tree undefined;
            },
            .clang => tree: {
                if (!build_options.have_llvm) unreachable;
                const translate_c = @import("translate_c.zig");

                // Convert to null terminated args.
                const new_argv_with_sentinel = try arena.alloc(?[*:0]const u8, argv.items.len + 1);
                new_argv_with_sentinel[argv.items.len] = null;
                const new_argv = new_argv_with_sentinel[0..argv.items.len :null];
                for (argv.items, 0..) |arg, i| {
                    new_argv[i] = try arena.dupeZ(u8, arg);
                }

                const c_headers_dir_path_z = try comp.zig_lib_directory.joinZ(arena, &[_][]const u8{"include"});
                var errors = std.zig.ErrorBundle.empty;
                errdefer errors.deinit(comp.gpa);
                break :tree translate_c.translate(
                    comp.gpa,
                    new_argv.ptr,
                    new_argv.ptr + new_argv.len,
                    &errors,
                    c_headers_dir_path_z,
                ) catch |err| switch (err) {
                    error.OutOfMemory => return error.OutOfMemory,
                    error.SemanticAnalyzeFail => {
                        return CImportResult{
                            .out_zig_path = "",
                            .cache_hit = actual_hit,
                            .errors = errors,
                        };
                    },
                };
            },
        };
        defer tree.deinit(comp.gpa);

        if (comp.verbose_cimport) {
            log.info("C import .d file: {s}", .{out_dep_path});
        }

        const dep_basename = std.fs.path.basename(out_dep_path);
        try man.addDepFilePost(zig_cache_tmp_dir, dep_basename);
        switch (comp.cache_use) {
            .whole => |whole| if (whole.cache_manifest) |whole_cache_manifest| {
                whole.cache_manifest_mutex.lock();
                defer whole.cache_manifest_mutex.unlock();
                try whole_cache_manifest.addDepFilePost(zig_cache_tmp_dir, dep_basename);
            },
            .incremental => {},
        }

        const digest = man.final();
        const o_sub_path = try std.fs.path.join(arena, &[_][]const u8{ "o", &digest });
        var o_dir = try comp.local_cache_directory.handle.makeOpenPath(o_sub_path, .{});
        defer o_dir.close();

        var out_zig_file = try o_dir.createFile(cimport_zig_basename, .{});
        defer out_zig_file.close();

        const formatted = try tree.render(comp.gpa);
        defer comp.gpa.free(formatted);

        try out_zig_file.writeAll(formatted);

        break :digest digest;
    } else man.final();

    if (man.have_exclusive_lock) {
        // Write the updated manifest. This is a no-op if the manifest is not dirty. Note that it is
        // possible we had a hit and the manifest is dirty, for example if the file mtime changed but
        // the contents were the same, we hit the cache but the manifest is dirty and we need to update
        // it to prevent doing a full file content comparison the next time around.
        man.writeManifest() catch |err| {
            log.warn("failed to write cache manifest for C import: {s}", .{@errorName(err)});
        };
    }

    const out_zig_path = try comp.local_cache_directory.join(comp.arena, &.{
        "o", &digest, cimport_zig_basename,
    });
    if (comp.verbose_cimport) {
        log.info("C import output: {s}", .{out_zig_path});
    }
    return CImportResult{
        .out_zig_path = out_zig_path,
        .cache_hit = actual_hit,
        .errors = std.zig.ErrorBundle.empty,
    };
}

fn workerUpdateCObject(
    comp: *Compilation,
    c_object: *CObject,
    progress_node: *std.Progress.Node,
) void {
    comp.updateCObject(c_object, progress_node) catch |err| switch (err) {
        error.AnalysisFail => return,
        else => {
            comp.reportRetryableCObjectError(c_object, err) catch |oom| switch (oom) {
                // Swallowing this error is OK because it's implied to be OOM when
                // there is a missing failed_c_objects error message.
                error.OutOfMemory => {},
            };
        },
    };
}

fn workerUpdateWin32Resource(
    comp: *Compilation,
    win32_resource: *Win32Resource,
    progress_node: *std.Progress.Node,
) void {
    comp.updateWin32Resource(win32_resource, progress_node) catch |err| switch (err) {
        error.AnalysisFail => return,
        else => {
            comp.reportRetryableWin32ResourceError(win32_resource, err) catch |oom| switch (oom) {
                // Swallowing this error is OK because it's implied to be OOM when
                // there is a missing failed_win32_resources error message.
                error.OutOfMemory => {},
            };
        },
    };
}

fn buildCompilerRtOneShot(
    comp: *Compilation,
    output_mode: std.builtin.OutputMode,
    out: *?CRTFile,
    prog_node: *std.Progress.Node,
) void {
    comp.buildOutputFromZig(
        "compiler_rt.zig",
        output_mode,
        out,
        .compiler_rt,
        prog_node,
    ) catch |err| switch (err) {
        error.SubCompilationFailed => return, // error reported already
        else => comp.lockAndSetMiscFailure(
            .compiler_rt,
            "unable to build compiler_rt: {s}",
            .{@errorName(err)},
        ),
    };
}

fn reportRetryableCObjectError(
    comp: *Compilation,
    c_object: *CObject,
    err: anyerror,
) error{OutOfMemory}!void {
    c_object.status = .failure_retryable;

    switch (comp.failCObj(c_object, "{s}", .{@errorName(err)})) {
        error.AnalysisFail => return,
        else => |e| return e,
    }
}

fn reportRetryableWin32ResourceError(
    comp: *Compilation,
    win32_resource: *Win32Resource,
    err: anyerror,
) error{OutOfMemory}!void {
    win32_resource.status = .failure_retryable;

    var bundle: ErrorBundle.Wip = undefined;
    try bundle.init(comp.gpa);
    errdefer bundle.deinit();
    try bundle.addRootErrorMessage(.{
        .msg = try bundle.printString("{s}", .{@errorName(err)}),
        .src_loc = try bundle.addSourceLocation(.{
            .src_path = try bundle.addString(switch (win32_resource.src) {
                .rc => |rc_src| rc_src.src_path,
                .manifest => |manifest_src| manifest_src,
            }),
            .line = 0,
            .column = 0,
            .span_start = 0,
            .span_main = 0,
            .span_end = 0,
        }),
    });
    const finished_bundle = try bundle.toOwnedBundle("");
    {
        comp.mutex.lock();
        defer comp.mutex.unlock();
        try comp.failed_win32_resources.putNoClobber(comp.gpa, win32_resource, finished_bundle);
    }
}

fn reportRetryableAstGenError(
    comp: *Compilation,
    src: AstGenSrc,
    file: *Module.File,
    err: anyerror,
) error{OutOfMemory}!void {
    const mod = comp.module.?;
    const gpa = mod.gpa;

    file.status = .retryable_failure;

    const src_loc: Module.SrcLoc = switch (src) {
        .root => .{
            .file_scope = file,
            .parent_decl_node = 0,
            .lazy = .entire_file,
        },
        .import => |info| blk: {
            const importing_file = info.importing_file;

            break :blk .{
                .file_scope = importing_file,
                .parent_decl_node = 0,
                .lazy = .{ .token_abs = info.import_tok },
            };
        },
    };

    const err_msg = try Module.ErrorMsg.create(gpa, src_loc, "unable to load '{}{s}': {s}", .{
        file.mod.root, file.sub_file_path, @errorName(err),
    });
    errdefer err_msg.destroy(gpa);

    {
        comp.mutex.lock();
        defer comp.mutex.unlock();
        try mod.failed_files.putNoClobber(gpa, file, err_msg);
    }
}

fn reportRetryableEmbedFileError(
    comp: *Compilation,
    embed_file: *Module.EmbedFile,
    err: anyerror,
) error{OutOfMemory}!void {
    const mod = comp.module.?;
    const gpa = mod.gpa;
    const src_loc = embed_file.src_loc;
    const ip = &mod.intern_pool;
    const err_msg = try Module.ErrorMsg.create(gpa, src_loc, "unable to load '{}{s}': {s}", .{
        embed_file.owner.root,
        embed_file.sub_file_path.toSlice(ip),
        @errorName(err),
    });

    errdefer err_msg.destroy(gpa);

    {
        comp.mutex.lock();
        defer comp.mutex.unlock();
        try mod.failed_embed_files.putNoClobber(gpa, embed_file, err_msg);
    }
}

fn updateCObject(comp: *Compilation, c_object: *CObject, c_obj_prog_node: *std.Progress.Node) !void {
    if (comp.config.c_frontend == .aro) {
        return comp.failCObj(c_object, "aro does not support compiling C objects yet", .{});
    }
    if (!build_options.have_llvm) {
        return comp.failCObj(c_object, "clang not available: compiler built without LLVM extensions", .{});
    }
    const self_exe_path = comp.self_exe_path orelse
        return comp.failCObj(c_object, "clang compilation disabled", .{});

    const tracy_trace = trace(@src());
    defer tracy_trace.end();

    log.debug("updating C object: {s}", .{c_object.src.src_path});

    if (c_object.clearStatus(comp.gpa)) {
        // There was previous failure.
        comp.mutex.lock();
        defer comp.mutex.unlock();
        // If the failure was OOM, there will not be an entry here, so we do
        // not assert discard.
        _ = comp.failed_c_objects.swapRemove(c_object);
    }

    var man = comp.obtainCObjectCacheManifest(c_object.src.owner);
    defer man.deinit();

    man.hash.add(comp.clang_preprocessor_mode);
    cache_helpers.addOptionalEmitLoc(&man.hash, comp.emit_asm);
    cache_helpers.addOptionalEmitLoc(&man.hash, comp.emit_llvm_ir);
    cache_helpers.addOptionalEmitLoc(&man.hash, comp.emit_llvm_bc);

    try cache_helpers.hashCSource(&man, c_object.src);

    var arena_allocator = std.heap.ArenaAllocator.init(comp.gpa);
    defer arena_allocator.deinit();
    const arena = arena_allocator.allocator();

    const c_source_basename = std.fs.path.basename(c_object.src.src_path);

    c_obj_prog_node.activate();
    var child_progress_node = c_obj_prog_node.start(c_source_basename, 0);
    child_progress_node.activate();
    defer child_progress_node.end();

    // Special case when doing build-obj for just one C file. When there are more than one object
    // file and building an object we need to link them together, but with just one it should go
    // directly to the output file.
    const direct_o = comp.c_source_files.len == 1 and comp.module == null and
        comp.config.output_mode == .Obj and comp.objects.len == 0;
    const o_basename_noext = if (direct_o)
        comp.root_name
    else
        c_source_basename[0 .. c_source_basename.len - std.fs.path.extension(c_source_basename).len];

    const target = comp.getTarget();
    const o_ext = target.ofmt.fileExt(target.cpu.arch);
    const digest = if (!comp.disable_c_depfile and try man.hit()) man.final() else blk: {
        var argv = std.ArrayList([]const u8).init(comp.gpa);
        defer argv.deinit();

        // In case we are doing passthrough mode, we need to detect -S and -emit-llvm.
        const out_ext = e: {
            if (!comp.clang_passthrough_mode)
                break :e o_ext;
            if (comp.emit_asm != null)
                break :e ".s";
            if (comp.emit_llvm_ir != null)
                break :e ".ll";
            if (comp.emit_llvm_bc != null)
                break :e ".bc";

            break :e o_ext;
        };
        const o_basename = try std.fmt.allocPrint(arena, "{s}{s}", .{ o_basename_noext, out_ext });
        const ext = c_object.src.ext orelse classifyFileExt(c_object.src.src_path);

        try argv.appendSlice(&[_][]const u8{ self_exe_path, "clang" });
        // if "ext" is explicit, add "-x <lang>". Otherwise let clang do its thing.
        if (c_object.src.ext != null) {
            try argv.appendSlice(&[_][]const u8{ "-x", switch (ext) {
                .assembly => "assembler",
                .assembly_with_cpp => "assembler-with-cpp",
                .c => "c",
                .cpp => "c++",
                .h => "c-header",
                .hpp => "c++-header",
                .hm => "objective-c-header",
                .hmm => "objective-c++-header",
                .cu => "cuda",
                .m => "objective-c",
                .mm => "objective-c++",
                else => fatal("language '{s}' is unsupported in this context", .{@tagName(ext)}),
            } });
        }
        try argv.append(c_object.src.src_path);

        // When all these flags are true, it means that the entire purpose of
        // this compilation is to perform a single zig cc operation. This means
        // that we could "tail call" clang by doing an execve, and any use of
        // the caching system would actually be problematic since the user is
        // presumably doing their own caching by using dep file flags.
        if (std.process.can_execv and direct_o and
            comp.disable_c_depfile and comp.clang_passthrough_mode)
        {
            try comp.addCCArgs(arena, &argv, ext, null, c_object.src.owner);
            try argv.appendSlice(c_object.src.extra_flags);
            try argv.appendSlice(c_object.src.cache_exempt_flags);

            const out_obj_path = if (comp.bin_file) |lf|
                try lf.emit.directory.join(arena, &.{lf.emit.sub_path})
            else
                "/dev/null";

            try argv.ensureUnusedCapacity(6);
            switch (comp.clang_preprocessor_mode) {
                .no => argv.appendSliceAssumeCapacity(&.{ "-c", "-o", out_obj_path }),
                .yes => argv.appendSliceAssumeCapacity(&.{ "-E", "-o", out_obj_path }),
                .pch => argv.appendSliceAssumeCapacity(&.{ "-Xclang", "-emit-pch", "-o", out_obj_path }),
                .stdout => argv.appendAssumeCapacity("-E"),
            }

            if (comp.emit_asm != null) {
                argv.appendAssumeCapacity("-S");
            } else if (comp.emit_llvm_ir != null) {
                argv.appendSliceAssumeCapacity(&[_][]const u8{ "-emit-llvm", "-S" });
            } else if (comp.emit_llvm_bc != null) {
                argv.appendAssumeCapacity("-emit-llvm");
            }

            if (comp.verbose_cc) {
                dump_argv(argv.items);
            }

            const err = std.process.execv(arena, argv.items);
            fatal("unable to execv clang: {s}", .{@errorName(err)});
        }

        // We can't know the digest until we do the C compiler invocation,
        // so we need a temporary filename.
        const out_obj_path = try comp.tmpFilePath(arena, o_basename);
        var zig_cache_tmp_dir = try comp.local_cache_directory.handle.makeOpenPath("tmp", .{});
        defer zig_cache_tmp_dir.close();

        const out_diag_path = if (comp.clang_passthrough_mode or !ext.clangSupportsDiagnostics())
            null
        else
            try std.fmt.allocPrint(arena, "{s}.diag", .{out_obj_path});
        const out_dep_path = if (comp.disable_c_depfile or !ext.clangSupportsDepFile())
            null
        else
            try std.fmt.allocPrint(arena, "{s}.d", .{out_obj_path});

        try comp.addCCArgs(arena, &argv, ext, out_dep_path, c_object.src.owner);
        try argv.appendSlice(c_object.src.extra_flags);
        try argv.appendSlice(c_object.src.cache_exempt_flags);

        try argv.ensureUnusedCapacity(6);
        switch (comp.clang_preprocessor_mode) {
            .no => argv.appendSliceAssumeCapacity(&.{ "-c", "-o", out_obj_path }),
            .yes => argv.appendSliceAssumeCapacity(&.{ "-E", "-o", out_obj_path }),
            .pch => argv.appendSliceAssumeCapacity(&.{ "-Xclang", "-emit-pch", "-o", out_obj_path }),
            .stdout => argv.appendAssumeCapacity("-E"),
        }
        if (out_diag_path) |diag_file_path| {
            argv.appendSliceAssumeCapacity(&.{ "--serialize-diagnostics", diag_file_path });
        } else if (comp.clang_passthrough_mode) {
            if (comp.emit_asm != null) {
                argv.appendAssumeCapacity("-S");
            } else if (comp.emit_llvm_ir != null) {
                argv.appendSliceAssumeCapacity(&.{ "-emit-llvm", "-S" });
            } else if (comp.emit_llvm_bc != null) {
                argv.appendAssumeCapacity("-emit-llvm");
            }
        }

        if (comp.verbose_cc) {
            dump_argv(argv.items);
        }

        // Just to save disk space, we delete the files that are never needed again.
<<<<<<< HEAD
        defer if (!comp.clang_passthrough_mode) zig_cache_tmp_dir.deleteFile(std.fs.path.basename(out_diag_path)) catch |err| {
            if (err != error.FileNotFound) {
                log.warn("failed to delete '{s}': {s}", .{ out_diag_path, @errorName(err) });
            }
=======
        defer if (out_diag_path) |diag_file_path| zig_cache_tmp_dir.deleteFile(std.fs.path.basename(diag_file_path)) catch |err| {
            log.warn("failed to delete '{s}': {s}", .{ diag_file_path, @errorName(err) });
>>>>>>> 389181f6
        };
        defer if (out_dep_path) |dep_file_path| zig_cache_tmp_dir.deleteFile(std.fs.path.basename(dep_file_path)) catch |err| {
            if (err != error.FileNotFound) {
                log.warn("failed to delete '{s}': {s}", .{ dep_file_path, @errorName(err) });
            }
        };
        if (std.process.can_spawn) {
            var child = std.process.Child.init(argv.items, arena);
            if (comp.clang_passthrough_mode) {
                child.stdin_behavior = .Inherit;
                child.stdout_behavior = .Inherit;
                child.stderr_behavior = .Inherit;

                const term = child.spawnAndWait() catch |err| {
                    return comp.failCObj(c_object, "unable to spawn {s}: {s}", .{ argv.items[0], @errorName(err) });
                };
                switch (term) {
                    .Exited => |code| {
                        if (code != 0) {
                            std.process.exit(code);
                        }
                        if (comp.clang_preprocessor_mode == .stdout)
                            std.process.exit(0);
                    },
                    else => std.process.abort(),
                }
            } else {
                child.stdin_behavior = .Ignore;
                child.stdout_behavior = .Ignore;
                child.stderr_behavior = .Pipe;

                try child.spawn();

                const stderr = try child.stderr.?.reader().readAllAlloc(arena, std.math.maxInt(usize));

                const term = child.wait() catch |err| {
                    return comp.failCObj(c_object, "unable to spawn {s}: {s}", .{ argv.items[0], @errorName(err) });
                };

                switch (term) {
                    .Exited => |code| if (code != 0) if (out_diag_path) |diag_file_path| {
                        const bundle = CObject.Diag.Bundle.parse(comp.gpa, diag_file_path) catch |err| {
                            log.err("{}: failed to parse clang diagnostics: {s}", .{ err, stderr });
                            return comp.failCObj(c_object, "clang exited with code {d}", .{code});
                        };
                        return comp.failCObjWithOwnedDiagBundle(c_object, bundle);
                    } else {
                        log.err("clang failed with stderr: {s}", .{stderr});
                        return comp.failCObj(c_object, "clang exited with code {d}", .{code});
                    },
                    else => {
                        log.err("clang terminated with stderr: {s}", .{stderr});
                        return comp.failCObj(c_object, "clang terminated unexpectedly", .{});
                    },
                }
            }
        } else {
            const exit_code = try clangMain(arena, argv.items);
            if (exit_code != 0) {
                if (comp.clang_passthrough_mode) {
                    std.process.exit(exit_code);
                } else {
                    return comp.failCObj(c_object, "clang exited with code {d}", .{exit_code});
                }
            }
            if (comp.clang_passthrough_mode and
                comp.clang_preprocessor_mode == .stdout)
            {
                std.process.exit(0);
            }
        }

        if (out_dep_path) |dep_file_path| {
            const dep_basename = std.fs.path.basename(dep_file_path);
            // Add the files depended on to the cache system.
            try man.addDepFilePost(zig_cache_tmp_dir, dep_basename);
            switch (comp.cache_use) {
                .whole => |whole| {
                    if (whole.cache_manifest) |whole_cache_manifest| {
                        whole.cache_manifest_mutex.lock();
                        defer whole.cache_manifest_mutex.unlock();
                        try whole_cache_manifest.addDepFilePost(zig_cache_tmp_dir, dep_basename);
                    }
                },
                .incremental => {},
            }
        }

        // We don't actually care whether it's a cache hit or miss; we just need the digest and the lock.
        if (comp.disable_c_depfile) _ = try man.hit();

        // Rename into place.
        const digest = man.final();
        const o_sub_path = try std.fs.path.join(arena, &[_][]const u8{ "o", &digest });
        var o_dir = try comp.local_cache_directory.handle.makeOpenPath(o_sub_path, .{});
        defer o_dir.close();
        const tmp_basename = std.fs.path.basename(out_obj_path);
        try std.fs.rename(zig_cache_tmp_dir, tmp_basename, o_dir, o_basename);
        break :blk digest;
    };

    if (man.have_exclusive_lock) {
        // Write the updated manifest. This is a no-op if the manifest is not dirty. Note that it is
        // possible we had a hit and the manifest is dirty, for example if the file mtime changed but
        // the contents were the same, we hit the cache but the manifest is dirty and we need to update
        // it to prevent doing a full file content comparison the next time around.
        man.writeManifest() catch |err| {
            log.warn("failed to write cache manifest when compiling '{s}': {s}", .{ c_object.src.src_path, @errorName(err) });
        };
    }

    const o_basename = try std.fmt.allocPrint(arena, "{s}{s}", .{ o_basename_noext, o_ext });

    c_object.status = .{
        .success = .{
            .object_path = try comp.local_cache_directory.join(comp.gpa, &[_][]const u8{
                "o", &digest, o_basename,
            }),
            .lock = man.toOwnedLock(),
        },
    };
}

fn updateWin32Resource(comp: *Compilation, win32_resource: *Win32Resource, win32_resource_prog_node: *std.Progress.Node) !void {
    if (!std.process.can_spawn) {
        return comp.failWin32Resource(win32_resource, "{s} does not support spawning a child process", .{@tagName(builtin.os.tag)});
    }

    const self_exe_path = comp.self_exe_path orelse
        return comp.failWin32Resource(win32_resource, "unable to find self exe path", .{});

    const tracy_trace = trace(@src());
    defer tracy_trace.end();

    const src_path = switch (win32_resource.src) {
        .rc => |rc_src| rc_src.src_path,
        .manifest => |src_path| src_path,
    };
    const src_basename = std.fs.path.basename(src_path);

    log.debug("updating win32 resource: {s}", .{src_path});

    var arena_allocator = std.heap.ArenaAllocator.init(comp.gpa);
    defer arena_allocator.deinit();
    const arena = arena_allocator.allocator();

    if (win32_resource.clearStatus(comp.gpa)) {
        // There was previous failure.
        comp.mutex.lock();
        defer comp.mutex.unlock();
        // If the failure was OOM, there will not be an entry here, so we do
        // not assert discard.
        _ = comp.failed_win32_resources.swapRemove(win32_resource);
    }

    win32_resource_prog_node.activate();
    var child_progress_node = win32_resource_prog_node.start(src_basename, 0);
    child_progress_node.activate();
    defer child_progress_node.end();

    var man = comp.obtainWin32ResourceCacheManifest();
    defer man.deinit();

    // For .manifest files, we ultimately just want to generate a .res with
    // the XML data as a RT_MANIFEST resource. This means we can skip preprocessing,
    // include paths, CLI options, etc.
    if (win32_resource.src == .manifest) {
        _ = try man.addFile(src_path, null);

        const rc_basename = try std.fmt.allocPrint(arena, "{s}.rc", .{src_basename});
        const res_basename = try std.fmt.allocPrint(arena, "{s}.res", .{src_basename});

        const digest = if (try man.hit()) man.final() else blk: {
            // The digest only depends on the .manifest file, so we can
            // get the digest now and write the .res directly to the cache
            const digest = man.final();

            const o_sub_path = try std.fs.path.join(arena, &.{ "o", &digest });
            var o_dir = try comp.local_cache_directory.handle.makeOpenPath(o_sub_path, .{});
            defer o_dir.close();

            const in_rc_path = try comp.local_cache_directory.join(comp.gpa, &.{
                o_sub_path, rc_basename,
            });
            const out_res_path = try comp.local_cache_directory.join(comp.gpa, &.{
                o_sub_path, res_basename,
            });

            // In .rc files, a " within a quoted string is escaped as ""
            const fmtRcEscape = struct {
                fn formatRcEscape(bytes: []const u8, comptime fmt: []const u8, options: std.fmt.FormatOptions, writer: anytype) !void {
                    _ = fmt;
                    _ = options;
                    for (bytes) |byte| switch (byte) {
                        '"' => try writer.writeAll("\"\""),
                        '\\' => try writer.writeAll("\\\\"),
                        else => try writer.writeByte(byte),
                    };
                }

                pub fn fmtRcEscape(bytes: []const u8) std.fmt.Formatter(formatRcEscape) {
                    return .{ .data = bytes };
                }
            }.fmtRcEscape;

            // 1 is CREATEPROCESS_MANIFEST_RESOURCE_ID which is the default ID used for RT_MANIFEST resources
            // 24 is RT_MANIFEST
            const input = try std.fmt.allocPrint(arena, "1 24 \"{s}\"", .{fmtRcEscape(src_path)});
            try o_dir.writeFile(.{ .sub_path = rc_basename, .data = input });

            var argv = std.ArrayList([]const u8).init(comp.gpa);
            defer argv.deinit();

            try argv.appendSlice(&.{
                self_exe_path,
                "rc",
                "--zig-integration",
                "/:no-preprocess",
                "/x", // ignore INCLUDE environment variable
                "/c65001", // UTF-8 codepage
                "/:auto-includes",
                "none",
            });
            try argv.appendSlice(&.{ "--", in_rc_path, out_res_path });

            try spawnZigRc(comp, win32_resource, src_basename, arena, argv.items, &child_progress_node);

            break :blk digest;
        };

        if (man.have_exclusive_lock) {
            man.writeManifest() catch |err| {
                log.warn("failed to write cache manifest when compiling '{s}': {s}", .{ src_path, @errorName(err) });
            };
        }

        win32_resource.status = .{
            .success = .{
                .res_path = try comp.local_cache_directory.join(comp.gpa, &[_][]const u8{
                    "o", &digest, res_basename,
                }),
                .lock = man.toOwnedLock(),
            },
        };
        return;
    }

    // We now know that we're compiling an .rc file
    const rc_src = win32_resource.src.rc;

    _ = try man.addFile(rc_src.src_path, null);
    man.hash.addListOfBytes(rc_src.extra_flags);

    const rc_basename_noext = src_basename[0 .. src_basename.len - std.fs.path.extension(src_basename).len];

    const digest = if (try man.hit()) man.final() else blk: {
        var zig_cache_tmp_dir = try comp.local_cache_directory.handle.makeOpenPath("tmp", .{});
        defer zig_cache_tmp_dir.close();

        const res_filename = try std.fmt.allocPrint(arena, "{s}.res", .{rc_basename_noext});

        // We can't know the digest until we do the compilation,
        // so we need a temporary filename.
        const out_res_path = try comp.tmpFilePath(arena, res_filename);

        var argv = std.ArrayList([]const u8).init(comp.gpa);
        defer argv.deinit();

        const depfile_filename = try std.fmt.allocPrint(arena, "{s}.d.json", .{rc_basename_noext});
        const out_dep_path = try comp.tmpFilePath(arena, depfile_filename);
        try argv.appendSlice(&.{
            self_exe_path,
            "rc",
            "--zig-integration",
            "/:depfile",
            out_dep_path,
            "/:depfile-fmt",
            "json",
            "/x", // ignore INCLUDE environment variable
            "/:auto-includes",
            @tagName(comp.rc_includes),
        });
        // While these defines are not normally present when calling rc.exe directly,
        // them being defined matches the behavior of how MSVC calls rc.exe which is the more
        // relevant behavior in this case.
        switch (rc_src.owner.optimize_mode) {
            .Debug => try argv.append("-D_DEBUG"),
            .ReleaseSafe => {},
            .ReleaseFast, .ReleaseSmall => try argv.append("-DNDEBUG"),
        }
        try argv.appendSlice(rc_src.extra_flags);
        try argv.appendSlice(&.{ "--", rc_src.src_path, out_res_path });

        try spawnZigRc(comp, win32_resource, src_basename, arena, argv.items, &child_progress_node);

        // Read depfile and update cache manifest
        {
            const dep_basename = std.fs.path.basename(out_dep_path);
            const dep_file_contents = try zig_cache_tmp_dir.readFileAlloc(arena, dep_basename, 50 * 1024 * 1024);
            defer arena.free(dep_file_contents);

            const value = try std.json.parseFromSliceLeaky(std.json.Value, arena, dep_file_contents, .{});
            if (value != .array) {
                return comp.failWin32Resource(win32_resource, "depfile from zig rc has unexpected format", .{});
            }

            for (value.array.items) |element| {
                if (element != .string) {
                    return comp.failWin32Resource(win32_resource, "depfile from zig rc has unexpected format", .{});
                }
                const dep_file_path = element.string;
                try man.addFilePost(dep_file_path);
                switch (comp.cache_use) {
                    .whole => |whole| if (whole.cache_manifest) |whole_cache_manifest| {
                        whole.cache_manifest_mutex.lock();
                        defer whole.cache_manifest_mutex.unlock();
                        try whole_cache_manifest.addFilePost(dep_file_path);
                    },
                    .incremental => {},
                }
            }
        }

        // Rename into place.
        const digest = man.final();
        const o_sub_path = try std.fs.path.join(arena, &[_][]const u8{ "o", &digest });
        var o_dir = try comp.local_cache_directory.handle.makeOpenPath(o_sub_path, .{});
        defer o_dir.close();
        const tmp_basename = std.fs.path.basename(out_res_path);
        try std.fs.rename(zig_cache_tmp_dir, tmp_basename, o_dir, res_filename);
        break :blk digest;
    };

    if (man.have_exclusive_lock) {
        // Write the updated manifest. This is a no-op if the manifest is not dirty. Note that it is
        // possible we had a hit and the manifest is dirty, for example if the file mtime changed but
        // the contents were the same, we hit the cache but the manifest is dirty and we need to update
        // it to prevent doing a full file content comparison the next time around.
        man.writeManifest() catch |err| {
            log.warn("failed to write cache manifest when compiling '{s}': {s}", .{ rc_src.src_path, @errorName(err) });
        };
    }

    const res_basename = try std.fmt.allocPrint(arena, "{s}.res", .{rc_basename_noext});

    win32_resource.status = .{
        .success = .{
            .res_path = try comp.local_cache_directory.join(comp.gpa, &[_][]const u8{
                "o", &digest, res_basename,
            }),
            .lock = man.toOwnedLock(),
        },
    };
}

fn spawnZigRc(
    comp: *Compilation,
    win32_resource: *Win32Resource,
    src_basename: []const u8,
    arena: Allocator,
    argv: []const []const u8,
    child_progress_node: *std.Progress.Node,
) !void {
    var node_name: std.ArrayListUnmanaged(u8) = .{};
    defer node_name.deinit(arena);

    var child = std.process.Child.init(argv, arena);
    child.stdin_behavior = .Ignore;
    child.stdout_behavior = .Pipe;
    child.stderr_behavior = .Pipe;

    child.spawn() catch |err| {
        return comp.failWin32Resource(win32_resource, "unable to spawn {s} rc: {s}", .{ argv[0], @errorName(err) });
    };

    var poller = std.io.poll(comp.gpa, enum { stdout }, .{
        .stdout = child.stdout.?,
    });
    defer poller.deinit();

    const stdout = poller.fifo(.stdout);

    poll: while (true) {
        while (stdout.readableLength() < @sizeOf(std.zig.Server.Message.Header)) {
            if (!(try poller.poll())) break :poll;
        }
        const header = stdout.reader().readStruct(std.zig.Server.Message.Header) catch unreachable;
        while (stdout.readableLength() < header.bytes_len) {
            if (!(try poller.poll())) break :poll;
        }
        const body = stdout.readableSliceOfLen(header.bytes_len);

        switch (header.tag) {
            // We expect exactly one ErrorBundle, and if any error_bundle header is
            // sent then it's a fatal error.
            .error_bundle => {
                const EbHdr = std.zig.Server.Message.ErrorBundle;
                const eb_hdr = @as(*align(1) const EbHdr, @ptrCast(body));
                const extra_bytes =
                    body[@sizeOf(EbHdr)..][0 .. @sizeOf(u32) * eb_hdr.extra_len];
                const string_bytes =
                    body[@sizeOf(EbHdr) + extra_bytes.len ..][0..eb_hdr.string_bytes_len];
                const unaligned_extra = std.mem.bytesAsSlice(u32, extra_bytes);
                const extra_array = try comp.gpa.alloc(u32, unaligned_extra.len);
                @memcpy(extra_array, unaligned_extra);
                const error_bundle = std.zig.ErrorBundle{
                    .string_bytes = try comp.gpa.dupe(u8, string_bytes),
                    .extra = extra_array,
                };
                return comp.failWin32ResourceWithOwnedBundle(win32_resource, error_bundle);
            },
            .progress => {
                node_name.clearRetainingCapacity();
                // <resinator> is a special string that indicates that the child
                // process has reached resinator's main function
                if (std.mem.eql(u8, body, "<resinator>")) {
                    child_progress_node.setName(src_basename);
                }
                // Ignore 0-length strings since if multiple zig rc commands
                // are executed at the same time, only one will send progress strings
                // while the other(s) will send empty strings.
                else if (body.len > 0) {
                    try node_name.appendSlice(arena, "build 'zig rc'... ");
                    try node_name.appendSlice(arena, body);
                    child_progress_node.setName(node_name.items);
                }
            },
            else => {}, // ignore other messages
        }

        stdout.discard(body.len);
    }

    // Just in case there's a failure that didn't send an ErrorBundle (e.g. an error return trace)
    const stderr_reader = child.stderr.?.reader();
    const stderr = try stderr_reader.readAllAlloc(arena, 10 * 1024 * 1024);

    const term = child.wait() catch |err| {
        return comp.failWin32Resource(win32_resource, "unable to wait for {s} rc: {s}", .{ argv[0], @errorName(err) });
    };

    switch (term) {
        .Exited => |code| {
            if (code != 0) {
                log.err("zig rc failed with stderr:\n{s}", .{stderr});
                return comp.failWin32Resource(win32_resource, "zig rc exited with code {d}", .{code});
            }
        },
        else => {
            log.err("zig rc terminated with stderr:\n{s}", .{stderr});
            return comp.failWin32Resource(win32_resource, "zig rc terminated unexpectedly", .{});
        },
    }
}

pub fn tmpFilePath(comp: Compilation, ally: Allocator, suffix: []const u8) error{OutOfMemory}![]const u8 {
    const s = std.fs.path.sep_str;
    const rand_int = std.crypto.random.int(u64);
    if (comp.local_cache_directory.path) |p| {
        return std.fmt.allocPrint(ally, "{s}" ++ s ++ "tmp" ++ s ++ "{x}-{s}", .{ p, rand_int, suffix });
    } else {
        return std.fmt.allocPrint(ally, "tmp" ++ s ++ "{x}-{s}", .{ rand_int, suffix });
    }
}

pub fn addTranslateCCArgs(
    comp: *Compilation,
    arena: Allocator,
    argv: *std.ArrayList([]const u8),
    ext: FileExt,
    out_dep_path: ?[]const u8,
    owner_mod: *Package.Module,
) !void {
    try argv.appendSlice(&.{ "-x", "c" });
    try comp.addCCArgs(arena, argv, ext, out_dep_path, owner_mod);
    // This gives us access to preprocessing entities, presumably at the cost of performance.
    try argv.appendSlice(&.{ "-Xclang", "-detailed-preprocessing-record" });
}

/// Add common C compiler args between translate-c and C object compilation.
pub fn addCCArgs(
    comp: *const Compilation,
    arena: Allocator,
    argv: *std.ArrayList([]const u8),
    ext: FileExt,
    out_dep_path: ?[]const u8,
    mod: *Package.Module,
) !void {
    const target = mod.resolved_target.result;

    // As of Clang 16.x, it will by default read extra flags from /etc/clang.
    // I'm sure the person who implemented this means well, but they have a lot
    // to learn about abstractions and where the appropriate boundaries between
    // them are. The road to hell is paved with good intentions. Fortunately it
    // can be disabled.
    try argv.append("--no-default-config");

    if (ext == .cpp) {
        try argv.append("-nostdinc++");
    }

    // We don't ever put `-fcolor-diagnostics` or `-fno-color-diagnostics` because in passthrough mode
    // we want Clang to infer it, and in normal mode we always want it off, which will be true since
    // clang will detect stderr as a pipe rather than a terminal.
    if (!comp.clang_passthrough_mode and ext.clangSupportsDiagnostics()) {
        // Make stderr more easily parseable.
        try argv.append("-fno-caret-diagnostics");
    }

    if (comp.function_sections) {
        try argv.append("-ffunction-sections");
    }

    if (comp.data_sections) {
        try argv.append("-fdata-sections");
    }

    if (comp.no_builtin) {
        try argv.append("-fno-builtin");
    }

    if (comp.config.link_libcpp) {
        const libcxx_include_path = try std.fs.path.join(arena, &[_][]const u8{
            comp.zig_lib_directory.path.?, "libcxx", "include",
        });
        const libcxxabi_include_path = try std.fs.path.join(arena, &[_][]const u8{
            comp.zig_lib_directory.path.?, "libcxxabi", "include",
        });

        try argv.append("-isystem");
        try argv.append(libcxx_include_path);

        try argv.append("-isystem");
        try argv.append(libcxxabi_include_path);

        if (target.abi.isMusl()) {
            try argv.append("-D_LIBCPP_HAS_MUSL_LIBC");
        }
        try argv.append("-D_LIBCPP_DISABLE_VISIBILITY_ANNOTATIONS");
        try argv.append("-D_LIBCXXABI_DISABLE_VISIBILITY_ANNOTATIONS");
        try argv.append("-D_LIBCPP_HAS_NO_VENDOR_AVAILABILITY_ANNOTATIONS");

        if (!comp.config.any_non_single_threaded) {
            try argv.append("-D_LIBCPP_HAS_NO_THREADS");
        }

        // See the comment in libcxx.zig for more details about this.
        try argv.append("-D_LIBCPP_PSTL_CPU_BACKEND_SERIAL");

        try argv.append(try std.fmt.allocPrint(arena, "-D_LIBCPP_ABI_VERSION={d}", .{
            @intFromEnum(comp.libcxx_abi_version),
        }));
        try argv.append(try std.fmt.allocPrint(arena, "-D_LIBCPP_ABI_NAMESPACE=__{d}", .{
            @intFromEnum(comp.libcxx_abi_version),
        }));

        try argv.append(libcxx.hardeningModeFlag(mod.optimize_mode));
    }

    if (comp.config.link_libunwind) {
        const libunwind_include_path = try std.fs.path.join(arena, &[_][]const u8{
            comp.zig_lib_directory.path.?, "libunwind", "include",
        });

        try argv.append("-isystem");
        try argv.append(libunwind_include_path);
    }

    if (comp.config.link_libc) {
        if (target.isGnuLibC()) {
            const target_version = target.os.version_range.linux.glibc;
            const glibc_minor_define = try std.fmt.allocPrint(arena, "-D__GLIBC_MINOR__={d}", .{
                target_version.minor,
            });
            try argv.append(glibc_minor_define);
        } else if (target.isMinGW()) {
            try argv.append("-D__MSVCRT_VERSION__=0xE00"); // use ucrt

            switch (ext) {
                .c, .cpp, .m, .mm, .h, .hpp, .hm, .hmm, .cu, .rc, .assembly, .assembly_with_cpp => {
                    const minver: u16 = @truncate(@intFromEnum(target.os.getVersionRange().windows.min) >> 16);
                    try argv.append(
                        try std.fmt.allocPrint(arena, "-D_WIN32_WINNT=0x{x:0>4}", .{minver}),
                    );
                },
                else => {},
            }
        }
    }

    const llvm_triple = try @import("codegen/llvm.zig").targetTriple(arena, target);
    try argv.appendSlice(&[_][]const u8{ "-target", llvm_triple });

    switch (ext) {
        .c, .cpp, .m, .mm, .h, .hpp, .hm, .hmm, .cu, .rc => {
            try argv.appendSlice(&[_][]const u8{
                "-nostdinc",
                "-fno-spell-checking",
            });
            if (comp.config.lto) {
                try argv.append("-flto");
            }

            if (ext == .mm) {
                try argv.append("-ObjC++");
            }

            for (comp.libc_framework_dir_list) |framework_dir| {
                try argv.appendSlice(&.{ "-iframework", framework_dir });
            }

            for (comp.framework_dirs) |framework_dir| {
                try argv.appendSlice(&.{ "-F", framework_dir });
            }

            // According to Rich Felker libc headers are supposed to go before C language headers.
            // However as noted by @dimenus, appending libc headers before c_headers breaks intrinsics
            // and other compiler specific items.
            const c_headers_dir = try std.fs.path.join(arena, &[_][]const u8{ comp.zig_lib_directory.path.?, "include" });
            try argv.append("-isystem");
            try argv.append(c_headers_dir);

            for (comp.libc_include_dir_list) |include_dir| {
                try argv.append("-isystem");
                try argv.append(include_dir);
            }

            if (target.cpu.model.llvm_name) |llvm_name| {
                try argv.appendSlice(&[_][]const u8{
                    "-Xclang", "-target-cpu", "-Xclang", llvm_name,
                });
            }

            // It would be really nice if there was a more compact way to communicate this info to Clang.
            const all_features_list = target.cpu.arch.allFeaturesList();
            try argv.ensureUnusedCapacity(all_features_list.len * 4);
            for (all_features_list, 0..) |feature, index_usize| {
                const index = @as(std.Target.Cpu.Feature.Set.Index, @intCast(index_usize));
                const is_enabled = target.cpu.features.isEnabled(index);

                if (feature.llvm_name) |llvm_name| {
                    argv.appendSliceAssumeCapacity(&[_][]const u8{ "-Xclang", "-target-feature", "-Xclang" });
                    const plus_or_minus = "-+"[@intFromBool(is_enabled)];
                    const arg = try std.fmt.allocPrint(arena, "{c}{s}", .{ plus_or_minus, llvm_name });
                    argv.appendAssumeCapacity(arg);
                }
            }
            if (mod.code_model != .default) {
                try argv.append(try std.fmt.allocPrint(arena, "-mcmodel={s}", .{@tagName(mod.code_model)}));
            }

            switch (target.os.tag) {
                .windows => {
                    // windows.h has files such as pshpack1.h which do #pragma packing,
                    // triggering a clang warning. So for this target, we disable this warning.
                    if (target.abi.isGnu()) {
                        try argv.append("-Wno-pragma-pack");
                    }
                },
                .macos => {
                    try argv.ensureUnusedCapacity(2);
                    // Pass the proper -m<os>-version-min argument for darwin.
                    const ver = target.os.version_range.semver.min;
                    argv.appendAssumeCapacity(try std.fmt.allocPrint(arena, "-mmacos-version-min={d}.{d}.{d}", .{
                        ver.major, ver.minor, ver.patch,
                    }));
                    // This avoids a warning that sometimes occurs when
                    // providing both a -target argument that contains a
                    // version as well as the -mmacosx-version-min argument.
                    // Zig provides the correct value in both places, so it
                    // doesn't matter which one gets overridden.
                    argv.appendAssumeCapacity("-Wno-overriding-option");
                },
                .ios => switch (target.cpu.arch) {
                    // Pass the proper -m<os>-version-min argument for darwin.
                    .x86, .x86_64 => {
                        const ver = target.os.version_range.semver.min;
                        try argv.append(try std.fmt.allocPrint(
                            arena,
                            "-m{s}-simulator-version-min={d}.{d}.{d}",
                            .{ @tagName(target.os.tag), ver.major, ver.minor, ver.patch },
                        ));
                    },
                    else => {
                        const ver = target.os.version_range.semver.min;
                        try argv.append(try std.fmt.allocPrint(arena, "-m{s}-version-min={d}.{d}.{d}", .{
                            @tagName(target.os.tag), ver.major, ver.minor, ver.patch,
                        }));
                    },
                },
                else => {},
            }

            if (target.cpu.arch.isThumb()) {
                try argv.append("-mthumb");
            }

            if (mod.sanitize_c and !mod.sanitize_thread) {
                try argv.append("-fsanitize=undefined");
                try argv.append("-fsanitize-trap=undefined");
                // It is very common, and well-defined, for a pointer on one side of a C ABI
                // to have a different but compatible element type. Examples include:
                // `char*` vs `uint8_t*` on a system with 8-bit bytes
                // `const char*` vs `char*`
                // `char*` vs `unsigned char*`
                // Without this flag, Clang would invoke UBSAN when such an extern
                // function was called.
                try argv.append("-fno-sanitize=function");
            } else if (mod.sanitize_c and mod.sanitize_thread) {
                try argv.append("-fsanitize=undefined,thread");
                try argv.append("-fsanitize-trap=undefined");
                try argv.append("-fno-sanitize=function");
            } else if (!mod.sanitize_c and mod.sanitize_thread) {
                try argv.append("-fsanitize=thread");
            }

            if (mod.red_zone) {
                try argv.append("-mred-zone");
            } else if (target_util.hasRedZone(target)) {
                try argv.append("-mno-red-zone");
            }

            if (mod.omit_frame_pointer) {
                try argv.append("-fomit-frame-pointer");
            } else {
                try argv.append("-fno-omit-frame-pointer");
            }

            const ssp_buf_size = mod.stack_protector;
            if (ssp_buf_size != 0) {
                try argv.appendSlice(&[_][]const u8{
                    "-fstack-protector-strong",
                    "--param",
                    try std.fmt.allocPrint(arena, "ssp-buffer-size={d}", .{ssp_buf_size}),
                });
            } else {
                try argv.append("-fno-stack-protector");
            }

            switch (mod.optimize_mode) {
                .Debug => {
                    // windows c runtime requires -D_DEBUG if using debug libraries
                    try argv.append("-D_DEBUG");
                    // Clang has -Og for compatibility with GCC, but currently it is just equivalent
                    // to -O1. Besides potentially impairing debugging, -O1/-Og significantly
                    // increases compile times.
                    try argv.append("-O0");
                },
                .ReleaseSafe => {
                    // See the comment in the BuildModeFastRelease case for why we pass -O2 rather
                    // than -O3 here.
                    try argv.append("-O2");
                    try argv.append("-D_FORTIFY_SOURCE=2");
                },
                .ReleaseFast => {
                    try argv.append("-DNDEBUG");
                    // Here we pass -O2 rather than -O3 because, although we do the equivalent of
                    // -O3 in Zig code, the justification for the difference here is that Zig
                    // has better detection and prevention of undefined behavior, so -O3 is safer for
                    // Zig code than it is for C code. Also, C programmers are used to their code
                    // running in -O2 and thus the -O3 path has been tested less.
                    try argv.append("-O2");
                },
                .ReleaseSmall => {
                    try argv.append("-DNDEBUG");
                    try argv.append("-Os");
                },
            }

            if (target_util.supports_fpic(target) and mod.pic) {
                try argv.append("-fPIC");
            }

            if (mod.unwind_tables) {
                try argv.append("-funwind-tables");
            } else {
                try argv.append("-fno-unwind-tables");
            }
        },
        .shared_library, .ll, .bc, .unknown, .static_library, .object, .def, .zig, .res, .manifest => {},
        .assembly, .assembly_with_cpp => {
            if (ext == .assembly_with_cpp) {
                const c_headers_dir = try std.fs.path.join(arena, &[_][]const u8{ comp.zig_lib_directory.path.?, "include" });
                try argv.append("-isystem");
                try argv.append(c_headers_dir);
            }

            // The Clang assembler does not accept the list of CPU features like the
            // compiler frontend does. Therefore we must hard-code the -m flags for
            // all CPU features here.
            switch (target.cpu.arch) {
                .riscv32, .riscv64 => {
                    const RvArchFeat = struct { char: u8, feat: std.Target.riscv.Feature };
                    const letters = [_]RvArchFeat{
                        .{ .char = 'm', .feat = .m },
                        .{ .char = 'a', .feat = .a },
                        .{ .char = 'f', .feat = .f },
                        .{ .char = 'd', .feat = .d },
                        .{ .char = 'c', .feat = .c },
                    };
                    const prefix: []const u8 = if (target.cpu.arch == .riscv64) "rv64" else "rv32";
                    const prefix_len = 4;
                    assert(prefix.len == prefix_len);
                    var march_buf: [prefix_len + letters.len + 1]u8 = undefined;
                    var march_index: usize = prefix_len;
                    @memcpy(march_buf[0..prefix.len], prefix);

                    if (std.Target.riscv.featureSetHas(target.cpu.features, .e)) {
                        march_buf[march_index] = 'e';
                    } else {
                        march_buf[march_index] = 'i';
                    }
                    march_index += 1;

                    for (letters) |letter| {
                        if (std.Target.riscv.featureSetHas(target.cpu.features, letter.feat)) {
                            march_buf[march_index] = letter.char;
                            march_index += 1;
                        }
                    }

                    const march_arg = try std.fmt.allocPrint(arena, "-march={s}", .{
                        march_buf[0..march_index],
                    });
                    try argv.append(march_arg);

                    if (std.Target.riscv.featureSetHas(target.cpu.features, .relax)) {
                        try argv.append("-mrelax");
                    } else {
                        try argv.append("-mno-relax");
                    }
                    if (std.Target.riscv.featureSetHas(target.cpu.features, .save_restore)) {
                        try argv.append("-msave-restore");
                    } else {
                        try argv.append("-mno-save-restore");
                    }
                },
                .mips, .mipsel, .mips64, .mips64el => {
                    if (target.cpu.model.llvm_name) |llvm_name| {
                        try argv.append(try std.fmt.allocPrint(arena, "-march={s}", .{llvm_name}));
                    }

                    if (std.Target.mips.featureSetHas(target.cpu.features, .soft_float)) {
                        try argv.append("-msoft-float");
                    }
                },
                else => {
                    // TODO
                },
            }
            if (target_util.clangAssemblerSupportsMcpuArg(target)) {
                if (target.cpu.model.llvm_name) |llvm_name| {
                    try argv.append(try std.fmt.allocPrint(arena, "-mcpu={s}", .{llvm_name}));
                }
            }
        },
    }

    try argv.ensureUnusedCapacity(2);
    switch (comp.config.debug_format) {
        .strip => {},
        .code_view => {
            // -g is required here because -gcodeview doesn't trigger debug info
            // generation, it only changes the type of information generated.
            argv.appendSliceAssumeCapacity(&.{ "-g", "-gcodeview" });
        },
        .dwarf => |f| {
            argv.appendAssumeCapacity("-gdwarf-4");
            switch (f) {
                .@"32" => argv.appendAssumeCapacity("-gdwarf32"),
                .@"64" => argv.appendAssumeCapacity("-gdwarf64"),
            }
        },
    }

    if (target_util.llvmMachineAbi(target)) |mabi| {
        try argv.append(try std.fmt.allocPrint(arena, "-mabi={s}", .{mabi}));
    }

    if (out_dep_path) |p| {
        try argv.appendSlice(&[_][]const u8{ "-MD", "-MV", "-MF", p });
    }

    // We never want clang to invoke the system assembler for anything. So we would want
    // this option always enabled. However, it only matters for some targets. To avoid
    // "unused parameter" warnings, and to keep CLI spam to a minimum, we only put this
    // flag on the command line if it is necessary.
    if (target_util.clangMightShellOutForAssembly(target)) {
        try argv.append("-integrated-as");
    }

    if (target.os.tag == .freestanding) {
        try argv.append("-ffreestanding");
    }

    if (mod.resolved_target.is_native_os and mod.resolved_target.is_native_abi) {
        try argv.ensureUnusedCapacity(comp.native_system_include_paths.len * 2);
        for (comp.native_system_include_paths) |include_path| {
            argv.appendAssumeCapacity("-isystem");
            argv.appendAssumeCapacity(include_path);
        }
    }

    try argv.appendSlice(comp.global_cc_argv);
    try argv.appendSlice(mod.cc_argv);
}

fn failCObj(
    comp: *Compilation,
    c_object: *CObject,
    comptime format: []const u8,
    args: anytype,
) SemaError {
    @setCold(true);
    const diag_bundle = blk: {
        const diag_bundle = try comp.gpa.create(CObject.Diag.Bundle);
        diag_bundle.* = .{};
        errdefer diag_bundle.destroy(comp.gpa);

        try diag_bundle.file_names.ensureTotalCapacity(comp.gpa, 1);
        diag_bundle.file_names.putAssumeCapacity(1, try comp.gpa.dupe(u8, c_object.src.src_path));

        diag_bundle.diags = try comp.gpa.alloc(CObject.Diag, 1);
        diag_bundle.diags[0] = .{};
        diag_bundle.diags[0].level = 3;
        diag_bundle.diags[0].msg = try std.fmt.allocPrint(comp.gpa, format, args);
        diag_bundle.diags[0].src_loc.file = 1;
        break :blk diag_bundle;
    };
    return comp.failCObjWithOwnedDiagBundle(c_object, diag_bundle);
}

fn failCObjWithOwnedDiagBundle(
    comp: *Compilation,
    c_object: *CObject,
    diag_bundle: *CObject.Diag.Bundle,
) SemaError {
    @setCold(true);
    assert(diag_bundle.diags.len > 0);
    {
        comp.mutex.lock();
        defer comp.mutex.unlock();
        {
            errdefer diag_bundle.destroy(comp.gpa);
            try comp.failed_c_objects.ensureUnusedCapacity(comp.gpa, 1);
        }
        comp.failed_c_objects.putAssumeCapacityNoClobber(c_object, diag_bundle);
    }
    c_object.status = .failure;
    return error.AnalysisFail;
}

fn failWin32Resource(comp: *Compilation, win32_resource: *Win32Resource, comptime format: []const u8, args: anytype) SemaError {
    @setCold(true);
    var bundle: ErrorBundle.Wip = undefined;
    try bundle.init(comp.gpa);
    errdefer bundle.deinit();
    try bundle.addRootErrorMessage(.{
        .msg = try bundle.printString(format, args),
        .src_loc = try bundle.addSourceLocation(.{
            .src_path = try bundle.addString(switch (win32_resource.src) {
                .rc => |rc_src| rc_src.src_path,
                .manifest => |manifest_src| manifest_src,
            }),
            .line = 0,
            .column = 0,
            .span_start = 0,
            .span_main = 0,
            .span_end = 0,
        }),
    });
    const finished_bundle = try bundle.toOwnedBundle("");
    return comp.failWin32ResourceWithOwnedBundle(win32_resource, finished_bundle);
}

fn failWin32ResourceWithOwnedBundle(
    comp: *Compilation,
    win32_resource: *Win32Resource,
    err_bundle: ErrorBundle,
) SemaError {
    @setCold(true);
    {
        comp.mutex.lock();
        defer comp.mutex.unlock();
        try comp.failed_win32_resources.putNoClobber(comp.gpa, win32_resource, err_bundle);
    }
    win32_resource.status = .failure;
    return error.AnalysisFail;
}

pub const FileExt = enum {
    c,
    cpp,
    cu,
    h,
    hpp,
    hm,
    hmm,
    m,
    mm,
    ll,
    bc,
    assembly,
    assembly_with_cpp,
    shared_library,
    object,
    static_library,
    zig,
    def,
    rc,
    res,
    manifest,
    unknown,

    pub fn clangSupportsDiagnostics(ext: FileExt) bool {
        return switch (ext) {
            .c, .cpp, .h, .hpp, .hm, .hmm, .m, .mm, .cu, .ll, .bc => true,

            .assembly,
            .assembly_with_cpp,
            .shared_library,
            .object,
            .static_library,
            .zig,
            .def,
            .rc,
            .res,
            .manifest,
            .unknown,
            => false,
        };
    }

    pub fn clangSupportsDepFile(ext: FileExt) bool {
        return switch (ext) {
            .c, .cpp, .h, .hpp, .hm, .hmm, .m, .mm, .cu => true,

            .ll,
            .bc,
            .assembly,
            .assembly_with_cpp,
            .shared_library,
            .object,
            .static_library,
            .zig,
            .def,
            .rc,
            .res,
            .manifest,
            .unknown,
            => false,
        };
    }

    pub fn canonicalName(ext: FileExt, target: Target) [:0]const u8 {
        return switch (ext) {
            .c => ".c",
            .cpp => ".cpp",
            .cu => ".cu",
            .h => ".h",
            .hpp => ".h",
            .hm => ".h",
            .hmm => ".h",
            .m => ".m",
            .mm => ".mm",
            .ll => ".ll",
            .bc => ".bc",
            .assembly => ".s",
            .assembly_with_cpp => ".S",
            .shared_library => target.dynamicLibSuffix(),
            .object => target.ofmt.fileExt(target.cpu.arch),
            .static_library => target.staticLibSuffix(),
            .zig => ".zig",
            .def => ".def",
            .rc => ".rc",
            .res => ".res",
            .manifest => ".manifest",
            .unknown => "",
        };
    }
};

pub fn hasObjectExt(filename: []const u8) bool {
    return mem.endsWith(u8, filename, ".o") or mem.endsWith(u8, filename, ".obj");
}

pub fn hasStaticLibraryExt(filename: []const u8) bool {
    return mem.endsWith(u8, filename, ".a") or mem.endsWith(u8, filename, ".lib");
}

pub fn hasCExt(filename: []const u8) bool {
    return mem.endsWith(u8, filename, ".c");
}

pub fn hasCppExt(filename: []const u8) bool {
    return mem.endsWith(u8, filename, ".C") or
        mem.endsWith(u8, filename, ".cc") or
        mem.endsWith(u8, filename, ".cpp") or
        mem.endsWith(u8, filename, ".cxx") or
        mem.endsWith(u8, filename, ".stub");
}

pub fn hasObjCExt(filename: []const u8) bool {
    return mem.endsWith(u8, filename, ".m");
}

pub fn hasObjCppExt(filename: []const u8) bool {
    return mem.endsWith(u8, filename, ".mm");
}

pub fn hasSharedLibraryExt(filename: []const u8) bool {
    if (mem.endsWith(u8, filename, ".so") or
        mem.endsWith(u8, filename, ".dll") or
        mem.endsWith(u8, filename, ".dylib") or
        mem.endsWith(u8, filename, ".tbd"))
    {
        return true;
    }
    // Look for .so.X, .so.X.Y, .so.X.Y.Z
    var it = mem.splitScalar(u8, filename, '.');
    _ = it.first();
    var so_txt = it.next() orelse return false;
    while (!mem.eql(u8, so_txt, "so")) {
        so_txt = it.next() orelse return false;
    }
    const n1 = it.next() orelse return false;
    const n2 = it.next();
    const n3 = it.next();

    _ = std.fmt.parseInt(u32, n1, 10) catch return false;
    if (n2) |x| _ = std.fmt.parseInt(u32, x, 10) catch return false;
    if (n3) |x| _ = std.fmt.parseInt(u32, x, 10) catch return false;
    if (it.next() != null) return false;

    return true;
}

pub fn classifyFileExt(filename: []const u8) FileExt {
    if (hasCExt(filename)) {
        return .c;
    } else if (hasCppExt(filename)) {
        return .cpp;
    } else if (hasObjCExt(filename)) {
        return .m;
    } else if (hasObjCppExt(filename)) {
        return .mm;
    } else if (mem.endsWith(u8, filename, ".ll")) {
        return .ll;
    } else if (mem.endsWith(u8, filename, ".bc")) {
        return .bc;
    } else if (mem.endsWith(u8, filename, ".s")) {
        return .assembly;
    } else if (mem.endsWith(u8, filename, ".S")) {
        return .assembly_with_cpp;
    } else if (mem.endsWith(u8, filename, ".h")) {
        return .h;
    } else if (mem.endsWith(u8, filename, ".zig")) {
        return .zig;
    } else if (hasSharedLibraryExt(filename)) {
        return .shared_library;
    } else if (hasStaticLibraryExt(filename)) {
        return .static_library;
    } else if (hasObjectExt(filename)) {
        return .object;
    } else if (mem.endsWith(u8, filename, ".cu")) {
        return .cu;
    } else if (mem.endsWith(u8, filename, ".def")) {
        return .def;
    } else if (std.ascii.endsWithIgnoreCase(filename, ".rc")) {
        return .rc;
    } else if (std.ascii.endsWithIgnoreCase(filename, ".res")) {
        return .res;
    } else if (std.ascii.endsWithIgnoreCase(filename, ".manifest")) {
        return .manifest;
    } else {
        return .unknown;
    }
}

test "classifyFileExt" {
    try std.testing.expectEqual(FileExt.cpp, classifyFileExt("foo.cc"));
    try std.testing.expectEqual(FileExt.m, classifyFileExt("foo.m"));
    try std.testing.expectEqual(FileExt.mm, classifyFileExt("foo.mm"));
    try std.testing.expectEqual(FileExt.unknown, classifyFileExt("foo.nim"));
    try std.testing.expectEqual(FileExt.shared_library, classifyFileExt("foo.so"));
    try std.testing.expectEqual(FileExt.shared_library, classifyFileExt("foo.so.1"));
    try std.testing.expectEqual(FileExt.shared_library, classifyFileExt("foo.so.1.2"));
    try std.testing.expectEqual(FileExt.shared_library, classifyFileExt("foo.so.1.2.3"));
    try std.testing.expectEqual(FileExt.unknown, classifyFileExt("foo.so.1.2.3~"));
    try std.testing.expectEqual(FileExt.zig, classifyFileExt("foo.zig"));
}

pub fn get_libc_crt_file(comp: *Compilation, arena: Allocator, basename: []const u8) ![]const u8 {
    if (comp.wantBuildGLibCFromSource() or
        comp.wantBuildMuslFromSource() or
        comp.wantBuildMinGWFromSource() or
        comp.wantBuildWasiLibcFromSource())
    {
        return comp.crt_files.get(basename).?.full_object_path;
    }
    const lci = comp.libc_installation orelse return error.LibCInstallationNotAvailable;
    const crt_dir_path = lci.crt_dir orelse return error.LibCInstallationMissingCRTDir;
    const full_path = try std.fs.path.join(arena, &[_][]const u8{ crt_dir_path, basename });
    return full_path;
}

fn wantBuildLibCFromSource(comp: Compilation) bool {
    const is_exe_or_dyn_lib = switch (comp.config.output_mode) {
        .Obj => false,
        .Lib => comp.config.link_mode == .dynamic,
        .Exe => true,
    };
    const ofmt = comp.root_mod.resolved_target.result.ofmt;
    return comp.config.link_libc and is_exe_or_dyn_lib and
        comp.libc_installation == null and ofmt != .c;
}

fn wantBuildGLibCFromSource(comp: Compilation) bool {
    return comp.wantBuildLibCFromSource() and comp.getTarget().isGnuLibC();
}

fn wantBuildMuslFromSource(comp: Compilation) bool {
    return comp.wantBuildLibCFromSource() and comp.getTarget().isMusl() and
        !comp.getTarget().isWasm();
}

fn wantBuildWasiLibcFromSource(comp: Compilation) bool {
    return comp.wantBuildLibCFromSource() and comp.getTarget().isWasm() and
        comp.getTarget().os.tag == .wasi;
}

fn wantBuildMinGWFromSource(comp: Compilation) bool {
    return comp.wantBuildLibCFromSource() and comp.getTarget().isMinGW();
}

fn wantBuildLibUnwindFromSource(comp: *Compilation) bool {
    const is_exe_or_dyn_lib = switch (comp.config.output_mode) {
        .Obj => false,
        .Lib => comp.config.link_mode == .dynamic,
        .Exe => true,
    };
    const ofmt = comp.root_mod.resolved_target.result.ofmt;
    return is_exe_or_dyn_lib and comp.config.link_libunwind and ofmt != .c;
}

fn setAllocFailure(comp: *Compilation) void {
    log.debug("memory allocation failure", .{});
    comp.alloc_failure_occurred = true;
}

/// Assumes that Compilation mutex is locked.
/// See also `lockAndSetMiscFailure`.
pub fn setMiscFailure(
    comp: *Compilation,
    tag: MiscTask,
    comptime format: []const u8,
    args: anytype,
) void {
    comp.misc_failures.ensureUnusedCapacity(comp.gpa, 1) catch return comp.setAllocFailure();
    const msg = std.fmt.allocPrint(comp.gpa, format, args) catch return comp.setAllocFailure();
    const gop = comp.misc_failures.getOrPutAssumeCapacity(tag);
    if (gop.found_existing) {
        gop.value_ptr.deinit(comp.gpa);
    }
    gop.value_ptr.* = .{ .msg = msg };
}

/// See also `setMiscFailure`.
pub fn lockAndSetMiscFailure(
    comp: *Compilation,
    tag: MiscTask,
    comptime format: []const u8,
    args: anytype,
) void {
    comp.mutex.lock();
    defer comp.mutex.unlock();

    return setMiscFailure(comp, tag, format, args);
}

fn parseLldStderr(comp: *Compilation, prefix: []const u8, stderr: []const u8) Allocator.Error!void {
    var context_lines = std.ArrayList([]const u8).init(comp.gpa);
    defer context_lines.deinit();

    var current_err: ?*LldError = null;
    var lines = mem.splitSequence(u8, stderr, if (builtin.os.tag == .windows) "\r\n" else "\n");
    while (lines.next()) |line| {
        if (line.len > prefix.len + ":".len and
            mem.eql(u8, line[0..prefix.len], prefix) and line[prefix.len] == ':')
        {
            if (current_err) |err| {
                err.context_lines = try context_lines.toOwnedSlice();
            }

            var split = mem.splitSequence(u8, line, "error: ");
            _ = split.first();

            const duped_msg = try std.fmt.allocPrint(comp.gpa, "{s}: {s}", .{ prefix, split.rest() });
            errdefer comp.gpa.free(duped_msg);

            current_err = try comp.lld_errors.addOne(comp.gpa);
            current_err.?.* = .{ .msg = duped_msg };
        } else if (current_err != null) {
            const context_prefix = ">>> ";
            var trimmed = mem.trimRight(u8, line, &std.ascii.whitespace);
            if (mem.startsWith(u8, trimmed, context_prefix)) {
                trimmed = trimmed[context_prefix.len..];
            }

            if (trimmed.len > 0) {
                const duped_line = try comp.gpa.dupe(u8, trimmed);
                try context_lines.append(duped_line);
            }
        }
    }

    if (current_err) |err| {
        err.context_lines = try context_lines.toOwnedSlice();
    }
}

pub fn lockAndParseLldStderr(comp: *Compilation, prefix: []const u8, stderr: []const u8) void {
    comp.mutex.lock();
    defer comp.mutex.unlock();

    comp.parseLldStderr(prefix, stderr) catch comp.setAllocFailure();
}

pub fn dump_argv(argv: []const []const u8) void {
    std.debug.getStderrMutex().lock();
    defer std.debug.getStderrMutex().unlock();
    const stderr = std.io.getStdErr().writer();
    for (argv[0 .. argv.len - 1]) |arg| {
        nosuspend stderr.print("{s} ", .{arg}) catch return;
    }
    nosuspend stderr.print("{s}\n", .{argv[argv.len - 1]}) catch {};
}

fn canBuildLibCompilerRt(target: std.Target, use_llvm: bool) bool {
    switch (target.os.tag) {
        .plan9 => return false,
        else => {},
    }
    switch (target.cpu.arch) {
        .spirv32, .spirv64 => return false,
        else => {},
    }
    return switch (target_util.zigBackend(target, use_llvm)) {
        .stage2_llvm => true,
        .stage2_x86_64 => if (target.ofmt == .elf or target.ofmt == .macho) true else build_options.have_llvm,
        else => build_options.have_llvm,
    };
}

/// Not to be confused with canBuildLibC, which builds musl, glibc, and similar.
/// This one builds lib/c.zig.
fn canBuildZigLibC(target: std.Target, use_llvm: bool) bool {
    switch (target.os.tag) {
        .plan9 => return false,
        else => {},
    }
    switch (target.cpu.arch) {
        .spirv32, .spirv64 => return false,
        else => {},
    }
    return switch (target_util.zigBackend(target, use_llvm)) {
        .stage2_llvm => true,
        .stage2_x86_64 => if (target.ofmt == .elf or target.ofmt == .macho) true else build_options.have_llvm,
        else => build_options.have_llvm,
    };
}

pub fn getZigBackend(comp: Compilation) std.builtin.CompilerBackend {
    const target = comp.root_mod.resolved_target.result;
    return target_util.zigBackend(target, comp.config.use_llvm);
}

pub fn updateSubCompilation(
    parent_comp: *Compilation,
    sub_comp: *Compilation,
    misc_task: MiscTask,
    prog_node: *std.Progress.Node,
) !void {
    {
        var sub_node = prog_node.start(@tagName(misc_task), 0);
        sub_node.activate();
        defer sub_node.end();

        try sub_comp.update(prog_node);
    }

    // Look for compilation errors in this sub compilation
    const gpa = parent_comp.gpa;
    var keep_errors = false;
    var errors = try sub_comp.getAllErrorsAlloc();
    defer if (!keep_errors) errors.deinit(gpa);

    if (errors.errorMessageCount() > 0) {
        try parent_comp.misc_failures.ensureUnusedCapacity(gpa, 1);
        parent_comp.misc_failures.putAssumeCapacityNoClobber(misc_task, .{
            .msg = try std.fmt.allocPrint(gpa, "sub-compilation of {s} failed", .{
                @tagName(misc_task),
            }),
            .children = errors,
        });
        keep_errors = true;
        return error.SubCompilationFailed;
    }
}

fn buildOutputFromZig(
    comp: *Compilation,
    src_basename: []const u8,
    output_mode: std.builtin.OutputMode,
    out: *?CRTFile,
    misc_task_tag: MiscTask,
    prog_node: *std.Progress.Node,
) !void {
    const tracy_trace = trace(@src());
    defer tracy_trace.end();

    const gpa = comp.gpa;
    var arena_allocator = std.heap.ArenaAllocator.init(gpa);
    defer arena_allocator.deinit();
    const arena = arena_allocator.allocator();

    assert(output_mode != .Exe);

    const unwind_tables = comp.link_eh_frame_hdr;
    const strip = comp.compilerRtStrip();
    const optimize_mode = comp.compilerRtOptMode();

    const config = try Config.resolve(.{
        .output_mode = output_mode,
        .link_mode = .static,
        .resolved_target = comp.root_mod.resolved_target,
        .is_test = false,
        .have_zcu = true,
        .emit_bin = true,
        .root_optimize_mode = optimize_mode,
        .root_strip = strip,
        .link_libc = comp.config.link_libc,
        .any_unwind_tables = unwind_tables,
    });

    const root_mod = try Package.Module.create(arena, .{
        .global_cache_directory = comp.global_cache_directory,
        .paths = .{
            .root = .{ .root_dir = comp.zig_lib_directory },
            .root_src_path = src_basename,
        },
        .fully_qualified_name = "root",
        .inherited = .{
            .resolved_target = comp.root_mod.resolved_target,
            .strip = strip,
            .stack_check = false,
            .stack_protector = 0,
            .red_zone = comp.root_mod.red_zone,
            .omit_frame_pointer = comp.root_mod.omit_frame_pointer,
            .unwind_tables = unwind_tables,
            .pic = comp.root_mod.pic,
            .optimize_mode = optimize_mode,
            .structured_cfg = comp.root_mod.structured_cfg,
            .code_model = comp.root_mod.code_model,
        },
        .global = config,
        .cc_argv = &.{},
        .parent = null,
        .builtin_mod = null,
        .builtin_modules = null, // there is only one module in this compilation
    });
    const root_name = src_basename[0 .. src_basename.len - std.fs.path.extension(src_basename).len];
    const target = comp.getTarget();
    const bin_basename = try std.zig.binNameAlloc(arena, .{
        .root_name = root_name,
        .target = target,
        .output_mode = output_mode,
    });

    const sub_compilation = try Compilation.create(gpa, arena, .{
        .global_cache_directory = comp.global_cache_directory,
        .local_cache_directory = comp.global_cache_directory,
        .zig_lib_directory = comp.zig_lib_directory,
        .self_exe_path = comp.self_exe_path,
        .config = config,
        .root_mod = root_mod,
        .cache_mode = .whole,
        .root_name = root_name,
        .thread_pool = comp.thread_pool,
        .libc_installation = comp.libc_installation,
        .emit_bin = .{
            .directory = null, // Put it in the cache directory.
            .basename = bin_basename,
        },
        .function_sections = true,
        .data_sections = true,
        .no_builtin = true,
        .emit_h = null,
        .verbose_cc = comp.verbose_cc,
        .verbose_link = comp.verbose_link,
        .verbose_air = comp.verbose_air,
        .verbose_intern_pool = comp.verbose_intern_pool,
        .verbose_generic_instances = comp.verbose_intern_pool,
        .verbose_llvm_ir = comp.verbose_llvm_ir,
        .verbose_llvm_bc = comp.verbose_llvm_bc,
        .verbose_cimport = comp.verbose_cimport,
        .verbose_llvm_cpu_features = comp.verbose_llvm_cpu_features,
        .clang_passthrough_mode = comp.clang_passthrough_mode,
        .skip_linker_dependencies = true,
    });
    defer sub_compilation.destroy();

    try comp.updateSubCompilation(sub_compilation, misc_task_tag, prog_node);

    assert(out.* == null);
    out.* = try sub_compilation.toCrtFile();
}

pub fn build_crt_file(
    comp: *Compilation,
    root_name: []const u8,
    output_mode: std.builtin.OutputMode,
    misc_task_tag: MiscTask,
    prog_node: *std.Progress.Node,
    /// These elements have to get mutated to add the owner module after it is
    /// created within this function.
    c_source_files: []CSourceFile,
) !void {
    const tracy_trace = trace(@src());
    defer tracy_trace.end();

    const gpa = comp.gpa;
    var arena_allocator = std.heap.ArenaAllocator.init(gpa);
    defer arena_allocator.deinit();
    const arena = arena_allocator.allocator();

    const basename = try std.zig.binNameAlloc(gpa, .{
        .root_name = root_name,
        .target = comp.root_mod.resolved_target.result,
        .output_mode = output_mode,
    });

    const config = try Config.resolve(.{
        .output_mode = output_mode,
        .resolved_target = comp.root_mod.resolved_target,
        .is_test = false,
        .have_zcu = false,
        .emit_bin = true,
        .root_optimize_mode = comp.compilerRtOptMode(),
        .root_strip = comp.compilerRtStrip(),
        .link_libc = false,
        .lto = switch (output_mode) {
            .Lib => comp.config.lto,
            .Obj, .Exe => false,
        },
    });
    const root_mod = try Package.Module.create(arena, .{
        .global_cache_directory = comp.global_cache_directory,
        .paths = .{
            .root = .{ .root_dir = comp.zig_lib_directory },
            .root_src_path = "",
        },
        .fully_qualified_name = "root",
        .inherited = .{
            .resolved_target = comp.root_mod.resolved_target,
            .strip = comp.compilerRtStrip(),
            .stack_check = false,
            .stack_protector = 0,
            .sanitize_c = false,
            .sanitize_thread = false,
            .red_zone = comp.root_mod.red_zone,
            .omit_frame_pointer = comp.root_mod.omit_frame_pointer,
            .valgrind = false,
            .unwind_tables = false,
            .pic = comp.root_mod.pic,
            .optimize_mode = comp.compilerRtOptMode(),
            .structured_cfg = comp.root_mod.structured_cfg,
        },
        .global = config,
        .cc_argv = &.{},
        .parent = null,
        .builtin_mod = null,
        .builtin_modules = null, // there is only one module in this compilation
    });

    for (c_source_files) |*item| {
        item.owner = root_mod;
    }

    const sub_compilation = try Compilation.create(gpa, arena, .{
        .local_cache_directory = comp.global_cache_directory,
        .global_cache_directory = comp.global_cache_directory,
        .zig_lib_directory = comp.zig_lib_directory,
        .self_exe_path = comp.self_exe_path,
        .cache_mode = .whole,
        .config = config,
        .root_mod = root_mod,
        .root_name = root_name,
        .thread_pool = comp.thread_pool,
        .libc_installation = comp.libc_installation,
        .emit_bin = .{
            .directory = null, // Put it in the cache directory.
            .basename = basename,
        },
        .emit_h = null,
        .c_source_files = c_source_files,
        .verbose_cc = comp.verbose_cc,
        .verbose_link = comp.verbose_link,
        .verbose_air = comp.verbose_air,
        .verbose_intern_pool = comp.verbose_intern_pool,
        .verbose_generic_instances = comp.verbose_generic_instances,
        .verbose_llvm_ir = comp.verbose_llvm_ir,
        .verbose_llvm_bc = comp.verbose_llvm_bc,
        .verbose_cimport = comp.verbose_cimport,
        .verbose_llvm_cpu_features = comp.verbose_llvm_cpu_features,
        .clang_passthrough_mode = comp.clang_passthrough_mode,
        .skip_linker_dependencies = true,
    });
    defer sub_compilation.destroy();

    try comp.updateSubCompilation(sub_compilation, misc_task_tag, prog_node);

    try comp.crt_files.ensureUnusedCapacity(gpa, 1);
    comp.crt_files.putAssumeCapacityNoClobber(basename, try sub_compilation.toCrtFile());
}

pub fn toCrtFile(comp: *Compilation) Allocator.Error!CRTFile {
    return .{
        .full_object_path = try comp.local_cache_directory.join(comp.gpa, &.{
            comp.cache_use.whole.bin_sub_path.?,
        }),
        .lock = comp.cache_use.whole.moveLock(),
    };
}

pub fn addLinkLib(comp: *Compilation, lib_name: []const u8) !void {
    // Avoid deadlocking on building import libs such as kernel32.lib
    // This can happen when the user uses `build-exe foo.obj -lkernel32` and
    // then when we create a sub-Compilation for zig libc, it also tries to
    // build kernel32.lib.
    if (comp.skip_linker_dependencies) return;

    // This happens when an `extern "foo"` function is referenced.
    // If we haven't seen this library yet and we're targeting Windows, we need
    // to queue up a work item to produce the DLL import library for this.
    const gop = try comp.system_libs.getOrPut(comp.gpa, lib_name);
    if (!gop.found_existing) {
        gop.value_ptr.* = .{
            .needed = true,
            .weak = false,
            .path = null,
        };
        const target = comp.root_mod.resolved_target.result;
        if (target.os.tag == .windows and target.ofmt != .c) {
            try comp.work_queue.writeItem(.{
                .windows_import_lib = comp.system_libs.count() - 1,
            });
        }
    }
}

/// This decides the optimization mode for all zig-provided libraries, including
/// compiler-rt, libcxx, libc, libunwind, etc.
pub fn compilerRtOptMode(comp: Compilation) std.builtin.OptimizeMode {
    if (comp.debug_compiler_runtime_libs) {
        return comp.root_mod.optimize_mode;
    }
    const target = comp.root_mod.resolved_target.result;
    switch (comp.root_mod.optimize_mode) {
        .Debug, .ReleaseSafe => return target_util.defaultCompilerRtOptimizeMode(target),
        .ReleaseFast => return .ReleaseFast,
        .ReleaseSmall => return .ReleaseSmall,
    }
}

/// This decides whether to strip debug info for all zig-provided libraries, including
/// compiler-rt, libcxx, libc, libunwind, etc.
pub fn compilerRtStrip(comp: Compilation) bool {
    return comp.root_mod.strip;
}<|MERGE_RESOLUTION|>--- conflicted
+++ resolved
@@ -4609,15 +4609,10 @@
         }
 
         // Just to save disk space, we delete the files that are never needed again.
-<<<<<<< HEAD
-        defer if (!comp.clang_passthrough_mode) zig_cache_tmp_dir.deleteFile(std.fs.path.basename(out_diag_path)) catch |err| {
+        defer if (out_diag_path) |diag_file_path| zig_cache_tmp_dir.deleteFile(std.fs.path.basename(diag_file_path)) catch |err| {
             if (err != error.FileNotFound) {
-                log.warn("failed to delete '{s}': {s}", .{ out_diag_path, @errorName(err) });
-            }
-=======
-        defer if (out_diag_path) |diag_file_path| zig_cache_tmp_dir.deleteFile(std.fs.path.basename(diag_file_path)) catch |err| {
-            log.warn("failed to delete '{s}': {s}", .{ diag_file_path, @errorName(err) });
->>>>>>> 389181f6
+                log.warn("failed to delete '{s}': {s}", .{ diag_file_path, @errorName(err) });
+            }
         };
         defer if (out_dep_path) |dep_file_path| zig_cache_tmp_dir.deleteFile(std.fs.path.basename(dep_file_path)) catch |err| {
             if (err != error.FileNotFound) {
