--- conflicted
+++ resolved
@@ -95,130 +95,6 @@
     // TODO probably all of compiler-rt needs to go here
 };
 
-<<<<<<< HEAD
-CodeGen *codegen_create(Buf *main_pkg_path, Buf *root_src_path, const ZigTarget *target,
-    OutType out_type, BuildMode build_mode, Buf *override_lib_dir, Buf *override_std_dir,
-    ZigLibCInstallation *libc, Buf *cache_dir)
-{
-    CodeGen *g = allocate<CodeGen>(1);
-
-    codegen_add_time_event(g, "Initialize");
-
-    g->subsystem = TargetSubsystemAuto;
-    g->libc = libc;
-    g->zig_target = target;
-    g->cache_dir = cache_dir;
-
-    if (override_lib_dir == nullptr) {
-        g->zig_lib_dir = get_zig_lib_dir();
-    } else {
-        g->zig_lib_dir = override_lib_dir;
-    }
-
-    if (override_std_dir == nullptr) {
-        g->zig_std_dir = buf_alloc();
-        os_path_join(g->zig_lib_dir, buf_create_from_str("std"), g->zig_std_dir);
-    } else {
-        g->zig_std_dir = override_std_dir;
-    }
-
-    g->zig_c_headers_dir = buf_alloc();
-    os_path_join(g->zig_lib_dir, buf_create_from_str("include"), g->zig_c_headers_dir);
-
-    g->build_mode = build_mode;
-    g->out_type = out_type;
-    g->import_table.init(32);
-    g->builtin_fn_table.init(32);
-    g->primitive_type_table.init(32);
-    g->primitive_value_table.init(4);
-    g->type_table.init(32);
-    g->fn_type_table.init(32);
-    g->error_table.init(16);
-    g->generic_table.init(16);
-    g->llvm_fn_table.init(16);
-    g->memoized_fn_eval_table.init(16);
-    g->exported_symbol_names.init(8);
-    g->external_prototypes.init(8);
-    g->string_literals_table.init(16);
-    g->type_info_cache.init(32);
-    g->is_test_build = false;
-    g->is_single_threaded = false;
-    buf_resize(&g->global_asm, 0);
-
-    for (size_t i = 0; i < array_length(symbols_that_llvm_depends_on); i += 1) {
-        g->external_prototypes.put(buf_create_from_str(symbols_that_llvm_depends_on[i]), nullptr);
-    }
-
-    if (root_src_path) {
-        Buf *root_pkg_path;
-        Buf *rel_root_src_path;
-        if (main_pkg_path == nullptr) {
-            Buf *src_basename = buf_alloc();
-            Buf *src_dir = buf_alloc();
-            os_path_split(root_src_path, src_dir, src_basename);
-
-            if (buf_len(src_basename) == 0) {
-                fprintf(stderr, "Invalid root source path: %s\n", buf_ptr(root_src_path));
-                exit(1);
-            }
-            root_pkg_path = src_dir;
-            rel_root_src_path = src_basename;
-        } else {
-            Buf resolved_root_src_path = os_path_resolve(&root_src_path, 1);
-            Buf resolved_main_pkg_path = os_path_resolve(&main_pkg_path, 1);
-
-            if (!buf_starts_with_buf(&resolved_root_src_path, &resolved_main_pkg_path)) {
-                fprintf(stderr, "Root source path '%s' outside main package path '%s'",
-                        buf_ptr(root_src_path), buf_ptr(main_pkg_path));
-                exit(1);
-            }
-            root_pkg_path = main_pkg_path;
-            rel_root_src_path = buf_create_from_mem(
-                    buf_ptr(&resolved_root_src_path) + buf_len(&resolved_main_pkg_path) + 1,
-                    buf_len(&resolved_root_src_path) - buf_len(&resolved_main_pkg_path) - 1);
-        }
-
-        g->root_package = new_package(buf_ptr(root_pkg_path), buf_ptr(rel_root_src_path), "");
-        g->std_package = new_package(buf_ptr(g->zig_std_dir), "std.zig", "std");
-        g->root_package->package_table.put(buf_create_from_str("std"), g->std_package);
-    } else {
-        g->root_package = new_package(".", "", "");
-    }
-
-    g->root_package->package_table.put(buf_create_from_str("root"), g->root_package);
-
-    g->zig_std_special_dir = buf_alloc();
-    os_path_join(g->zig_std_dir, buf_sprintf("special"), g->zig_std_special_dir);
-
-    assert(target != nullptr);
-    if (!target->is_native) {
-        g->each_lib_rpath = false;
-    } else {
-        g->each_lib_rpath = true;
-
-        if (target_os_is_darwin(g->zig_target->os)) {
-            init_darwin_native(g);
-        }
-
-    }
-
-    if (target_os_requires_libc(g->zig_target->os)) {
-        g->libc_link_lib = create_link_lib(buf_create_from_str("c"));
-        g->link_libs_list.append(g->libc_link_lib);
-    }
-
-    target_triple_llvm(&g->llvm_triple_str, g->zig_target);
-    g->pointer_size_bytes = target_arch_pointer_bit_width(g->zig_target->arch) / 8;
-
-    if (!target_has_debug_info(g->zig_target)) {
-        g->strip_debug_symbols = true;
-    }
-
-    return g;
-}
-
-=======
->>>>>>> 5a2cbe23
 void codegen_set_clang_argv(CodeGen *g, const char **args, size_t len) {
     g->clang_argv = args;
     g->clang_argv_len = len;
@@ -7594,7 +7470,6 @@
     }
 }
 
-<<<<<<< HEAD
 static void define_builtin_values(CodeGen *g) {
     {
         assert(g->builtin_types.entry_bool != nullptr);
@@ -7632,8 +7507,6 @@
     }
 }
 
-=======
->>>>>>> 5a2cbe23
 static BuiltinFnEntry *create_builtin_fn(CodeGen *g, BuiltinFnId id, const char *name, size_t count) {
     BuiltinFnEntry *builtin_fn = allocate<BuiltinFnEntry>(1);
     buf_init_from_str(&builtin_fn->name, name);
