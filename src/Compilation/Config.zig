--- conflicted
+++ resolved
@@ -131,11 +131,8 @@
     LldCannotIncrementallyLink,
     LtoRequiresLld,
     SanitizeThreadRequiresLibCpp,
-<<<<<<< HEAD
     SanitizeAddressRequiresLibCpp,
-=======
     LibCRequiresLibUnwind,
->>>>>>> 98cf81d5
     LibCppRequiresLibUnwind,
     OsRequiresLibC,
     LibCppRequiresLibC,
