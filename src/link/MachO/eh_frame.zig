pub const Cie = struct {
    /// Includes 4byte size cell.
    offset: u32,
    out_offset: u32 = 0,
    size: u32,
    lsda_size: ?enum { p32, p64 } = null,
    personality: ?Personality = null,
    file: File.Index = 0,
    alive: bool = false,

    pub fn parse(cie: *Cie, macho_file: *MachO) !void {
        const tracy = trace(@src());
        defer tracy.end();

        var r: std.io.Reader = .fixed(cie.getData(macho_file));

        try r.discard(9);
        const aug = try r.takeSentinel(0);
        if (aug[0] != 'z') return; // TODO should we error out?

        _ = try r.takeLeb128(u64); // code alignment factor
        _ = try r.takeLeb128(u64); // data alignment factor
        _ = try r.takeLeb128(u64); // return address register
        _ = try r.takeLeb128(u64); // augmentation data length

        for (aug[1..]) |ch| switch (ch) {
            'R' => {
                const enc = try r.takeByte();
                if (enc != DW_EH_PE.pcrel | DW_EH_PE.absptr) {
                    @panic("unexpected pointer encoding"); // TODO error
                }
            },
            'P' => {
                const enc = try r.takeByte();
                if (enc != DW_EH_PE.pcrel | DW_EH_PE.indirect | DW_EH_PE.sdata4) {
                    @panic("unexpected personality pointer encoding"); // TODO error
                }
                _ = try r.takeInt(u32, .little); // personality pointer
            },
            'L' => {
                const enc = try r.takeByte();
                switch (enc & DW_EH_PE.type_mask) {
                    DW_EH_PE.sdata4 => cie.lsda_size = .p32,
                    DW_EH_PE.absptr => cie.lsda_size = .p64,
                    else => unreachable, // TODO error
                }
            },
            else => @panic("unexpected augmentation string"), // TODO error
        };
    }

    pub inline fn getSize(cie: Cie) u32 {
        return cie.size + 4;
    }

    pub fn getObject(cie: Cie, macho_file: *MachO) *Object {
        const file = macho_file.getFile(cie.file).?;
        return file.object;
    }

    pub fn getData(cie: Cie, macho_file: *MachO) []const u8 {
        const object = cie.getObject(macho_file);
        return object.eh_frame_data.items[cie.offset..][0..cie.getSize()];
    }

    pub fn getPersonality(cie: Cie, macho_file: *MachO) ?*Symbol {
        const personality = cie.personality orelse return null;
        const object = cie.getObject(macho_file);
        return object.getSymbolRef(personality.index, macho_file).getSymbol(macho_file);
    }

    pub fn eql(cie: Cie, other: Cie, macho_file: *MachO) bool {
        if (!std.mem.eql(u8, cie.getData(macho_file), other.getData(macho_file))) return false;
        if (cie.personality != null and other.personality != null) {
            if (cie.personality.?.index != other.personality.?.index) return false;
        }
        if (cie.personality != null or other.personality != null) return false;
        return true;
    }

    pub fn fmt(cie: Cie, macho_file: *MachO) std.fmt.Formatter(Format, Format.default) {
        return .{ .data = .{
            .cie = cie,
            .macho_file = macho_file,
        } };
    }

    const Format = struct {
        cie: Cie,
        macho_file: *MachO,

<<<<<<< HEAD
    fn format2(ctx: FormatContext, bw: *Writer, comptime unused_fmt_string: []const u8) Writer.Error!void {
        _ = unused_fmt_string;
        const cie = ctx.cie;
        try bw.print("@{x} : size({x})", .{
            cie.offset,
            cie.getSize(),
        });
        if (!cie.alive) try bw.writeAll(" : [*]");
    }
=======
        fn default(f: Format, w: *Writer) Writer.Error!void {
            const cie = f.cie;
            try w.print("@{x} : size({x})", .{
                cie.offset,
                cie.getSize(),
            });
            if (!cie.alive) try w.writeAll(" : [*]");
        }
    };
>>>>>>> 43fba5ea

    pub const Index = u32;

    pub const Personality = struct {
        index: Symbol.Index = 0,
        offset: u32 = 0,
    };
};

pub const Fde = struct {
    /// Includes 4byte size cell.
    offset: u32,
    out_offset: u32 = 0,
    size: u32,
    cie: Cie.Index,
    atom: Atom.Index = 0,
    atom_offset: u32 = 0,
    lsda: Atom.Index = 0,
    lsda_offset: u32 = 0,
    lsda_ptr_offset: u32 = 0,
    file: File.Index = 0,
    alive: bool = true,

    pub fn parse(fde: *Fde, macho_file: *MachO) !void {
        const tracy = trace(@src());
        defer tracy.end();

        const object = fde.getObject(macho_file);
        const sect = object.sections.items(.header)[object.eh_frame_sect_index.?];

        var br: std.io.Reader = .fixed(fde.getData(macho_file));

        try br.discard(4);
        const cie_ptr = try br.takeInt(u32, .little);
        const pc_begin = try br.takeInt(i64, .little);

        // Parse target atom index
        const taddr: u64 = @intCast(@as(i64, @intCast(sect.addr + fde.offset + 8)) + pc_begin);
        fde.atom = object.findAtom(taddr) orelse {
            try macho_file.reportParseError2(object.index, "{s},{s}: 0x{x}: invalid function reference in FDE", .{
                sect.segName(), sect.sectName(), fde.offset + 8,
            });
            return error.MalformedObject;
        };
        const atom = fde.getAtom(macho_file);
        fde.atom_offset = @intCast(taddr - atom.getInputAddress(macho_file));

        // Associate with a CIE
        const cie_offset = fde.offset + 4 - cie_ptr;
        const cie_index = for (object.cies.items, 0..) |cie, cie_index| {
            if (cie.offset == cie_offset) break @as(Cie.Index, @intCast(cie_index));
        } else null;
        if (cie_index) |cie| {
            fde.cie = cie;
        } else {
            try macho_file.reportParseError2(object.index, "no matching CIE found for FDE at offset {x}", .{
                fde.offset,
            });
            return error.MalformedObject;
        }

        const cie = fde.getCie(macho_file);

        // Parse LSDA atom index if any
        if (cie.lsda_size) |lsda_size| {
            try br.discard(8);
            _ = try br.takeLeb128(u64); // augmentation length
            fde.lsda_ptr_offset = @intCast(br.seek);
            const lsda_ptr = switch (lsda_size) {
                .p32 => try br.takeInt(i32, .little),
                .p64 => try br.takeInt(i64, .little),
            };
            const lsda_addr: u64 = @intCast(@as(i64, @intCast(sect.addr + fde.offset + fde.lsda_ptr_offset)) + lsda_ptr);
            fde.lsda = object.findAtom(lsda_addr) orelse {
                try macho_file.reportParseError2(object.index, "{s},{s}: 0x{x}: invalid LSDA reference in FDE", .{
                    sect.segName(), sect.sectName(), fde.offset + fde.lsda_ptr_offset,
                });
                return error.MalformedObject;
            };
            const lsda_atom = fde.getLsdaAtom(macho_file).?;
            fde.lsda_offset = @intCast(lsda_addr - lsda_atom.getInputAddress(macho_file));
        }
    }

    pub inline fn getSize(fde: Fde) u32 {
        return fde.size + 4;
    }

    pub fn getObject(fde: Fde, macho_file: *MachO) *Object {
        const file = macho_file.getFile(fde.file).?;
        return file.object;
    }

    pub fn getData(fde: Fde, macho_file: *MachO) []const u8 {
        const object = fde.getObject(macho_file);
        return object.eh_frame_data.items[fde.offset..][0..fde.getSize()];
    }

    pub fn getCie(fde: Fde, macho_file: *MachO) *const Cie {
        const object = fde.getObject(macho_file);
        return &object.cies.items[fde.cie];
    }

    pub fn getAtom(fde: Fde, macho_file: *MachO) *Atom {
        return fde.getObject(macho_file).getAtom(fde.atom).?;
    }

    pub fn getLsdaAtom(fde: Fde, macho_file: *MachO) ?*Atom {
        return fde.getObject(macho_file).getAtom(fde.lsda);
    }

    pub fn fmt(fde: Fde, macho_file: *MachO) std.fmt.Formatter(Format, Format.default) {
        return .{ .data = .{
            .fde = fde,
            .macho_file = macho_file,
        } };
    }

    const Format = struct {
        fde: Fde,
        macho_file: *MachO,

<<<<<<< HEAD
    fn format2(ctx: FormatContext, bw: *Writer, comptime unused_fmt_string: []const u8) Writer.Error!void {
        _ = unused_fmt_string;
        const fde = ctx.fde;
        const macho_file = ctx.macho_file;
        try bw.print("@{x} : size({x}) : cie({d}) : {s}", .{
            fde.offset,
            fde.getSize(),
            fde.cie,
            fde.getAtom(macho_file).getName(macho_file),
        });
        if (!fde.alive) try bw.writeAll(" : [*]");
    }
=======
        fn default(f: Format, writer: *Writer) Writer.Error!void {
            const fde = f.fde;
            const macho_file = f.macho_file;
            try writer.print("@{x} : size({x}) : cie({d}) : {s}", .{
                fde.offset,
                fde.getSize(),
                fde.cie,
                fde.getAtom(macho_file).getName(macho_file),
            });
            if (!fde.alive) try writer.writeAll(" : [*]");
        }
    };
>>>>>>> 43fba5ea

    pub const Index = u32;
};

pub const Iterator = struct {
    br: std.io.Reader,

    pub const Record = struct {
        tag: enum { fde, cie },
        offset: u32,
        size: u32,
    };

    pub fn next(it: *Iterator) !?Record {
        if (it.br.seek >= it.br.storageBuffer().len) return null;

        const size = try it.br.takeInt(u32, .little);
        if (size == 0xFFFFFFFF) @panic("DWARF CFI is 32bit on macOS");

        const id = try it.br.takeInt(u32, .little);
        const record: Record = .{
            .tag = if (id == 0) .cie else .fde,
            .offset = @intCast(it.br.seek),
            .size = size,
        };
        try it.br.discard(size);

        return record;
    }
};

pub fn calcSize(macho_file: *MachO) !u32 {
    const tracy = trace(@src());
    defer tracy.end();

    var offset: u32 = 0;

    var cies = std.ArrayList(Cie).init(macho_file.base.comp.gpa);
    defer cies.deinit();

    for (macho_file.objects.items) |index| {
        const object = macho_file.getFile(index).?.object;

        outer: for (object.cies.items) |*cie| {
            for (cies.items) |other| {
                if (other.eql(cie.*, macho_file)) {
                    // We already have a CIE record that has the exact same contents, so instead of
                    // duplicating them, we mark this one dead and set its output offset to be
                    // equal to that of the alive record. This way, we won't have to rewrite
                    // Fde.cie_index field when committing the records to file.
                    cie.out_offset = other.out_offset;
                    continue :outer;
                }
            }
            cie.alive = true;
            cie.out_offset = offset;
            offset += cie.getSize();
            try cies.append(cie.*);
        }
    }

    for (macho_file.objects.items) |index| {
        const object = macho_file.getFile(index).?.object;
        for (object.fdes.items) |*fde| {
            if (!fde.alive) continue;
            fde.out_offset = offset;
            offset += fde.getSize();
        }
    }

    return offset;
}

pub fn calcNumRelocs(macho_file: *MachO) u32 {
    const tracy = trace(@src());
    defer tracy.end();

    var nreloc: u32 = 0;

    for (macho_file.objects.items) |index| {
        const object = macho_file.getFile(index).?.object;
        for (object.cies.items) |cie| {
            if (!cie.alive) continue;
            if (cie.getPersonality(macho_file)) |_| {
                nreloc += 1; // personality
            }
        }
    }

    return nreloc;
}

pub fn write(macho_file: *MachO, buffer: []u8) void {
    const tracy = trace(@src());
    defer tracy.end();

    const sect = macho_file.sections.items(.header)[macho_file.eh_frame_sect_index.?];
    const addend: i64 = switch (macho_file.getTarget().cpu.arch) {
        .x86_64 => 4,
        else => 0,
    };

    for (macho_file.objects.items) |index| {
        const object = macho_file.getFile(index).?.object;
        for (object.cies.items) |cie| {
            if (!cie.alive) continue;

            @memcpy(buffer[cie.out_offset..][0..cie.getSize()], cie.getData(macho_file));

            if (cie.getPersonality(macho_file)) |sym| {
                const offset = cie.out_offset + cie.personality.?.offset;
                const saddr = sect.addr + offset;
                const taddr = sym.getGotAddress(macho_file);
                std.mem.writeInt(
                    i32,
                    buffer[offset..][0..4],
                    @intCast(@as(i64, @intCast(taddr)) - @as(i64, @intCast(saddr)) + addend),
                    .little,
                );
            }
        }
    }

    for (macho_file.objects.items) |index| {
        const object = macho_file.getFile(index).?.object;
        for (object.fdes.items) |fde| {
            if (!fde.alive) continue;

            @memcpy(buffer[fde.out_offset..][0..fde.getSize()], fde.getData(macho_file));

            {
                const offset = fde.out_offset + 4;
                const value = offset - fde.getCie(macho_file).out_offset;
                std.mem.writeInt(u32, buffer[offset..][0..4], value, .little);
            }

            {
                const offset = fde.out_offset + 8;
                const saddr = sect.addr + offset;
                const taddr = fde.getAtom(macho_file).getAddress(macho_file);
                std.mem.writeInt(
                    i64,
                    buffer[offset..][0..8],
                    @as(i64, @intCast(taddr)) - @as(i64, @intCast(saddr)),
                    .little,
                );
            }

            if (fde.getLsdaAtom(macho_file)) |atom| {
                const offset = fde.out_offset + fde.lsda_ptr_offset;
                const saddr = sect.addr + offset;
                const taddr = atom.getAddress(macho_file) + fde.lsda_offset;
                switch (fde.getCie(macho_file).lsda_size.?) {
                    .p32 => std.mem.writeInt(
                        i32,
                        buffer[offset..][0..4],
                        @intCast(@as(i64, @intCast(taddr)) - @as(i64, @intCast(saddr)) + addend),
                        .little,
                    ),
                    .p64 => std.mem.writeInt(
                        i64,
                        buffer[offset..][0..8],
                        @as(i64, @intCast(taddr)) - @as(i64, @intCast(saddr)),
                        .little,
                    ),
                }
            }
        }
    }
}

pub fn writeRelocs(macho_file: *MachO, code: []u8, relocs: []macho.relocation_info) error{Overflow}!void {
    const tracy = trace(@src());
    defer tracy.end();

    const cpu_arch = macho_file.getTarget().cpu.arch;
    const sect = macho_file.sections.items(.header)[macho_file.eh_frame_sect_index.?];
    const addend: i64 = switch (cpu_arch) {
        .x86_64 => 4,
        else => 0,
    };

    var i: usize = 0;
    for (macho_file.objects.items) |index| {
        const object = macho_file.getFile(index).?.object;
        for (object.cies.items) |cie| {
            if (!cie.alive) continue;

            @memcpy(code[cie.out_offset..][0..cie.getSize()], cie.getData(macho_file));

            if (cie.getPersonality(macho_file)) |sym| {
                const r_address = math.cast(i32, cie.out_offset + cie.personality.?.offset) orelse return error.Overflow;
                const r_symbolnum = math.cast(u24, sym.getOutputSymtabIndex(macho_file).?) orelse return error.Overflow;
                relocs[i] = .{
                    .r_address = r_address,
                    .r_symbolnum = r_symbolnum,
                    .r_length = 2,
                    .r_extern = 1,
                    .r_pcrel = 1,
                    .r_type = switch (cpu_arch) {
                        .aarch64 => @intFromEnum(macho.reloc_type_arm64.ARM64_RELOC_POINTER_TO_GOT),
                        .x86_64 => @intFromEnum(macho.reloc_type_x86_64.X86_64_RELOC_GOT),
                        else => unreachable,
                    },
                };
                i += 1;
            }
        }
    }

    for (macho_file.objects.items) |index| {
        const object = macho_file.getFile(index).?.object;
        for (object.fdes.items) |fde| {
            if (!fde.alive) continue;

            @memcpy(code[fde.out_offset..][0..fde.getSize()], fde.getData(macho_file));

            {
                const offset = fde.out_offset + 4;
                const value = offset - fde.getCie(macho_file).out_offset;
                std.mem.writeInt(u32, code[offset..][0..4], value, .little);
            }

            {
                const offset = fde.out_offset + 8;
                const saddr = sect.addr + offset;
                const taddr = fde.getAtom(macho_file).getAddress(macho_file);
                std.mem.writeInt(
                    i64,
                    code[offset..][0..8],
                    @as(i64, @intCast(taddr)) - @as(i64, @intCast(saddr)),
                    .little,
                );
            }

            if (fde.getLsdaAtom(macho_file)) |atom| {
                const offset = fde.out_offset + fde.lsda_ptr_offset;
                const saddr = sect.addr + offset;
                const taddr = atom.getAddress(macho_file) + fde.lsda_offset;
                switch (fde.getCie(macho_file).lsda_size.?) {
                    .p32 => std.mem.writeInt(
                        i32,
                        code[offset..][0..4],
                        @intCast(@as(i64, @intCast(taddr)) - @as(i64, @intCast(saddr)) + addend),
                        .little,
                    ),
                    .p64 => std.mem.writeInt(
                        i64,
                        code[offset..][0..8],
                        @as(i64, @intCast(taddr)) - @as(i64, @intCast(saddr)),
                        .little,
                    ),
                }
            }
        }
    }

    assert(relocs.len == i);
}

const assert = std.debug.assert;
const leb = std.leb;
const macho = std.macho;
const math = std.math;
const mem = std.mem;
const std = @import("std");
const trace = @import("../../tracy.zig").trace;
const Writer = std.io.Writer;

const Allocator = std.mem.Allocator;
const Atom = @import("Atom.zig");
const DW_EH_PE = std.dwarf.EH.PE;
const File = @import("file.zig").File;
const MachO = @import("../MachO.zig");
const Object = @import("Object.zig");
const Symbol = @import("Symbol.zig");<|MERGE_RESOLUTION|>--- conflicted
+++ resolved
@@ -89,17 +89,6 @@
         cie: Cie,
         macho_file: *MachO,
 
-<<<<<<< HEAD
-    fn format2(ctx: FormatContext, bw: *Writer, comptime unused_fmt_string: []const u8) Writer.Error!void {
-        _ = unused_fmt_string;
-        const cie = ctx.cie;
-        try bw.print("@{x} : size({x})", .{
-            cie.offset,
-            cie.getSize(),
-        });
-        if (!cie.alive) try bw.writeAll(" : [*]");
-    }
-=======
         fn default(f: Format, w: *Writer) Writer.Error!void {
             const cie = f.cie;
             try w.print("@{x} : size({x})", .{
@@ -109,7 +98,6 @@
             if (!cie.alive) try w.writeAll(" : [*]");
         }
     };
->>>>>>> 43fba5ea
 
     pub const Index = u32;
 
@@ -232,20 +220,6 @@
         fde: Fde,
         macho_file: *MachO,
 
-<<<<<<< HEAD
-    fn format2(ctx: FormatContext, bw: *Writer, comptime unused_fmt_string: []const u8) Writer.Error!void {
-        _ = unused_fmt_string;
-        const fde = ctx.fde;
-        const macho_file = ctx.macho_file;
-        try bw.print("@{x} : size({x}) : cie({d}) : {s}", .{
-            fde.offset,
-            fde.getSize(),
-            fde.cie,
-            fde.getAtom(macho_file).getName(macho_file),
-        });
-        if (!fde.alive) try bw.writeAll(" : [*]");
-    }
-=======
         fn default(f: Format, writer: *Writer) Writer.Error!void {
             const fde = f.fde;
             const macho_file = f.macho_file;
@@ -258,7 +232,6 @@
             if (!fde.alive) try writer.writeAll(" : [*]");
         }
     };
->>>>>>> 43fba5ea
 
     pub const Index = u32;
 };
