--- conflicted
+++ resolved
@@ -661,20 +661,6 @@
     dylib: *Dylib,
     macho_file: *MachO,
 
-<<<<<<< HEAD
-fn formatSymtab(ctx: FormatContext, bw: *Writer, comptime unused_fmt_string: []const u8) Writer.Error!void {
-    _ = unused_fmt_string;
-    const dylib = ctx.dylib;
-    const macho_file = ctx.macho_file;
-    try bw.writeAll("  globals\n");
-    for (dylib.symbols.items, 0..) |sym, i| {
-        const ref = dylib.getSymbolRef(@intCast(i), macho_file);
-        if (ref.getFile(macho_file) == null) {
-            // TODO any better way of handling this?
-            try bw.print("    {s} : unclaimed\n", .{sym.getName(macho_file)});
-        } else {
-            try bw.print("    {f}\n", .{ref.getSymbol(macho_file).?.fmt(macho_file)});
-=======
     fn symtab(f: Format, w: *Writer) Writer.Error!void {
         const dylib = f.dylib;
         const macho_file = f.macho_file;
@@ -687,7 +673,6 @@
             } else {
                 try w.print("    {f}\n", .{ref.getSymbol(macho_file).?.fmt(macho_file)});
             }
->>>>>>> 43fba5ea
         }
     }
 };
