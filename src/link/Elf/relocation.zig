pub const Kind = enum {
    none,
    other,
    abs,
    copy,
    rel,
    irel,
    glob_dat,
    jump_slot,
    dtpmod,
    dtpoff,
    tpoff,
    tlsdesc,
};

fn Table(comptime len: comptime_int, comptime RelType: type, comptime mapping: [len]struct { Kind, RelType }) type {
    return struct {
        fn decode(r_type: u32) Kind {
            inline for (mapping) |entry| {
                if (@intFromEnum(entry[1]) == r_type) return entry[0];
            }
            return .other;
        }

        fn encode(comptime kind: Kind) u32 {
            inline for (mapping) |entry| {
                if (entry[0] == kind) return @intFromEnum(entry[1]);
            }
            @panic("encoding .other is ambiguous");
        }
    };
}

const x86_64_relocs = Table(11, elf.R_X86_64, .{
    .{ .none, .NONE },
    .{ .abs, .@"64" },
    .{ .copy, .COPY },
    .{ .rel, .RELATIVE },
    .{ .irel, .IRELATIVE },
    .{ .glob_dat, .GLOB_DAT },
    .{ .jump_slot, .JUMP_SLOT },
    .{ .dtpmod, .DTPMOD64 },
    .{ .dtpoff, .DTPOFF64 },
    .{ .tpoff, .TPOFF64 },
    .{ .tlsdesc, .TLSDESC },
});

const aarch64_relocs = Table(11, elf.R_AARCH64, .{
    .{ .none, .NONE },
    .{ .abs, .ABS64 },
    .{ .copy, .COPY },
    .{ .rel, .RELATIVE },
    .{ .irel, .IRELATIVE },
    .{ .glob_dat, .GLOB_DAT },
    .{ .jump_slot, .JUMP_SLOT },
    .{ .dtpmod, .TLS_DTPMOD },
    .{ .dtpoff, .TLS_DTPREL },
    .{ .tpoff, .TLS_TPREL },
    .{ .tlsdesc, .TLSDESC },
});

const riscv64_relocs = Table(11, elf.R_RISCV, .{
    .{ .none, .NONE },
    .{ .abs, .@"64" },
    .{ .copy, .COPY },
    .{ .rel, .RELATIVE },
    .{ .irel, .IRELATIVE },
    .{ .glob_dat, .@"64" },
    .{ .jump_slot, .JUMP_SLOT },
    .{ .dtpmod, .TLS_DTPMOD64 },
    .{ .dtpoff, .TLS_DTPREL64 },
    .{ .tpoff, .TLS_TPREL64 },
    .{ .tlsdesc, .TLSDESC },
});

pub fn decode(r_type: u32, cpu_arch: std.Target.Cpu.Arch) ?Kind {
    return switch (cpu_arch) {
        .x86_64 => x86_64_relocs.decode(r_type),
        .aarch64 => aarch64_relocs.decode(r_type),
        .riscv64 => riscv64_relocs.decode(r_type),
        else => @panic("TODO unhandled cpu arch"),
    };
}

pub fn encode(comptime kind: Kind, cpu_arch: std.Target.Cpu.Arch) u32 {
    return switch (cpu_arch) {
        .x86_64 => x86_64_relocs.encode(kind),
        .aarch64 => aarch64_relocs.encode(kind),
        .riscv64 => riscv64_relocs.encode(kind),
        else => @panic("TODO unhandled cpu arch"),
    };
}

pub const dwarf = struct {
    pub fn crossSectionRelocType(format: DW.Format, cpu_arch: std.Target.Cpu.Arch) u32 {
        return switch (cpu_arch) {
            .x86_64 => @intFromEnum(switch (format) {
                .@"32" => elf.R_X86_64.@"32",
                .@"64" => .@"64",
            }),
            .riscv64 => @intFromEnum(switch (format) {
                .@"32" => elf.R_RISCV.@"32",
                .@"64" => .@"64",
            }),
            else => @panic("TODO unhandled cpu arch"),
        };
    }

    pub fn externalRelocType(
        target: Symbol,
        source_section: Dwarf.Section.Index,
        address_size: Dwarf.AddressSize,
        cpu_arch: std.Target.Cpu.Arch,
    ) u32 {
        return switch (cpu_arch) {
            .x86_64 => @intFromEnum(@as(elf.R_X86_64, switch (source_section) {
                else => switch (address_size) {
                    .@"32" => if (target.flags.is_tls) .DTPOFF32 else .@"32",
                    .@"64" => if (target.flags.is_tls) .DTPOFF64 else .@"64",
                    else => unreachable,
                },
                .debug_frame => .PC32,
            })),
            .riscv64 => @intFromEnum(@as(elf.R_RISCV, switch (source_section) {
                else => switch (address_size) {
                    .@"32" => .@"32",
                    .@"64" => .@"64",
                    else => unreachable,
                },
                .debug_frame => unreachable,
            })),
            else => @panic("TODO unhandled cpu arch"),
        };
    }

    const DW = std.dwarf;
};

const FormatRelocTypeCtx = struct {
    r_type: u32,
    cpu_arch: std.Target.Cpu.Arch,
};

pub fn fmtRelocType(r_type: u32, cpu_arch: std.Target.Cpu.Arch) std.fmt.Formatter(FormatRelocTypeCtx, formatRelocType) {
    return .{ .data = .{
        .r_type = r_type,
        .cpu_arch = cpu_arch,
    } };
}

<<<<<<< HEAD
fn formatRelocType(ctx: FormatRelocTypeCtx, bw: *Writer, comptime unused_fmt_string: []const u8) Writer.Error!void {
    comptime assert(unused_fmt_string.len == 0);
=======
fn formatRelocType(ctx: FormatRelocTypeCtx, writer: *std.io.Writer) std.io.Writer.Error!void {
>>>>>>> 43fba5ea
    const r_type = ctx.r_type;
    switch (ctx.cpu_arch) {
        .x86_64 => try bw.print("R_X86_64_{s}", .{@tagName(@as(elf.R_X86_64, @enumFromInt(r_type)))}),
        .aarch64 => try bw.print("R_AARCH64_{s}", .{@tagName(@as(elf.R_AARCH64, @enumFromInt(r_type)))}),
        .riscv64 => try bw.print("R_RISCV_{s}", .{@tagName(@as(elf.R_RISCV, @enumFromInt(r_type)))}),
        else => unreachable,
    }
}

const std = @import("std");
const assert = std.debug.assert;
const elf = std.elf;
const Writer = std.io.Writer;

const Dwarf = @import("../Dwarf.zig");
const Elf = @import("../Elf.zig");
const Symbol = @import("Symbol.zig");<|MERGE_RESOLUTION|>--- conflicted
+++ resolved
@@ -148,17 +148,12 @@
     } };
 }
 
-<<<<<<< HEAD
-fn formatRelocType(ctx: FormatRelocTypeCtx, bw: *Writer, comptime unused_fmt_string: []const u8) Writer.Error!void {
-    comptime assert(unused_fmt_string.len == 0);
-=======
 fn formatRelocType(ctx: FormatRelocTypeCtx, writer: *std.io.Writer) std.io.Writer.Error!void {
->>>>>>> 43fba5ea
     const r_type = ctx.r_type;
     switch (ctx.cpu_arch) {
-        .x86_64 => try bw.print("R_X86_64_{s}", .{@tagName(@as(elf.R_X86_64, @enumFromInt(r_type)))}),
-        .aarch64 => try bw.print("R_AARCH64_{s}", .{@tagName(@as(elf.R_AARCH64, @enumFromInt(r_type)))}),
-        .riscv64 => try bw.print("R_RISCV_{s}", .{@tagName(@as(elf.R_RISCV, @enumFromInt(r_type)))}),
+        .x86_64 => try writer.print("R_X86_64_{s}", .{@tagName(@as(elf.R_X86_64, @enumFromInt(r_type)))}),
+        .aarch64 => try writer.print("R_AARCH64_{s}", .{@tagName(@as(elf.R_AARCH64, @enumFromInt(r_type)))}),
+        .riscv64 => try writer.print("R_RISCV_{s}", .{@tagName(@as(elf.R_RISCV, @enumFromInt(r_type)))}),
         else => unreachable,
     }
 }
