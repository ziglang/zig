--- conflicted
+++ resolved
@@ -2190,21 +2190,6 @@
     self: *ZigObject,
     elf_file: *Elf,
 
-<<<<<<< HEAD
-fn formatSymtab(ctx: FormatContext, bw: *Writer, comptime unused_fmt_string: []const u8) Writer.Error!void {
-    _ = unused_fmt_string;
-    const self = ctx.self;
-    const elf_file = ctx.elf_file;
-    try bw.writeAll("  locals\n");
-    for (self.local_symbols.items) |index| {
-        const local = self.symbols.items[index];
-        try bw.print("    {f}\n", .{local.fmt(elf_file)});
-    }
-    try bw.writeAll("  globals\n");
-    for (ctx.self.global_symbols.items) |index| {
-        const global = self.symbols.items[index];
-        try bw.print("    {f}\n", .{global.fmt(elf_file)});
-=======
     fn symtab(f: Format, writer: *std.io.Writer) std.io.Writer.Error!void {
         const self = f.self;
         const elf_file = f.elf_file;
@@ -2226,7 +2211,6 @@
             const atom_ptr = f.self.atom(atom_index) orelse continue;
             try writer.print("    {f}\n", .{atom_ptr.fmt(f.elf_file)});
         }
->>>>>>> 43fba5ea
     }
 };
 
@@ -2237,21 +2221,11 @@
     } };
 }
 
-<<<<<<< HEAD
-fn formatAtoms(ctx: FormatContext, bw: *Writer, comptime unused_fmt_string: []const u8) Writer.Error!void {
-    comptime assert(unused_fmt_string.len == 0);
-    try bw.writeAll("  atoms\n");
-    for (ctx.self.atoms_indexes.items) |atom_index| {
-        const atom_ptr = ctx.self.atom(atom_index) orelse continue;
-        try bw.print("    {f}\n", .{atom_ptr.fmt(ctx.elf_file)});
-    }
-=======
 pub fn fmtAtoms(self: *ZigObject, elf_file: *Elf) std.fmt.Formatter(Format, Format.atoms) {
     return .{ .data = .{
         .self = self,
         .elf_file = elf_file,
     } };
->>>>>>> 43fba5ea
 }
 
 const ElfSym = struct {
