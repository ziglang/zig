--- conflicted
+++ resolved
@@ -45,11 +45,7 @@
 
         if (!mem.eql(u8, &hdr.ar_fmag, elf.ARFMAG)) {
             return diags.failParse(path, "invalid archive header delimiter: {f}", .{
-<<<<<<< HEAD
-                std.fmt.fmtSliceEscapeLower(&hdr.ar_fmag),
-=======
                 std.ascii.hexEscape(&hdr.ar_fmag, .lower),
->>>>>>> 43fba5ea
             });
         }
 
@@ -88,11 +84,7 @@
         };
 
         log.debug("extracting object '{f}' from archive '{f}'", .{
-<<<<<<< HEAD
-            object.path, path,
-=======
             @as(Path, object.path), @as(Path, path),
->>>>>>> 43fba5ea
         });
 
         try objects.append(gpa, object);
@@ -192,18 +184,7 @@
         }
     }
 
-<<<<<<< HEAD
-    pub fn format(ar: ArSymtab, bw: *Writer, comptime unused_fmt_string: []const u8) Writer.Error!void {
-        _ = ar;
-        _ = bw;
-        _ = unused_fmt_string;
-        @compileError("do not format ar symtab directly; use fmt instead");
-    }
-
-    const FormatContext = struct {
-=======
     const Format = struct {
->>>>>>> 43fba5ea
         ar: ArSymtab,
         elf_file: *Elf,
 
@@ -225,20 +206,6 @@
         } };
     }
 
-<<<<<<< HEAD
-    fn format2(ctx: FormatContext, bw: *Writer, comptime unused_fmt_string: []const u8) Writer.Error!void {
-        _ = unused_fmt_string;
-        const ar = ctx.ar;
-        const elf_file = ctx.elf_file;
-        for (ar.symtab.items, 0..) |entry, i| {
-            const name = ar.strtab.getAssumeExists(entry.off);
-            const file = elf_file.file(entry.file_index).?;
-            try bw.print("  {d}: {s} in file({d})({f})\n", .{ i, name, entry.file_index, file.fmtPath() });
-        }
-    }
-
-=======
->>>>>>> 43fba5ea
     const Entry = struct {
         /// Offset into the string table.
         off: u32,
@@ -276,14 +243,8 @@
         try writer.writeAll(ar.buffer.items);
     }
 
-<<<<<<< HEAD
-    pub fn format(ar: ArStrtab, bw: *Writer, comptime unused_fmt_string: []const u8) Writer.Error!void {
-        comptime assert(unused_fmt_string.len == 0);
-        try bw.print("{f}", .{std.fmt.fmtSliceEscapeLower(ar.buffer.items)});
-=======
     pub fn format(ar: ArStrtab, writer: *std.io.Writer) std.io.Writer.Error!void {
         try writer.print("{f}", .{std.ascii.hexEscape(ar.buffer.items, .lower)});
->>>>>>> 43fba5ea
     }
 };
 
