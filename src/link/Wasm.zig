//! The overall strategy here is to load all the object file data into memory
//! as inputs are parsed. During `prelink`, as much linking as possible is
//! performed without any knowledge of functions and globals provided by the
//! Zcu. If there is no Zcu, effectively all linking is done in `prelink`.
//!
//! `updateFunc`, `updateNav`, `updateExports`, and `deleteExport` are handled
//! by merely tracking references to the relevant functions and globals. All
//! the linking logic between objects and Zcu happens in `flush`. Many
//! components of the final output are computed on-the-fly at this time rather
//! than being precomputed and stored separately.

const Wasm = @This();
const Archive = @import("Wasm/Archive.zig");
const Object = @import("Wasm/Object.zig");
pub const Flush = @import("Wasm/Flush.zig");

const builtin = @import("builtin");
const native_endian = builtin.cpu.arch.endian();

const build_options = @import("build_options");

const std = @import("std");
const Allocator = std.mem.Allocator;
const Cache = std.Build.Cache;
const Path = Cache.Path;
const assert = std.debug.assert;
const fs = std.fs;
const leb = std.leb;
const log = std.log.scoped(.link);
const mem = std.mem;
const Writer = std.io.Writer;

const Mir = @import("../arch/wasm/Mir.zig");
const CodeGen = @import("../arch/wasm/CodeGen.zig");
const abi = @import("../codegen/wasm/abi.zig");
const Compilation = @import("../Compilation.zig");
const Dwarf = @import("Dwarf.zig");
const InternPool = @import("../InternPool.zig");
const Zcu = @import("../Zcu.zig");
const codegen = @import("../codegen.zig");
const dev = @import("../dev.zig");
const link = @import("../link.zig");
const trace = @import("../tracy.zig").trace;
const wasi_libc = @import("../libs/wasi_libc.zig");
const Value = @import("../Value.zig");

base: link.File,
/// Null-terminated strings, indexes have type String and string_table provides
/// lookup.
///
/// There are a couple of sites that add things here without adding
/// corresponding string_table entries. For such cases, when implementing
/// serialization/deserialization, they should be adjusted to prefix that data
/// with a null byte so that deserialization does not attempt to create
/// string_table entries for them. Alternately those sites could be moved to
/// use a different byte array for this purpose.
string_bytes: std.ArrayListUnmanaged(u8),
/// Sometimes we have logic that wants to borrow string bytes to store
/// arbitrary things in there. In this case it is not allowed to intern new
/// strings during this time. This safety lock is used to detect misuses.
string_bytes_lock: std.debug.SafetyLock = .{},
/// Omitted when serializing linker state.
string_table: String.Table,
/// Symbol name of the entry function to export
entry_name: OptionalString,
/// When true, will allow undefined symbols
import_symbols: bool,
/// Set of *global* symbol names to export to the host environment.
export_symbol_names: []const []const u8,
/// When defined, sets the start of the data section.
global_base: ?u64,
/// When defined, sets the initial memory size of the memory.
initial_memory: ?u64,
/// When defined, sets the maximum memory size of the memory.
max_memory: ?u64,
/// When true, will export the function table to the host environment.
export_table: bool,
/// Output name of the file
name: []const u8,
/// List of relocatable files to be linked into the final binary.
objects: std.ArrayListUnmanaged(Object) = .{},

func_types: std.AutoArrayHashMapUnmanaged(FunctionType, void) = .empty,
/// Provides a mapping of both imports and provided functions to symbol name.
/// Local functions may be unnamed.
/// Key is symbol name, however the `FunctionImport` may have an name override for the import name.
object_function_imports: std.AutoArrayHashMapUnmanaged(String, FunctionImport) = .empty,
/// All functions for all objects.
object_functions: std.ArrayListUnmanaged(ObjectFunction) = .empty,

/// Provides a mapping of both imports and provided globals to symbol name.
/// Local globals may be unnamed.
object_global_imports: std.AutoArrayHashMapUnmanaged(String, GlobalImport) = .empty,
/// All globals for all objects.
object_globals: std.ArrayListUnmanaged(ObjectGlobal) = .empty,

/// All table imports for all objects.
object_table_imports: std.AutoArrayHashMapUnmanaged(String, TableImport) = .empty,
/// All parsed table sections for all objects.
object_tables: std.ArrayListUnmanaged(Table) = .empty,

/// All memory imports for all objects.
object_memory_imports: std.AutoArrayHashMapUnmanaged(String, MemoryImport) = .empty,
/// All parsed memory sections for all objects.
object_memories: std.ArrayListUnmanaged(ObjectMemory) = .empty,

/// All relocations from all objects concatenated. `relocs_start` marks the end
/// point of object relocations and start point of Zcu relocations.
object_relocations: std.MultiArrayList(ObjectRelocation) = .empty,

/// List of initialization functions. These must be called in order of priority
/// by the (synthetic) `__wasm_call_ctors` function.
object_init_funcs: std.ArrayListUnmanaged(InitFunc) = .empty,

/// The data section of an object has many segments. Each segment corresponds
/// logically to an object file's .data section, or .rodata section. In
/// the case of `-fdata-sections` there will be one segment per data symbol.
object_data_segments: std.ArrayListUnmanaged(ObjectDataSegment) = .empty,
/// Each segment has many data symbols, which correspond logically to global
/// constants.
object_datas: std.ArrayListUnmanaged(ObjectData) = .empty,
object_data_imports: std.AutoArrayHashMapUnmanaged(String, ObjectDataImport) = .empty,
/// Non-synthetic section that can essentially be mem-cpy'd into place after performing relocations.
object_custom_segments: std.AutoArrayHashMapUnmanaged(ObjectSectionIndex, CustomSegment) = .empty,

/// All comdat information for all objects.
object_comdats: std.ArrayListUnmanaged(Comdat) = .empty,
/// A table that maps the relocations to be performed where the key represents
/// the section (across all objects) that the slice of relocations applies to.
object_relocations_table: std.AutoArrayHashMapUnmanaged(ObjectSectionIndex, ObjectRelocation.Slice) = .empty,
/// Incremented across all objects in order to enable calculation of `ObjectSectionIndex` values.
object_total_sections: u32 = 0,
/// All comdat symbols from all objects concatenated.
object_comdat_symbols: std.MultiArrayList(Comdat.Symbol) = .empty,

/// Relocations to be emitted into an object file. Remains empty when not
/// emitting an object file.
out_relocs: std.MultiArrayList(OutReloc) = .empty,
/// List of locations within `string_bytes` that must be patched with the virtual
/// memory address of a Uav during `flush`.
/// When emitting an object file, `out_relocs` is used instead.
uav_fixups: std.ArrayListUnmanaged(UavFixup) = .empty,
/// List of locations within `string_bytes` that must be patched with the virtual
/// memory address of a Nav during `flush`.
/// When emitting an object file, `out_relocs` is used instead.
/// No functions here only global variables.
nav_fixups: std.ArrayListUnmanaged(NavFixup) = .empty,
/// When a nav reference is a function pointer, this tracks the required function
/// table entry index that needs to overwrite the code in the final output.
func_table_fixups: std.ArrayListUnmanaged(FuncTableFixup) = .empty,
/// Symbols to be emitted into an object file. Remains empty when not emitting
/// an object file.
symbol_table: std.AutoArrayHashMapUnmanaged(String, void) = .empty,

/// When importing objects from the host environment, a name must be supplied.
/// LLVM uses "env" by default when none is given.
/// This value is passed to object files since wasm tooling conventions provides
/// no way to specify the module name in the symbol table.
object_host_name: OptionalString,

/// Memory section
memories: std.wasm.Memory = .{ .limits = .{
    .min = 0,
    .max = 0,
    .flags = .{ .has_max = false, .is_shared = false },
} },

/// `--verbose-link` output.
/// Initialized on creation, appended to as inputs are added, printed during `flush`.
/// String data is allocated into Compilation arena.
dump_argv_list: std.ArrayListUnmanaged([]const u8),

preloaded_strings: PreloadedStrings,

/// This field is used when emitting an object; `navs_exe` used otherwise.
/// Does not include externs since that data lives elsewhere.
navs_obj: std.AutoArrayHashMapUnmanaged(InternPool.Nav.Index, ZcuDataObj) = .empty,
/// This field is unused when emitting an object; `navs_obj` used otherwise.
/// Does not include externs since that data lives elsewhere.
navs_exe: std.AutoArrayHashMapUnmanaged(InternPool.Nav.Index, ZcuDataExe) = .empty,
/// Tracks all InternPool values referenced by codegen. Needed for outputting
/// the data segment. This one does not track ref count because object files
/// require using max LEB encoding for these references anyway.
uavs_obj: std.AutoArrayHashMapUnmanaged(InternPool.Index, ZcuDataObj) = .empty,
/// Tracks ref count to optimize LEB encodings for UAV references.
uavs_exe: std.AutoArrayHashMapUnmanaged(InternPool.Index, ZcuDataExe) = .empty,
/// Sparse table of uavs that need to be emitted with greater alignment than
/// the default for the type.
overaligned_uavs: std.AutoArrayHashMapUnmanaged(InternPool.Index, Alignment) = .empty,
/// When the key is an enum type, this represents a `@tagName` function.
zcu_funcs: std.AutoArrayHashMapUnmanaged(InternPool.Index, ZcuFunc) = .empty,
nav_exports: std.AutoArrayHashMapUnmanaged(NavExport, Zcu.Export.Index) = .empty,
uav_exports: std.AutoArrayHashMapUnmanaged(UavExport, Zcu.Export.Index) = .empty,
imports: std.AutoArrayHashMapUnmanaged(InternPool.Nav.Index, void) = .empty,

dwarf: ?Dwarf = null,

flush_buffer: Flush = .{},

/// Empty until `prelink`. There it is populated based on object files.
/// Next, it is copied into `Flush.missing_exports` just before `flush`
/// and that data is used during `flush`.
missing_exports: std.AutoArrayHashMapUnmanaged(String, void) = .empty,
entry_resolution: FunctionImport.Resolution = .unresolved,

/// Empty when outputting an object.
function_exports: std.AutoArrayHashMapUnmanaged(String, FunctionIndex) = .empty,
hidden_function_exports: std.AutoArrayHashMapUnmanaged(String, FunctionIndex) = .empty,
global_exports: std.ArrayListUnmanaged(GlobalExport) = .empty,
/// Tracks the value at the end of prelink.
global_exports_len: u32 = 0,

/// Ordered list of non-import functions that will appear in the final binary.
/// Empty until prelink.
functions: std.AutoArrayHashMapUnmanaged(FunctionImport.Resolution, void) = .empty,
/// Tracks the value at the end of prelink, at which point `functions`
/// contains only object file functions, and nothing from the Zcu yet.
functions_end_prelink: u32 = 0,

function_imports_len_prelink: u32 = 0,
data_imports_len_prelink: u32 = 0,
/// At the end of prelink, this is populated with needed functions from
/// objects.
///
/// During the Zcu phase, entries are not deleted from this table
/// because doing so would be irreversible when a `deleteExport` call is
/// handled. However, entries are added during the Zcu phase when extern
/// functions are passed to `updateNav`.
///
/// `flush` gets a copy of this table, and then Zcu exports are applied to
/// remove elements from the table, and the remainder are either undefined
/// symbol errors, or import section entries depending on the output mode.
function_imports: std.AutoArrayHashMapUnmanaged(String, FunctionImportId) = .empty,

/// At the end of prelink, this is populated with data symbols needed by
/// objects.
///
/// During the Zcu phase, entries are not deleted from this table
/// because doing so would be irreversible when a `deleteExport` call is
/// handled. However, entries are added during the Zcu phase when extern
/// functions are passed to `updateNav`.
///
/// `flush` gets a copy of this table, and then Zcu exports are applied to
/// remove elements from the table, and the remainder are either undefined
/// symbol errors, or symbol table entries depending on the output mode.
data_imports: std.AutoArrayHashMapUnmanaged(String, DataImportId) = .empty,
/// Set of data symbols that will appear in the final binary. Used to populate
/// `Flush.data_segments` before sorting.
data_segments: std.AutoArrayHashMapUnmanaged(DataSegmentId, void) = .empty,

/// Ordered list of non-import globals that will appear in the final binary.
/// Empty until prelink.
globals: std.AutoArrayHashMapUnmanaged(GlobalImport.Resolution, void) = .empty,
/// Tracks the value at the end of prelink, at which point `globals`
/// contains only object file globals, and nothing from the Zcu yet.
globals_end_prelink: u32 = 0,
global_imports: std.AutoArrayHashMapUnmanaged(String, GlobalImportId) = .empty,

/// Ordered list of non-import tables that will appear in the final binary.
/// Empty until prelink.
tables: std.AutoArrayHashMapUnmanaged(TableImport.Resolution, void) = .empty,
table_imports: std.AutoArrayHashMapUnmanaged(String, TableImport.Index) = .empty,

/// All functions that have had their address taken and therefore might be
/// called via a `call_indirect` function.
zcu_indirect_function_set: std.AutoArrayHashMapUnmanaged(InternPool.Nav.Index, void) = .empty,
object_indirect_function_import_set: std.AutoArrayHashMapUnmanaged(String, void) = .empty,
object_indirect_function_set: std.AutoArrayHashMapUnmanaged(ObjectFunctionIndex, void) = .empty,

error_name_table_ref_count: u32 = 0,
tag_name_table_ref_count: u32 = 0,

/// Set to true if any `GLOBAL_INDEX` relocation is encountered with
/// `SymbolFlags.tls` set to true. This is for objects only; final
/// value must be this OR'd with the same logic for zig functions
/// (set to true if any threadlocal global is used).
any_tls_relocs: bool = false,
any_passive_inits: bool = false,

/// All MIR instructions for all Zcu functions.
mir_instructions: std.MultiArrayList(Mir.Inst) = .{},
/// Corresponds to `mir_instructions`.
mir_extra: std.ArrayListUnmanaged(u32) = .empty,
/// All local types for all Zcu functions.
mir_locals: std.ArrayListUnmanaged(std.wasm.Valtype) = .empty,

params_scratch: std.ArrayListUnmanaged(std.wasm.Valtype) = .empty,
returns_scratch: std.ArrayListUnmanaged(std.wasm.Valtype) = .empty,

/// All Zcu error names in order, null-terminated, concatenated. No need to
/// serialize; trivially reconstructed.
error_name_bytes: std.ArrayListUnmanaged(u8) = .empty,
/// For each Zcu error, in order, offset into `error_name_bytes` where the name
/// is stored. No need to serialize; trivially reconstructed.
error_name_offs: std.ArrayListUnmanaged(u32) = .empty,

tag_name_bytes: std.ArrayListUnmanaged(u8) = .empty,
tag_name_offs: std.ArrayListUnmanaged(u32) = .empty,

pub const TagNameOff = extern struct {
    off: u32,
    len: u32,
};

/// Index into `Wasm.zcu_indirect_function_set`.
pub const ZcuIndirectFunctionSetIndex = enum(u32) {
    _,
};

pub const UavFixup = extern struct {
    uavs_exe_index: UavsExeIndex,
    /// Index into `string_bytes`.
    offset: u32,
    addend: u32,
};

pub const NavFixup = extern struct {
    navs_exe_index: NavsExeIndex,
    /// Index into `string_bytes`.
    offset: u32,
    addend: u32,
};

pub const FuncTableFixup = extern struct {
    table_index: ZcuIndirectFunctionSetIndex,
    /// Index into `string_bytes`.
    offset: u32,
};

/// Index into `objects`.
pub const ObjectIndex = enum(u32) {
    _,

    pub fn ptr(index: ObjectIndex, wasm: *const Wasm) *Object {
        return &wasm.objects.items[@intFromEnum(index)];
    }
};

/// Index into `Wasm.functions`.
pub const FunctionIndex = enum(u32) {
    _,

    pub fn ptr(index: FunctionIndex, wasm: *const Wasm) *FunctionImport.Resolution {
        return &wasm.functions.keys()[@intFromEnum(index)];
    }

    pub fn fromIpNav(wasm: *const Wasm, nav_index: InternPool.Nav.Index) ?FunctionIndex {
        return fromResolution(wasm, .fromIpNav(wasm, nav_index));
    }

    pub fn fromTagNameType(wasm: *const Wasm, tag_type: InternPool.Index) ?FunctionIndex {
        const zcu_func: ZcuFunc.Index = @enumFromInt(wasm.zcu_funcs.getIndex(tag_type) orelse return null);
        return fromResolution(wasm, .pack(wasm, .{ .zcu_func = zcu_func }));
    }

    pub fn fromSymbolName(wasm: *const Wasm, name: String) ?FunctionIndex {
        if (wasm.object_function_imports.getPtr(name)) |import| {
            return fromResolution(wasm, import.resolution);
        }
        if (wasm.function_exports.get(name)) |index| return index;
        if (wasm.hidden_function_exports.get(name)) |index| return index;
        return null;
    }

    pub fn fromResolution(wasm: *const Wasm, resolution: FunctionImport.Resolution) ?FunctionIndex {
        const i = wasm.functions.getIndex(resolution) orelse return null;
        return @enumFromInt(i);
    }
};

pub const GlobalExport = extern struct {
    name: String,
    global_index: GlobalIndex,
};

/// 0. Index into `Flush.function_imports`
/// 1. Index into `functions`.
///
/// Note that function_imports indexes are subject to swap removals during
/// `flush`.
pub const OutputFunctionIndex = enum(u32) {
    _,

    pub fn fromResolution(wasm: *const Wasm, resolution: FunctionImport.Resolution) ?OutputFunctionIndex {
        return fromFunctionIndex(wasm, FunctionIndex.fromResolution(wasm, resolution) orelse return null);
    }

    pub fn fromFunctionIndex(wasm: *const Wasm, index: FunctionIndex) OutputFunctionIndex {
        return @enumFromInt(wasm.flush_buffer.function_imports.entries.len + @intFromEnum(index));
    }

    pub fn fromObjectFunction(wasm: *const Wasm, index: ObjectFunctionIndex) OutputFunctionIndex {
        return fromResolution(wasm, .fromObjectFunction(wasm, index)).?;
    }

    pub fn fromObjectFunctionHandlingWeak(wasm: *const Wasm, index: ObjectFunctionIndex) OutputFunctionIndex {
        const ptr = index.ptr(wasm);
        if (ptr.flags.binding == .weak) {
            const name = ptr.name.unwrap().?;
            const import = wasm.object_function_imports.getPtr(name).?;
            assert(import.resolution != .unresolved);
            return fromResolution(wasm, import.resolution).?;
        }
        return fromResolution(wasm, .fromObjectFunction(wasm, index)).?;
    }

    pub fn fromIpIndex(wasm: *const Wasm, ip_index: InternPool.Index) OutputFunctionIndex {
        const zcu = wasm.base.comp.zcu.?;
        const ip = &zcu.intern_pool;
        return switch (ip.indexToKey(ip_index)) {
            .@"extern" => |ext| {
                const name = wasm.getExistingString(ext.name.toSlice(ip)).?;
                return fromSymbolName(wasm, name);
            },
            else => fromResolution(wasm, .fromIpIndex(wasm, ip_index)).?,
        };
    }

    pub fn fromIpNav(wasm: *const Wasm, nav_index: InternPool.Nav.Index) OutputFunctionIndex {
        const zcu = wasm.base.comp.zcu.?;
        const ip = &zcu.intern_pool;
        const nav = ip.getNav(nav_index);
        return fromIpIndex(wasm, nav.status.fully_resolved.val);
    }

    pub fn fromTagNameType(wasm: *const Wasm, tag_type: InternPool.Index) OutputFunctionIndex {
        return fromFunctionIndex(wasm, FunctionIndex.fromTagNameType(wasm, tag_type).?);
    }

    pub fn fromSymbolName(wasm: *const Wasm, name: String) OutputFunctionIndex {
        if (wasm.flush_buffer.function_imports.getIndex(name)) |i| return @enumFromInt(i);
        return fromFunctionIndex(wasm, FunctionIndex.fromSymbolName(wasm, name).?);
    }
};

/// Index into `Wasm.globals`.
pub const GlobalIndex = enum(u32) {
    _,

    /// This is only accurate when not emitting an object and there is a Zcu.
    pub const stack_pointer: GlobalIndex = @enumFromInt(0);

    /// Same as `stack_pointer` but with a safety assertion.
    pub fn stackPointer(wasm: *const Wasm) ObjectGlobal.Index {
        const comp = wasm.base.comp;
        assert(comp.config.output_mode != .Obj);
        assert(comp.zcu != null);
        return .stack_pointer;
    }

    pub fn ptr(index: GlobalIndex, f: *const Flush) *Wasm.GlobalImport.Resolution {
        return &f.globals.items[@intFromEnum(index)];
    }

    pub fn fromIpNav(wasm: *const Wasm, nav_index: InternPool.Nav.Index) ?GlobalIndex {
        const i = wasm.globals.getIndex(.fromIpNav(wasm, nav_index)) orelse return null;
        return @enumFromInt(i);
    }

    pub fn fromObjectGlobal(wasm: *const Wasm, i: ObjectGlobalIndex) GlobalIndex {
        return @enumFromInt(wasm.globals.getIndex(.fromObjectGlobal(wasm, i)).?);
    }

    pub fn fromObjectGlobalHandlingWeak(wasm: *const Wasm, index: ObjectGlobalIndex) GlobalIndex {
        const global = index.ptr(wasm);
        return if (global.flags.binding == .weak)
            fromSymbolName(wasm, global.name.unwrap().?)
        else
            fromObjectGlobal(wasm, index);
    }

    pub fn fromSymbolName(wasm: *const Wasm, name: String) GlobalIndex {
        const import = wasm.object_global_imports.getPtr(name).?;
        return @enumFromInt(wasm.globals.getIndex(import.resolution).?);
    }
};

/// Index into `tables`.
pub const TableIndex = enum(u32) {
    _,

    pub fn ptr(index: TableIndex, f: *const Flush) *Wasm.TableImport.Resolution {
        return &f.tables.items[@intFromEnum(index)];
    }

    pub fn fromObjectTable(wasm: *const Wasm, i: ObjectTableIndex) TableIndex {
        return @enumFromInt(wasm.tables.getIndex(.fromObjectTable(i)).?);
    }

    pub fn fromSymbolName(wasm: *const Wasm, name: String) TableIndex {
        const import = wasm.object_table_imports.getPtr(name).?;
        return @enumFromInt(wasm.tables.getIndex(import.resolution).?);
    }
};

/// The first N indexes correspond to input objects (`objects`) array.
/// After that, the indexes correspond to the `source_locations` array,
/// representing a location in a Zig source file that can be pinpointed
/// precisely via AST node and token.
pub const SourceLocation = enum(u32) {
    /// From the Zig compilation unit but no precise source location.
    zig_object_nofile = std.math.maxInt(u32) - 1,
    none = std.math.maxInt(u32),
    _,

    /// Index into `source_locations`.
    pub const Index = enum(u32) {
        _,
    };

    pub const Unpacked = union(enum) {
        none,
        zig_object_nofile,
        object_index: ObjectIndex,
        source_location_index: Index,
    };

    pub fn pack(unpacked: Unpacked, wasm: *const Wasm) SourceLocation {
        _ = wasm;
        return switch (unpacked) {
            .zig_object_nofile => .zig_object_nofile,
            .none => .none,
            .object_index => |object_index| @enumFromInt(@intFromEnum(object_index)),
            .source_location_index => @panic("TODO"),
        };
    }

    pub fn unpack(sl: SourceLocation, wasm: *const Wasm) Unpacked {
        return switch (sl) {
            .zig_object_nofile => .zig_object_nofile,
            .none => .none,
            _ => {
                const i = @intFromEnum(sl);
                if (i < wasm.objects.items.len) return .{ .object_index = @enumFromInt(i) };
                const sl_index = i - wasm.objects.items.len;
                _ = sl_index;
                @panic("TODO");
            },
        };
    }

    pub fn fromObject(object_index: ObjectIndex, wasm: *const Wasm) SourceLocation {
        return pack(.{ .object_index = object_index }, wasm);
    }

    pub fn addError(sl: SourceLocation, wasm: *Wasm, comptime f: []const u8, args: anytype) void {
        const diags = &wasm.base.comp.link_diags;
        switch (sl.unpack(wasm)) {
            .none => unreachable,
            .zig_object_nofile => diags.addError("zig compilation unit: " ++ f, args),
            .object_index => |i| diags.addError("{f}: " ++ f, .{i.ptr(wasm).path} ++ args),
            .source_location_index => @panic("TODO"),
        }
    }

    pub fn addNote(
        sl: SourceLocation,
        err: *link.Diags.ErrorWithNotes,
        comptime f: []const u8,
        args: anytype,
    ) void {
        err.addNote(f, args);
        const err_msg = &err.diags.msgs.items[err.index];
        err_msg.notes[err.note_slot - 1].source_location = .{ .wasm = sl };
    }

    pub fn fail(sl: SourceLocation, diags: *link.Diags, comptime format: []const u8, args: anytype) error{LinkFailure} {
        return diags.failSourceLocation(.{ .wasm = sl }, format, args);
    }

    pub fn string(
        sl: SourceLocation,
        msg: []const u8,
        bundle: *std.zig.ErrorBundle.Wip,
        wasm: *const Wasm,
    ) Allocator.Error!std.zig.ErrorBundle.String {
        return switch (sl.unpack(wasm)) {
            .none => try bundle.addString(msg),
            .zig_object_nofile => try bundle.printString("zig compilation unit: {s}", .{msg}),
            .object_index => |i| {
                const obj = i.ptr(wasm);
                return if (obj.archive_member_name.slice(wasm)) |obj_name|
                    try bundle.printString("{f} ({s}): {s}", .{ obj.path, std.fs.path.basename(obj_name), msg })
                else
                    try bundle.printString("{f}: {s}", .{ obj.path, msg });
            },
            .source_location_index => @panic("TODO"),
        };
    }
};

/// The lower bits of this ABI-match the flags here:
/// https://github.com/WebAssembly/tool-conventions/blob/df8d737539eb8a8f446ba5eab9dc670c40dfb81e/Linking.md#symbol-table-subsection
/// The upper bits are used for nefarious purposes.
pub const SymbolFlags = packed struct(u32) {
    binding: Binding = .strong,
    /// Indicating that this is a hidden symbol. Hidden symbols are not to be
    /// exported when performing the final link, but may be linked to other
    /// modules.
    visibility_hidden: bool = false,
    padding0: u1 = 0,
    /// For non-data symbols, this must match whether the symbol is an import
    /// or is defined; for data symbols, determines whether a segment is
    /// specified.
    undefined: bool = false,
    /// The symbol is intended to be exported from the wasm module to the host
    /// environment. This differs from the visibility flags in that it affects
    /// static linking.
    exported: bool = false,
    /// The symbol uses an explicit symbol name, rather than reusing the name
    /// from a wasm import. This allows it to remap imports from foreign
    /// WebAssembly modules into local symbols with different names.
    explicit_name: bool = false,
    /// The symbol is intended to be included in the linker output, regardless
    /// of whether it is used by the program. Same meaning as `retain`.
    no_strip: bool = false,
    /// The symbol resides in thread local storage.
    tls: bool = false,
    /// The symbol represents an absolute address. This means its offset is
    /// relative to the start of the wasm memory as opposed to being relative
    /// to a data segment.
    absolute: bool = false,

    // Above here matches the tooling conventions ABI.

    padding1: u13 = 0,
    /// Zig-specific. Dead things are allowed to be garbage collected.
    alive: bool = false,
    /// Zig-specific. This symbol comes from an object that must be included in
    /// the final link.
    must_link: bool = false,
    /// Zig-specific.
    global_type: GlobalType4 = .zero,
    /// Zig-specific.
    limits_has_max: bool = false,
    /// Zig-specific.
    limits_is_shared: bool = false,
    /// Zig-specific.
    ref_type: RefType1 = .funcref,

    pub const Binding = enum(u2) {
        strong = 0,
        /// Indicating that this is a weak symbol. When linking multiple modules
        /// defining the same symbol, all weak definitions are discarded if any
        /// strong definitions exist; then if multiple weak definitions exist all
        /// but one (unspecified) are discarded; and finally it is an error if more
        /// than one definition remains.
        weak = 1,
        /// Indicating that this is a local symbol. Local symbols are not to be
        /// exported, or linked to other modules/sections. The names of all
        /// non-local symbols must be unique, but the names of local symbols
        /// are not considered for uniqueness. A local function or global
        /// symbol cannot reference an import.
        local = 2,
    };

    pub fn initZigSpecific(flags: *SymbolFlags, must_link: bool, no_strip: bool) void {
        flags.no_strip = no_strip;
        flags.alive = false;
        flags.must_link = must_link;
        flags.global_type = .zero;
        flags.limits_has_max = false;
        flags.limits_is_shared = false;
        flags.ref_type = .funcref;
    }

    pub fn isIncluded(flags: SymbolFlags, is_dynamic: bool) bool {
        return flags.exported or
            (is_dynamic and !flags.visibility_hidden) or
            (flags.no_strip and flags.must_link);
    }

    pub fn isExported(flags: SymbolFlags, is_dynamic: bool) bool {
        if (flags.undefined or flags.binding == .local) return false;
        if (is_dynamic and !flags.visibility_hidden) return true;
        return flags.exported;
    }

    /// Returns the name as how it will be output into the final object
    /// file or binary. When `merge` is true, this will return the
    /// short name. i.e. ".rodata". When false, it returns the entire name instead.
    pub fn outputName(flags: SymbolFlags, name: []const u8, merge: bool) []const u8 {
        if (flags.tls) return ".tdata";
        if (!merge) return name;
        if (mem.startsWith(u8, name, ".rodata.")) return ".rodata";
        if (mem.startsWith(u8, name, ".text.")) return ".text";
        if (mem.startsWith(u8, name, ".data.")) return ".data";
        if (mem.startsWith(u8, name, ".bss.")) return ".bss";
        return name;
    }

    /// Masks off the Zig-specific stuff.
    pub fn toAbiInteger(flags: SymbolFlags) u32 {
        var copy = flags;
        copy.initZigSpecific(false, false);
        return @bitCast(copy);
    }
};

pub const GlobalType4 = packed struct(u4) {
    valtype: Valtype3,
    mutable: bool,

    pub const zero: GlobalType4 = @bitCast(@as(u4, 0));

    pub fn to(gt: GlobalType4) ObjectGlobal.Type {
        return .{
            .valtype = gt.valtype.to(),
            .mutable = gt.mutable,
        };
    }
};

pub const Valtype3 = enum(u3) {
    i32,
    i64,
    f32,
    f64,
    v128,

    pub fn from(v: std.wasm.Valtype) Valtype3 {
        return switch (v) {
            .i32 => .i32,
            .i64 => .i64,
            .f32 => .f32,
            .f64 => .f64,
            .v128 => .v128,
        };
    }

    pub fn to(v: Valtype3) std.wasm.Valtype {
        return switch (v) {
            .i32 => .i32,
            .i64 => .i64,
            .f32 => .f32,
            .f64 => .f64,
            .v128 => .v128,
        };
    }
};

/// Index into `Wasm.navs_obj`.
pub const NavsObjIndex = enum(u32) {
    _,

    pub fn key(i: @This(), wasm: *const Wasm) *InternPool.Nav.Index {
        return &wasm.navs_obj.keys()[@intFromEnum(i)];
    }

    pub fn value(i: @This(), wasm: *const Wasm) *ZcuDataObj {
        return &wasm.navs_obj.values()[@intFromEnum(i)];
    }

    pub fn name(i: @This(), wasm: *const Wasm) [:0]const u8 {
        const zcu = wasm.base.comp.zcu.?;
        const ip = &zcu.intern_pool;
        const nav = ip.getNav(i.key(wasm).*);
        return nav.fqn.toSlice(ip);
    }
};

/// Index into `Wasm.navs_exe`.
pub const NavsExeIndex = enum(u32) {
    _,

    pub fn key(i: @This(), wasm: *const Wasm) *InternPool.Nav.Index {
        return &wasm.navs_exe.keys()[@intFromEnum(i)];
    }

    pub fn value(i: @This(), wasm: *const Wasm) *ZcuDataExe {
        return &wasm.navs_exe.values()[@intFromEnum(i)];
    }

    pub fn name(i: @This(), wasm: *const Wasm) [:0]const u8 {
        const zcu = wasm.base.comp.zcu.?;
        const ip = &zcu.intern_pool;
        const nav = ip.getNav(i.key(wasm).*);
        return nav.fqn.toSlice(ip);
    }
};

/// Index into `Wasm.uavs_obj`.
pub const UavsObjIndex = enum(u32) {
    _,

    pub fn key(i: @This(), wasm: *const Wasm) *InternPool.Index {
        return &wasm.uavs_obj.keys()[@intFromEnum(i)];
    }

    pub fn value(i: @This(), wasm: *const Wasm) *ZcuDataObj {
        return &wasm.uavs_obj.values()[@intFromEnum(i)];
    }
};

/// Index into `Wasm.uavs_exe`.
pub const UavsExeIndex = enum(u32) {
    _,

    pub fn key(i: @This(), wasm: *const Wasm) *InternPool.Index {
        return &wasm.uavs_exe.keys()[@intFromEnum(i)];
    }

    pub fn value(i: @This(), wasm: *const Wasm) *ZcuDataExe {
        return &wasm.uavs_exe.values()[@intFromEnum(i)];
    }
};

/// Used when emitting a relocatable object.
pub const ZcuDataObj = extern struct {
    code: DataPayload,
    relocs: OutReloc.Slice,
};

/// Used when not emitting a relocatable object.
pub const ZcuDataExe = extern struct {
    code: DataPayload,
    /// Tracks how many references there are for the purposes of sorting data segments.
    count: u32,
};

/// An abstraction for calling `lowerZcuData` repeatedly until all data entries
/// are populated.
const ZcuDataStarts = struct {
    uavs_i: u32,

    fn init(wasm: *const Wasm) ZcuDataStarts {
        const comp = wasm.base.comp;
        const is_obj = comp.config.output_mode == .Obj;
        return if (is_obj) initObj(wasm) else initExe(wasm);
    }

    fn initObj(wasm: *const Wasm) ZcuDataStarts {
        return .{
            .uavs_i = @intCast(wasm.uavs_obj.entries.len),
        };
    }

    fn initExe(wasm: *const Wasm) ZcuDataStarts {
        return .{
            .uavs_i = @intCast(wasm.uavs_exe.entries.len),
        };
    }

    fn finish(zds: ZcuDataStarts, wasm: *Wasm, pt: Zcu.PerThread) !void {
        const comp = wasm.base.comp;
        const is_obj = comp.config.output_mode == .Obj;
        return if (is_obj) finishObj(zds, wasm, pt) else finishExe(zds, wasm, pt);
    }

    fn finishObj(zds: ZcuDataStarts, wasm: *Wasm, pt: Zcu.PerThread) !void {
        var uavs_i = zds.uavs_i;
        while (uavs_i < wasm.uavs_obj.entries.len) : (uavs_i += 1) {
            // Call to `lowerZcuData` here possibly creates more entries in these tables.
            wasm.uavs_obj.values()[uavs_i] = try lowerZcuData(wasm, pt, wasm.uavs_obj.keys()[uavs_i]);
        }
    }

    fn finishExe(zds: ZcuDataStarts, wasm: *Wasm, pt: Zcu.PerThread) !void {
        var uavs_i = zds.uavs_i;
        while (uavs_i < wasm.uavs_exe.entries.len) : (uavs_i += 1) {
            // Call to `lowerZcuData` here possibly creates more entries in these tables.
            const zcu_data = try lowerZcuData(wasm, pt, wasm.uavs_exe.keys()[uavs_i]);
            wasm.uavs_exe.values()[uavs_i].code = zcu_data.code;
        }
    }
};

pub const ZcuFunc = union {
    function: Function,
    tag_name: TagName,

    pub const Function = extern struct {
        /// Index into `Wasm.mir_instructions`.
        instructions_off: u32,
        /// This is unused except for as a safety slice bound and could be removed.
        instructions_len: u32,
        /// Index into `Wasm.mir_extra`.
        extra_off: u32,
        /// This is unused except for as a safety slice bound and could be removed.
        extra_len: u32,
        /// Index into `Wasm.mir_locals`.
        locals_off: u32,
        locals_len: u32,
        prologue: Mir.Prologue,
    };

    pub const TagName = extern struct {
        symbol_name: String,
        type_index: FunctionType.Index,
        /// Index into `Wasm.tag_name_offs`.
        table_index: u32,
    };

    /// Index into `Wasm.zcu_funcs`.
    /// Note that swapRemove is sometimes performed on `zcu_funcs`.
    pub const Index = enum(u32) {
        _,

        pub fn key(i: @This(), wasm: *const Wasm) *InternPool.Index {
            return &wasm.zcu_funcs.keys()[@intFromEnum(i)];
        }

        pub fn value(i: @This(), wasm: *const Wasm) *ZcuFunc {
            return &wasm.zcu_funcs.values()[@intFromEnum(i)];
        }

        pub fn name(i: @This(), wasm: *const Wasm) [:0]const u8 {
            const zcu = wasm.base.comp.zcu.?;
            const ip = &zcu.intern_pool;
            const ip_index = i.key(wasm).*;
            switch (ip.indexToKey(ip_index)) {
                .func => |func| {
                    const nav = ip.getNav(func.owner_nav);
                    return nav.fqn.toSlice(ip);
                },
                .enum_type => {
                    return i.value(wasm).tag_name.symbol_name.slice(wasm);
                },
                else => unreachable,
            }
        }

        pub fn typeIndex(i: @This(), wasm: *Wasm) FunctionType.Index {
            const comp = wasm.base.comp;
            const zcu = comp.zcu.?;
            const target = &comp.root_mod.resolved_target.result;
            const ip = &zcu.intern_pool;
            switch (ip.indexToKey(i.key(wasm).*)) {
                .func => |func| {
                    const fn_ty = zcu.navValue(func.owner_nav).typeOf(zcu);
                    const fn_info = zcu.typeToFunc(fn_ty).?;
                    return wasm.getExistingFunctionType(fn_info.cc, fn_info.param_types.get(ip), .fromInterned(fn_info.return_type), target).?;
                },
                .enum_type => {
                    return i.value(wasm).tag_name.type_index;
                },
                else => unreachable,
            }
        }
    };
};

pub const NavExport = extern struct {
    name: String,
    nav_index: InternPool.Nav.Index,
};

pub const UavExport = extern struct {
    name: String,
    uav_index: InternPool.Index,
};

pub const FunctionImport = extern struct {
    flags: SymbolFlags,
    module_name: OptionalString,
    /// May be different than the key which is a symbol name.
    name: String,
    source_location: SourceLocation,
    resolution: Resolution,
    type: FunctionType.Index,

    /// Represents a synthetic function, a function from an object, or a
    /// function from the Zcu.
    pub const Resolution = enum(u32) {
        unresolved,
        __wasm_apply_global_tls_relocs,
        __wasm_call_ctors,
        __wasm_init_memory,
        __wasm_init_tls,
        // Next, index into `object_functions`.
        // Next, index into `zcu_funcs`.
        _,

        const first_object_function = @intFromEnum(Resolution.__wasm_init_tls) + 1;

        pub const Unpacked = union(enum) {
            unresolved,
            __wasm_apply_global_tls_relocs,
            __wasm_call_ctors,
            __wasm_init_memory,
            __wasm_init_tls,
            object_function: ObjectFunctionIndex,
            zcu_func: ZcuFunc.Index,
        };

        pub fn unpack(r: Resolution, wasm: *const Wasm) Unpacked {
            return switch (r) {
                .unresolved => .unresolved,
                .__wasm_apply_global_tls_relocs => .__wasm_apply_global_tls_relocs,
                .__wasm_call_ctors => .__wasm_call_ctors,
                .__wasm_init_memory => .__wasm_init_memory,
                .__wasm_init_tls => .__wasm_init_tls,
                _ => {
                    const object_function_index = @intFromEnum(r) - first_object_function;

                    const zcu_func_index = if (object_function_index < wasm.object_functions.items.len)
                        return .{ .object_function = @enumFromInt(object_function_index) }
                    else
                        object_function_index - wasm.object_functions.items.len;

                    return .{ .zcu_func = @enumFromInt(zcu_func_index) };
                },
            };
        }

        pub fn pack(wasm: *const Wasm, unpacked: Unpacked) Resolution {
            return switch (unpacked) {
                .unresolved => .unresolved,
                .__wasm_apply_global_tls_relocs => .__wasm_apply_global_tls_relocs,
                .__wasm_call_ctors => .__wasm_call_ctors,
                .__wasm_init_memory => .__wasm_init_memory,
                .__wasm_init_tls => .__wasm_init_tls,
                .object_function => |i| @enumFromInt(first_object_function + @intFromEnum(i)),
                .zcu_func => |i| @enumFromInt(first_object_function + wasm.object_functions.items.len + @intFromEnum(i)),
            };
        }

        pub fn fromIpNav(wasm: *const Wasm, nav_index: InternPool.Nav.Index) Resolution {
            const zcu = wasm.base.comp.zcu.?;
            const ip = &zcu.intern_pool;
            return fromIpIndex(wasm, ip.getNav(nav_index).status.fully_resolved.val);
        }

        pub fn fromZcuFunc(wasm: *const Wasm, i: ZcuFunc.Index) Resolution {
            return pack(wasm, .{ .zcu_func = i });
        }

        pub fn fromIpIndex(wasm: *const Wasm, ip_index: InternPool.Index) Resolution {
            return fromZcuFunc(wasm, @enumFromInt(wasm.zcu_funcs.getIndex(ip_index).?));
        }

        pub fn fromObjectFunction(wasm: *const Wasm, object_function: ObjectFunctionIndex) Resolution {
            return pack(wasm, .{ .object_function = object_function });
        }

        pub fn isNavOrUnresolved(r: Resolution, wasm: *const Wasm) bool {
            return switch (r.unpack(wasm)) {
                .unresolved, .zcu_func => true,
                else => false,
            };
        }

        pub fn typeIndex(r: Resolution, wasm: *Wasm) FunctionType.Index {
            return switch (unpack(r, wasm)) {
                .unresolved => unreachable,
                .__wasm_apply_global_tls_relocs,
                .__wasm_call_ctors,
                .__wasm_init_memory,
                => getExistingFuncType2(wasm, &.{}, &.{}),
                .__wasm_init_tls => getExistingFuncType2(wasm, &.{.i32}, &.{}),
                .object_function => |i| i.ptr(wasm).type_index,
                .zcu_func => |i| i.typeIndex(wasm),
            };
        }

        pub fn name(r: Resolution, wasm: *const Wasm) ?[]const u8 {
            return switch (unpack(r, wasm)) {
                .unresolved => unreachable,
                .__wasm_apply_global_tls_relocs => @tagName(Unpacked.__wasm_apply_global_tls_relocs),
                .__wasm_call_ctors => @tagName(Unpacked.__wasm_call_ctors),
                .__wasm_init_memory => @tagName(Unpacked.__wasm_init_memory),
                .__wasm_init_tls => @tagName(Unpacked.__wasm_init_tls),
                .object_function => |i| i.ptr(wasm).name.slice(wasm),
                .zcu_func => |i| i.name(wasm),
            };
        }
    };

    /// Index into `object_function_imports`.
    pub const Index = enum(u32) {
        _,

        pub fn key(index: Index, wasm: *const Wasm) *String {
            return &wasm.object_function_imports.keys()[@intFromEnum(index)];
        }

        pub fn value(index: Index, wasm: *const Wasm) *FunctionImport {
            return &wasm.object_function_imports.values()[@intFromEnum(index)];
        }

        pub fn symbolName(index: Index, wasm: *const Wasm) String {
            return index.key(wasm).*;
        }

        pub fn importName(index: Index, wasm: *const Wasm) String {
            return index.value(wasm).name;
        }

        pub fn moduleName(index: Index, wasm: *const Wasm) OptionalString {
            return index.value(wasm).module_name;
        }

        pub fn functionType(index: Index, wasm: *const Wasm) FunctionType.Index {
            return value(index, wasm).type;
        }
    };
};

pub const ObjectFunction = extern struct {
    flags: SymbolFlags,
    /// `none` if this function has no symbol describing it.
    name: OptionalString,
    type_index: FunctionType.Index,
    code: Code,
    /// The offset within the code section where the data starts.
    offset: u32,
    /// The object file whose code section contains this function.
    object_index: ObjectIndex,

    pub const Code = DataPayload;

    pub fn relocations(of: *const ObjectFunction, wasm: *const Wasm) ObjectRelocation.IterableSlice {
        const code_section_index = of.object_index.ptr(wasm).code_section_index.?;
        const relocs = wasm.object_relocations_table.get(code_section_index) orelse return .empty;
        return .init(relocs, of.offset, of.code.len, wasm);
    }
};

pub const GlobalImport = extern struct {
    flags: SymbolFlags,
    module_name: OptionalString,
    /// May be different than the key which is a symbol name.
    name: String,
    source_location: SourceLocation,
    resolution: Resolution,

    /// Represents a synthetic global, a global from an object, or a global
    /// from the Zcu.
    pub const Resolution = enum(u32) {
        unresolved,
        __heap_base,
        __heap_end,
        __stack_pointer,
        __tls_align,
        __tls_base,
        __tls_size,
        // Next, index into `object_globals`.
        // Next, index into `navs_obj` or `navs_exe` depending on whether emitting an object.
        _,

        const first_object_global = @intFromEnum(Resolution.__tls_size) + 1;

        pub const Unpacked = union(enum) {
            unresolved,
            __heap_base,
            __heap_end,
            __stack_pointer,
            __tls_align,
            __tls_base,
            __tls_size,
            object_global: ObjectGlobalIndex,
            nav_exe: NavsExeIndex,
            nav_obj: NavsObjIndex,
        };

        pub fn unpack(r: Resolution, wasm: *const Wasm) Unpacked {
            return switch (r) {
                .unresolved => .unresolved,
                .__heap_base => .__heap_base,
                .__heap_end => .__heap_end,
                .__stack_pointer => .__stack_pointer,
                .__tls_align => .__tls_align,
                .__tls_base => .__tls_base,
                .__tls_size => .__tls_size,
                _ => {
                    const i: u32 = @intFromEnum(r);
                    const object_global_index = i - first_object_global;
                    if (object_global_index < wasm.object_globals.items.len)
                        return .{ .object_global = @enumFromInt(object_global_index) };
                    const comp = wasm.base.comp;
                    const is_obj = comp.config.output_mode == .Obj;
                    const nav_index = object_global_index - wasm.object_globals.items.len;
                    return if (is_obj) .{
                        .nav_obj = @enumFromInt(nav_index),
                    } else .{
                        .nav_exe = @enumFromInt(nav_index),
                    };
                },
            };
        }

        pub fn pack(wasm: *const Wasm, unpacked: Unpacked) Resolution {
            return switch (unpacked) {
                .unresolved => .unresolved,
                .__heap_base => .__heap_base,
                .__heap_end => .__heap_end,
                .__stack_pointer => .__stack_pointer,
                .__tls_align => .__tls_align,
                .__tls_base => .__tls_base,
                .__tls_size => .__tls_size,
                .object_global => |i| @enumFromInt(first_object_global + @intFromEnum(i)),
                .nav_obj => |i| @enumFromInt(first_object_global + wasm.object_globals.items.len + @intFromEnum(i)),
                .nav_exe => |i| @enumFromInt(first_object_global + wasm.object_globals.items.len + @intFromEnum(i)),
            };
        }

        pub fn fromIpNav(wasm: *const Wasm, ip_nav: InternPool.Nav.Index) Resolution {
            const comp = wasm.base.comp;
            const is_obj = comp.config.output_mode == .Obj;
            return pack(wasm, if (is_obj) .{
                .nav_obj = @enumFromInt(wasm.navs_obj.getIndex(ip_nav).?),
            } else .{
                .nav_exe = @enumFromInt(wasm.navs_exe.getIndex(ip_nav).?),
            });
        }

        pub fn fromObjectGlobal(wasm: *const Wasm, object_global: ObjectGlobalIndex) Resolution {
            return pack(wasm, .{ .object_global = object_global });
        }

        pub fn name(r: Resolution, wasm: *const Wasm) ?[]const u8 {
            return switch (unpack(r, wasm)) {
                .unresolved => unreachable,
                .__heap_base => @tagName(Unpacked.__heap_base),
                .__heap_end => @tagName(Unpacked.__heap_end),
                .__stack_pointer => @tagName(Unpacked.__stack_pointer),
                .__tls_align => @tagName(Unpacked.__tls_align),
                .__tls_base => @tagName(Unpacked.__tls_base),
                .__tls_size => @tagName(Unpacked.__tls_size),
                .object_global => |i| i.name(wasm).slice(wasm),
                .nav_obj => |i| i.name(wasm),
                .nav_exe => |i| i.name(wasm),
            };
        }
    };

    /// Index into `Wasm.object_global_imports`.
    pub const Index = enum(u32) {
        _,

        pub fn key(index: Index, wasm: *const Wasm) *String {
            return &wasm.object_global_imports.keys()[@intFromEnum(index)];
        }

        pub fn value(index: Index, wasm: *const Wasm) *GlobalImport {
            return &wasm.object_global_imports.values()[@intFromEnum(index)];
        }

        pub fn symbolName(index: Index, wasm: *const Wasm) String {
            return index.key(wasm).*;
        }

        pub fn importName(index: Index, wasm: *const Wasm) String {
            return index.value(wasm).name;
        }

        pub fn moduleName(index: Index, wasm: *const Wasm) OptionalString {
            return index.value(wasm).module_name;
        }

        pub fn globalType(index: Index, wasm: *const Wasm) ObjectGlobal.Type {
            return value(index, wasm).type();
        }
    };

    pub fn @"type"(gi: *const GlobalImport) ObjectGlobal.Type {
        return gi.flags.global_type.to();
    }
};

pub const ObjectGlobal = extern struct {
    /// `none` if this function has no symbol describing it.
    name: OptionalString,
    flags: SymbolFlags,
    expr: Expr,
    /// The object file whose global section contains this global.
    object_index: ObjectIndex,
    offset: u32,
    size: u32,

    pub fn @"type"(og: *const ObjectGlobal) Type {
        return og.flags.global_type.to();
    }

    pub const Type = struct {
        valtype: std.wasm.Valtype,
        mutable: bool,
    };

    pub fn relocations(og: *const ObjectGlobal, wasm: *const Wasm) ObjectRelocation.IterableSlice {
        const global_section_index = og.object_index.ptr(wasm).global_section_index.?;
        const relocs = wasm.object_relocations_table.get(global_section_index) orelse return .empty;
        return .init(relocs, og.offset, og.size, wasm);
    }
};

pub const RefType1 = enum(u1) {
    funcref,
    externref,

    pub fn from(rt: std.wasm.RefType) RefType1 {
        return switch (rt) {
            .funcref => .funcref,
            .externref => .externref,
        };
    }

    pub fn to(rt: RefType1) std.wasm.RefType {
        return switch (rt) {
            .funcref => .funcref,
            .externref => .externref,
        };
    }
};

pub const TableImport = extern struct {
    flags: SymbolFlags,
    module_name: String,
    /// May be different than the key which is a symbol name.
    name: String,
    source_location: SourceLocation,
    resolution: Resolution,
    limits_min: u32,
    limits_max: u32,

    /// Represents a synthetic table, or a table from an object.
    pub const Resolution = enum(u32) {
        unresolved,
        __indirect_function_table,
        // Next, index into `object_tables`.
        _,

        const first_object_table = @intFromEnum(Resolution.__indirect_function_table) + 1;

        pub const Unpacked = union(enum) {
            unresolved,
            __indirect_function_table,
            object_table: ObjectTableIndex,
        };

        pub fn unpack(r: Resolution) Unpacked {
            return switch (r) {
                .unresolved => .unresolved,
                .__indirect_function_table => .__indirect_function_table,
                _ => .{ .object_table = @enumFromInt(@intFromEnum(r) - first_object_table) },
            };
        }

        fn pack(unpacked: Unpacked) Resolution {
            return switch (unpacked) {
                .unresolved => .unresolved,
                .__indirect_function_table => .__indirect_function_table,
                .object_table => |i| @enumFromInt(first_object_table + @intFromEnum(i)),
            };
        }

        fn fromObjectTable(object_table: ObjectTableIndex) Resolution {
            return pack(.{ .object_table = object_table });
        }

        pub fn refType(r: Resolution, wasm: *const Wasm) std.wasm.RefType {
            return switch (unpack(r)) {
                .unresolved => unreachable,
                .__indirect_function_table => .funcref,
                .object_table => |i| i.ptr(wasm).flags.ref_type.to(),
            };
        }

        pub fn limits(r: Resolution, wasm: *const Wasm) std.wasm.Limits {
            return switch (unpack(r)) {
                .unresolved => unreachable,
                .__indirect_function_table => .{
                    .flags = .{ .has_max = true, .is_shared = false },
                    .min = @intCast(wasm.flush_buffer.indirect_function_table.entries.len + 1),
                    .max = @intCast(wasm.flush_buffer.indirect_function_table.entries.len + 1),
                },
                .object_table => |i| i.ptr(wasm).limits(),
            };
        }
    };

    /// Index into `object_table_imports`.
    pub const Index = enum(u32) {
        _,

        pub fn key(index: Index, wasm: *const Wasm) *String {
            return &wasm.object_table_imports.keys()[@intFromEnum(index)];
        }

        pub fn value(index: Index, wasm: *const Wasm) *TableImport {
            return &wasm.object_table_imports.values()[@intFromEnum(index)];
        }

        pub fn name(index: Index, wasm: *const Wasm) String {
            return index.key(wasm).*;
        }

        pub fn moduleName(index: Index, wasm: *const Wasm) OptionalString {
            return index.value(wasm).module_name;
        }
    };

    pub fn limits(ti: *const TableImport) std.wasm.Limits {
        return .{
            .flags = .{
                .has_max = ti.flags.limits_has_max,
                .is_shared = ti.flags.limits_is_shared,
            },
            .min = ti.limits_min,
            .max = ti.limits_max,
        };
    }
};

pub const Table = extern struct {
    module_name: OptionalString,
    name: OptionalString,
    flags: SymbolFlags,
    limits_min: u32,
    limits_max: u32,

    pub fn limits(t: *const Table) std.wasm.Limits {
        return .{
            .flags = .{
                .has_max = t.flags.limits_has_max,
                .is_shared = t.flags.limits_is_shared,
            },
            .min = t.limits_min,
            .max = t.limits_max,
        };
    }
};

/// Uniquely identifies a section across all objects. By subtracting
/// `Object.local_section_index_base` from this one, the Object section index
/// is obtained.
pub const ObjectSectionIndex = enum(u32) {
    _,
};

/// Index into `object_tables`.
pub const ObjectTableIndex = enum(u32) {
    _,

    pub fn ptr(index: ObjectTableIndex, wasm: *const Wasm) *Table {
        return &wasm.object_tables.items[@intFromEnum(index)];
    }

    pub fn chaseWeak(i: ObjectTableIndex, wasm: *const Wasm) ObjectTableIndex {
        const table = ptr(i, wasm);
        if (table.flags.binding != .weak) return i;
        const name = table.name.unwrap().?;
        const import = wasm.object_table_imports.getPtr(name).?;
        assert(import.resolution != .unresolved); // otherwise it should resolve to this one.
        return import.resolution.unpack().object_table;
    }
};

/// Index into `Wasm.object_globals`.
pub const ObjectGlobalIndex = enum(u32) {
    _,

    pub fn ptr(index: ObjectGlobalIndex, wasm: *const Wasm) *ObjectGlobal {
        return &wasm.object_globals.items[@intFromEnum(index)];
    }

    pub fn name(index: ObjectGlobalIndex, wasm: *const Wasm) OptionalString {
        return index.ptr(wasm).name;
    }

    pub fn chaseWeak(i: ObjectGlobalIndex, wasm: *const Wasm) ObjectGlobalIndex {
        const global = ptr(i, wasm);
        if (global.flags.binding != .weak) return i;
        const import_name = global.name.unwrap().?;
        const import = wasm.object_global_imports.getPtr(import_name).?;
        assert(import.resolution != .unresolved); // otherwise it should resolve to this one.
        return import.resolution.unpack(wasm).object_global;
    }
};

pub const ObjectMemory = extern struct {
    flags: SymbolFlags,
    name: OptionalString,
    limits_min: u32,
    limits_max: u32,

    /// Index into `Wasm.object_memories`.
    pub const Index = enum(u32) {
        _,

        pub fn ptr(index: Index, wasm: *const Wasm) *ObjectMemory {
            return &wasm.object_memories.items[@intFromEnum(index)];
        }
    };

    pub fn limits(om: *const ObjectMemory) std.wasm.Limits {
        return .{
            .flags = .{
                .has_max = om.limits_has_max,
                .is_shared = om.limits_is_shared,
            },
            .min = om.limits_min,
            .max = om.limits_max,
        };
    }
};

/// Index into `Wasm.object_functions`.
pub const ObjectFunctionIndex = enum(u32) {
    _,

    pub fn ptr(index: ObjectFunctionIndex, wasm: *const Wasm) *ObjectFunction {
        return &wasm.object_functions.items[@intFromEnum(index)];
    }

    pub fn toOptional(i: ObjectFunctionIndex) OptionalObjectFunctionIndex {
        const result: OptionalObjectFunctionIndex = @enumFromInt(@intFromEnum(i));
        assert(result != .none);
        return result;
    }

    pub fn chaseWeak(i: ObjectFunctionIndex, wasm: *const Wasm) ObjectFunctionIndex {
        const func = ptr(i, wasm);
        if (func.flags.binding != .weak) return i;
        const name = func.name.unwrap().?;
        const import = wasm.object_function_imports.getPtr(name).?;
        assert(import.resolution != .unresolved); // otherwise it should resolve to this one.
        return import.resolution.unpack(wasm).object_function;
    }
};

/// Index into `object_functions`, or null.
pub const OptionalObjectFunctionIndex = enum(u32) {
    none = std.math.maxInt(u32),
    _,

    pub fn unwrap(i: OptionalObjectFunctionIndex) ?ObjectFunctionIndex {
        if (i == .none) return null;
        return @enumFromInt(@intFromEnum(i));
    }
};

pub const ObjectDataSegment = extern struct {
    /// `none` if segment info custom subsection is missing.
    name: OptionalString,
    flags: Flags,
    payload: DataPayload,
    offset: u32,
    object_index: ObjectIndex,

    pub const Flags = packed struct(u32) {
        alive: bool = false,
        is_passive: bool = false,
        alignment: Alignment = .none,
        /// Signals that the segment contains only null terminated strings allowing
        /// the linker to perform merging.
        strings: bool = false,
        /// The segment contains thread-local data. This means that a unique copy
        /// of this segment will be created for each thread.
        tls: bool = false,
        /// If the object file is included in the final link, the segment should be
        /// retained in the final output regardless of whether it is used by the
        /// program.
        retain: bool = false,

        _: u21 = 0,
    };

    /// Index into `Wasm.object_data_segments`.
    pub const Index = enum(u32) {
        _,

        pub fn ptr(i: Index, wasm: *const Wasm) *ObjectDataSegment {
            return &wasm.object_data_segments.items[@intFromEnum(i)];
        }
    };

    pub fn relocations(ods: *const ObjectDataSegment, wasm: *const Wasm) ObjectRelocation.IterableSlice {
        const data_section_index = ods.object_index.ptr(wasm).data_section_index.?;
        const relocs = wasm.object_relocations_table.get(data_section_index) orelse return .empty;
        return .init(relocs, ods.offset, ods.payload.len, wasm);
    }
};

/// A local or exported global const from an object file.
pub const ObjectData = extern struct {
    segment: ObjectDataSegment.Index,
    /// Index into the object segment payload. Must be <= the segment's size.
    offset: u32,
    /// May be zero. `offset + size` must be <= the segment's size.
    size: u32,
    name: String,
    flags: SymbolFlags,

    /// Index into `Wasm.object_datas`.
    pub const Index = enum(u32) {
        _,

        pub fn ptr(i: Index, wasm: *const Wasm) *ObjectData {
            return &wasm.object_datas.items[@intFromEnum(i)];
        }
    };
};

pub const ObjectDataImport = extern struct {
    resolution: Resolution,
    flags: SymbolFlags,
    source_location: SourceLocation,

    pub const Resolution = enum(u32) {
        unresolved,
        __zig_error_names,
        __zig_error_name_table,
        __heap_base,
        __heap_end,
        /// Next, an `ObjectData.Index`.
        /// Next, index into `uavs_obj` or `uavs_exe` depending on whether emitting an object.
        /// Next, index into `navs_obj` or `navs_exe` depending on whether emitting an object.
        _,

        const first_object = @intFromEnum(Resolution.__heap_end) + 1;

        pub const Unpacked = union(enum) {
            unresolved,
            __zig_error_names,
            __zig_error_name_table,
            __heap_base,
            __heap_end,
            object: ObjectData.Index,
            uav_exe: UavsExeIndex,
            uav_obj: UavsObjIndex,
            nav_exe: NavsExeIndex,
            nav_obj: NavsObjIndex,
        };

        pub fn unpack(r: Resolution, wasm: *const Wasm) Unpacked {
            return switch (r) {
                .unresolved => .unresolved,
                .__zig_error_names => .__zig_error_names,
                .__zig_error_name_table => .__zig_error_name_table,
                .__heap_base => .__heap_base,
                .__heap_end => .__heap_end,
                _ => {
                    const object_index = @intFromEnum(r) - first_object;

                    const uav_index = if (object_index < wasm.object_datas.items.len)
                        return .{ .object = @enumFromInt(object_index) }
                    else
                        object_index - wasm.object_datas.items.len;

                    const comp = wasm.base.comp;
                    const is_obj = comp.config.output_mode == .Obj;
                    if (is_obj) {
                        const nav_index = if (uav_index < wasm.uavs_obj.entries.len)
                            return .{ .uav_obj = @enumFromInt(uav_index) }
                        else
                            uav_index - wasm.uavs_obj.entries.len;

                        return .{ .nav_obj = @enumFromInt(nav_index) };
                    } else {
                        const nav_index = if (uav_index < wasm.uavs_exe.entries.len)
                            return .{ .uav_exe = @enumFromInt(uav_index) }
                        else
                            uav_index - wasm.uavs_exe.entries.len;

                        return .{ .nav_exe = @enumFromInt(nav_index) };
                    }
                },
            };
        }

        pub fn pack(wasm: *const Wasm, unpacked: Unpacked) Resolution {
            return switch (unpacked) {
                .unresolved => .unresolved,
                .__zig_error_names => .__zig_error_names,
                .__zig_error_name_table => .__zig_error_name_table,
                .__heap_base => .__heap_base,
                .__heap_end => .__heap_end,
                .object => |i| @enumFromInt(first_object + @intFromEnum(i)),
                inline .uav_exe, .uav_obj => |i| @enumFromInt(first_object + wasm.object_datas.items.len + @intFromEnum(i)),
                .nav_exe => |i| @enumFromInt(first_object + wasm.object_datas.items.len + wasm.uavs_exe.entries.len + @intFromEnum(i)),
                .nav_obj => |i| @enumFromInt(first_object + wasm.object_datas.items.len + wasm.uavs_obj.entries.len + @intFromEnum(i)),
            };
        }

        pub fn fromObjectDataIndex(wasm: *const Wasm, object_data_index: ObjectData.Index) Resolution {
            return pack(wasm, .{ .object = object_data_index });
        }

        pub fn objectDataSegment(r: Resolution, wasm: *const Wasm) ?ObjectDataSegment.Index {
            return switch (unpack(r, wasm)) {
                .unresolved => unreachable,
                .object => |i| i.ptr(wasm).segment,
                .__zig_error_names,
                .__zig_error_name_table,
                .__heap_base,
                .__heap_end,
                .uav_exe,
                .uav_obj,
                .nav_exe,
                .nav_obj,
                => null,
            };
        }

        pub fn dataLoc(r: Resolution, wasm: *const Wasm) DataLoc {
            return switch (unpack(r, wasm)) {
                .unresolved => unreachable,
                .object => |i| {
                    const ptr = i.ptr(wasm);
                    return .{
                        .segment = .fromObjectDataSegment(wasm, ptr.segment),
                        .offset = ptr.offset,
                    };
                },
                .__zig_error_names => .{ .segment = .__zig_error_names, .offset = 0 },
                .__zig_error_name_table => .{ .segment = .__zig_error_name_table, .offset = 0 },
                .__heap_base => .{ .segment = .__heap_base, .offset = 0 },
                .__heap_end => .{ .segment = .__heap_end, .offset = 0 },
                .uav_exe => @panic("TODO"),
                .uav_obj => @panic("TODO"),
                .nav_exe => @panic("TODO"),
                .nav_obj => @panic("TODO"),
            };
        }
    };

    /// Points into `Wasm.object_data_imports`.
    pub const Index = enum(u32) {
        _,

        pub fn value(i: @This(), wasm: *const Wasm) *ObjectDataImport {
            return &wasm.object_data_imports.values()[@intFromEnum(i)];
        }

        pub fn fromSymbolName(wasm: *const Wasm, name: String) ?Index {
            return @enumFromInt(wasm.object_data_imports.getIndex(name) orelse return null);
        }
    };
};

pub const DataPayload = extern struct {
    off: Off,
    /// The size in bytes of the data representing the segment within the section.
    len: u32,

    pub const Off = enum(u32) {
        /// The payload is all zeroes (bss section).
        none = std.math.maxInt(u32),
        /// Points into string_bytes. No corresponding string_table entry.
        _,

        pub fn unwrap(off: Off) ?u32 {
            return if (off == .none) null else @intFromEnum(off);
        }
    };

    pub fn slice(p: DataPayload, wasm: *const Wasm) []const u8 {
        return wasm.string_bytes.items[p.off.unwrap().?..][0..p.len];
    }
};

/// A reference to a local or exported global const.
pub const DataSegmentId = enum(u32) {
    __zig_error_names,
    __zig_error_name_table,
    /// All name string bytes for all `@tagName` implementations, concatenated together.
    __zig_tag_names,
    /// All tag name slices for all `@tagName` implementations, concatenated together.
    __zig_tag_name_table,
    /// This and `__heap_end` are better retrieved via a global, but there is
    /// some suboptimal code out there (wasi libc) that additionally needs them
    /// as data symbols.
    __heap_base,
    __heap_end,
    /// First, an `ObjectDataSegment.Index`.
    /// Next, index into `uavs_obj` or `uavs_exe` depending on whether emitting an object.
    /// Next, index into `navs_obj` or `navs_exe` depending on whether emitting an object.
    _,

    const first_object = @intFromEnum(DataSegmentId.__heap_end) + 1;

    pub const Category = enum {
        /// Thread-local variables.
        tls,
        /// Data that is not zero initialized and not threadlocal.
        data,
        /// Zero-initialized. Does not require corresponding bytes in the
        /// output file.
        zero,
    };

    pub const Unpacked = union(enum) {
        __zig_error_names,
        __zig_error_name_table,
        __zig_tag_names,
        __zig_tag_name_table,
        __heap_base,
        __heap_end,
        object: ObjectDataSegment.Index,
        uav_exe: UavsExeIndex,
        uav_obj: UavsObjIndex,
        nav_exe: NavsExeIndex,
        nav_obj: NavsObjIndex,
    };

    pub fn pack(wasm: *const Wasm, unpacked: Unpacked) DataSegmentId {
        return switch (unpacked) {
            .__zig_error_names => .__zig_error_names,
            .__zig_error_name_table => .__zig_error_name_table,
            .__zig_tag_names => .__zig_tag_names,
            .__zig_tag_name_table => .__zig_tag_name_table,
            .__heap_base => .__heap_base,
            .__heap_end => .__heap_end,
            .object => |i| @enumFromInt(first_object + @intFromEnum(i)),
            inline .uav_exe, .uav_obj => |i| @enumFromInt(first_object + wasm.object_data_segments.items.len + @intFromEnum(i)),
            .nav_exe => |i| @enumFromInt(first_object + wasm.object_data_segments.items.len + wasm.uavs_exe.entries.len + @intFromEnum(i)),
            .nav_obj => |i| @enumFromInt(first_object + wasm.object_data_segments.items.len + wasm.uavs_obj.entries.len + @intFromEnum(i)),
        };
    }

    pub fn unpack(id: DataSegmentId, wasm: *const Wasm) Unpacked {
        return switch (id) {
            .__zig_error_names => .__zig_error_names,
            .__zig_error_name_table => .__zig_error_name_table,
            .__zig_tag_names => .__zig_tag_names,
            .__zig_tag_name_table => .__zig_tag_name_table,
            .__heap_base => .__heap_base,
            .__heap_end => .__heap_end,
            _ => {
                const object_index = @intFromEnum(id) - first_object;

                const uav_index = if (object_index < wasm.object_data_segments.items.len)
                    return .{ .object = @enumFromInt(object_index) }
                else
                    object_index - wasm.object_data_segments.items.len;

                const comp = wasm.base.comp;
                const is_obj = comp.config.output_mode == .Obj;
                if (is_obj) {
                    const nav_index = if (uav_index < wasm.uavs_obj.entries.len)
                        return .{ .uav_obj = @enumFromInt(uav_index) }
                    else
                        uav_index - wasm.uavs_obj.entries.len;

                    return .{ .nav_obj = @enumFromInt(nav_index) };
                } else {
                    const nav_index = if (uav_index < wasm.uavs_exe.entries.len)
                        return .{ .uav_exe = @enumFromInt(uav_index) }
                    else
                        uav_index - wasm.uavs_exe.entries.len;

                    return .{ .nav_exe = @enumFromInt(nav_index) };
                }
            },
        };
    }

    pub fn fromNav(wasm: *const Wasm, nav_index: InternPool.Nav.Index) DataSegmentId {
        const comp = wasm.base.comp;
        const is_obj = comp.config.output_mode == .Obj;
        return pack(wasm, if (is_obj) .{
            .nav_obj = @enumFromInt(wasm.navs_obj.getIndex(nav_index).?),
        } else .{
            .nav_exe = @enumFromInt(wasm.navs_exe.getIndex(nav_index).?),
        });
    }

    pub fn fromObjectDataSegment(wasm: *const Wasm, object_data_segment: ObjectDataSegment.Index) DataSegmentId {
        return pack(wasm, .{ .object = object_data_segment });
    }

    pub fn category(id: DataSegmentId, wasm: *const Wasm) Category {
        return switch (unpack(id, wasm)) {
            .__zig_error_names,
            .__zig_error_name_table,
            .__zig_tag_names,
            .__zig_tag_name_table,
            .__heap_base,
            .__heap_end,
            => .data,

            .object => |i| {
                const ptr = i.ptr(wasm);
                if (ptr.flags.tls) return .tls;
                if (wasm.isBss(ptr.name)) return .zero;
                return .data;
            },
            inline .uav_exe, .uav_obj => |i| if (i.value(wasm).code.off == .none) .zero else .data,
            inline .nav_exe, .nav_obj => |i| {
                const zcu = wasm.base.comp.zcu.?;
                const ip = &zcu.intern_pool;
                const nav = ip.getNav(i.key(wasm).*);
                if (nav.isThreadlocal(ip)) return .tls;
                const code = i.value(wasm).code;
                return if (code.off == .none) .zero else .data;
            },
        };
    }

    pub fn isTls(id: DataSegmentId, wasm: *const Wasm) bool {
        return switch (unpack(id, wasm)) {
            .__zig_error_names,
            .__zig_error_name_table,
            .__zig_tag_names,
            .__zig_tag_name_table,
            .__heap_base,
            .__heap_end,
            => false,

            .object => |i| i.ptr(wasm).flags.tls,
            .uav_exe, .uav_obj => false,
            inline .nav_exe, .nav_obj => |i| {
                const zcu = wasm.base.comp.zcu.?;
                const ip = &zcu.intern_pool;
                const nav = ip.getNav(i.key(wasm).*);
                return nav.isThreadlocal(ip);
            },
        };
    }

    pub fn isBss(id: DataSegmentId, wasm: *const Wasm) bool {
        return id.category(wasm) == .zero;
    }

    pub fn name(id: DataSegmentId, wasm: *const Wasm) []const u8 {
        return switch (unpack(id, wasm)) {
            .__zig_error_names,
            .__zig_error_name_table,
            .__zig_tag_names,
            .__zig_tag_name_table,
            .uav_exe,
            .uav_obj,
            .__heap_base,
            .__heap_end,
            => ".data",

            .object => |i| i.ptr(wasm).name.unwrap().?.slice(wasm),
            inline .nav_exe, .nav_obj => |i| {
                const zcu = wasm.base.comp.zcu.?;
                const ip = &zcu.intern_pool;
                const nav = ip.getNav(i.key(wasm).*);
                return nav.getLinkSection().toSlice(ip) orelse switch (category(id, wasm)) {
                    .tls => ".tdata",
                    .data => ".data",
                    .zero => ".bss",
                };
            },
        };
    }

    pub fn alignment(id: DataSegmentId, wasm: *const Wasm) Alignment {
        return switch (unpack(id, wasm)) {
            .__zig_error_names, .__zig_tag_names => .@"1",
            .__zig_error_name_table, .__zig_tag_name_table, .__heap_base, .__heap_end => wasm.pointerAlignment(),
            .object => |i| i.ptr(wasm).flags.alignment,
            inline .uav_exe, .uav_obj => |i| {
                const zcu = wasm.base.comp.zcu.?;
                const ip = &zcu.intern_pool;
                const ip_index = i.key(wasm).*;
                if (wasm.overaligned_uavs.get(ip_index)) |a| return a;
                const ty: Zcu.Type = .fromInterned(ip.typeOf(ip_index));
                const result = ty.abiAlignment(zcu);
                assert(result != .none);
                return result;
            },
            inline .nav_exe, .nav_obj => |i| {
                const zcu = wasm.base.comp.zcu.?;
                const ip = &zcu.intern_pool;
                const nav = ip.getNav(i.key(wasm).*);
                const explicit = nav.getAlignment();
                if (explicit != .none) return explicit;
                const ty: Zcu.Type = .fromInterned(nav.typeOf(ip));
                const result = ty.abiAlignment(zcu);
                assert(result != .none);
                return result;
            },
        };
    }

    pub fn refCount(id: DataSegmentId, wasm: *const Wasm) u32 {
        return switch (unpack(id, wasm)) {
            .__zig_error_names => @intCast(wasm.error_name_offs.items.len),
            .__zig_error_name_table => wasm.error_name_table_ref_count,
            .__zig_tag_names => @intCast(wasm.tag_name_offs.items.len),
            .__zig_tag_name_table => wasm.tag_name_table_ref_count,
            .object, .uav_obj, .nav_obj, .__heap_base, .__heap_end => 0,
            inline .uav_exe, .nav_exe => |i| i.value(wasm).count,
        };
    }

    pub fn isPassive(id: DataSegmentId, wasm: *const Wasm) bool {
        const comp = wasm.base.comp;
        if (comp.config.import_memory) return true;
        return switch (unpack(id, wasm)) {
            .__zig_error_names,
            .__zig_error_name_table,
            .__zig_tag_names,
            .__zig_tag_name_table,
            .__heap_base,
            .__heap_end,
            => false,

            .object => |i| i.ptr(wasm).flags.is_passive,
            .uav_exe, .uav_obj, .nav_exe, .nav_obj => false,
        };
    }

    pub fn isEmpty(id: DataSegmentId, wasm: *const Wasm) bool {
        return switch (unpack(id, wasm)) {
            .__zig_error_names,
            .__zig_error_name_table,
            .__zig_tag_names,
            .__zig_tag_name_table,
            .__heap_base,
            .__heap_end,
            => false,

            .object => |i| i.ptr(wasm).payload.off == .none,
            inline .uav_exe, .uav_obj, .nav_exe, .nav_obj => |i| i.value(wasm).code.off == .none,
        };
    }

    pub fn size(id: DataSegmentId, wasm: *const Wasm) u32 {
        return switch (unpack(id, wasm)) {
            .__zig_error_names => @intCast(wasm.error_name_bytes.items.len),
            .__zig_error_name_table => {
                const comp = wasm.base.comp;
                const zcu = comp.zcu.?;
                const errors_len = wasm.error_name_offs.items.len;
                const elem_size = Zcu.Type.slice_const_u8_sentinel_0.abiSize(zcu);
                return @intCast(errors_len * elem_size);
            },
            .__zig_tag_names => @intCast(wasm.tag_name_bytes.items.len),
            .__zig_tag_name_table => {
                const comp = wasm.base.comp;
                const zcu = comp.zcu.?;
                const table_len = wasm.tag_name_offs.items.len;
                const elem_size = Zcu.Type.slice_const_u8_sentinel_0.abiSize(zcu);
                return @intCast(table_len * elem_size);
            },
            .__heap_base, .__heap_end => wasm.pointerSize(),
            .object => |i| i.ptr(wasm).payload.len,
            inline .uav_exe, .uav_obj, .nav_exe, .nav_obj => |i| i.value(wasm).code.len,
        };
    }
};

pub const DataLoc = struct {
    segment: Wasm.DataSegmentId,
    offset: u32,

    pub fn fromObjectDataIndex(wasm: *const Wasm, i: Wasm.ObjectData.Index) DataLoc {
        const ptr = i.ptr(wasm);
        return .{
            .segment = .fromObjectDataSegment(wasm, ptr.segment),
            .offset = ptr.offset,
        };
    }

    pub fn fromDataImportId(wasm: *const Wasm, id: Wasm.DataImportId) DataLoc {
        return switch (id.unpack(wasm)) {
            .object_data_import => |i| .fromObjectDataImportIndex(wasm, i),
            .zcu_import => |i| .fromZcuImport(wasm, i),
        };
    }

    pub fn fromObjectDataImportIndex(wasm: *const Wasm, i: Wasm.ObjectDataImport.Index) DataLoc {
        return i.value(wasm).resolution.dataLoc(wasm);
    }

    pub fn fromZcuImport(wasm: *const Wasm, zcu_import: ZcuImportIndex) DataLoc {
        const nav_index = zcu_import.ptr(wasm).*;
        return .{
            .segment = .fromNav(wasm, nav_index),
            .offset = 0,
        };
    }
};

/// Index into `Wasm.uavs`.
pub const UavIndex = enum(u32) {
    _,
};

pub const CustomSegment = extern struct {
    payload: Payload,
    flags: SymbolFlags,
    section_name: String,

    pub const Payload = DataPayload;
};

/// An index into string_bytes where a wasm expression is found.
pub const Expr = enum(u32) {
    _,

    pub const end = @intFromEnum(std.wasm.Opcode.end);

    pub fn slice(index: Expr, wasm: *const Wasm) [:end]const u8 {
        var r: std.io.Reader = .fixed(wasm.string_bytes.items[@intFromEnum(index)..]);
        Object.skipInit(&r) catch unreachable;
        return r.storageBuffer()[0 .. r.seek - 1 :end];
    }
};

pub const FunctionType = extern struct {
    params: ValtypeList,
    returns: ValtypeList,

    /// Index into func_types
    pub const Index = enum(u32) {
        _,

        pub fn ptr(i: Index, wasm: *const Wasm) *FunctionType {
            return &wasm.func_types.keys()[@intFromEnum(i)];
        }

        pub fn fmt(i: Index, wasm: *const Wasm) Formatter {
            return i.ptr(wasm).fmt(wasm);
        }
    };

    pub const format = @compileError("can't format without *Wasm reference");

    pub fn eql(a: FunctionType, b: FunctionType) bool {
        return a.params == b.params and a.returns == b.returns;
    }

    pub fn fmt(ft: FunctionType, wasm: *const Wasm) Formatter {
        return .{ .wasm = wasm, .ft = ft };
    }

    const Formatter = struct {
        wasm: *const Wasm,
        ft: FunctionType,

<<<<<<< HEAD
        pub fn format(self: Formatter, bw: *Writer, comptime format_string: []const u8) Writer.Error!void {
            comptime assert(format_string.len == 0);
=======
        pub fn format(self: Formatter, writer: *std.io.Writer) std.io.Writer.Error!void {
>>>>>>> 43fba5ea
            const params = self.ft.params.slice(self.wasm);
            const returns = self.ft.returns.slice(self.wasm);

            try bw.writeByte('(');
            for (params, 0..) |param, i| {
                try bw.print("{s}", .{@tagName(param)});
                if (i + 1 != params.len) {
                    try bw.writeAll(", ");
                }
            }
            try bw.writeAll(") -> ");
            if (returns.len == 0) {
                try bw.writeAll("nil");
            } else {
                for (returns, 0..) |return_ty, i| {
                    try bw.print("{s}", .{@tagName(return_ty)});
                    if (i + 1 != returns.len) {
                        try bw.writeAll(", ");
                    }
                }
            }
        }
    };
};

/// Represents a function entry, holding the index to its type
pub const Func = extern struct {
    type_index: FunctionType.Index,
};

/// Type reflection is used on the field names to autopopulate each field
/// during initialization.
const PreloadedStrings = struct {
    __heap_base: String,
    __heap_end: String,
    __indirect_function_table: String,
    __linear_memory: String,
    __stack_pointer: String,
    __tls_align: String,
    __tls_base: String,
    __tls_size: String,
    __wasm_apply_global_tls_relocs: String,
    __wasm_call_ctors: String,
    __wasm_init_memory: String,
    __wasm_init_memory_flag: String,
    __wasm_init_tls: String,
    __zig_error_names: String,
    __zig_error_name_table: String,
    __zig_errors_len: String,
    _initialize: String,
    _start: String,
    memory: String,
};

/// Index into string_bytes
pub const String = enum(u32) {
    _,

    const Table = std.HashMapUnmanaged(String, void, TableContext, std.hash_map.default_max_load_percentage);

    const TableContext = struct {
        bytes: []const u8,

        pub fn eql(_: @This(), a: String, b: String) bool {
            return a == b;
        }

        pub fn hash(ctx: @This(), key: String) u64 {
            return std.hash_map.hashString(mem.sliceTo(ctx.bytes[@intFromEnum(key)..], 0));
        }
    };

    const TableIndexAdapter = struct {
        bytes: []const u8,

        pub fn eql(ctx: @This(), a: []const u8, b: String) bool {
            return mem.eql(u8, a, mem.sliceTo(ctx.bytes[@intFromEnum(b)..], 0));
        }

        pub fn hash(_: @This(), adapted_key: []const u8) u64 {
            assert(mem.indexOfScalar(u8, adapted_key, 0) == null);
            return std.hash_map.hashString(adapted_key);
        }
    };

    pub fn slice(index: String, wasm: *const Wasm) [:0]const u8 {
        const start_slice = wasm.string_bytes.items[@intFromEnum(index)..];
        return start_slice[0..mem.indexOfScalar(u8, start_slice, 0).? :0];
    }

    pub fn toOptional(i: String) OptionalString {
        const result: OptionalString = @enumFromInt(@intFromEnum(i));
        assert(result != .none);
        return result;
    }
};

pub const OptionalString = enum(u32) {
    none = std.math.maxInt(u32),
    _,

    pub fn unwrap(i: OptionalString) ?String {
        if (i == .none) return null;
        return @enumFromInt(@intFromEnum(i));
    }

    pub fn slice(index: OptionalString, wasm: *const Wasm) ?[:0]const u8 {
        return (index.unwrap() orelse return null).slice(wasm);
    }
};

/// Stored identically to `String`. The bytes are reinterpreted as
/// `std.wasm.Valtype` elements.
pub const ValtypeList = enum(u32) {
    _,

    pub fn fromString(s: String) ValtypeList {
        return @enumFromInt(@intFromEnum(s));
    }

    pub fn slice(index: ValtypeList, wasm: *const Wasm) []const std.wasm.Valtype {
        return @ptrCast(String.slice(@enumFromInt(@intFromEnum(index)), wasm));
    }
};

/// Index into `Wasm.imports`.
pub const ZcuImportIndex = enum(u32) {
    _,

    pub fn ptr(index: ZcuImportIndex, wasm: *const Wasm) *InternPool.Nav.Index {
        return &wasm.imports.keys()[@intFromEnum(index)];
    }

    pub fn importName(index: ZcuImportIndex, wasm: *const Wasm) String {
        const zcu = wasm.base.comp.zcu.?;
        const ip = &zcu.intern_pool;
        const nav_index = index.ptr(wasm).*;
        const ext = ip.getNav(nav_index).getResolvedExtern(ip).?;
        const name_slice = ext.name.toSlice(ip);
        return wasm.getExistingString(name_slice).?;
    }

    pub fn moduleName(index: ZcuImportIndex, wasm: *const Wasm) OptionalString {
        const zcu = wasm.base.comp.zcu.?;
        const ip = &zcu.intern_pool;
        const nav_index = index.ptr(wasm).*;
        const ext = ip.getNav(nav_index).getResolvedExtern(ip).?;
        const lib_name = ext.lib_name.toSlice(ip) orelse return .none;
        return wasm.getExistingString(lib_name).?.toOptional();
    }

    pub fn functionType(index: ZcuImportIndex, wasm: *Wasm) FunctionType.Index {
        const comp = wasm.base.comp;
        const target = &comp.root_mod.resolved_target.result;
        const zcu = comp.zcu.?;
        const ip = &zcu.intern_pool;
        const nav_index = index.ptr(wasm).*;
        const ext = ip.getNav(nav_index).getResolvedExtern(ip).?;
        const fn_info = zcu.typeToFunc(.fromInterned(ext.ty)).?;
        return getExistingFunctionType(wasm, fn_info.cc, fn_info.param_types.get(ip), .fromInterned(fn_info.return_type), target).?;
    }

    pub fn globalType(index: ZcuImportIndex, wasm: *const Wasm) ObjectGlobal.Type {
        _ = index;
        _ = wasm;
        unreachable; // Zig has no way to create Wasm globals yet.
    }
};

/// 0. Index into `Wasm.object_function_imports`.
/// 1. Index into `Wasm.imports`.
pub const FunctionImportId = enum(u32) {
    _,

    pub const Unpacked = union(enum) {
        object_function_import: FunctionImport.Index,
        zcu_import: ZcuImportIndex,
    };

    pub fn pack(unpacked: Unpacked, wasm: *const Wasm) FunctionImportId {
        return switch (unpacked) {
            .object_function_import => |i| @enumFromInt(@intFromEnum(i)),
            .zcu_import => |i| @enumFromInt(@intFromEnum(i) + wasm.object_function_imports.entries.len),
        };
    }

    pub fn unpack(id: FunctionImportId, wasm: *const Wasm) Unpacked {
        const i = @intFromEnum(id);
        if (i < wasm.object_function_imports.entries.len) return .{ .object_function_import = @enumFromInt(i) };
        const zcu_import_i = i - wasm.object_function_imports.entries.len;
        return .{ .zcu_import = @enumFromInt(zcu_import_i) };
    }

    pub fn fromObject(function_import_index: FunctionImport.Index, wasm: *const Wasm) FunctionImportId {
        return pack(.{ .object_function_import = function_import_index }, wasm);
    }

    pub fn fromZcuImport(zcu_import: ZcuImportIndex, wasm: *const Wasm) FunctionImportId {
        return pack(.{ .zcu_import = zcu_import }, wasm);
    }

    /// This function is allowed O(N) lookup because it is only called during
    /// diagnostic generation.
    pub fn sourceLocation(id: FunctionImportId, wasm: *const Wasm) SourceLocation {
        switch (id.unpack(wasm)) {
            .object_function_import => |obj_func_index| {
                // TODO binary search
                for (wasm.objects.items, 0..) |o, i| {
                    if (o.function_imports.off <= @intFromEnum(obj_func_index) and
                        o.function_imports.off + o.function_imports.len > @intFromEnum(obj_func_index))
                    {
                        return .pack(.{ .object_index = @enumFromInt(i) }, wasm);
                    }
                } else unreachable;
            },
            .zcu_import => return .zig_object_nofile, // TODO give a better source location
        }
    }

    pub fn importName(id: FunctionImportId, wasm: *const Wasm) String {
        return switch (unpack(id, wasm)) {
            inline .object_function_import, .zcu_import => |i| i.importName(wasm),
        };
    }

    pub fn moduleName(id: FunctionImportId, wasm: *const Wasm) OptionalString {
        return switch (unpack(id, wasm)) {
            inline .object_function_import, .zcu_import => |i| i.moduleName(wasm),
        };
    }

    pub fn functionType(id: FunctionImportId, wasm: *Wasm) FunctionType.Index {
        return switch (unpack(id, wasm)) {
            inline .object_function_import, .zcu_import => |i| i.functionType(wasm),
        };
    }

    /// Asserts not emitting an object, and `Wasm.import_symbols` is false.
    pub fn undefinedAllowed(id: FunctionImportId, wasm: *const Wasm) bool {
        assert(!wasm.import_symbols);
        assert(wasm.base.comp.config.output_mode != .Obj);
        return switch (unpack(id, wasm)) {
            .object_function_import => |i| {
                const import = i.value(wasm);
                return import.flags.binding == .strong and import.module_name != .none;
            },
            .zcu_import => |i| {
                const zcu = wasm.base.comp.zcu.?;
                const ip = &zcu.intern_pool;
                const ext = ip.getNav(i.ptr(wasm).*).getResolvedExtern(ip).?;
                return ext.linkage != .weak and ext.lib_name != .none;
            },
        };
    }
};

/// 0. Index into `object_global_imports`.
/// 1. Index into `imports`.
pub const GlobalImportId = enum(u32) {
    _,

    pub const Unpacked = union(enum) {
        object_global_import: GlobalImport.Index,
        zcu_import: ZcuImportIndex,
    };

    pub fn pack(unpacked: Unpacked, wasm: *const Wasm) GlobalImportId {
        return switch (unpacked) {
            .object_global_import => |i| @enumFromInt(@intFromEnum(i)),
            .zcu_import => |i| @enumFromInt(@intFromEnum(i) + wasm.object_global_imports.entries.len),
        };
    }

    pub fn unpack(id: GlobalImportId, wasm: *const Wasm) Unpacked {
        const i = @intFromEnum(id);
        if (i < wasm.object_global_imports.entries.len) return .{ .object_global_import = @enumFromInt(i) };
        const zcu_import_i = i - wasm.object_global_imports.entries.len;
        return .{ .zcu_import = @enumFromInt(zcu_import_i) };
    }

    pub fn fromObject(object_global_import: GlobalImport.Index, wasm: *const Wasm) GlobalImportId {
        return pack(.{ .object_global_import = object_global_import }, wasm);
    }

    /// This function is allowed O(N) lookup because it is only called during
    /// diagnostic generation.
    pub fn sourceLocation(id: GlobalImportId, wasm: *const Wasm) SourceLocation {
        switch (id.unpack(wasm)) {
            .object_global_import => |obj_global_index| {
                // TODO binary search
                for (wasm.objects.items, 0..) |o, i| {
                    if (o.global_imports.off <= @intFromEnum(obj_global_index) and
                        o.global_imports.off + o.global_imports.len > @intFromEnum(obj_global_index))
                    {
                        return .pack(.{ .object_index = @enumFromInt(i) }, wasm);
                    }
                } else unreachable;
            },
            .zcu_import => return .zig_object_nofile, // TODO give a better source location
        }
    }

    pub fn importName(id: GlobalImportId, wasm: *const Wasm) String {
        return switch (unpack(id, wasm)) {
            inline .object_global_import, .zcu_import => |i| i.importName(wasm),
        };
    }

    pub fn moduleName(id: GlobalImportId, wasm: *const Wasm) OptionalString {
        return switch (unpack(id, wasm)) {
            inline .object_global_import, .zcu_import => |i| i.moduleName(wasm),
        };
    }

    pub fn globalType(id: GlobalImportId, wasm: *Wasm) ObjectGlobal.Type {
        return switch (unpack(id, wasm)) {
            inline .object_global_import, .zcu_import => |i| i.globalType(wasm),
        };
    }
};

/// 0. Index into `Wasm.object_data_imports`.
/// 1. Index into `Wasm.imports`.
pub const DataImportId = enum(u32) {
    _,

    pub const Unpacked = union(enum) {
        object_data_import: ObjectDataImport.Index,
        zcu_import: ZcuImportIndex,
    };

    pub fn pack(unpacked: Unpacked, wasm: *const Wasm) DataImportId {
        return switch (unpacked) {
            .object_data_import => |i| @enumFromInt(@intFromEnum(i)),
            .zcu_import => |i| @enumFromInt(@intFromEnum(i) + wasm.object_data_imports.entries.len),
        };
    }

    pub fn unpack(id: DataImportId, wasm: *const Wasm) Unpacked {
        const i = @intFromEnum(id);
        if (i < wasm.object_data_imports.entries.len) return .{ .object_data_import = @enumFromInt(i) };
        const zcu_import_i = i - wasm.object_data_imports.entries.len;
        return .{ .zcu_import = @enumFromInt(zcu_import_i) };
    }

    pub fn fromZcuImport(zcu_import: ZcuImportIndex, wasm: *const Wasm) DataImportId {
        return pack(.{ .zcu_import = zcu_import }, wasm);
    }

    pub fn fromObject(object_data_import: ObjectDataImport.Index, wasm: *const Wasm) DataImportId {
        return pack(.{ .object_data_import = object_data_import }, wasm);
    }

    pub fn sourceLocation(id: DataImportId, wasm: *const Wasm) SourceLocation {
        switch (id.unpack(wasm)) {
            .object_data_import => |obj_data_index| {
                // TODO binary search
                for (wasm.objects.items, 0..) |o, i| {
                    if (o.data_imports.off <= @intFromEnum(obj_data_index) and
                        o.data_imports.off + o.data_imports.len > @intFromEnum(obj_data_index))
                    {
                        return .pack(.{ .object_index = @enumFromInt(i) }, wasm);
                    }
                } else unreachable;
            },
            .zcu_import => return .zig_object_nofile, // TODO give a better source location
        }
    }
};

/// Index into `Wasm.symbol_table`.
pub const SymbolTableIndex = enum(u32) {
    _,

    pub fn key(i: @This(), wasm: *const Wasm) *String {
        return &wasm.symbol_table.keys()[@intFromEnum(i)];
    }
};

pub const OutReloc = struct {
    tag: Object.RelocationType,
    offset: u32,
    pointee: Pointee,
    addend: i32,

    pub const Pointee = union {
        symbol_index: SymbolTableIndex,
        type_index: FunctionType.Index,
    };

    pub const Slice = extern struct {
        /// Index into `out_relocs`.
        off: u32,
        len: u32,

        pub fn slice(s: Slice, wasm: *const Wasm) []OutReloc {
            return wasm.relocations.items[s.off..][0..s.len];
        }
    };
};

pub const ObjectRelocation = struct {
    tag: Tag,
    /// Offset of the value to rewrite relative to the relevant section's contents.
    /// When `offset` is zero, its position is immediately after the id and size of the section.
    offset: u32,
    pointee: Pointee,
    /// Populated only for `memory_addr_*`, `function_offset_i32` and `section_offset_i32`.
    addend: i32,

    pub const Tag = enum(u8) {
        // These use `Pointee.function`.
        function_index_i32,
        function_index_leb,
        function_offset_i32,
        function_offset_i64,
        table_index_i32,
        table_index_i64,
        table_index_rel_sleb,
        table_index_rel_sleb64,
        table_index_sleb,
        table_index_sleb64,
        // These use `Pointee.symbol_name`.
        function_import_index_i32,
        function_import_index_leb,
        function_import_offset_i32,
        function_import_offset_i64,
        table_import_index_i32,
        table_import_index_i64,
        table_import_index_rel_sleb,
        table_import_index_rel_sleb64,
        table_import_index_sleb,
        table_import_index_sleb64,
        // These use `Pointee.global`.
        global_index_i32,
        global_index_leb,
        // These use `Pointee.symbol_name`.
        global_import_index_i32,
        global_import_index_leb,
        // These use `Pointee.data`.
        memory_addr_i32,
        memory_addr_i64,
        memory_addr_leb,
        memory_addr_leb64,
        memory_addr_locrel_i32,
        memory_addr_rel_sleb,
        memory_addr_rel_sleb64,
        memory_addr_sleb,
        memory_addr_sleb64,
        memory_addr_tls_sleb,
        memory_addr_tls_sleb64,
        // These use `Pointee.symbol_name`.
        memory_addr_import_i32,
        memory_addr_import_i64,
        memory_addr_import_leb,
        memory_addr_import_leb64,
        memory_addr_import_locrel_i32,
        memory_addr_import_rel_sleb,
        memory_addr_import_rel_sleb64,
        memory_addr_import_sleb,
        memory_addr_import_sleb64,
        memory_addr_import_tls_sleb,
        memory_addr_import_tls_sleb64,
        /// Uses `Pointee.section`.
        section_offset_i32,
        /// Uses `Pointee.table`.
        table_number_leb,
        /// Uses `Pointee.symbol_name`.
        table_import_number_leb,
        /// Uses `Pointee.type_index`.
        type_index_leb,

        pub fn fromType(t: Object.RelocationType) Tag {
            return switch (t) {
                .event_index_leb => unreachable,
                .function_index_i32 => .function_index_i32,
                .function_index_leb => .function_index_leb,
                .function_offset_i32 => .function_offset_i32,
                .function_offset_i64 => .function_offset_i64,
                .global_index_i32 => .global_index_i32,
                .global_index_leb => .global_index_leb,
                .memory_addr_i32 => .memory_addr_i32,
                .memory_addr_i64 => .memory_addr_i64,
                .memory_addr_leb => .memory_addr_leb,
                .memory_addr_leb64 => .memory_addr_leb64,
                .memory_addr_locrel_i32 => .memory_addr_locrel_i32,
                .memory_addr_rel_sleb => .memory_addr_rel_sleb,
                .memory_addr_rel_sleb64 => .memory_addr_rel_sleb64,
                .memory_addr_sleb => .memory_addr_sleb,
                .memory_addr_sleb64 => .memory_addr_sleb64,
                .memory_addr_tls_sleb => .memory_addr_tls_sleb,
                .memory_addr_tls_sleb64 => .memory_addr_tls_sleb64,
                .section_offset_i32 => .section_offset_i32,
                .table_index_i32 => .table_index_i32,
                .table_index_i64 => .table_index_i64,
                .table_index_rel_sleb => .table_index_rel_sleb,
                .table_index_rel_sleb64 => .table_index_rel_sleb64,
                .table_index_sleb => .table_index_sleb,
                .table_index_sleb64 => .table_index_sleb64,
                .table_number_leb => .table_number_leb,
                .type_index_leb => .type_index_leb,
            };
        }

        pub fn fromTypeImport(t: Object.RelocationType) Tag {
            return switch (t) {
                .event_index_leb => unreachable,
                .function_index_i32 => .function_import_index_i32,
                .function_index_leb => .function_import_index_leb,
                .function_offset_i32 => .function_import_offset_i32,
                .function_offset_i64 => .function_import_offset_i64,
                .global_index_i32 => .global_import_index_i32,
                .global_index_leb => .global_import_index_leb,
                .memory_addr_i32 => .memory_addr_import_i32,
                .memory_addr_i64 => .memory_addr_import_i64,
                .memory_addr_leb => .memory_addr_import_leb,
                .memory_addr_leb64 => .memory_addr_import_leb64,
                .memory_addr_locrel_i32 => .memory_addr_import_locrel_i32,
                .memory_addr_rel_sleb => .memory_addr_import_rel_sleb,
                .memory_addr_rel_sleb64 => .memory_addr_import_rel_sleb64,
                .memory_addr_sleb => .memory_addr_import_sleb,
                .memory_addr_sleb64 => .memory_addr_import_sleb64,
                .memory_addr_tls_sleb => .memory_addr_import_tls_sleb,
                .memory_addr_tls_sleb64 => .memory_addr_import_tls_sleb64,
                .section_offset_i32 => unreachable,
                .table_index_i32 => .table_import_index_i32,
                .table_index_i64 => .table_import_index_i64,
                .table_index_rel_sleb => .table_import_index_rel_sleb,
                .table_index_rel_sleb64 => .table_import_index_rel_sleb64,
                .table_index_sleb => .table_import_index_sleb,
                .table_index_sleb64 => .table_import_index_sleb64,
                .table_number_leb => .table_import_number_leb,
                .type_index_leb => unreachable,
            };
        }
    };

    pub const Pointee = union {
        symbol_name: String,
        data: ObjectData.Index,
        type_index: FunctionType.Index,
        section: ObjectSectionIndex,
        function: ObjectFunctionIndex,
        global: ObjectGlobalIndex,
        table: ObjectTableIndex,
    };

    pub const Slice = extern struct {
        /// Index into `relocations`.
        off: u32,
        len: u32,

        const empty: Slice = .{ .off = 0, .len = 0 };

        pub fn tags(s: Slice, wasm: *const Wasm) []const ObjectRelocation.Tag {
            return wasm.object_relocations.items(.tag)[s.off..][0..s.len];
        }

        pub fn offsets(s: Slice, wasm: *const Wasm) []const u32 {
            return wasm.object_relocations.items(.offset)[s.off..][0..s.len];
        }

        pub fn pointees(s: Slice, wasm: *const Wasm) []const Pointee {
            return wasm.object_relocations.items(.pointee)[s.off..][0..s.len];
        }

        pub fn addends(s: Slice, wasm: *const Wasm) []const i32 {
            return wasm.object_relocations.items(.addend)[s.off..][0..s.len];
        }
    };

    pub const IterableSlice = struct {
        slice: Slice,
        /// Offset at which point to stop iterating.
        end: u32,

        const empty: IterableSlice = .{ .slice = .empty, .end = 0 };

        fn init(relocs: Slice, offset: u32, size: u32, wasm: *const Wasm) IterableSlice {
            const offsets = relocs.offsets(wasm);
            const start = std.sort.lowerBound(u32, offsets, offset, order);
            return .{
                .slice = .{
                    .off = @intCast(relocs.off + start),
                    .len = @intCast(relocs.len - start),
                },
                .end = offset + size,
            };
        }

        fn order(lhs: u32, rhs: u32) std.math.Order {
            return std.math.order(lhs, rhs);
        }
    };
};

pub const MemoryImport = extern struct {
    module_name: String,
    limits_min: u32,
    limits_max: u32,
    source_location: SourceLocation,
    limits_has_max: bool,
    limits_is_shared: bool,
    padding: [2]u8 = .{ 0, 0 },

    pub fn limits(mi: *const MemoryImport) std.wasm.Limits {
        return .{
            .flags = .{
                .has_max = mi.limits_has_max,
                .is_shared = mi.limits_is_shared,
            },
            .min = mi.limits_min,
            .max = mi.limits_max,
        };
    }
};

pub const Alignment = InternPool.Alignment;

pub const InitFunc = extern struct {
    priority: u32,
    function_index: ObjectFunctionIndex,

    pub fn lessThan(ctx: void, lhs: InitFunc, rhs: InitFunc) bool {
        _ = ctx;
        if (lhs.priority == rhs.priority) {
            return @intFromEnum(lhs.function_index) < @intFromEnum(rhs.function_index);
        } else {
            return lhs.priority < rhs.priority;
        }
    }
};

pub const Comdat = struct {
    name: String,
    /// Must be zero, no flags are currently defined by the tool-convention.
    flags: u32,
    symbols: Comdat.Symbol.Slice,

    pub const Symbol = struct {
        kind: Comdat.Symbol.Type,
        /// Index of the data segment/function/global/event/table within a WASM module.
        /// The object must not be an import.
        index: u32,

        pub const Slice = struct {
            /// Index into Wasm object_comdat_symbols
            off: u32,
            len: u32,
        };

        pub const Type = enum(u8) {
            data = 0,
            function = 1,
            global = 2,
            event = 3,
            table = 4,
            section = 5,
        };
    };
};

/// Stored as a u8 so it can reuse the string table mechanism.
pub const Feature = packed struct(u8) {
    prefix: Prefix,
    /// Type of the feature, must be unique in the sequence of features.
    tag: Tag,

    pub const sentinel: Feature = @bitCast(@as(u8, 0));

    /// Stored identically to `String`. The bytes are reinterpreted as `Feature`
    /// elements. Elements must be sorted before string-interning.
    pub const Set = enum(u32) {
        _,

        pub fn fromString(s: String) Set {
            return @enumFromInt(@intFromEnum(s));
        }

        pub fn string(s: Set) String {
            return @enumFromInt(@intFromEnum(s));
        }

        pub fn slice(s: Set, wasm: *const Wasm) [:sentinel]const Feature {
            return @ptrCast(string(s).slice(wasm));
        }
    };

    /// Unlike `std.Target.wasm.Feature` this also contains linker-features such as shared-mem.
    /// Additionally the name uses convention matching the wasm binary format.
    pub const Tag = enum(u6) {
        atomics,
        @"bulk-memory",
        @"bulk-memory-opt",
        @"call-indirect-overlong",
        @"exception-handling",
        @"extended-const",
        fp16,
        memory64,
        multimemory,
        multivalue,
        @"mutable-globals",
        @"nontrapping-bulk-memory-len0",
        @"nontrapping-fptoint",
        @"reference-types",
        @"relaxed-simd",
        @"sign-ext",
        simd128,
        @"tail-call",
        @"shared-mem",
        @"wide-arithmetic",

        pub fn fromCpuFeature(feature: std.Target.wasm.Feature) Tag {
            return switch (feature) {
                .atomics => .atomics,
                .bulk_memory => .@"bulk-memory",
                .bulk_memory_opt => .@"bulk-memory-opt",
                .call_indirect_overlong => .@"call-indirect-overlong",
                .exception_handling => .@"exception-handling",
                .extended_const => .@"extended-const",
                .fp16 => .fp16,
                .multimemory => .multimemory,
                .multivalue => .multivalue,
                .mutable_globals => .@"mutable-globals",
                .nontrapping_bulk_memory_len0 => .@"nontrapping-bulk-memory-len0", // Zig extension.
                .nontrapping_fptoint => .@"nontrapping-fptoint",
                .reference_types => .@"reference-types",
                .relaxed_simd => .@"relaxed-simd",
                .sign_ext => .@"sign-ext",
                .simd128 => .simd128,
                .tail_call => .@"tail-call",
                .wide_arithmetic => .@"wide-arithmetic",
            };
        }

        pub fn toCpuFeature(tag: Tag) ?std.Target.wasm.Feature {
            return switch (tag) {
                .atomics => .atomics,
                .@"bulk-memory" => .bulk_memory,
                .@"bulk-memory-opt" => .bulk_memory_opt,
                .@"call-indirect-overlong" => .call_indirect_overlong,
                .@"exception-handling" => .exception_handling,
                .@"extended-const" => .extended_const,
                .fp16 => .fp16,
                .memory64 => null, // Linker-only feature.
                .multimemory => .multimemory,
                .multivalue => .multivalue,
                .@"mutable-globals" => .mutable_globals,
                .@"nontrapping-bulk-memory-len0" => .nontrapping_bulk_memory_len0, // Zig extension.
                .@"nontrapping-fptoint" => .nontrapping_fptoint,
                .@"reference-types" => .reference_types,
                .@"relaxed-simd" => .relaxed_simd,
                .@"sign-ext" => .sign_ext,
                .simd128 => .simd128,
                .@"tail-call" => .tail_call,
                .@"shared-mem" => null, // Linker-only feature.
                .@"wide-arithmetic" => .wide_arithmetic,
            };
        }

        pub const format = @compileError("use @tagName instead");
    };

    /// Provides information about the usage of the feature.
    pub const Prefix = enum(u2) {
        /// Reserved so that a 0-byte Feature is invalid and therefore can be a sentinel.
        invalid,
        /// Object uses this feature, and the link fails if feature is not in
        /// the allowed set.
        @"+",
        /// Object does not use this feature, and the link fails if this
        /// feature is in the allowed set.
        @"-",
        /// Object uses this feature, and the link fails if this feature is not
        /// in the allowed set, or if any object does not use this feature.
        @"=",
    };

<<<<<<< HEAD
    pub fn format(feature: Feature, bw: *Writer, comptime fmt: []const u8) Writer.Error!void {
        _ = fmt;
        try bw.print("{s} {s}", .{ @tagName(feature.prefix), @tagName(feature.tag) });
=======
    pub fn format(feature: Feature, writer: *std.io.Writer) std.io.Writer.Error!void {
        try writer.print("{s} {s}", .{ @tagName(feature.prefix), @tagName(feature.tag) });
>>>>>>> 43fba5ea
    }

    pub fn lessThan(_: void, a: Feature, b: Feature) bool {
        assert(a != b);
        const a_int: u8 = @bitCast(a);
        const b_int: u8 = @bitCast(b);
        return a_int < b_int;
    }
};

pub fn open(
    arena: Allocator,
    comp: *Compilation,
    emit: Path,
    options: link.File.OpenOptions,
) !*Wasm {
    // TODO: restore saved linker state, don't truncate the file, and
    // participate in incremental compilation.
    return createEmpty(arena, comp, emit, options);
}

pub fn createEmpty(
    arena: Allocator,
    comp: *Compilation,
    emit: Path,
    options: link.File.OpenOptions,
) !*Wasm {
    const target = &comp.root_mod.resolved_target.result;
    assert(target.ofmt == .wasm);

    const use_llvm = comp.config.use_llvm;
    const output_mode = comp.config.output_mode;
    const wasi_exec_model = comp.config.wasi_exec_model;

    const wasm = try arena.create(Wasm);
    wasm.* = .{
        .base = .{
            .tag = .wasm,
            .comp = comp,
            .emit = emit,
            .zcu_object_basename = if (use_llvm)
                try std.fmt.allocPrint(arena, "{s}_zcu.o", .{fs.path.stem(emit.sub_path)})
            else
                null,
            // Garbage collection is so crucial to WebAssembly that we design
            // the linker around the assumption that it will be on in the vast
            // majority of cases, and therefore express "no garbage collection"
            // in terms of setting the no_strip and must_link flags on all
            // symbols.
            .gc_sections = options.gc_sections orelse (output_mode != .Obj),
            .print_gc_sections = options.print_gc_sections,
            .stack_size = options.stack_size orelse switch (target.os.tag) {
                .freestanding => 1 * 1024 * 1024, // 1 MiB
                else => 16 * 1024 * 1024, // 16 MiB
            },
            .allow_shlib_undefined = options.allow_shlib_undefined orelse false,
            .file = null,
            .build_id = options.build_id,
        },
        .name = undefined,
        .string_table = .empty,
        .string_bytes = .empty,
        .export_table = options.export_table,
        .import_symbols = options.import_symbols,
        .export_symbol_names = options.export_symbol_names,
        .global_base = options.global_base,
        .initial_memory = options.initial_memory,
        .max_memory = options.max_memory,

        .entry_name = undefined,
        .dump_argv_list = .empty,
        .object_host_name = .none,
        .preloaded_strings = undefined,
    };
    errdefer wasm.base.destroy();

    if (options.object_host_name) |name| wasm.object_host_name = (try wasm.internString(name)).toOptional();

    inline for (@typeInfo(PreloadedStrings).@"struct".fields) |field| {
        @field(wasm.preloaded_strings, field.name) = try wasm.internString(field.name);
    }

    wasm.entry_name = switch (options.entry) {
        .disabled => .none,
        .default => if (output_mode != .Exe) .none else defaultEntrySymbolName(&wasm.preloaded_strings, wasi_exec_model).toOptional(),
        .enabled => defaultEntrySymbolName(&wasm.preloaded_strings, wasi_exec_model).toOptional(),
        .named => |name| (try wasm.internString(name)).toOptional(),
    };

    wasm.base.file = try emit.root_dir.handle.createFile(emit.sub_path, .{
        .truncate = true,
        .read = true,
        .mode = if (fs.has_executable_bit)
            if (target.os.tag == .wasi and output_mode == .Exe)
                fs.File.default_mode | 0b001_000_000
            else
                fs.File.default_mode
        else
            0,
    });
    wasm.name = emit.sub_path;

    return wasm;
}

fn openParseObjectReportingFailure(wasm: *Wasm, path: Path) void {
    const diags = &wasm.base.comp.link_diags;
    const obj = link.openObject(path, false, false) catch |err| {
        switch (diags.failParse(path, "failed to open object: {s}", .{@errorName(err)})) {
            error.LinkFailure => return,
        }
    };
    wasm.parseObject(obj) catch |err| {
        switch (diags.failParse(path, "failed to parse object: {s}", .{@errorName(err)})) {
            error.LinkFailure => return,
        }
    };
}

fn parseObject(wasm: *Wasm, obj: link.Input.Object) !void {
    log.debug("parseObject {f}", .{obj.path});
    const gpa = wasm.base.comp.gpa;
    const gc_sections = wasm.base.gc_sections;

    defer obj.file.close();

    try wasm.objects.ensureUnusedCapacity(gpa, 1);
    const stat = try obj.file.stat();
    const size = std.math.cast(usize, stat.size) orelse return error.FileTooBig;

    var br: std.io.Reader = .fixed(try gpa.alloc(u8, size));
    defer gpa.free(br.storageBuffer());

    const n = try obj.file.preadAll(br.storageBuffer(), 0);
    if (n != br.storageBuffer().len) return error.UnexpectedEndOfFile;

    var ss: Object.ScratchSpace = .{};
    defer ss.deinit(gpa);

    const object = try Object.parse(wasm, &br, obj.path, null, wasm.object_host_name, &ss, obj.must_link, gc_sections);
    wasm.objects.appendAssumeCapacity(object);
}

fn parseArchive(wasm: *Wasm, obj: link.Input.Object) !void {
    log.debug("parseArchive {f}", .{obj.path});
    const gpa = wasm.base.comp.gpa;
    const gc_sections = wasm.base.gc_sections;

    defer obj.file.close();

    const stat = try obj.file.stat();
    const size = std.math.cast(usize, stat.size) orelse return error.FileTooBig;

    const file_contents = try gpa.alloc(u8, size);
    defer gpa.free(file_contents);

    const n = try obj.file.preadAll(file_contents, 0);
    if (n != file_contents.len) return error.UnexpectedEndOfFile;

    var archive = try Archive.parse(gpa, file_contents);
    defer archive.deinit(gpa);

    // In this case we must force link all embedded object files within the archive
    // We loop over all symbols, and then group them by offset as the offset
    // notates where the object file starts.
    var offsets = std.AutoArrayHashMap(u32, void).init(gpa);
    defer offsets.deinit();
    for (archive.toc.values()) |symbol_offsets| {
        for (symbol_offsets.items) |sym_offset| {
            try offsets.put(sym_offset, {});
        }
    }

    var ss: Object.ScratchSpace = .{};
    defer ss.deinit(gpa);

    try wasm.objects.ensureUnusedCapacity(gpa, offsets.count());
    for (offsets.keys()) |file_offset| {
        const object = try archive.parseObject(wasm, file_contents, file_offset, obj.path, wasm.object_host_name, &ss, obj.must_link, gc_sections);
        wasm.objects.appendAssumeCapacity(object);
    }
}

pub fn deinit(wasm: *Wasm) void {
    const gpa = wasm.base.comp.gpa;

    wasm.navs_exe.deinit(gpa);
    wasm.navs_obj.deinit(gpa);
    wasm.uavs_exe.deinit(gpa);
    wasm.uavs_obj.deinit(gpa);
    wasm.overaligned_uavs.deinit(gpa);
    wasm.zcu_funcs.deinit(gpa);
    wasm.nav_exports.deinit(gpa);
    wasm.uav_exports.deinit(gpa);
    wasm.imports.deinit(gpa);

    wasm.flush_buffer.deinit(gpa);

    wasm.mir_instructions.deinit(gpa);
    wasm.mir_extra.deinit(gpa);
    wasm.mir_locals.deinit(gpa);

    if (wasm.dwarf) |*dwarf| dwarf.deinit();

    wasm.object_function_imports.deinit(gpa);
    wasm.object_functions.deinit(gpa);
    wasm.object_global_imports.deinit(gpa);
    wasm.object_globals.deinit(gpa);
    wasm.object_table_imports.deinit(gpa);
    wasm.object_tables.deinit(gpa);
    wasm.object_memory_imports.deinit(gpa);
    wasm.object_memories.deinit(gpa);
    wasm.object_relocations.deinit(gpa);
    wasm.object_data_imports.deinit(gpa);
    wasm.object_data_segments.deinit(gpa);
    wasm.object_datas.deinit(gpa);
    wasm.object_custom_segments.deinit(gpa);
    wasm.object_init_funcs.deinit(gpa);
    wasm.object_comdats.deinit(gpa);
    wasm.object_relocations_table.deinit(gpa);
    wasm.object_comdat_symbols.deinit(gpa);
    wasm.objects.deinit(gpa);

    wasm.func_types.deinit(gpa);
    wasm.function_exports.deinit(gpa);
    wasm.hidden_function_exports.deinit(gpa);
    wasm.function_imports.deinit(gpa);
    wasm.functions.deinit(gpa);
    wasm.globals.deinit(gpa);
    wasm.global_exports.deinit(gpa);
    wasm.global_imports.deinit(gpa);
    wasm.table_imports.deinit(gpa);
    wasm.tables.deinit(gpa);
    wasm.data_imports.deinit(gpa);
    wasm.data_segments.deinit(gpa);
    wasm.symbol_table.deinit(gpa);
    wasm.out_relocs.deinit(gpa);
    wasm.uav_fixups.deinit(gpa);
    wasm.nav_fixups.deinit(gpa);
    wasm.func_table_fixups.deinit(gpa);

    wasm.zcu_indirect_function_set.deinit(gpa);
    wasm.object_indirect_function_import_set.deinit(gpa);
    wasm.object_indirect_function_set.deinit(gpa);

    wasm.string_bytes.deinit(gpa);
    wasm.string_table.deinit(gpa);
    wasm.dump_argv_list.deinit(gpa);

    wasm.params_scratch.deinit(gpa);
    wasm.returns_scratch.deinit(gpa);

    wasm.error_name_bytes.deinit(gpa);
    wasm.error_name_offs.deinit(gpa);
    wasm.tag_name_bytes.deinit(gpa);
    wasm.tag_name_offs.deinit(gpa);

    wasm.missing_exports.deinit(gpa);
}

pub fn updateFunc(
    wasm: *Wasm,
    pt: Zcu.PerThread,
    func_index: InternPool.Index,
    any_mir: *const codegen.AnyMir,
) !void {
    if (build_options.skip_non_native and builtin.object_format != .wasm) {
        @panic("Attempted to compile for object format that was disabled by build configuration");
    }

    dev.check(.wasm_backend);

    // This linker implementation only works with codegen backend `.stage2_wasm`.
    const mir = &any_mir.wasm;
    const zcu = pt.zcu;
    const gpa = zcu.gpa;
    const ip = &zcu.intern_pool;
    const is_obj = zcu.comp.config.output_mode == .Obj;
    const target = &zcu.comp.root_mod.resolved_target.result;
    const owner_nav = zcu.funcInfo(func_index).owner_nav;
    log.debug("updateFunc {f}", .{ip.getNav(owner_nav).fqn.fmt(ip)});

    // For Wasm, we do not lower the MIR to code just yet. That lowering happens during `flush`,
    // after garbage collection, which can affect function and global indexes, which affects the
    // LEB integer encoding, which affects the output binary size.

    // However, we do move the MIR into a more efficient in-memory representation, where the arrays
    // for all functions are packed together rather than keeping them each in their own `Mir`.
    const mir_instructions_off: u32 = @intCast(wasm.mir_instructions.len);
    const mir_extra_off: u32 = @intCast(wasm.mir_extra.items.len);
    const mir_locals_off: u32 = @intCast(wasm.mir_locals.items.len);
    {
        // Copying MultiArrayList data is a little non-trivial. Resize, then memcpy both slices.
        const old_len = wasm.mir_instructions.len;
        try wasm.mir_instructions.resize(gpa, old_len + mir.instructions.len);
        const dest_slice = wasm.mir_instructions.slice().subslice(old_len, mir.instructions.len);
        const src_slice = mir.instructions;
        @memcpy(dest_slice.items(.tag), src_slice.items(.tag));
        @memcpy(dest_slice.items(.data), src_slice.items(.data));
    }
    try wasm.mir_extra.appendSlice(gpa, mir.extra);
    try wasm.mir_locals.appendSlice(gpa, mir.locals);

    // We also need to populate some global state from `mir`.
    try wasm.zcu_indirect_function_set.ensureUnusedCapacity(gpa, mir.indirect_function_set.count());
    for (mir.indirect_function_set.keys()) |nav| wasm.zcu_indirect_function_set.putAssumeCapacity(nav, {});
    for (mir.func_tys.keys()) |func_ty| {
        const fn_info = zcu.typeToFunc(.fromInterned(func_ty)).?;
        _ = try wasm.internFunctionType(fn_info.cc, fn_info.param_types.get(ip), .fromInterned(fn_info.return_type), target);
    }
    wasm.error_name_table_ref_count += mir.error_name_table_ref_count;
    // We need to populate UAV data. In theory, we can lower the UAV values while we fill `mir.uavs`.
    // However, lowering the data might cause *more* UAVs to be created, and mixing them up would be
    // a headache. So instead, just write `undefined` placeholder code and use the `ZcuDataStarts`.
    const zds: ZcuDataStarts = .init(wasm);
    for (mir.uavs.keys(), mir.uavs.values()) |uav_val, uav_align| {
        if (uav_align != .none) {
            const gop = try wasm.overaligned_uavs.getOrPut(gpa, uav_val);
            gop.value_ptr.* = if (gop.found_existing) gop.value_ptr.maxStrict(uav_align) else uav_align;
        }
        if (is_obj) {
            const gop = try wasm.uavs_obj.getOrPut(gpa, uav_val);
            if (!gop.found_existing) gop.value_ptr.* = undefined; // `zds` handles lowering
        } else {
            const gop = try wasm.uavs_exe.getOrPut(gpa, uav_val);
            if (!gop.found_existing) gop.value_ptr.* = .{
                .code = undefined, // `zds` handles lowering
                .count = 0,
            };
            gop.value_ptr.count += 1;
        }
    }
    try zds.finish(wasm, pt); // actually generates the UAVs

    try wasm.functions.ensureUnusedCapacity(gpa, 1);
    try wasm.zcu_funcs.ensureUnusedCapacity(gpa, 1);

    // This converts AIR to MIR but does not yet lower to wasm code.
    wasm.zcu_funcs.putAssumeCapacity(func_index, .{ .function = .{
        .instructions_off = mir_instructions_off,
        .instructions_len = @intCast(mir.instructions.len),
        .extra_off = mir_extra_off,
        .extra_len = @intCast(mir.extra.len),
        .locals_off = mir_locals_off,
        .locals_len = @intCast(mir.locals.len),
        .prologue = mir.prologue,
    } });
    wasm.functions.putAssumeCapacity(.pack(wasm, .{ .zcu_func = @enumFromInt(wasm.zcu_funcs.entries.len - 1) }), {});
}

// Generate code for the "Nav", storing it in memory to be later written to
// the file on flush().
pub fn updateNav(wasm: *Wasm, pt: Zcu.PerThread, nav_index: InternPool.Nav.Index) !void {
    if (build_options.skip_non_native and builtin.object_format != .wasm) {
        @panic("Attempted to compile for object format that was disabled by build configuration");
    }
    const zcu = pt.zcu;
    const ip = &zcu.intern_pool;
    const nav = ip.getNav(nav_index);
    const comp = wasm.base.comp;
    const gpa = comp.gpa;
    const is_obj = comp.config.output_mode == .Obj;
    const target = &comp.root_mod.resolved_target.result;

    const nav_init, const chased_nav_index = switch (ip.indexToKey(nav.status.fully_resolved.val)) {
        .func => return, // global const which is a function alias
        .@"extern" => |ext| {
            if (is_obj) {
                assert(!wasm.navs_obj.contains(ext.owner_nav));
            } else {
                assert(!wasm.navs_exe.contains(ext.owner_nav));
            }
            const name = try wasm.internString(ext.name.toSlice(ip));
            if (ext.lib_name.toSlice(ip)) |ext_name| _ = try wasm.internString(ext_name);
            try wasm.imports.ensureUnusedCapacity(gpa, 1);
            try wasm.function_imports.ensureUnusedCapacity(gpa, 1);
            try wasm.data_imports.ensureUnusedCapacity(gpa, 1);
            const zcu_import = wasm.addZcuImportReserved(ext.owner_nav);
            if (ip.isFunctionType(nav.typeOf(ip))) {
                wasm.function_imports.putAssumeCapacity(name, .fromZcuImport(zcu_import, wasm));
                // Ensure there is a corresponding function type table entry.
                const fn_info = zcu.typeToFunc(.fromInterned(ext.ty)).?;
                _ = try internFunctionType(wasm, fn_info.cc, fn_info.param_types.get(ip), .fromInterned(fn_info.return_type), target);
            } else {
                wasm.data_imports.putAssumeCapacity(name, .fromZcuImport(zcu_import, wasm));
            }
            return;
        },
        .variable => |variable| .{ variable.init, variable.owner_nav },
        else => .{ nav.status.fully_resolved.val, nav_index },
    };
    //log.debug("updateNav {f} {d}", .{ nav.fqn.fmt(ip), chased_nav_index });
    assert(!wasm.imports.contains(chased_nav_index));

    if (nav_init != .none and !Value.fromInterned(nav_init).typeOf(zcu).hasRuntimeBits(zcu)) {
        if (is_obj) {
            assert(!wasm.navs_obj.contains(chased_nav_index));
        } else {
            assert(!wasm.navs_exe.contains(chased_nav_index));
        }
        return;
    }

    if (is_obj) {
        const zcu_data_starts: ZcuDataStarts = .initObj(wasm);
        const navs_i = try refNavObj(wasm, chased_nav_index);
        const zcu_data = try lowerZcuData(wasm, pt, nav_init);
        navs_i.value(wasm).* = zcu_data;
        try zcu_data_starts.finishObj(wasm, pt);
    } else {
        const zcu_data_starts: ZcuDataStarts = .initExe(wasm);
        const navs_i = try refNavExe(wasm, chased_nav_index);
        const zcu_data = try lowerZcuData(wasm, pt, nav_init);
        navs_i.value(wasm).code = zcu_data.code;
        try zcu_data_starts.finishExe(wasm, pt);
    }
}

pub fn updateLineNumber(wasm: *Wasm, pt: Zcu.PerThread, ti_id: InternPool.TrackedInst.Index) !void {
    const comp = wasm.base.comp;
    const diags = &comp.link_diags;
    if (wasm.dwarf) |*dw| {
        dw.updateLineNumber(pt.zcu, ti_id) catch |err| switch (err) {
            error.Overflow => return error.Overflow,
            error.OutOfMemory => return error.OutOfMemory,
            else => |e| return diags.fail("failed to update dwarf line numbers: {s}", .{@errorName(e)}),
        };
    }
}

pub fn deleteExport(
    wasm: *Wasm,
    exported: Zcu.Exported,
    name: InternPool.NullTerminatedString,
) void {
    const zcu = wasm.base.comp.zcu.?;
    const ip = &zcu.intern_pool;
    const name_slice = name.toSlice(ip);
    const export_name = wasm.getExistingString(name_slice).?;
    switch (exported) {
        .nav => |nav_index| {
            log.debug("deleteExport '{s}' nav={d}", .{ name_slice, @intFromEnum(nav_index) });
            assert(wasm.nav_exports.swapRemove(.{ .nav_index = nav_index, .name = export_name }));
        },
        .uav => |uav_index| assert(wasm.uav_exports.swapRemove(.{ .uav_index = uav_index, .name = export_name })),
    }
}

pub fn updateExports(
    wasm: *Wasm,
    pt: Zcu.PerThread,
    exported: Zcu.Exported,
    export_indices: []const Zcu.Export.Index,
) !void {
    if (build_options.skip_non_native and builtin.object_format != .wasm) {
        @panic("Attempted to compile for object format that was disabled by build configuration");
    }

    const zcu = pt.zcu;
    const gpa = zcu.gpa;
    const ip = &zcu.intern_pool;
    for (export_indices) |export_idx| {
        const exp = export_idx.ptr(zcu);
        const name_slice = exp.opts.name.toSlice(ip);
        const name = try wasm.internString(name_slice);
        switch (exported) {
            .nav => |nav_index| {
                log.debug("updateExports '{s}' nav={d}", .{ name_slice, @intFromEnum(nav_index) });
                try wasm.nav_exports.put(gpa, .{ .nav_index = nav_index, .name = name }, export_idx);
            },
            .uav => |uav_index| try wasm.uav_exports.put(gpa, .{ .uav_index = uav_index, .name = name }, export_idx),
        }
    }
}

pub fn loadInput(wasm: *Wasm, input: link.Input) !void {
    const comp = wasm.base.comp;
    const gpa = comp.gpa;

    if (comp.verbose_link) {
        comp.mutex.lock(); // protect comp.arena
        defer comp.mutex.unlock();

        const argv = &wasm.dump_argv_list;
        switch (input) {
            .res => unreachable,
            .dso_exact => unreachable,
            .dso => unreachable,
            .object, .archive => |obj| {
                try argv.append(gpa, try obj.path.toString(comp.arena));
            },
        }
    }

    switch (input) {
        .res => unreachable,
        .dso_exact => unreachable,
        .dso => unreachable,
        .object => |obj| try parseObject(wasm, obj),
        .archive => |obj| try parseArchive(wasm, obj),
    }
}

pub fn prelink(wasm: *Wasm, prog_node: std.Progress.Node) link.File.FlushError!void {
    const tracy = trace(@src());
    defer tracy.end();

    const sub_prog_node = prog_node.start("Wasm Prelink", 0);
    defer sub_prog_node.end();

    const comp = wasm.base.comp;
    const gpa = comp.gpa;
    const rdynamic = comp.config.rdynamic;
    const is_obj = comp.config.output_mode == .Obj;

    assert(wasm.missing_exports.entries.len == 0);
    for (wasm.export_symbol_names) |exp_name| {
        const exp_name_interned = try wasm.internString(exp_name);
        if (wasm.object_function_imports.getPtr(exp_name_interned)) |import| {
            if (import.resolution != .unresolved) {
                import.flags.exported = true;
                continue;
            }
        }
        if (wasm.object_global_imports.getPtr(exp_name_interned)) |import| {
            if (import.resolution != .unresolved) {
                import.flags.exported = true;
                continue;
            }
        }
        if (wasm.object_table_imports.getPtr(exp_name_interned)) |import| {
            if (import.resolution != .unresolved) {
                import.flags.exported = true;
                continue;
            }
        }
        try wasm.missing_exports.put(gpa, exp_name_interned, {});
    }

    if (wasm.entry_name.unwrap()) |entry_name| {
        if (wasm.object_function_imports.getPtr(entry_name)) |import| {
            if (import.resolution != .unresolved) {
                import.flags.exported = true;
                wasm.entry_resolution = import.resolution;
            }
        }
    }

    if (comp.zcu != null) {
        // Zig always depends on a stack pointer global.
        // If emitting an object, it's an import. Otherwise, the linker synthesizes it.
        if (is_obj) {
            @panic("TODO");
        } else {
            try wasm.globals.put(gpa, .__stack_pointer, {});
            assert(wasm.globals.entries.len - 1 == @intFromEnum(GlobalIndex.stack_pointer));
        }
    }

    // These loops do both recursive marking of alive symbols well as checking for undefined symbols.
    // At the end, output functions and globals will be populated.
    for (wasm.object_function_imports.keys(), wasm.object_function_imports.values(), 0..) |name, *import, i| {
        if (import.flags.isIncluded(rdynamic)) {
            try markFunctionImport(wasm, name, import, @enumFromInt(i));
        }
    }
    // Also treat init functions as roots.
    for (wasm.object_init_funcs.items) |init_func| {
        const func = init_func.function_index.ptr(wasm);
        if (func.object_index.ptr(wasm).is_included) {
            try markFunction(wasm, init_func.function_index, false);
        }
    }
    wasm.functions_end_prelink = @intCast(wasm.functions.entries.len);

    for (wasm.object_global_imports.keys(), wasm.object_global_imports.values(), 0..) |name, *import, i| {
        if (import.flags.isIncluded(rdynamic)) {
            try markGlobalImport(wasm, name, import, @enumFromInt(i));
        }
    }
    wasm.globals_end_prelink = @intCast(wasm.globals.entries.len);
    wasm.global_exports_len = @intCast(wasm.global_exports.items.len);

    for (wasm.object_table_imports.keys(), wasm.object_table_imports.values(), 0..) |name, *import, i| {
        if (import.flags.isIncluded(rdynamic)) {
            try markTableImport(wasm, name, import, @enumFromInt(i));
        }
    }

    for (wasm.object_data_imports.keys(), wasm.object_data_imports.values(), 0..) |name, *import, i| {
        if (import.flags.isIncluded(rdynamic)) {
            try markDataImport(wasm, name, import, @enumFromInt(i));
        }
    }

    // This is a wild ass guess at how to merge memories, haven't checked yet
    // what the proper way to do this is.
    for (wasm.object_memory_imports.values()) |*memory_import| {
        wasm.memories.limits.min = @min(wasm.memories.limits.min, memory_import.limits_min);
        wasm.memories.limits.max = @max(wasm.memories.limits.max, memory_import.limits_max);
        wasm.memories.limits.flags.has_max = wasm.memories.limits.flags.has_max or memory_import.limits_has_max;
    }

    wasm.function_imports_len_prelink = @intCast(wasm.function_imports.entries.len);
    wasm.data_imports_len_prelink = @intCast(wasm.data_imports.entries.len);
}

pub fn markFunctionImport(
    wasm: *Wasm,
    name: String,
    import: *FunctionImport,
    func_index: FunctionImport.Index,
) link.File.FlushError!void {
    if (import.flags.alive) return;
    import.flags.alive = true;

    const comp = wasm.base.comp;
    const gpa = comp.gpa;

    try wasm.functions.ensureUnusedCapacity(gpa, 1);

    if (import.resolution == .unresolved) {
        if (name == wasm.preloaded_strings.__wasm_init_memory) {
            try wasm.resolveFunctionSynthetic(import, .__wasm_init_memory, &.{}, &.{});
        } else if (name == wasm.preloaded_strings.__wasm_apply_global_tls_relocs) {
            try wasm.resolveFunctionSynthetic(import, .__wasm_apply_global_tls_relocs, &.{}, &.{});
        } else if (name == wasm.preloaded_strings.__wasm_call_ctors) {
            try wasm.resolveFunctionSynthetic(import, .__wasm_call_ctors, &.{}, &.{});
        } else if (name == wasm.preloaded_strings.__wasm_init_tls) {
            try wasm.resolveFunctionSynthetic(import, .__wasm_init_tls, &.{.i32}, &.{});
        } else {
            try wasm.function_imports.put(gpa, name, .fromObject(func_index, wasm));
        }
    } else {
        try markFunction(wasm, import.resolution.unpack(wasm).object_function, import.flags.exported);
    }
}

/// Recursively mark alive everything referenced by the function.
fn markFunction(wasm: *Wasm, i: ObjectFunctionIndex, override_export: bool) link.File.FlushError!void {
    const comp = wasm.base.comp;
    const gpa = comp.gpa;
    const gop = try wasm.functions.getOrPut(gpa, .fromObjectFunction(wasm, i));
    if (gop.found_existing) return;

    const rdynamic = comp.config.rdynamic;
    const is_obj = comp.config.output_mode == .Obj;
    const function = i.ptr(wasm);
    markObject(wasm, function.object_index);

    if (!is_obj and (override_export or function.flags.isExported(rdynamic))) {
        const symbol_name = function.name.unwrap().?;
        if (!override_export and function.flags.visibility_hidden) {
            try wasm.hidden_function_exports.put(gpa, symbol_name, @enumFromInt(gop.index));
        } else {
            try wasm.function_exports.put(gpa, symbol_name, @enumFromInt(gop.index));
        }
    }

    try wasm.markRelocations(function.relocations(wasm));
}

fn markObject(wasm: *Wasm, i: ObjectIndex) void {
    i.ptr(wasm).is_included = true;
}

/// Recursively mark alive everything referenced by the global.
fn markGlobalImport(
    wasm: *Wasm,
    name: String,
    import: *GlobalImport,
    global_index: GlobalImport.Index,
) link.File.FlushError!void {
    if (import.flags.alive) return;
    import.flags.alive = true;

    const comp = wasm.base.comp;
    const gpa = comp.gpa;

    try wasm.globals.ensureUnusedCapacity(gpa, 1);

    if (import.resolution == .unresolved) {
        if (name == wasm.preloaded_strings.__heap_base) {
            import.resolution = .__heap_base;
            wasm.globals.putAssumeCapacity(.__heap_base, {});
        } else if (name == wasm.preloaded_strings.__heap_end) {
            import.resolution = .__heap_end;
            wasm.globals.putAssumeCapacity(.__heap_end, {});
        } else if (name == wasm.preloaded_strings.__stack_pointer) {
            import.resolution = .__stack_pointer;
            wasm.globals.putAssumeCapacity(.__stack_pointer, {});
        } else if (name == wasm.preloaded_strings.__tls_align) {
            import.resolution = .__tls_align;
            wasm.globals.putAssumeCapacity(.__tls_align, {});
        } else if (name == wasm.preloaded_strings.__tls_base) {
            import.resolution = .__tls_base;
            wasm.globals.putAssumeCapacity(.__tls_base, {});
        } else if (name == wasm.preloaded_strings.__tls_size) {
            import.resolution = .__tls_size;
            wasm.globals.putAssumeCapacity(.__tls_size, {});
        } else {
            try wasm.global_imports.put(gpa, name, .fromObject(global_index, wasm));
        }
    } else {
        try markGlobal(wasm, import.resolution.unpack(wasm).object_global, import.flags.exported);
    }
}

fn markGlobal(wasm: *Wasm, i: ObjectGlobalIndex, override_export: bool) link.File.FlushError!void {
    const comp = wasm.base.comp;
    const gpa = comp.gpa;
    const gop = try wasm.globals.getOrPut(gpa, .fromObjectGlobal(wasm, i));
    if (gop.found_existing) return;

    const rdynamic = comp.config.rdynamic;
    const is_obj = comp.config.output_mode == .Obj;
    const global = i.ptr(wasm);

    if (!is_obj and (override_export or global.flags.isExported(rdynamic))) try wasm.global_exports.append(gpa, .{
        .name = global.name.unwrap().?,
        .global_index = @enumFromInt(gop.index),
    });

    try wasm.markRelocations(global.relocations(wasm));
}

fn markTableImport(
    wasm: *Wasm,
    name: String,
    import: *TableImport,
    table_index: TableImport.Index,
) link.File.FlushError!void {
    if (import.flags.alive) return;
    import.flags.alive = true;

    const comp = wasm.base.comp;
    const gpa = comp.gpa;

    try wasm.tables.ensureUnusedCapacity(gpa, 1);

    if (import.resolution == .unresolved) {
        if (name == wasm.preloaded_strings.__indirect_function_table) {
            import.resolution = .__indirect_function_table;
            wasm.tables.putAssumeCapacity(.__indirect_function_table, {});
        } else {
            try wasm.table_imports.put(gpa, name, table_index);
        }
    } else {
        wasm.tables.putAssumeCapacity(import.resolution, {});
        // Tables have no relocations.
    }
}

fn markDataSegment(wasm: *Wasm, segment_index: ObjectDataSegment.Index) link.File.FlushError!void {
    const comp = wasm.base.comp;
    const segment = segment_index.ptr(wasm);
    if (segment.flags.alive) return;
    segment.flags.alive = true;

    wasm.any_passive_inits = wasm.any_passive_inits or segment.flags.is_passive or
        (comp.config.import_memory and !wasm.isBss(segment.name));

    try wasm.data_segments.put(comp.gpa, .pack(wasm, .{ .object = segment_index }), {});
    try wasm.markRelocations(segment.relocations(wasm));
}

pub fn markDataImport(
    wasm: *Wasm,
    name: String,
    import: *ObjectDataImport,
    data_index: ObjectDataImport.Index,
) link.File.FlushError!void {
    if (import.flags.alive) return;
    import.flags.alive = true;

    const comp = wasm.base.comp;
    const gpa = comp.gpa;

    if (import.resolution == .unresolved) {
        if (name == wasm.preloaded_strings.__heap_base) {
            import.resolution = .__heap_base;
            wasm.data_segments.putAssumeCapacity(.__heap_base, {});
        } else if (name == wasm.preloaded_strings.__heap_end) {
            import.resolution = .__heap_end;
            wasm.data_segments.putAssumeCapacity(.__heap_end, {});
        } else {
            try wasm.data_imports.put(gpa, name, .fromObject(data_index, wasm));
        }
    } else if (import.resolution.objectDataSegment(wasm)) |segment_index| {
        try markDataSegment(wasm, segment_index);
    }
}

fn markRelocations(wasm: *Wasm, relocs: ObjectRelocation.IterableSlice) link.File.FlushError!void {
    const gpa = wasm.base.comp.gpa;
    for (relocs.slice.tags(wasm), relocs.slice.pointees(wasm), relocs.slice.offsets(wasm)) |tag, pointee, offset| {
        if (offset >= relocs.end) break;
        switch (tag) {
            .function_import_index_leb,
            .function_import_index_i32,
            .function_import_offset_i32,
            .function_import_offset_i64,
            => {
                const name = pointee.symbol_name;
                const i: FunctionImport.Index = @enumFromInt(wasm.object_function_imports.getIndex(name).?);
                try markFunctionImport(wasm, name, i.value(wasm), i);
            },
            .table_import_index_sleb,
            .table_import_index_i32,
            .table_import_index_sleb64,
            .table_import_index_i64,
            .table_import_index_rel_sleb,
            .table_import_index_rel_sleb64,
            => {
                const name = pointee.symbol_name;
                try wasm.object_indirect_function_import_set.put(gpa, name, {});
                const i: FunctionImport.Index = @enumFromInt(wasm.object_function_imports.getIndex(name).?);
                try markFunctionImport(wasm, name, i.value(wasm), i);
            },
            .global_import_index_leb, .global_import_index_i32 => {
                const name = pointee.symbol_name;
                const i: GlobalImport.Index = @enumFromInt(wasm.object_global_imports.getIndex(name).?);
                try markGlobalImport(wasm, name, i.value(wasm), i);
            },
            .table_import_number_leb => {
                const name = pointee.symbol_name;
                const i: TableImport.Index = @enumFromInt(wasm.object_table_imports.getIndex(name).?);
                try markTableImport(wasm, name, i.value(wasm), i);
            },
            .memory_addr_import_leb,
            .memory_addr_import_sleb,
            .memory_addr_import_i32,
            .memory_addr_import_rel_sleb,
            .memory_addr_import_leb64,
            .memory_addr_import_sleb64,
            .memory_addr_import_i64,
            .memory_addr_import_rel_sleb64,
            .memory_addr_import_tls_sleb,
            .memory_addr_import_locrel_i32,
            .memory_addr_import_tls_sleb64,
            => {
                const name = pointee.symbol_name;
                const i = ObjectDataImport.Index.fromSymbolName(wasm, name).?;
                try markDataImport(wasm, name, i.value(wasm), i);
            },

            .function_index_leb,
            .function_index_i32,
            .function_offset_i32,
            .function_offset_i64,
            => try markFunction(wasm, pointee.function.chaseWeak(wasm), false),
            .table_index_sleb,
            .table_index_i32,
            .table_index_sleb64,
            .table_index_i64,
            .table_index_rel_sleb,
            .table_index_rel_sleb64,
            => {
                const function = pointee.function;
                try wasm.object_indirect_function_set.put(gpa, function, {});
                try markFunction(wasm, function.chaseWeak(wasm), false);
            },
            .global_index_leb,
            .global_index_i32,
            => try markGlobal(wasm, pointee.global.chaseWeak(wasm), false),
            .table_number_leb,
            => try markTable(wasm, pointee.table.chaseWeak(wasm)),

            .section_offset_i32 => {
                log.warn("TODO: ensure section {d} is included in output", .{pointee.section});
            },

            .memory_addr_leb,
            .memory_addr_sleb,
            .memory_addr_i32,
            .memory_addr_rel_sleb,
            .memory_addr_leb64,
            .memory_addr_sleb64,
            .memory_addr_i64,
            .memory_addr_rel_sleb64,
            .memory_addr_tls_sleb,
            .memory_addr_locrel_i32,
            .memory_addr_tls_sleb64,
            => try markDataSegment(wasm, pointee.data.ptr(wasm).segment),

            .type_index_leb => continue,
        }
    }
}

fn markTable(wasm: *Wasm, i: ObjectTableIndex) link.File.FlushError!void {
    try wasm.tables.put(wasm.base.comp.gpa, .fromObjectTable(i), {});
}

pub fn flush(
    wasm: *Wasm,
    arena: Allocator,
    tid: Zcu.PerThread.Id,
    prog_node: std.Progress.Node,
) link.File.FlushError!void {
    // The goal is to never use this because it's only needed if we need to
    // write to InternPool, but flush is too late to be writing to the
    // InternPool.
    _ = tid;
    const comp = wasm.base.comp;
    const diags = &comp.link_diags;
    const gpa = comp.gpa;

    if (comp.verbose_link) Compilation.dump_argv(wasm.dump_argv_list.items);

    if (wasm.base.zcu_object_basename) |raw| {
        const zcu_obj_path: Path = try comp.resolveEmitPathFlush(arena, .temp, raw);
        openParseObjectReportingFailure(wasm, zcu_obj_path);
        try prelink(wasm, prog_node);
    }

    const tracy = trace(@src());
    defer tracy.end();

    const sub_prog_node = prog_node.start("Wasm Flush", 0);
    defer sub_prog_node.end();

    const functions_end_zcu: u32 = @intCast(wasm.functions.entries.len);
    defer wasm.functions.shrinkRetainingCapacity(functions_end_zcu);

    const globals_end_zcu: u32 = @intCast(wasm.globals.entries.len);
    defer wasm.globals.shrinkRetainingCapacity(globals_end_zcu);

    const function_exports_end_zcu: u32 = @intCast(wasm.function_exports.entries.len);
    defer wasm.function_exports.shrinkRetainingCapacity(function_exports_end_zcu);

    const hidden_function_exports_end_zcu: u32 = @intCast(wasm.hidden_function_exports.entries.len);
    defer wasm.hidden_function_exports.shrinkRetainingCapacity(hidden_function_exports_end_zcu);

    wasm.flush_buffer.clear();
    try wasm.flush_buffer.missing_exports.reinit(gpa, wasm.missing_exports.keys(), &.{});
    try wasm.flush_buffer.function_imports.reinit(gpa, wasm.function_imports.keys(), wasm.function_imports.values());
    try wasm.flush_buffer.global_imports.reinit(gpa, wasm.global_imports.keys(), wasm.global_imports.values());
    try wasm.flush_buffer.data_imports.reinit(gpa, wasm.data_imports.keys(), wasm.data_imports.values());

    return wasm.flush_buffer.finish(wasm) catch |err| switch (err) {
        error.OutOfMemory => return error.OutOfMemory,
        error.LinkFailure => return error.LinkFailure,
        else => |e| return diags.fail("failed to flush wasm: {s}", .{@errorName(e)}),
    };
}

fn defaultEntrySymbolName(
    preloaded_strings: *const PreloadedStrings,
    wasi_exec_model: std.builtin.WasiExecModel,
) String {
    return switch (wasi_exec_model) {
        .reactor => preloaded_strings._initialize,
        .command => preloaded_strings._start,
    };
}

pub fn internOptionalString(wasm: *Wasm, optional_bytes: ?[]const u8) Allocator.Error!OptionalString {
    const bytes = optional_bytes orelse return .none;
    const string = try internString(wasm, bytes);
    return string.toOptional();
}

pub fn internString(wasm: *Wasm, bytes: []const u8) Allocator.Error!String {
    assert(mem.indexOfScalar(u8, bytes, 0) == null);
    wasm.string_bytes_lock.lock();
    defer wasm.string_bytes_lock.unlock();
    const gpa = wasm.base.comp.gpa;
    const gop = try wasm.string_table.getOrPutContextAdapted(
        gpa,
        @as([]const u8, bytes),
        @as(String.TableIndexAdapter, .{ .bytes = wasm.string_bytes.items }),
        @as(String.TableContext, .{ .bytes = wasm.string_bytes.items }),
    );
    if (gop.found_existing) return gop.key_ptr.*;

    try wasm.string_bytes.ensureUnusedCapacity(gpa, bytes.len + 1);
    const new_off: String = @enumFromInt(wasm.string_bytes.items.len);

    wasm.string_bytes.appendSliceAssumeCapacity(bytes);
    wasm.string_bytes.appendAssumeCapacity(0);

    gop.key_ptr.* = new_off;

    return new_off;
}

// TODO implement instead by appending to string_bytes
pub fn internStringFmt(wasm: *Wasm, comptime format: []const u8, args: anytype) Allocator.Error!String {
    var buffer: [32]u8 = undefined;
    const slice = std.fmt.bufPrint(&buffer, format, args) catch unreachable;
    return internString(wasm, slice);
}

pub fn getExistingString(wasm: *const Wasm, bytes: []const u8) ?String {
    assert(mem.indexOfScalar(u8, bytes, 0) == null);
    return wasm.string_table.getKeyAdapted(bytes, @as(String.TableIndexAdapter, .{
        .bytes = wasm.string_bytes.items,
    }));
}

pub fn internValtypeList(wasm: *Wasm, valtype_list: []const std.wasm.Valtype) Allocator.Error!ValtypeList {
    return .fromString(try internString(wasm, @ptrCast(valtype_list)));
}

pub fn getExistingValtypeList(wasm: *const Wasm, valtype_list: []const std.wasm.Valtype) ?ValtypeList {
    return .fromString(getExistingString(wasm, @ptrCast(valtype_list)) orelse return null);
}

pub fn addFuncType(wasm: *Wasm, ft: FunctionType) Allocator.Error!FunctionType.Index {
    const gpa = wasm.base.comp.gpa;
    const gop = try wasm.func_types.getOrPut(gpa, ft);
    return @enumFromInt(gop.index);
}

pub fn getExistingFuncType(wasm: *const Wasm, ft: FunctionType) ?FunctionType.Index {
    const index = wasm.func_types.getIndex(ft) orelse return null;
    return @enumFromInt(index);
}

pub fn getExistingFuncType2(wasm: *const Wasm, params: []const std.wasm.Valtype, returns: []const std.wasm.Valtype) FunctionType.Index {
    return getExistingFuncType(wasm, .{
        .params = getExistingValtypeList(wasm, params).?,
        .returns = getExistingValtypeList(wasm, returns).?,
    }).?;
}

pub fn internFunctionType(
    wasm: *Wasm,
    cc: std.builtin.CallingConvention,
    params: []const InternPool.Index,
    return_type: Zcu.Type,
    target: *const std.Target,
) Allocator.Error!FunctionType.Index {
    try convertZcuFnType(wasm.base.comp, cc, params, return_type, target, &wasm.params_scratch, &wasm.returns_scratch);
    return wasm.addFuncType(.{
        .params = try wasm.internValtypeList(wasm.params_scratch.items),
        .returns = try wasm.internValtypeList(wasm.returns_scratch.items),
    });
}

pub fn getExistingFunctionType(
    wasm: *Wasm,
    cc: std.builtin.CallingConvention,
    params: []const InternPool.Index,
    return_type: Zcu.Type,
    target: *const std.Target,
) ?FunctionType.Index {
    convertZcuFnType(wasm.base.comp, cc, params, return_type, target, &wasm.params_scratch, &wasm.returns_scratch) catch |err| switch (err) {
        error.OutOfMemory => return null,
    };
    return wasm.getExistingFuncType(.{
        .params = wasm.getExistingValtypeList(wasm.params_scratch.items) orelse return null,
        .returns = wasm.getExistingValtypeList(wasm.returns_scratch.items) orelse return null,
    });
}

pub fn addExpr(wasm: *Wasm, bytes: []const u8) Allocator.Error!Expr {
    const gpa = wasm.base.comp.gpa;
    // We can't use string table deduplication here since these expressions can
    // have null bytes in them however it may be interesting to explore since
    // it is likely for globals to share initialization values. Then again
    // there may not be very many globals in total.
    try wasm.string_bytes.appendSlice(gpa, bytes);
    return @enumFromInt(wasm.string_bytes.items.len - bytes.len);
}

pub fn addRelocatableDataPayload(wasm: *Wasm, bytes: []const u8) Allocator.Error!DataPayload {
    const gpa = wasm.base.comp.gpa;
    try wasm.string_bytes.appendSlice(gpa, bytes);
    return .{
        .off = @enumFromInt(wasm.string_bytes.items.len - bytes.len),
        .len = @intCast(bytes.len),
    };
}

pub fn uavSymbolIndex(wasm: *Wasm, ip_index: InternPool.Index) Allocator.Error!SymbolTableIndex {
    const comp = wasm.base.comp;
    assert(comp.config.output_mode == .Obj);
    const gpa = comp.gpa;
    const name = try wasm.internStringFmt("__anon_{d}", .{@intFromEnum(ip_index)});
    const gop = try wasm.symbol_table.getOrPut(gpa, name);
    gop.value_ptr.* = {};
    return @enumFromInt(gop.index);
}

pub fn navSymbolIndex(wasm: *Wasm, nav_index: InternPool.Nav.Index) Allocator.Error!SymbolTableIndex {
    const comp = wasm.base.comp;
    assert(comp.config.output_mode == .Obj);
    const zcu = comp.zcu.?;
    const ip = &zcu.intern_pool;
    const gpa = comp.gpa;
    const nav = ip.getNav(nav_index);
    const name = try wasm.internString(nav.fqn.toSlice(ip));
    const gop = try wasm.symbol_table.getOrPut(gpa, name);
    gop.value_ptr.* = {};
    return @enumFromInt(gop.index);
}

pub fn errorNameTableSymbolIndex(wasm: *Wasm) Allocator.Error!SymbolTableIndex {
    const comp = wasm.base.comp;
    assert(comp.config.output_mode == .Obj);
    const gpa = comp.gpa;
    const gop = try wasm.symbol_table.getOrPut(gpa, wasm.preloaded_strings.__zig_error_name_table);
    gop.value_ptr.* = {};
    return @enumFromInt(gop.index);
}

pub fn stackPointerSymbolIndex(wasm: *Wasm) Allocator.Error!SymbolTableIndex {
    const comp = wasm.base.comp;
    assert(comp.config.output_mode == .Obj);
    const gpa = comp.gpa;
    const gop = try wasm.symbol_table.getOrPut(gpa, wasm.preloaded_strings.__stack_pointer);
    gop.value_ptr.* = {};
    return @enumFromInt(gop.index);
}

pub fn tagNameSymbolIndex(wasm: *Wasm, ip_index: InternPool.Index) Allocator.Error!SymbolTableIndex {
    const comp = wasm.base.comp;
    assert(comp.config.output_mode == .Obj);
    const gpa = comp.gpa;
    const name = try wasm.internStringFmt("__zig_tag_name_{d}", .{@intFromEnum(ip_index)});
    const gop = try wasm.symbol_table.getOrPut(gpa, name);
    gop.value_ptr.* = {};
    return @enumFromInt(gop.index);
}

pub fn symbolNameIndex(wasm: *Wasm, name: String) Allocator.Error!SymbolTableIndex {
    const comp = wasm.base.comp;
    assert(comp.config.output_mode == .Obj);
    const gpa = comp.gpa;
    const gop = try wasm.symbol_table.getOrPut(gpa, name);
    gop.value_ptr.* = {};
    return @enumFromInt(gop.index);
}

pub fn addUavReloc(
    wasm: *Wasm,
    reloc_offset: usize,
    uav_val: InternPool.Index,
    orig_ptr_ty: InternPool.Index,
    addend: u32,
) !void {
    const comp = wasm.base.comp;
    const zcu = comp.zcu.?;
    const ip = &zcu.intern_pool;
    const gpa = comp.gpa;

    @"align": {
        const ptr_type = ip.indexToKey(orig_ptr_ty).ptr_type;
        const this_align = ptr_type.flags.alignment;
        if (this_align == .none) break :@"align";
        const abi_align = Zcu.Type.fromInterned(ptr_type.child).abiAlignment(zcu);
        if (this_align.compare(.lte, abi_align)) break :@"align";
        const gop = try wasm.overaligned_uavs.getOrPut(gpa, uav_val);
        gop.value_ptr.* = if (gop.found_existing) gop.value_ptr.maxStrict(this_align) else this_align;
    }

    if (comp.config.output_mode == .Obj) {
        const gop = try wasm.uavs_obj.getOrPut(gpa, uav_val);
        if (!gop.found_existing) gop.value_ptr.* = undefined; // to avoid recursion, `ZcuDataStarts` will lower the value later
        try wasm.out_relocs.append(gpa, .{
            .offset = @intCast(reloc_offset),
            .pointee = .{ .symbol_index = try wasm.uavSymbolIndex(uav_val) },
            .tag = switch (wasm.pointerSize()) {
                32 => .memory_addr_i32,
                64 => .memory_addr_i64,
                else => unreachable,
            },
            .addend = @intCast(addend),
        });
    } else {
        const gop = try wasm.uavs_exe.getOrPut(gpa, uav_val);
        if (!gop.found_existing) gop.value_ptr.* = .{
            .code = undefined, // to avoid recursion, `ZcuDataStarts` will lower the value later
            .count = 0,
        };
        gop.value_ptr.count += 1;
        try wasm.uav_fixups.append(gpa, .{
            .uavs_exe_index = @enumFromInt(gop.index),
            .offset = @intCast(reloc_offset),
            .addend = addend,
        });
    }
}

pub fn refNavObj(wasm: *Wasm, nav_index: InternPool.Nav.Index) !NavsObjIndex {
    const comp = wasm.base.comp;
    const gpa = comp.gpa;
    assert(comp.config.output_mode != .Obj);
    const gop = try wasm.navs_obj.getOrPut(gpa, nav_index);
    if (!gop.found_existing) gop.value_ptr.* = .{
        // Lowering the value is delayed to avoid recursion.
        .code = undefined,
        .relocs = undefined,
    };
    return @enumFromInt(gop.index);
}

pub fn refNavExe(wasm: *Wasm, nav_index: InternPool.Nav.Index) !NavsExeIndex {
    const comp = wasm.base.comp;
    const gpa = comp.gpa;
    assert(comp.config.output_mode != .Obj);
    const gop = try wasm.navs_exe.getOrPut(gpa, nav_index);
    if (gop.found_existing) {
        gop.value_ptr.count += 1;
    } else {
        gop.value_ptr.* = .{
            // Lowering the value is delayed to avoid recursion.
            .code = undefined,
            .count = 0,
        };
    }
    return @enumFromInt(gop.index);
}

/// Asserts it is called after `Flush.data_segments` is fully populated and sorted.
pub fn uavAddr(wasm: *Wasm, ip_index: InternPool.Index) u32 {
    assert(wasm.flush_buffer.memory_layout_finished);
    const comp = wasm.base.comp;
    assert(comp.config.output_mode != .Obj);
    const uav_index: UavsExeIndex = @enumFromInt(wasm.uavs_exe.getIndex(ip_index).?);
    const ds_id: DataSegmentId = .pack(wasm, .{ .uav_exe = uav_index });
    return wasm.flush_buffer.data_segments.get(ds_id).?;
}

/// Asserts it is called after `Flush.data_segments` is fully populated and sorted.
pub fn navAddr(wasm: *Wasm, nav_index: InternPool.Nav.Index) u32 {
    assert(wasm.flush_buffer.memory_layout_finished);
    const comp = wasm.base.comp;
    assert(comp.config.output_mode != .Obj);
    if (wasm.navs_exe.getIndex(nav_index)) |i| {
        const navs_exe_index: NavsExeIndex = @enumFromInt(i);
        log.debug("navAddr {s} {}", .{ navs_exe_index.name(wasm), nav_index });
        const ds_id: DataSegmentId = .pack(wasm, .{ .nav_exe = navs_exe_index });
        return wasm.flush_buffer.data_segments.get(ds_id).?;
    }
    const zcu = comp.zcu.?;
    const ip = &zcu.intern_pool;
    const nav = ip.getNav(nav_index);
    if (nav.getResolvedExtern(ip)) |ext| {
        if (wasm.getExistingString(ext.name.toSlice(ip))) |symbol_name| {
            if (wasm.object_data_imports.getPtr(symbol_name)) |import| {
                switch (import.resolution.unpack(wasm)) {
                    .unresolved => unreachable,
                    .object => |object_data_index| {
                        const object_data = object_data_index.ptr(wasm);
                        const ds_id: DataSegmentId = .fromObjectDataSegment(wasm, object_data.segment);
                        const segment_base_addr = wasm.flush_buffer.data_segments.get(ds_id).?;
                        return segment_base_addr + object_data.offset;
                    },
                    .__zig_error_names => @panic("TODO"),
                    .__zig_error_name_table => @panic("TODO"),
                    .__heap_base => @panic("TODO"),
                    .__heap_end => @panic("TODO"),
                    .uav_exe => @panic("TODO"),
                    .uav_obj => @panic("TODO"),
                    .nav_exe => @panic("TODO"),
                    .nav_obj => @panic("TODO"),
                }
            }
        }
    }
    // Otherwise it's a zero bit type; any address will do.
    return 0;
}

/// Asserts it is called after `Flush.data_segments` is fully populated and sorted.
pub fn errorNameTableAddr(wasm: *Wasm) u32 {
    assert(wasm.flush_buffer.memory_layout_finished);
    const comp = wasm.base.comp;
    assert(comp.config.output_mode != .Obj);
    return wasm.flush_buffer.data_segments.get(.__zig_error_name_table).?;
}

fn convertZcuFnType(
    comp: *Compilation,
    cc: std.builtin.CallingConvention,
    params: []const InternPool.Index,
    return_type: Zcu.Type,
    target: *const std.Target,
    params_buffer: *std.ArrayListUnmanaged(std.wasm.Valtype),
    returns_buffer: *std.ArrayListUnmanaged(std.wasm.Valtype),
) Allocator.Error!void {
    params_buffer.clearRetainingCapacity();
    returns_buffer.clearRetainingCapacity();

    const gpa = comp.gpa;
    const zcu = comp.zcu.?;

    if (CodeGen.firstParamSRet(cc, return_type, zcu, target)) {
        try params_buffer.append(gpa, .i32); // memory address is always a 32-bit handle
    } else if (return_type.hasRuntimeBitsIgnoreComptime(zcu)) {
        if (cc == .wasm_mvp) {
            switch (abi.classifyType(return_type, zcu)) {
                .direct => |scalar_ty| {
                    assert(!abi.lowerAsDoubleI64(scalar_ty, zcu));
                    try returns_buffer.append(gpa, CodeGen.typeToValtype(scalar_ty, zcu, target));
                },
                .indirect => unreachable,
            }
        } else {
            try returns_buffer.append(gpa, CodeGen.typeToValtype(return_type, zcu, target));
        }
    } else if (return_type.isError(zcu)) {
        try returns_buffer.append(gpa, .i32);
    }

    // param types
    for (params) |param_type_ip| {
        const param_type = Zcu.Type.fromInterned(param_type_ip);
        if (!param_type.hasRuntimeBitsIgnoreComptime(zcu)) continue;

        switch (cc) {
            .wasm_mvp => {
                switch (abi.classifyType(param_type, zcu)) {
                    .direct => |scalar_ty| {
                        if (!abi.lowerAsDoubleI64(scalar_ty, zcu)) {
                            try params_buffer.append(gpa, CodeGen.typeToValtype(scalar_ty, zcu, target));
                        } else {
                            try params_buffer.append(gpa, .i64);
                            try params_buffer.append(gpa, .i64);
                        }
                    },
                    .indirect => try params_buffer.append(gpa, CodeGen.typeToValtype(param_type, zcu, target)),
                }
            },
            else => try params_buffer.append(gpa, CodeGen.typeToValtype(param_type, zcu, target)),
        }
    }
}

pub fn isBss(wasm: *const Wasm, optional_name: OptionalString) bool {
    const s = optional_name.slice(wasm) orelse return false;
    return mem.eql(u8, s, ".bss") or mem.startsWith(u8, s, ".bss.");
}

/// After this function is called, there may be additional entries in
/// `Wasm.uavs_obj`, `Wasm.uavs_exe`, `Wasm.navs_obj`, and `Wasm.navs_exe`
/// which have uninitialized code and relocations. This function is
/// non-recursive, so callers must coordinate additional calls to populate
/// those entries.
fn lowerZcuData(wasm: *Wasm, pt: Zcu.PerThread, ip_index: InternPool.Index) !ZcuDataObj {
    const code_start: u32 = @intCast(wasm.string_bytes.items.len);
    const relocs_start: u32 = @intCast(wasm.out_relocs.len);
    const uav_fixups_start: u32 = @intCast(wasm.uav_fixups.items.len);
    const nav_fixups_start: u32 = @intCast(wasm.nav_fixups.items.len);
    const func_table_fixups_start: u32 = @intCast(wasm.func_table_fixups.items.len);
    wasm.string_bytes_lock.lock();

    try codegen.generateSymbol(&wasm.base, pt, .unneeded, .fromInterned(ip_index), &wasm.string_bytes, .none);

    const code_len: u32 = @intCast(wasm.string_bytes.items.len - code_start);
    const relocs_len: u32 = @intCast(wasm.out_relocs.len - relocs_start);
    const any_fixups =
        uav_fixups_start != wasm.uav_fixups.items.len or
        nav_fixups_start != wasm.nav_fixups.items.len or
        func_table_fixups_start != wasm.func_table_fixups.items.len;
    wasm.string_bytes_lock.unlock();

    const naive_code: DataPayload = .{
        .off = @enumFromInt(code_start),
        .len = code_len,
    };

    // Only nonzero init values need to take up space in the output.
    // If any fixups are present, we still need the string bytes allocated since
    // that is the staging area for the fixups.
    const code: DataPayload = if (!any_fixups and std.mem.allEqual(u8, naive_code.slice(wasm), 0)) c: {
        wasm.string_bytes.shrinkRetainingCapacity(code_start);
        // Indicate empty by making off and len the same value, however, still
        // transmit the data size by using the size as that value.
        break :c .{
            .off = .none,
            .len = naive_code.len,
        };
    } else c: {
        wasm.any_passive_inits = wasm.any_passive_inits or wasm.base.comp.config.import_memory;
        break :c naive_code;
    };

    return .{
        .code = code,
        .relocs = .{
            .off = relocs_start,
            .len = relocs_len,
        },
    };
}

fn pointerAlignment(wasm: *const Wasm) Alignment {
    const target = &wasm.base.comp.root_mod.resolved_target.result;
    return switch (target.cpu.arch) {
        .wasm32 => .@"4",
        .wasm64 => .@"8",
        else => unreachable,
    };
}

fn pointerSize(wasm: *const Wasm) u32 {
    const target = &wasm.base.comp.root_mod.resolved_target.result;
    return switch (target.cpu.arch) {
        .wasm32 => 4,
        .wasm64 => 8,
        else => unreachable,
    };
}

fn addZcuImportReserved(wasm: *Wasm, nav_index: InternPool.Nav.Index) ZcuImportIndex {
    const gop = wasm.imports.getOrPutAssumeCapacity(nav_index);
    gop.value_ptr.* = {};
    return @enumFromInt(gop.index);
}

fn resolveFunctionSynthetic(
    wasm: *Wasm,
    import: *FunctionImport,
    res: FunctionImport.Resolution,
    params: []const std.wasm.Valtype,
    returns: []const std.wasm.Valtype,
) link.File.FlushError!void {
    import.resolution = res;
    wasm.functions.putAssumeCapacity(res, {});
    // This is not only used for type-checking but also ensures the function
    // type index is interned so that it is guaranteed to exist during `flush`.
    const correct_func_type = try addFuncType(wasm, .{
        .params = try internValtypeList(wasm, params),
        .returns = try internValtypeList(wasm, returns),
    });
    if (import.type != correct_func_type) {
        const diags = &wasm.base.comp.link_diags;
        return import.source_location.fail(diags, "synthetic function {s} {f} imported with incorrect signature {f}", .{
            @tagName(res), correct_func_type.fmt(wasm), import.type.fmt(wasm),
        });
    }
}

pub fn addFunction(
    wasm: *Wasm,
    resolution: FunctionImport.Resolution,
    params: []const std.wasm.Valtype,
    returns: []const std.wasm.Valtype,
) Allocator.Error!void {
    wasm.functions.putAssumeCapacity(resolution, {});
    _ = try wasm.addFuncType(.{
        .params = try wasm.internValtypeList(params),
        .returns = try wasm.internValtypeList(returns),
    });
}<|MERGE_RESOLUTION|>--- conflicted
+++ resolved
@@ -2125,30 +2125,25 @@
         wasm: *const Wasm,
         ft: FunctionType,
 
-<<<<<<< HEAD
-        pub fn format(self: Formatter, bw: *Writer, comptime format_string: []const u8) Writer.Error!void {
-            comptime assert(format_string.len == 0);
-=======
         pub fn format(self: Formatter, writer: *std.io.Writer) std.io.Writer.Error!void {
->>>>>>> 43fba5ea
             const params = self.ft.params.slice(self.wasm);
             const returns = self.ft.returns.slice(self.wasm);
 
-            try bw.writeByte('(');
+            try writer.writeByte('(');
             for (params, 0..) |param, i| {
-                try bw.print("{s}", .{@tagName(param)});
+                try writer.print("{s}", .{@tagName(param)});
                 if (i + 1 != params.len) {
-                    try bw.writeAll(", ");
+                    try writer.writeAll(", ");
                 }
             }
-            try bw.writeAll(") -> ");
+            try writer.writeAll(") -> ");
             if (returns.len == 0) {
-                try bw.writeAll("nil");
+                try writer.writeAll("nil");
             } else {
                 for (returns, 0..) |return_ty, i| {
-                    try bw.print("{s}", .{@tagName(return_ty)});
+                    try writer.print("{s}", .{@tagName(return_ty)});
                     if (i + 1 != returns.len) {
-                        try bw.writeAll(", ");
+                        try writer.writeAll(", ");
                     }
                 }
             }
@@ -2909,14 +2904,8 @@
         @"=",
     };
 
-<<<<<<< HEAD
-    pub fn format(feature: Feature, bw: *Writer, comptime fmt: []const u8) Writer.Error!void {
-        _ = fmt;
-        try bw.print("{s} {s}", .{ @tagName(feature.prefix), @tagName(feature.tag) });
-=======
     pub fn format(feature: Feature, writer: *std.io.Writer) std.io.Writer.Error!void {
         try writer.print("{s} {s}", .{ @tagName(feature.prefix), @tagName(feature.tag) });
->>>>>>> 43fba5ea
     }
 
     pub fn lessThan(_: void, a: Feature, b: Feature) bool {
