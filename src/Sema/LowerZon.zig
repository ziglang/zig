const std = @import("std");
const Zcu = @import("../Zcu.zig");
const Sema = @import("../Sema.zig");
const Air = @import("../Air.zig");
const InternPool = @import("../InternPool.zig");
const Type = @import("../Type.zig");
const Value = @import("../Value.zig");
const Zir = std.zig.Zir;
const AstGen = std.zig.AstGen;
const CompileError = Zcu.CompileError;
const Ast = std.zig.Ast;
const Allocator = std.mem.Allocator;
const assert = std.debug.assert;
const File = Zcu.File;
const LazySrcLoc = Zcu.LazySrcLoc;
const Ref = std.zig.Zir.Inst.Ref;
const NullTerminatedString = InternPool.NullTerminatedString;
const NumberLiteralError = std.zig.number_literal.Error;
const NodeIndex = std.zig.Ast.Node.Index;
const Zoir = std.zig.Zoir;

const LowerZon = @This();

sema: *Sema,
file: *File,
file_index: Zcu.File.Index,
import_loc: LazySrcLoc,
block: *Sema.Block,
base_node_inst: InternPool.TrackedInst.Index,

/// Lowers the given file as ZON.
pub fn run(
    sema: *Sema,
    file: *File,
    file_index: Zcu.File.Index,
    res_ty_interned: InternPool.Index,
    import_loc: LazySrcLoc,
    block: *Sema.Block,
) CompileError!InternPool.Index {
    const pt = sema.pt;

    const tracked_inst = try pt.zcu.intern_pool.trackZir(pt.zcu.gpa, pt.tid, .{
        .file = file_index,
        .inst = .main_struct_inst, // this is the only trackable instruction in a ZON file
    });

    var lower_zon: LowerZon = .{
        .sema = sema,
        .file = file,
        .file_index = file_index,
        .import_loc = import_loc,
        .block = block,
        .base_node_inst = tracked_inst,
    };

    if (res_ty_interned == .none) {
        return lower_zon.lowerExprAnonResTy(.root);
    } else {
        const res_ty: Type = .fromInterned(res_ty_interned);
        try lower_zon.checkType(res_ty);
        return lower_zon.lowerExprKnownResTy(.root, res_ty);
    }
}

fn lowerExprAnonResTy(self: *LowerZon, node: Zoir.Node.Index) CompileError!InternPool.Index {
    const gpa = self.sema.gpa;
    const pt = self.sema.pt;
    const ip = &pt.zcu.intern_pool;
    switch (node.get(self.file.zoir.?)) {
        .true => return .bool_true,
        .false => return .bool_false,
        .null => return .null_value,
        .pos_inf => return self.fail(node, "infinity requires a known result type", .{}),
        .neg_inf => return self.fail(node, "negative infinity requires a known result type", .{}),
        .nan => return self.fail(node, "NaN requires a known result type", .{}),
        .int_literal => |int| switch (int) {
            .small => |val| return pt.intern(.{ .int = .{
                .ty = .comptime_int_type,
                .storage = .{ .i64 = val },
            } }),
            .big => |val| return pt.intern(.{ .int = .{
                .ty = .comptime_int_type,
                .storage = .{ .big_int = val },
            } }),
        },
        .float_literal => |val| {
            const result = try pt.floatValue(.comptime_float, val);
            return result.toIntern();
        },
        .char_literal => |val| return pt.intern(.{ .int = .{
            .ty = .comptime_int_type,
            .storage = .{ .i64 = val },
        } }),
        .enum_literal => |val| return pt.intern(.{
            .enum_literal = try ip.getOrPutString(
                gpa,
                pt.tid,
                val.get(self.file.zoir.?),
                .no_embedded_nulls,
            ),
        }),
        .string_literal => |val| {
            const ip_str = try ip.getOrPutString(gpa, pt.tid, val, .maybe_embedded_nulls);
            const result = try self.sema.addStrLit(ip_str, val.len);
            return result.toInterned().?;
        },
        .empty_literal => return .empty_tuple,
        .array_literal => |nodes| {
            const types = try self.sema.arena.alloc(InternPool.Index, nodes.len);
            const values = try self.sema.arena.alloc(InternPool.Index, nodes.len);
            for (0..nodes.len) |i| {
                values[i] = try self.lowerExprAnonResTy(nodes.at(@intCast(i)));
                types[i] = Value.fromInterned(values[i]).typeOf(pt.zcu).toIntern();
            }
            const ty = try ip.getTupleType(
                gpa,
                pt.tid,
                .{
                    .types = types,
                    .values = values,
                },
            );
            return pt.intern(.{ .aggregate = .{
                .ty = ty,
                .storage = .{ .elems = values },
            } });
        },
        .struct_literal => |init| {
            const elems = try self.sema.arena.alloc(InternPool.Index, init.names.len);
            for (0..init.names.len) |i| {
                elems[i] = try self.lowerExprAnonResTy(init.vals.at(@intCast(i)));
            }
            const struct_ty = switch (try ip.getStructType(
                gpa,
                pt.tid,
                .{
                    .layout = .auto,
                    .fields_len = @intCast(init.names.len),
                    .known_non_opv = false,
                    .requires_comptime = .no,
                    .any_comptime_fields = true,
                    .any_default_inits = true,
                    .inits_resolved = true,
                    .any_aligned_fields = false,
                    .key = .{ .reified = .{
                        .zir_index = self.base_node_inst,
                        .type_hash = hash: {
                            var hasher: std.hash.Wyhash = .init(0);
                            hasher.update(std.mem.asBytes(&node));
                            hasher.update(std.mem.sliceAsBytes(elems));
                            hasher.update(std.mem.sliceAsBytes(init.names));
                            break :hash hasher.final();
                        },
                    } },
                },
                false,
            )) {
                .wip => |wip| ty: {
                    errdefer wip.cancel(ip, pt.tid);
                    const type_name = try self.sema.createTypeName(
                        self.block,
                        .anon,
                        "struct",
                        self.base_node_inst.resolve(ip),
                        wip.index,
                    );
                    wip.setName(ip, type_name.name, type_name.nav);

                    const struct_type = ip.loadStructType(wip.index);

                    for (init.names, 0..) |name, field_idx| {
                        const name_interned = try ip.getOrPutString(
                            gpa,
                            pt.tid,
                            name.get(self.file.zoir.?),
                            .no_embedded_nulls,
                        );
                        assert(struct_type.addFieldName(ip, name_interned) == null);
                        struct_type.setFieldComptime(ip, field_idx);
                    }

                    @memcpy(struct_type.field_inits.get(ip), elems);
                    const types = struct_type.field_types.get(ip);
                    for (0..init.names.len) |i| {
                        types[i] = Value.fromInterned(elems[i]).typeOf(pt.zcu).toIntern();
                    }

                    const new_namespace_index = try pt.createNamespace(.{
                        .parent = self.block.namespace.toOptional(),
                        .owner_type = wip.index,
                        .file_scope = self.block.getFileScopeIndex(pt.zcu),
                        .generation = pt.zcu.generation,
                    });
                    try pt.zcu.comp.queueJob(.{ .resolve_type_fully = wip.index });
                    codegen_type: {
                        if (pt.zcu.comp.config.use_llvm) break :codegen_type;
                        if (self.block.ownerModule().strip) break :codegen_type;
                        pt.zcu.comp.link_prog_node.increaseEstimatedTotalItems(1);
                        try pt.zcu.comp.queueJob(.{ .link_type = wip.index });
                    }
                    break :ty wip.finish(ip, new_namespace_index);
                },
                .existing => |ty| ty,
            };
            try self.sema.declareDependency(.{ .interned = struct_ty });
            try self.sema.addTypeReferenceEntry(self.nodeSrc(node), struct_ty);

            return try pt.intern(.{ .aggregate = .{
                .ty = struct_ty,
                .storage = .{ .elems = elems },
            } });
        },
    }
}

/// Validate that `ty` is a valid ZON type, or emit a compile error.
///
/// Rules out nested optionals, error sets, etc.
fn checkType(self: *LowerZon, ty: Type) !void {
    var visited: std.AutoHashMapUnmanaged(InternPool.Index, void) = .empty;
    try self.checkTypeInner(ty, null, &visited);
}

fn checkTypeInner(
    self: *LowerZon,
    ty: Type,
    parent_opt_ty: ?Type,
    /// Visited structs and unions (not tuples). These are tracked because they are the only way in
    /// which a type can be self-referential, so must be tracked to avoid loops. Tracking more types
    /// consumes memory unnecessarily, and would be complicated by optionals.
    /// Allocated into `self.sema.arena`.
    visited: *std.AutoHashMapUnmanaged(InternPool.Index, void),
) !void {
    const sema = self.sema;
    const pt = sema.pt;
    const zcu = pt.zcu;
    const ip = &zcu.intern_pool;

    switch (ty.zigTypeTag(zcu)) {
        .bool,
        .int,
        .float,
        .null,
        .@"enum",
        .comptime_float,
        .comptime_int,
        .enum_literal,
        => {},

        .noreturn,
        .void,
        .type,
        .undefined,
        .error_union,
        .error_set,
        .@"fn",
        .frame,
        .@"anyframe",
        .@"opaque",
        => return self.failUnsupportedResultType(ty, null),

        .pointer => {
            const ptr_info = ty.ptrInfo(zcu);
            if (!ptr_info.flags.is_const) {
                return self.failUnsupportedResultType(
                    ty,
                    "ZON does not allow mutable pointers",
                );
            }
            switch (ptr_info.flags.size) {
                .one => try self.checkTypeInner(
                    .fromInterned(ptr_info.child),
                    parent_opt_ty, // preserved
                    visited,
                ),
                .slice => try self.checkTypeInner(
                    .fromInterned(ptr_info.child),
                    null,
                    visited,
                ),
                .many => return self.failUnsupportedResultType(ty, "ZON does not allow many-pointers"),
                .c => return self.failUnsupportedResultType(ty, "ZON does not allow C pointers"),
            }
        },
        .optional => if (parent_opt_ty) |p| {
            return self.failUnsupportedResultType(p, "ZON does not allow nested optionals");
        } else try self.checkTypeInner(
            ty.optionalChild(zcu),
            ty,
            visited,
        ),
        .array, .vector => {
            try self.checkTypeInner(ty.childType(zcu), null, visited);
        },
        .@"struct" => if (ty.isTuple(zcu)) {
            const tuple_info = ip.indexToKey(ty.toIntern()).tuple_type;
            const field_types = tuple_info.types.get(ip);
            for (field_types) |field_type| {
                try self.checkTypeInner(.fromInterned(field_type), null, visited);
            }
        } else {
            const gop = try visited.getOrPut(sema.arena, ty.toIntern());
            if (gop.found_existing) return;
            try ty.resolveFields(pt);
            const struct_info = zcu.typeToStruct(ty).?;
            for (struct_info.field_types.get(ip)) |field_type| {
                try self.checkTypeInner(.fromInterned(field_type), null, visited);
            }
        },
        .@"union" => {
            const gop = try visited.getOrPut(sema.arena, ty.toIntern());
            if (gop.found_existing) return;
            try ty.resolveFields(pt);
            const union_info = zcu.typeToUnion(ty).?;
            for (union_info.field_types.get(ip)) |field_type| {
                if (field_type != .void_type) {
                    try self.checkTypeInner(.fromInterned(field_type), null, visited);
                }
            }
        },
    }
}

fn nodeSrc(self: *LowerZon, node: Zoir.Node.Index) LazySrcLoc {
    return .{
        .base_node_inst = self.base_node_inst,
        .offset = .{ .node_abs = node.getAstNode(self.file.zoir.?) },
    };
}

fn failUnsupportedResultType(
    self: *LowerZon,
    ty: Type,
    opt_note: ?[]const u8,
) error{ AnalysisFail, OutOfMemory } {
    @branchHint(.cold);
    const sema = self.sema;
    const gpa = sema.gpa;
    const pt = sema.pt;
    return sema.failWithOwnedErrorMsg(self.block, msg: {
        const msg = try sema.errMsg(self.import_loc, "type '{f}' is not available in ZON", .{ty.fmt(pt)});
        errdefer msg.destroy(gpa);
        if (opt_note) |n| try sema.errNote(self.import_loc, msg, "{s}", .{n});
        break :msg msg;
    });
}

fn fail(
    self: *LowerZon,
    node: Zoir.Node.Index,
    comptime format: []const u8,
    args: anytype,
) error{ AnalysisFail, OutOfMemory } {
    @branchHint(.cold);
    const err_msg = try Zcu.ErrorMsg.create(self.sema.pt.zcu.gpa, self.nodeSrc(node), format, args);
    try self.sema.pt.zcu.errNote(self.import_loc, err_msg, "imported here", .{});
    return self.sema.failWithOwnedErrorMsg(self.block, err_msg);
}

fn lowerExprKnownResTy(self: *LowerZon, node: Zoir.Node.Index, res_ty: Type) CompileError!InternPool.Index {
    const pt = self.sema.pt;
    return self.lowerExprKnownResTyInner(node, res_ty) catch |err| switch (err) {
<<<<<<< HEAD
        error.WrongType => return self.fail(
            node,
            "expected type '{f}'",
            .{res_ty.fmt(pt)},
        ),
=======
        error.WrongType => return self.fail(node, "expected type '{f}'", .{res_ty.fmt(pt)}),
>>>>>>> 43fba5ea
        else => |e| return e,
    };
}

fn lowerExprKnownResTyInner(
    self: *LowerZon,
    node: Zoir.Node.Index,
    res_ty: Type,
) (CompileError || error{WrongType})!InternPool.Index {
    const pt = self.sema.pt;
    switch (res_ty.zigTypeTag(pt.zcu)) {
        .optional => return pt.intern(.{
            .opt = .{
                .ty = res_ty.toIntern(),
                .val = if (node.get(self.file.zoir.?) == .null) b: {
                    break :b .none;
                } else b: {
                    const child_type = res_ty.optionalChild(pt.zcu);
                    break :b try self.lowerExprKnownResTyInner(node, child_type);
                },
            },
        }),
        .pointer => {
            const ptr_info = res_ty.ptrInfo(pt.zcu);
            switch (ptr_info.flags.size) {
                .one => return pt.intern(.{ .ptr = .{
                    .ty = res_ty.toIntern(),
                    .base_addr = .{
                        .uav = .{
                            .orig_ty = res_ty.toIntern(),
                            .val = try self.lowerExprKnownResTyInner(node, .fromInterned(ptr_info.child)),
                        },
                    },
                    .byte_offset = 0,
                } }),
                .slice => return self.lowerSlice(node, res_ty),
                else => {
                    // Unsupported pointer type, checked in `lower`
                    unreachable;
                },
            }
        },
        .bool => return self.lowerBool(node),
        .int, .comptime_int => return self.lowerInt(node, res_ty),
        .float, .comptime_float => return self.lowerFloat(node, res_ty),
        .null => return self.lowerNull(node),
        .@"enum" => return self.lowerEnum(node, res_ty),
        .enum_literal => return self.lowerEnumLiteral(node),
        .array => return self.lowerArray(node, res_ty),
        .@"struct" => return self.lowerStructOrTuple(node, res_ty),
        .@"union" => return self.lowerUnion(node, res_ty),
        .vector => return self.lowerVector(node, res_ty),

        .type,
        .noreturn,
        .undefined,
        .error_union,
        .error_set,
        .@"fn",
        .@"opaque",
        .frame,
        .@"anyframe",
        .void,
        => return self.fail(node, "type '{f}' not available in ZON", .{res_ty.fmt(pt)}),
    }
}

fn lowerBool(self: *LowerZon, node: Zoir.Node.Index) !InternPool.Index {
    return switch (node.get(self.file.zoir.?)) {
        .true => .bool_true,
        .false => .bool_false,
        else => return error.WrongType,
    };
}

fn lowerInt(
    self: *LowerZon,
    node: Zoir.Node.Index,
    res_ty: Type,
) !InternPool.Index {
    @setFloatMode(.strict);
    return switch (node.get(self.file.zoir.?)) {
        .int_literal => |int| switch (int) {
            .small => |val| {
                const rhs: i32 = val;

                // If our result is a fixed size integer, check that our value is not out of bounds
                if (res_ty.zigTypeTag(self.sema.pt.zcu) == .int) {
                    const lhs_info = res_ty.intInfo(self.sema.pt.zcu);

                    // If lhs is unsigned and rhs is less than 0, we're out of bounds
                    if (lhs_info.signedness == .unsigned and rhs < 0) return self.fail(
                        node,
<<<<<<< HEAD
                        "type '{f}' cannot represent integer value '{}'",
=======
                        "type '{f}' cannot represent integer value '{d}'",
>>>>>>> 43fba5ea
                        .{ res_ty.fmt(self.sema.pt), rhs },
                    );

                    // If lhs has less than the 32 bits rhs can hold, we need to check the max and
                    // min values
                    if (std.math.cast(u5, lhs_info.bits)) |bits| {
                        const min_int: i32 = if (lhs_info.signedness == .unsigned or bits == 0) b: {
                            break :b 0;
                        } else b: {
                            break :b -(@as(i32, 1) << (bits - 1));
                        };
                        const max_int: i32 = if (bits == 0) b: {
                            break :b 0;
                        } else b: {
                            break :b (@as(i32, 1) << (bits - @intFromBool(lhs_info.signedness == .signed))) - 1;
                        };
                        if (rhs < min_int or rhs > max_int) {
                            return self.fail(
                                node,
<<<<<<< HEAD
                                "type '{f}' cannot represent integer value '{}'",
=======
                                "type '{f}' cannot represent integer value '{d}'",
>>>>>>> 43fba5ea
                                .{ res_ty.fmt(self.sema.pt), rhs },
                            );
                        }
                    }
                }

                return self.sema.pt.intern(.{ .int = .{
                    .ty = res_ty.toIntern(),
                    .storage = .{ .i64 = rhs },
                } });
            },
            .big => |val| {
                if (res_ty.zigTypeTag(self.sema.pt.zcu) == .int) {
                    const int_info = res_ty.intInfo(self.sema.pt.zcu);
                    if (!val.fitsInTwosComp(int_info.signedness, int_info.bits)) {
                        return self.fail(
                            node,
<<<<<<< HEAD
                            "type '{f}' cannot represent integer value '{f}'",
=======
                            "type '{f}' cannot represent integer value '{d}'",
>>>>>>> 43fba5ea
                            .{ res_ty.fmt(self.sema.pt), val },
                        );
                    }
                }

                return self.sema.pt.intern(.{ .int = .{
                    .ty = res_ty.toIntern(),
                    .storage = .{ .big_int = val },
                } });
            },
        },
        .float_literal => |val| {
            var big_int: std.math.big.int.Mutable = .{
                .limbs = try self.sema.arena.alloc(std.math.big.Limb, std.math.big.int.calcLimbLen(val)),
                .len = undefined,
                .positive = undefined,
            };
            switch (big_int.setFloat(val, .trunc)) {
                .inexact => return self.fail(
                    node,
<<<<<<< HEAD
                    "fractional component prevents float value '{}' from coercion to type '{f}'",
=======
                    "fractional component prevents float value '{d}' from coercion to type '{f}'",
>>>>>>> 43fba5ea
                    .{ val, res_ty.fmt(self.sema.pt) },
                ),
                .exact => {},
            }

            // Check that the result is in range of the result type
            const int_info = res_ty.intInfo(self.sema.pt.zcu);
            if (!big_int.toConst().fitsInTwosComp(int_info.signedness, int_info.bits)) {
                return self.fail(
                    node,
<<<<<<< HEAD
                    "type '{}' cannot represent integer value '{f}'",
                    .{ val, res_ty.fmt(self.sema.pt) },
=======
                    "type '{f}' cannot represent integer value '{d}'",
                    .{ res_ty.fmt(self.sema.pt), val },
>>>>>>> 43fba5ea
                );
            }

            return self.sema.pt.intern(.{
                .int = .{
                    .ty = res_ty.toIntern(),
                    .storage = .{ .big_int = big_int.toConst() },
                },
            });
        },
        .char_literal => |val| {
            // If our result is a fixed size integer, check that our value is not out of bounds
            if (res_ty.zigTypeTag(self.sema.pt.zcu) == .int) {
                const dest_info = res_ty.intInfo(self.sema.pt.zcu);
                const unsigned_bits = dest_info.bits - @intFromBool(dest_info.signedness == .signed);
                if (unsigned_bits < 21) {
                    const out_of_range: u21 = @as(u21, 1) << @intCast(unsigned_bits);
                    if (val >= out_of_range) {
                        return self.fail(
                            node,
<<<<<<< HEAD
                            "type '{f}' cannot represent integer value '{}'",
=======
                            "type '{f}' cannot represent integer value '{d}'",
>>>>>>> 43fba5ea
                            .{ res_ty.fmt(self.sema.pt), val },
                        );
                    }
                }
            }
            return self.sema.pt.intern(.{
                .int = .{
                    .ty = res_ty.toIntern(),
                    .storage = .{ .i64 = val },
                },
            });
        },

        else => return error.WrongType,
    };
}

fn lowerFloat(
    self: *LowerZon,
    node: Zoir.Node.Index,
    res_ty: Type,
) !InternPool.Index {
    @setFloatMode(.strict);
    const value = switch (node.get(self.file.zoir.?)) {
        .int_literal => |int| switch (int) {
            .small => |val| try self.sema.pt.floatValue(res_ty, @as(f128, @floatFromInt(val))),
            .big => |val| try self.sema.pt.floatValue(res_ty, val.toFloat(f128, .nearest_even)[0]),
        },
        .float_literal => |val| try self.sema.pt.floatValue(res_ty, val),
        .char_literal => |val| try self.sema.pt.floatValue(res_ty, @as(f128, @floatFromInt(val))),
        .pos_inf => b: {
            if (res_ty.toIntern() == .comptime_float_type) return self.fail(
                node,
                "expected type '{f}'",
                .{res_ty.fmt(self.sema.pt)},
            );
            break :b try self.sema.pt.floatValue(res_ty, std.math.inf(f128));
        },
        .neg_inf => b: {
            if (res_ty.toIntern() == .comptime_float_type) return self.fail(
                node,
                "expected type '{f}'",
                .{res_ty.fmt(self.sema.pt)},
            );
            break :b try self.sema.pt.floatValue(res_ty, -std.math.inf(f128));
        },
        .nan => b: {
            if (res_ty.toIntern() == .comptime_float_type) return self.fail(
                node,
                "expected type '{f}'",
                .{res_ty.fmt(self.sema.pt)},
            );
            break :b try self.sema.pt.floatValue(res_ty, std.math.nan(f128));
        },
        else => return error.WrongType,
    };
    return value.toIntern();
}

fn lowerNull(self: *LowerZon, node: Zoir.Node.Index) !InternPool.Index {
    switch (node.get(self.file.zoir.?)) {
        .null => return .null_value,
        else => return error.WrongType,
    }
}

fn lowerArray(self: *LowerZon, node: Zoir.Node.Index, res_ty: Type) !InternPool.Index {
    const array_info = res_ty.arrayInfo(self.sema.pt.zcu);
    const nodes: Zoir.Node.Index.Range = switch (node.get(self.file.zoir.?)) {
        .array_literal => |nodes| nodes,
        .empty_literal => .{ .start = node, .len = 0 },
        else => return error.WrongType,
    };

    if (nodes.len != array_info.len) {
        return error.WrongType;
    }

    const elems = try self.sema.arena.alloc(
        InternPool.Index,
        nodes.len + @intFromBool(array_info.sentinel != null),
    );

    for (0..nodes.len) |i| {
        elems[i] = try self.lowerExprKnownResTy(nodes.at(@intCast(i)), array_info.elem_type);
    }

    if (array_info.sentinel) |sentinel| {
        elems[elems.len - 1] = sentinel.toIntern();
    }

    return self.sema.pt.intern(.{ .aggregate = .{
        .ty = res_ty.toIntern(),
        .storage = .{ .elems = elems },
    } });
}

fn lowerEnum(self: *LowerZon, node: Zoir.Node.Index, res_ty: Type) !InternPool.Index {
    const ip = &self.sema.pt.zcu.intern_pool;
    switch (node.get(self.file.zoir.?)) {
        .enum_literal => |field_name| {
            const field_name_interned = try ip.getOrPutString(
                self.sema.gpa,
                self.sema.pt.tid,
                field_name.get(self.file.zoir.?),
                .no_embedded_nulls,
            );
            const field_index = res_ty.enumFieldIndex(field_name_interned, self.sema.pt.zcu) orelse {
                return self.fail(
                    node,
                    "enum {f} has no member named '{f}'",
                    .{
                        res_ty.fmt(self.sema.pt),
                        std.zig.fmtId(field_name.get(self.file.zoir.?)),
                    },
                );
            };

            const value = try self.sema.pt.enumValueFieldIndex(res_ty, field_index);

            return value.toIntern();
        },
        else => return error.WrongType,
    }
}

fn lowerEnumLiteral(self: *LowerZon, node: Zoir.Node.Index) !InternPool.Index {
    const ip = &self.sema.pt.zcu.intern_pool;
    switch (node.get(self.file.zoir.?)) {
        .enum_literal => |field_name| {
            const field_name_interned = try ip.getOrPutString(
                self.sema.gpa,
                self.sema.pt.tid,
                field_name.get(self.file.zoir.?),
                .no_embedded_nulls,
            );
            return self.sema.pt.intern(.{ .enum_literal = field_name_interned });
        },
        else => return error.WrongType,
    }
}

fn lowerStructOrTuple(self: *LowerZon, node: Zoir.Node.Index, res_ty: Type) !InternPool.Index {
    const ip = &self.sema.pt.zcu.intern_pool;
    return switch (ip.indexToKey(res_ty.toIntern())) {
        .tuple_type => self.lowerTuple(node, res_ty),
        .struct_type => self.lowerStruct(node, res_ty),
        else => unreachable,
    };
}

fn lowerTuple(self: *LowerZon, node: Zoir.Node.Index, res_ty: Type) !InternPool.Index {
    const ip = &self.sema.pt.zcu.intern_pool;

    const tuple_info = ip.indexToKey(res_ty.toIntern()).tuple_type;

    const elem_nodes: Zoir.Node.Index.Range = switch (node.get(self.file.zoir.?)) {
        .array_literal => |nodes| nodes,
        .empty_literal => .{ .start = node, .len = 0 },
        else => return error.WrongType,
    };

    const field_types = tuple_info.types.get(ip);
    const elems = try self.sema.arena.alloc(InternPool.Index, field_types.len);

    const field_comptime_vals = tuple_info.values.get(ip);
    if (field_comptime_vals.len > 0) {
        @memcpy(elems, field_comptime_vals);
    } else {
        @memset(elems, .none);
    }

    for (0..elem_nodes.len) |i| {
        if (i >= elems.len) {
            const elem_node = elem_nodes.at(@intCast(i));
            return self.fail(
                elem_node,
                "index {} outside tuple of length {}",
                .{
                    elems.len,
                    elem_nodes.at(@intCast(i)).getAstNode(self.file.zoir.?),
                },
            );
        }

        const val = try self.lowerExprKnownResTy(elem_nodes.at(@intCast(i)), .fromInterned(field_types[i]));

        if (elems[i] != .none and val != elems[i]) {
            const elem_node = elem_nodes.at(@intCast(i));
            return self.fail(
                elem_node,
                "value stored in comptime field does not match the default value of the field",
                .{},
            );
        }

        elems[i] = val;
    }

    for (elems, 0..) |val, i| {
        if (val == .none) {
            return self.fail(node, "missing tuple field with index {}", .{i});
        }
    }

    return self.sema.pt.intern(.{ .aggregate = .{
        .ty = res_ty.toIntern(),
        .storage = .{ .elems = elems },
    } });
}

fn lowerStruct(self: *LowerZon, node: Zoir.Node.Index, res_ty: Type) !InternPool.Index {
    const ip = &self.sema.pt.zcu.intern_pool;
    const gpa = self.sema.gpa;

    try res_ty.resolveFields(self.sema.pt);
    try res_ty.resolveStructFieldInits(self.sema.pt);
    const struct_info = self.sema.pt.zcu.typeToStruct(res_ty).?;

    const fields: @FieldType(Zoir.Node, "struct_literal") = switch (node.get(self.file.zoir.?)) {
        .struct_literal => |fields| fields,
        .empty_literal => .{ .names = &.{}, .vals = .{ .start = node, .len = 0 } },
        else => return error.WrongType,
    };

    const field_values = try self.sema.arena.alloc(InternPool.Index, struct_info.field_names.len);

    const field_defaults = struct_info.field_inits.get(ip);
    if (field_defaults.len > 0) {
        @memcpy(field_values, field_defaults);
    } else {
        @memset(field_values, .none);
    }

    for (0..fields.names.len) |i| {
        const field_name = try ip.getOrPutString(
            gpa,
            self.sema.pt.tid,
            fields.names[i].get(self.file.zoir.?),
            .no_embedded_nulls,
        );
        const field_node = fields.vals.at(@intCast(i));

        const name_index = struct_info.nameIndex(ip, field_name) orelse {
            return self.fail(field_node, "unexpected field '{f}'", .{field_name.fmt(ip)});
        };

        const field_type: Type = .fromInterned(struct_info.field_types.get(ip)[name_index]);
        field_values[name_index] = try self.lowerExprKnownResTy(field_node, field_type);

        if (struct_info.comptime_bits.getBit(ip, name_index)) {
            const val = ip.indexToKey(field_values[name_index]);
            const default = ip.indexToKey(field_defaults[name_index]);
            if (!val.eql(default, ip)) {
                return self.fail(
                    field_node,
                    "value stored in comptime field does not match the default value of the field",
                    .{},
                );
            }
        }
    }

    const field_names = struct_info.field_names.get(ip);
    for (field_values, field_names) |*value, name| {
        if (value.* == .none) return self.fail(node, "missing field '{f}'", .{name.fmt(ip)});
    }

    return self.sema.pt.intern(.{ .aggregate = .{
        .ty = res_ty.toIntern(),
        .storage = .{
            .elems = field_values,
        },
    } });
}

fn lowerSlice(self: *LowerZon, node: Zoir.Node.Index, res_ty: Type) !InternPool.Index {
    const ip = &self.sema.pt.zcu.intern_pool;
    const gpa = self.sema.gpa;

    const ptr_info = res_ty.ptrInfo(self.sema.pt.zcu);

    assert(ptr_info.flags.size == .slice);

    // String literals
    const string_alignment = ptr_info.flags.alignment == .none or ptr_info.flags.alignment == .@"1";
    const string_sentinel = ptr_info.sentinel == .none or ptr_info.sentinel == .zero_u8;
    if (string_alignment and ptr_info.child == .u8_type and string_sentinel) {
        switch (node.get(self.file.zoir.?)) {
            .string_literal => |val| {
                const ip_str = try ip.getOrPutString(gpa, self.sema.pt.tid, val, .maybe_embedded_nulls);
                const str_ref = try self.sema.addStrLit(ip_str, val.len);
                return (try self.sema.coerce(
                    self.block,
                    res_ty,
                    str_ref,
                    self.nodeSrc(node),
                )).toInterned().?;
            },
            else => {},
        }
    }

    // Slice literals
    const elem_nodes: Zoir.Node.Index.Range = switch (node.get(self.file.zoir.?)) {
        .array_literal => |nodes| nodes,
        .empty_literal => .{ .start = node, .len = 0 },
        else => return error.WrongType,
    };

    const elems = try self.sema.arena.alloc(InternPool.Index, elem_nodes.len + @intFromBool(ptr_info.sentinel != .none));

    for (elems, 0..) |*elem, i| {
        elem.* = try self.lowerExprKnownResTy(elem_nodes.at(@intCast(i)), .fromInterned(ptr_info.child));
    }

    if (ptr_info.sentinel != .none) {
        elems[elems.len - 1] = ptr_info.sentinel;
    }

    const array_ty = try self.sema.pt.intern(.{ .array_type = .{
        .len = elems.len,
        .sentinel = ptr_info.sentinel,
        .child = ptr_info.child,
    } });

    const array = try self.sema.pt.intern(.{ .aggregate = .{
        .ty = array_ty,
        .storage = .{ .elems = elems },
    } });

    const many_item_ptr_type = try self.sema.pt.intern(.{ .ptr_type = .{
        .child = ptr_info.child,
        .sentinel = ptr_info.sentinel,
        .flags = b: {
            var flags = ptr_info.flags;
            flags.size = .many;
            break :b flags;
        },
        .packed_offset = ptr_info.packed_offset,
    } });

    const many_item_ptr = try self.sema.pt.intern(.{
        .ptr = .{
            .ty = many_item_ptr_type,
            .base_addr = .{
                .uav = .{
                    .orig_ty = (try self.sema.pt.singleConstPtrType(.fromInterned(array_ty))).toIntern(),
                    .val = array,
                },
            },
            .byte_offset = 0,
        },
    });

    const len = (try self.sema.pt.intValue(.usize, elems.len)).toIntern();

    return self.sema.pt.intern(.{ .slice = .{
        .ty = res_ty.toIntern(),
        .ptr = many_item_ptr,
        .len = len,
    } });
}

fn lowerUnion(self: *LowerZon, node: Zoir.Node.Index, res_ty: Type) !InternPool.Index {
    const ip = &self.sema.pt.zcu.intern_pool;
    try res_ty.resolveFields(self.sema.pt);
    const union_info = self.sema.pt.zcu.typeToUnion(res_ty).?;
    const enum_tag_info = union_info.loadTagType(ip);

    const field_name, const maybe_field_node = switch (node.get(self.file.zoir.?)) {
        .enum_literal => |name| b: {
            const field_name = try ip.getOrPutString(
                self.sema.gpa,
                self.sema.pt.tid,
                name.get(self.file.zoir.?),
                .no_embedded_nulls,
            );
            break :b .{ field_name, null };
        },
        .struct_literal => b: {
            const fields: @FieldType(Zoir.Node, "struct_literal") = switch (node.get(self.file.zoir.?)) {
                .struct_literal => |fields| fields,
                else => return self.fail(node, "expected type '{f}'", .{res_ty.fmt(self.sema.pt)}),
            };
            if (fields.names.len != 1) {
                return error.WrongType;
            }
            const field_name = try ip.getOrPutString(
                self.sema.gpa,
                self.sema.pt.tid,
                fields.names[0].get(self.file.zoir.?),
                .no_embedded_nulls,
            );
            break :b .{ field_name, fields.vals.at(0) };
        },
        else => return error.WrongType,
    };

    const name_index = enum_tag_info.nameIndex(ip, field_name) orelse {
        return error.WrongType;
    };
    const tag = try self.sema.pt.enumValueFieldIndex(.fromInterned(union_info.enum_tag_ty), name_index);
    const field_type: Type = .fromInterned(union_info.field_types.get(ip)[name_index]);
    const val = if (maybe_field_node) |field_node| b: {
        if (field_type.toIntern() == .void_type) {
            return self.fail(field_node, "expected type 'void'", .{});
        }
        break :b try self.lowerExprKnownResTy(field_node, field_type);
    } else b: {
        if (field_type.toIntern() != .void_type) {
            return error.WrongType;
        }
        break :b .void_value;
    };
    return ip.getUnion(self.sema.pt.zcu.gpa, self.sema.pt.tid, .{
        .ty = res_ty.toIntern(),
        .tag = tag.toIntern(),
        .val = val,
    });
}

fn lowerVector(self: *LowerZon, node: Zoir.Node.Index, res_ty: Type) !InternPool.Index {
    const ip = &self.sema.pt.zcu.intern_pool;

    const vector_info = ip.indexToKey(res_ty.toIntern()).vector_type;

    const elem_nodes: Zoir.Node.Index.Range = switch (node.get(self.file.zoir.?)) {
        .array_literal => |nodes| nodes,
        .empty_literal => .{ .start = node, .len = 0 },
        else => return error.WrongType,
    };

    const elems = try self.sema.arena.alloc(InternPool.Index, vector_info.len);

    if (elem_nodes.len != vector_info.len) {
        return self.fail(
            node,
            "expected {} vector elements; found {}",
            .{ vector_info.len, elem_nodes.len },
        );
    }

    for (elems, 0..) |*elem, i| {
        elem.* = try self.lowerExprKnownResTy(elem_nodes.at(@intCast(i)), .fromInterned(vector_info.child));
    }

    return self.sema.pt.intern(.{ .aggregate = .{
        .ty = res_ty.toIntern(),
        .storage = .{ .elems = elems },
    } });
}<|MERGE_RESOLUTION|>--- conflicted
+++ resolved
@@ -360,15 +360,7 @@
 fn lowerExprKnownResTy(self: *LowerZon, node: Zoir.Node.Index, res_ty: Type) CompileError!InternPool.Index {
     const pt = self.sema.pt;
     return self.lowerExprKnownResTyInner(node, res_ty) catch |err| switch (err) {
-<<<<<<< HEAD
-        error.WrongType => return self.fail(
-            node,
-            "expected type '{f}'",
-            .{res_ty.fmt(pt)},
-        ),
-=======
         error.WrongType => return self.fail(node, "expected type '{f}'", .{res_ty.fmt(pt)}),
->>>>>>> 43fba5ea
         else => |e| return e,
     };
 }
@@ -462,11 +454,7 @@
                     // If lhs is unsigned and rhs is less than 0, we're out of bounds
                     if (lhs_info.signedness == .unsigned and rhs < 0) return self.fail(
                         node,
-<<<<<<< HEAD
-                        "type '{f}' cannot represent integer value '{}'",
-=======
                         "type '{f}' cannot represent integer value '{d}'",
->>>>>>> 43fba5ea
                         .{ res_ty.fmt(self.sema.pt), rhs },
                     );
 
@@ -486,11 +474,7 @@
                         if (rhs < min_int or rhs > max_int) {
                             return self.fail(
                                 node,
-<<<<<<< HEAD
-                                "type '{f}' cannot represent integer value '{}'",
-=======
                                 "type '{f}' cannot represent integer value '{d}'",
->>>>>>> 43fba5ea
                                 .{ res_ty.fmt(self.sema.pt), rhs },
                             );
                         }
@@ -508,11 +492,7 @@
                     if (!val.fitsInTwosComp(int_info.signedness, int_info.bits)) {
                         return self.fail(
                             node,
-<<<<<<< HEAD
-                            "type '{f}' cannot represent integer value '{f}'",
-=======
                             "type '{f}' cannot represent integer value '{d}'",
->>>>>>> 43fba5ea
                             .{ res_ty.fmt(self.sema.pt), val },
                         );
                     }
@@ -533,11 +513,7 @@
             switch (big_int.setFloat(val, .trunc)) {
                 .inexact => return self.fail(
                     node,
-<<<<<<< HEAD
-                    "fractional component prevents float value '{}' from coercion to type '{f}'",
-=======
                     "fractional component prevents float value '{d}' from coercion to type '{f}'",
->>>>>>> 43fba5ea
                     .{ val, res_ty.fmt(self.sema.pt) },
                 ),
                 .exact => {},
@@ -548,13 +524,8 @@
             if (!big_int.toConst().fitsInTwosComp(int_info.signedness, int_info.bits)) {
                 return self.fail(
                     node,
-<<<<<<< HEAD
-                    "type '{}' cannot represent integer value '{f}'",
-                    .{ val, res_ty.fmt(self.sema.pt) },
-=======
                     "type '{f}' cannot represent integer value '{d}'",
                     .{ res_ty.fmt(self.sema.pt), val },
->>>>>>> 43fba5ea
                 );
             }
 
@@ -575,11 +546,7 @@
                     if (val >= out_of_range) {
                         return self.fail(
                             node,
-<<<<<<< HEAD
-                            "type '{f}' cannot represent integer value '{}'",
-=======
                             "type '{f}' cannot represent integer value '{d}'",
->>>>>>> 43fba5ea
                             .{ res_ty.fmt(self.sema.pt), val },
                         );
                     }
