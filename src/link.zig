const builtin = @import("builtin");
const build_options = @import("build_options");

const std = @import("std");
const Io = std.Io;
const assert = std.debug.assert;
const fs = std.fs;
const mem = std.mem;
const log = std.log.scoped(.link);
const Allocator = std.mem.Allocator;
const Cache = std.Build.Cache;
const Path = std.Build.Cache.Path;
const Directory = std.Build.Cache.Directory;
const Compilation = @import("Compilation.zig");
const LibCInstallation = std.zig.LibCInstallation;

const trace = @import("tracy.zig").trace;
const wasi_libc = @import("libs/wasi_libc.zig");

const Zcu = @import("Zcu.zig");
const InternPool = @import("InternPool.zig");
const Type = @import("Type.zig");
const Value = @import("Value.zig");
const Package = @import("Package.zig");
const dev = @import("dev.zig");
const target_util = @import("target.zig");
const codegen = @import("codegen.zig");

pub const aarch64 = @import("link/aarch64.zig");
pub const LdScript = @import("link/LdScript.zig");
pub const Queue = @import("link/Queue.zig");

pub const Diags = struct {
    /// Stored here so that function definitions can distinguish between
    /// needing an allocator for things besides error reporting.
    gpa: Allocator,
    mutex: std.Thread.Mutex,
    msgs: std.ArrayListUnmanaged(Msg),
    flags: Flags,
    lld: std.ArrayListUnmanaged(Lld),

    pub const SourceLocation = union(enum) {
        none,
        wasm: File.Wasm.SourceLocation,
    };

    pub const Flags = packed struct {
        no_entry_point_found: bool = false,
        missing_libc: bool = false,
        alloc_failure_occurred: bool = false,

        const Int = blk: {
            const bits = @typeInfo(@This()).@"struct".fields.len;
            break :blk @Type(.{ .int = .{
                .signedness = .unsigned,
                .bits = bits,
            } });
        };

        pub fn anySet(ef: Flags) bool {
            return @as(Int, @bitCast(ef)) > 0;
        }
    };

    pub const Lld = struct {
        /// Allocated with gpa.
        msg: []const u8,
        context_lines: []const []const u8 = &.{},

        pub fn deinit(self: *Lld, gpa: Allocator) void {
            for (self.context_lines) |line| gpa.free(line);
            gpa.free(self.context_lines);
            gpa.free(self.msg);
            self.* = undefined;
        }
    };

    pub const Msg = struct {
        source_location: SourceLocation = .none,
        msg: []const u8,
        notes: []Msg = &.{},

        fn string(
            msg: *const Msg,
            bundle: *std.zig.ErrorBundle.Wip,
            base: ?*File,
        ) Allocator.Error!std.zig.ErrorBundle.String {
            return switch (msg.source_location) {
                .none => try bundle.addString(msg.msg),
                .wasm => |sl| {
                    dev.check(.wasm_linker);
                    const wasm = base.?.cast(.wasm).?;
                    return sl.string(msg.msg, bundle, wasm);
                },
            };
        }

        pub fn deinit(self: *Msg, gpa: Allocator) void {
            for (self.notes) |*note| note.deinit(gpa);
            gpa.free(self.notes);
            gpa.free(self.msg);
        }
    };

    pub const ErrorWithNotes = struct {
        diags: *Diags,
        /// Allocated index in diags.msgs array.
        index: usize,
        /// Next available note slot.
        note_slot: usize = 0,

        pub fn addMsg(
            err: ErrorWithNotes,
            comptime format: []const u8,
            args: anytype,
        ) error{OutOfMemory}!void {
            const gpa = err.diags.gpa;
            const err_msg = &err.diags.msgs.items[err.index];
            err_msg.msg = try std.fmt.allocPrint(gpa, format, args);
        }

        pub fn addNote(err: *ErrorWithNotes, comptime format: []const u8, args: anytype) void {
            const gpa = err.diags.gpa;
            const msg = std.fmt.allocPrint(gpa, format, args) catch return err.diags.setAllocFailure();
            const err_msg = &err.diags.msgs.items[err.index];
            assert(err.note_slot < err_msg.notes.len);
            err_msg.notes[err.note_slot] = .{ .msg = msg };
            err.note_slot += 1;
        }
    };

    pub fn init(gpa: Allocator) Diags {
        return .{
            .gpa = gpa,
            .mutex = .{},
            .msgs = .empty,
            .flags = .{},
            .lld = .empty,
        };
    }

    pub fn deinit(diags: *Diags) void {
        const gpa = diags.gpa;

        for (diags.msgs.items) |*item| item.deinit(gpa);
        diags.msgs.deinit(gpa);

        for (diags.lld.items) |*item| item.deinit(gpa);
        diags.lld.deinit(gpa);

        diags.* = undefined;
    }

    pub fn hasErrors(diags: *Diags) bool {
        return diags.msgs.items.len > 0 or diags.flags.anySet();
    }

    pub fn lockAndParseLldStderr(diags: *Diags, prefix: []const u8, stderr: []const u8) void {
        diags.mutex.lock();
        defer diags.mutex.unlock();

        diags.parseLldStderr(prefix, stderr) catch diags.setAllocFailure();
    }

    fn parseLldStderr(
        diags: *Diags,
        prefix: []const u8,
        stderr: []const u8,
    ) Allocator.Error!void {
        const gpa = diags.gpa;

        var context_lines = std.array_list.Managed([]const u8).init(gpa);
        defer context_lines.deinit();

        var current_err: ?*Lld = null;
        var lines = mem.splitSequence(u8, stderr, if (builtin.os.tag == .windows) "\r\n" else "\n");
        while (lines.next()) |line| {
            if (line.len > prefix.len + ":".len and
                mem.eql(u8, line[0..prefix.len], prefix) and line[prefix.len] == ':')
            {
                if (current_err) |err| {
                    err.context_lines = try context_lines.toOwnedSlice();
                }

                var split = mem.splitSequence(u8, line, "error: ");
                _ = split.first();

                const duped_msg = try std.fmt.allocPrint(gpa, "{s}: {s}", .{ prefix, split.rest() });
                errdefer gpa.free(duped_msg);

                current_err = try diags.lld.addOne(gpa);
                current_err.?.* = .{ .msg = duped_msg };
            } else if (current_err != null) {
                const context_prefix = ">>> ";
                var trimmed = mem.trimEnd(u8, line, &std.ascii.whitespace);
                if (mem.startsWith(u8, trimmed, context_prefix)) {
                    trimmed = trimmed[context_prefix.len..];
                }

                if (trimmed.len > 0) {
                    const duped_line = try gpa.dupe(u8, trimmed);
                    try context_lines.append(duped_line);
                }
            }
        }

        if (current_err) |err| {
            err.context_lines = try context_lines.toOwnedSlice();
        }
    }

    pub fn fail(diags: *Diags, comptime format: []const u8, args: anytype) error{LinkFailure} {
        @branchHint(.cold);
        addError(diags, format, args);
        return error.LinkFailure;
    }

    pub fn failSourceLocation(diags: *Diags, sl: SourceLocation, comptime format: []const u8, args: anytype) error{LinkFailure} {
        @branchHint(.cold);
        addErrorSourceLocation(diags, sl, format, args);
        return error.LinkFailure;
    }

    pub fn addError(diags: *Diags, comptime format: []const u8, args: anytype) void {
        @branchHint(.cold);
        return addErrorSourceLocation(diags, .none, format, args);
    }

    pub fn addErrorSourceLocation(diags: *Diags, sl: SourceLocation, comptime format: []const u8, args: anytype) void {
        @branchHint(.cold);
        const gpa = diags.gpa;
        const eu_main_msg = std.fmt.allocPrint(gpa, format, args);
        diags.mutex.lock();
        defer diags.mutex.unlock();
        addErrorLockedFallible(diags, sl, eu_main_msg) catch |err| switch (err) {
            error.OutOfMemory => diags.setAllocFailureLocked(),
        };
    }

    fn addErrorLockedFallible(diags: *Diags, sl: SourceLocation, eu_main_msg: Allocator.Error![]u8) Allocator.Error!void {
        const gpa = diags.gpa;
        const main_msg = try eu_main_msg;
        errdefer gpa.free(main_msg);
        try diags.msgs.append(gpa, .{
            .msg = main_msg,
            .source_location = sl,
        });
    }

    pub fn addErrorWithNotes(diags: *Diags, note_count: usize) error{OutOfMemory}!ErrorWithNotes {
        @branchHint(.cold);
        const gpa = diags.gpa;
        diags.mutex.lock();
        defer diags.mutex.unlock();
        try diags.msgs.ensureUnusedCapacity(gpa, 1);
        return addErrorWithNotesAssumeCapacity(diags, note_count);
    }

    pub fn addErrorWithNotesAssumeCapacity(diags: *Diags, note_count: usize) error{OutOfMemory}!ErrorWithNotes {
        @branchHint(.cold);
        const gpa = diags.gpa;
        const index = diags.msgs.items.len;
        const err = diags.msgs.addOneAssumeCapacity();
        err.* = .{
            .msg = undefined,
            .notes = try gpa.alloc(Msg, note_count),
        };
        return .{
            .diags = diags,
            .index = index,
        };
    }

    pub fn addMissingLibraryError(
        diags: *Diags,
        checked_paths: []const []const u8,
        comptime format: []const u8,
        args: anytype,
    ) void {
        @branchHint(.cold);
        const gpa = diags.gpa;
        const eu_main_msg = std.fmt.allocPrint(gpa, format, args);
        diags.mutex.lock();
        defer diags.mutex.unlock();
        addMissingLibraryErrorLockedFallible(diags, checked_paths, eu_main_msg) catch |err| switch (err) {
            error.OutOfMemory => diags.setAllocFailureLocked(),
        };
    }

    fn addMissingLibraryErrorLockedFallible(
        diags: *Diags,
        checked_paths: []const []const u8,
        eu_main_msg: Allocator.Error![]u8,
    ) Allocator.Error!void {
        const gpa = diags.gpa;
        const main_msg = try eu_main_msg;
        errdefer gpa.free(main_msg);
        try diags.msgs.ensureUnusedCapacity(gpa, 1);
        const notes = try gpa.alloc(Msg, checked_paths.len);
        errdefer gpa.free(notes);
        for (checked_paths, notes) |path, *note| {
            note.* = .{ .msg = try std.fmt.allocPrint(gpa, "tried {s}", .{path}) };
        }
        diags.msgs.appendAssumeCapacity(.{
            .msg = main_msg,
            .notes = notes,
        });
    }

    pub fn addParseError(
        diags: *Diags,
        path: Path,
        comptime format: []const u8,
        args: anytype,
    ) void {
        @branchHint(.cold);
        const gpa = diags.gpa;
        const eu_main_msg = std.fmt.allocPrint(gpa, format, args);
        diags.mutex.lock();
        defer diags.mutex.unlock();
        addParseErrorLockedFallible(diags, path, eu_main_msg) catch |err| switch (err) {
            error.OutOfMemory => diags.setAllocFailureLocked(),
        };
    }

    fn addParseErrorLockedFallible(diags: *Diags, path: Path, m: Allocator.Error![]u8) Allocator.Error!void {
        const gpa = diags.gpa;
        const main_msg = try m;
        errdefer gpa.free(main_msg);
        try diags.msgs.ensureUnusedCapacity(gpa, 1);
        const note = try std.fmt.allocPrint(gpa, "while parsing {f}", .{path});
        errdefer gpa.free(note);
        const notes = try gpa.create([1]Msg);
        errdefer gpa.destroy(notes);
        notes.* = .{.{ .msg = note }};
        diags.msgs.appendAssumeCapacity(.{
            .msg = main_msg,
            .notes = notes,
        });
    }

    pub fn failParse(
        diags: *Diags,
        path: Path,
        comptime format: []const u8,
        args: anytype,
    ) error{LinkFailure} {
        @branchHint(.cold);
        addParseError(diags, path, format, args);
        return error.LinkFailure;
    }

    pub fn setAllocFailure(diags: *Diags) void {
        @branchHint(.cold);
        diags.mutex.lock();
        defer diags.mutex.unlock();
        setAllocFailureLocked(diags);
    }

    fn setAllocFailureLocked(diags: *Diags) void {
        log.debug("memory allocation failure", .{});
        diags.flags.alloc_failure_occurred = true;
    }

    pub fn addMessagesToBundle(diags: *const Diags, bundle: *std.zig.ErrorBundle.Wip, base: ?*File) Allocator.Error!void {
        for (diags.msgs.items) |link_err| {
            try bundle.addRootErrorMessage(.{
                .msg = try link_err.string(bundle, base),
                .notes_len = @intCast(link_err.notes.len),
            });
            const notes_start = try bundle.reserveNotes(@intCast(link_err.notes.len));
            for (link_err.notes, 0..) |note, i| {
                bundle.extra.items[notes_start + i] = @intFromEnum(try bundle.addErrorMessage(.{
                    .msg = try note.string(bundle, base),
                }));
            }
        }
    }
};

pub const producer_string = if (builtin.is_test) "zig test" else "zig " ++ build_options.version;

pub const File = struct {
    tag: Tag,

    /// The owner of this output File.
    comp: *Compilation,
    emit: Path,

    file: ?fs.File,
    /// When using the LLVM backend, the emitted object is written to a file with this name. This
    /// object file then becomes a normal link input to LLD or a self-hosted linker.
    ///
    /// To convert this to an actual path, see `Compilation.resolveEmitPath` (with `kind == .temp`).
    zcu_object_basename: ?[]const u8 = null,
    gc_sections: bool,
    print_gc_sections: bool,
    build_id: std.zig.BuildId,
    allow_shlib_undefined: bool,
    stack_size: u64,
    post_prelink: bool = false,

    /// Prevents other processes from clobbering files in the output directory
    /// of this linking operation.
    lock: ?Cache.Lock = null,
    child_pid: ?std.process.Child.Id = null,

    pub const OpenOptions = struct {
        symbol_count_hint: u64 = 32,
        program_code_size_hint: u64 = 256 * 1024,

        /// This may depend on what symbols are found during the linking process.
        entry: Entry,
        /// Virtual address of the entry point procedure relative to image base.
        entry_addr: ?u64,
        stack_size: ?u64,
        image_base: ?u64,
        emit_relocs: bool,
        z_nodelete: bool,
        z_notext: bool,
        z_defs: bool,
        z_origin: bool,
        z_nocopyreloc: bool,
        z_now: bool,
        z_relro: bool,
        z_common_page_size: ?u64,
        z_max_page_size: ?u64,
        tsaware: bool,
        nxcompat: bool,
        dynamicbase: bool,
        compress_debug_sections: Lld.Elf.CompressDebugSections,
        bind_global_refs_locally: bool,
        import_symbols: bool,
        import_table: bool,
        export_table: bool,
        initial_memory: ?u64,
        max_memory: ?u64,
        object_host_name: ?[]const u8,
        export_symbol_names: []const []const u8,
        global_base: ?u64,
        build_id: std.zig.BuildId,
        hash_style: Lld.Elf.HashStyle,
        sort_section: ?Lld.Elf.SortSection,
        major_subsystem_version: ?u16,
        minor_subsystem_version: ?u16,
        gc_sections: ?bool,
        repro: bool,
        allow_shlib_undefined: ?bool,
        allow_undefined_version: bool,
        enable_new_dtags: ?bool,
        subsystem: ?std.Target.SubSystem,
        linker_script: ?[]const u8,
        version_script: ?[]const u8,
        soname: ?[]const u8,
        print_gc_sections: bool,
        print_icf_sections: bool,
        print_map: bool,

        /// Use a wrapper function for symbol. Any undefined reference to symbol
        /// will be resolved to __wrap_symbol. Any undefined reference to
        /// __real_symbol will be resolved to symbol. This can be used to provide a
        /// wrapper for a system function. The wrapper function should be called
        /// __wrap_symbol. If it wishes to call the system function, it should call
        /// __real_symbol.
        symbol_wrap_set: std.StringArrayHashMapUnmanaged(void),

        compatibility_version: ?std.SemanticVersion,

        // TODO: remove this. libraries are resolved by the frontend.
        lib_directories: []const Directory,
        framework_dirs: []const []const u8,
        rpath_list: []const []const u8,

        /// Zig compiler development linker flags.
        /// Enable dumping of linker's state as JSON.
        enable_link_snapshots: bool,

        /// Darwin-specific linker flags:
        /// Install name for the dylib
        install_name: ?[]const u8,
        /// Path to entitlements file
        entitlements: ?[]const u8,
        /// size of the __PAGEZERO segment
        pagezero_size: ?u64,
        /// Set minimum space for future expansion of the load commands
        headerpad_size: ?u32,
        /// Set enough space as if all paths were MATPATHLEN
        headerpad_max_install_names: bool,
        /// Remove dylibs that are unreachable by the entry point or exported symbols
        dead_strip_dylibs: bool,
        frameworks: []const MachO.Framework,
        darwin_sdk_layout: ?MachO.SdkLayout,
        /// Force load all members of static archives that implement an
        /// Objective-C class or category
        force_load_objc: bool,
        /// Whether local symbols should be discarded from the symbol table.
        discard_local_symbols: bool,

        /// Windows-specific linker flags:
        /// PDB source path prefix to instruct the linker how to resolve relative
        /// paths when consolidating CodeView streams into a single PDB file.
        pdb_source_path: ?[]const u8,
        /// PDB output path
        pdb_out_path: ?[]const u8,
        /// .def file to specify when linking
        module_definition_file: ?[]const u8,

        pub const Entry = union(enum) {
            default,
            disabled,
            enabled,
            named: []const u8,
        };
    };

    pub const OpenError = @typeInfo(@typeInfo(@TypeOf(open)).@"fn".return_type.?).error_union.error_set;

    /// Attempts incremental linking, if the file already exists. If
    /// incremental linking fails, falls back to truncating the file and
    /// rewriting it. A malicious file is detected as incremental link failure
    /// and does not cause Illegal Behavior. This operation is not atomic.
    /// `arena` is used for allocations with the same lifetime as the created File.
    pub fn open(
        arena: Allocator,
        comp: *Compilation,
        emit: Path,
        options: OpenOptions,
    ) !*File {
        if (comp.config.use_lld) {
            dev.check(.lld_linker);
            assert(comp.zcu == null or comp.config.use_llvm);
            // LLD does not support incremental linking.
            const lld: *Lld = try .createEmpty(arena, comp, emit, options);
            return &lld.base;
        }
        switch (Tag.fromObjectFormat(comp.root_mod.resolved_target.result.ofmt, comp.config.use_new_linker)) {
            .plan9 => return error.UnsupportedObjectFormat,
            inline else => |tag| {
                dev.check(tag.devFeature());
                const ptr = try tag.Type().open(arena, comp, emit, options);
                return &ptr.base;
            },
            .lld => unreachable, // not known from ofmt
        }
    }

    pub fn createEmpty(
        arena: Allocator,
        comp: *Compilation,
        emit: Path,
        options: OpenOptions,
    ) !*File {
        if (comp.config.use_lld) {
            dev.check(.lld_linker);
            assert(comp.zcu == null or comp.config.use_llvm);
            const lld: *Lld = try .createEmpty(arena, comp, emit, options);
            return &lld.base;
        }
        switch (Tag.fromObjectFormat(comp.root_mod.resolved_target.result.ofmt, comp.config.use_new_linker)) {
            .plan9 => return error.UnsupportedObjectFormat,
            inline else => |tag| {
                dev.check(tag.devFeature());
                const ptr = try tag.Type().createEmpty(arena, comp, emit, options);
                return &ptr.base;
            },
            .lld => unreachable, // not known from ofmt
        }
    }

    pub fn cast(base: *File, comptime tag: Tag) if (dev.env.supports(tag.devFeature())) ?*tag.Type() else ?noreturn {
        return if (dev.env.supports(tag.devFeature()) and base.tag == tag) @fieldParentPtr("base", base) else null;
    }

    pub fn startProgress(base: *File, prog_node: std.Progress.Node) void {
        switch (base.tag) {
            else => {},
            inline .elf2, .coff2 => |tag| {
                dev.check(tag.devFeature());
                return @as(*tag.Type(), @fieldParentPtr("base", base)).startProgress(prog_node);
            },
        }
    }

    pub fn endProgress(base: *File) void {
        switch (base.tag) {
            else => {},
            inline .elf2, .coff2 => |tag| {
                dev.check(tag.devFeature());
                return @as(*tag.Type(), @fieldParentPtr("base", base)).endProgress();
            },
        }
    }

    pub fn makeWritable(base: *File) !void {
        dev.check(.make_writable);
        const comp = base.comp;
        const gpa = comp.gpa;
        const io = comp.io;
        switch (base.tag) {
            .lld => assert(base.file == null),
            .elf, .macho, .wasm => {
                if (base.file != null) return;
                dev.checkAny(&.{ .coff_linker, .elf_linker, .macho_linker, .plan9_linker, .wasm_linker });
                const emit = base.emit;
                if (base.child_pid) |pid| {
                    if (builtin.os.tag == .windows) {
                        return error.HotSwapUnavailableOnHostOperatingSystem;
                    } else {
                        // If we try to open the output file in write mode while it is running,
                        // it will return ETXTBSY. So instead, we copy the file, atomically rename it
                        // over top of the exe path, and then proceed normally. This changes the inode,
                        // avoiding the error.
                        const tmp_sub_path = try std.fmt.allocPrint(gpa, "{s}-{x}", .{
                            emit.sub_path, std.crypto.random.int(u32),
                        });
                        defer gpa.free(tmp_sub_path);
                        try emit.root_dir.handle.copyFile(emit.sub_path, emit.root_dir.handle, tmp_sub_path, .{});
                        try emit.root_dir.handle.rename(tmp_sub_path, emit.sub_path);
                        switch (builtin.os.tag) {
                            .linux => std.posix.ptrace(std.os.linux.PTRACE.ATTACH, pid, 0, 0) catch |err| {
                                log.warn("ptrace failure: {s}", .{@errorName(err)});
                            },
                            .macos => {
                                const macho_file = base.cast(.macho).?;
                                macho_file.ptraceAttach(pid) catch |err| {
                                    log.warn("attaching failed with error: {s}", .{@errorName(err)});
                                };
                            },
                            .windows => unreachable,
                            else => return error.HotSwapUnavailableOnHostOperatingSystem,
                        }
                    }
                }
                base.file = try emit.root_dir.handle.openFile(emit.sub_path, .{ .mode = .read_write });
            },
            .elf2, .coff2 => if (base.file == null) {
                const mf = if (base.cast(.elf2)) |elf|
                    &elf.mf
                else if (base.cast(.coff2)) |coff|
                    &coff.mf
                else
                    unreachable;
                mf.file = try base.emit.root_dir.handle.adaptToNewApi().openFile(io, base.emit.sub_path, .{
                    .mode = .read_write,
                });
                base.file = .adaptFromNewApi(mf.file);
                try mf.ensureTotalCapacity(@intCast(mf.nodes.items[0].location().resolve(mf)[1]));
            },
            .c, .spirv => dev.checkAny(&.{ .c_linker, .spirv_linker }),
            .plan9 => unreachable,
        }
    }

    /// Some linkers create a separate file for debug info, which we might need to temporarily close
    /// when moving the compilation result directory due to the host OS not allowing moving a
    /// file/directory while a handle remains open.
    /// Returns `true` if a debug info file was closed. In that case, `reopenDebugInfo` may be called.
    pub fn closeDebugInfo(base: *File) bool {
        const macho = base.cast(.macho) orelse return false;
        return macho.closeDebugInfo();
    }

    pub fn reopenDebugInfo(base: *File) !void {
        const macho = base.cast(.macho).?;
        return macho.reopenDebugInfo();
    }

    pub fn makeExecutable(base: *File) !void {
        dev.check(.make_executable);
        const comp = base.comp;
        const io = comp.io;
        switch (comp.config.output_mode) {
            .Obj => return,
            .Lib => switch (comp.config.link_mode) {
                .static => return,
                .dynamic => {},
            },
            .Exe => {},
        }
        switch (base.tag) {
            .lld => assert(base.file == null),
            .elf => if (base.file) |f| {
                dev.check(.elf_linker);
                f.close();
                base.file = null;

                if (base.child_pid) |pid| {
                    switch (builtin.os.tag) {
                        .linux => std.posix.ptrace(std.os.linux.PTRACE.DETACH, pid, 0, 0) catch |err| {
                            log.warn("ptrace failure: {s}", .{@errorName(err)});
                        },
                        else => return error.HotSwapUnavailableOnHostOperatingSystem,
                    }
                }
            },
            .macho, .wasm => if (base.file) |f| {
                dev.checkAny(&.{ .coff_linker, .macho_linker, .plan9_linker, .wasm_linker });
                f.close();
                base.file = null;

                if (base.child_pid) |pid| {
                    switch (builtin.os.tag) {
                        .macos => {
                            const macho_file = base.cast(.macho).?;
                            macho_file.ptraceDetach(pid) catch |err| {
                                log.warn("detaching failed with error: {s}", .{@errorName(err)});
                            };
                        },
                        else => return error.HotSwapUnavailableOnHostOperatingSystem,
                    }
                }
            },
            .elf2, .coff2 => if (base.file) |f| {
                const mf = if (base.cast(.elf2)) |elf|
                    &elf.mf
                else if (base.cast(.coff2)) |coff|
                    &coff.mf
                else
                    unreachable;
                mf.unmap();
                assert(mf.file.handle == f.handle);
                mf.file.close(io);
                mf.file = undefined;
                base.file = null;
            },
            .c, .spirv => dev.checkAny(&.{ .c_linker, .spirv_linker }),
            .plan9 => unreachable,
        }
    }

    pub const DebugInfoOutput = union(enum) {
        dwarf: *Dwarf.WipNav,
        none,
    };
    pub const UpdateDebugInfoError = Dwarf.UpdateError;
    pub const FlushDebugInfoError = Dwarf.FlushError;

    /// Note that `LinkFailure` is not a member of this error set because the error message
    /// must be attached to `Zcu.failed_codegen` rather than `Compilation.link_diags`.
    pub const UpdateNavError = codegen.CodeGenError;

    /// Called from within CodeGen to retrieve the symbol index of a global symbol.
    /// If no symbol exists yet with this name, a new undefined global symbol will
    /// be created. This symbol may get resolved once all relocatables are (re-)linked.
    /// Optionally, it is possible to specify where to expect the symbol defined if it
    /// is an import.
    pub fn getGlobalSymbol(base: *File, name: []const u8, lib_name: ?[]const u8) UpdateNavError!u32 {
        log.debug("getGlobalSymbol '{s}' (expected in '{?s}')", .{ name, lib_name });
        switch (base.tag) {
            .lld => unreachable,
            .spirv => unreachable,
            .c => unreachable,
            inline else => |tag| {
                dev.check(tag.devFeature());
                return @as(*tag.Type(), @fieldParentPtr("base", base)).getGlobalSymbol(name, lib_name);
            },
        }
    }

    /// May be called before or after updateExports for any given Nav.
    /// Asserts that the ZCU is not using the LLVM backend.
    fn updateNav(base: *File, pt: Zcu.PerThread, nav_index: InternPool.Nav.Index) UpdateNavError!void {
        assert(base.comp.zcu.?.llvm_object == null);
        const nav = pt.zcu.intern_pool.getNav(nav_index);
        assert(nav.status == .fully_resolved);
        switch (base.tag) {
            .lld => unreachable,
            .plan9 => unreachable,
            inline else => |tag| {
                dev.check(tag.devFeature());
                return @as(*tag.Type(), @fieldParentPtr("base", base)).updateNav(pt, nav_index);
            },
        }
    }

    pub const UpdateContainerTypeError = error{
        OutOfMemory,
        /// `Zcu.failed_types` is already populated with the error message.
        TypeFailureReported,
    };

    /// Never called when LLVM is codegenning the ZCU.
    fn updateContainerType(base: *File, pt: Zcu.PerThread, ty: InternPool.Index) UpdateContainerTypeError!void {
        assert(base.comp.zcu.?.llvm_object == null);
        switch (base.tag) {
            .lld => unreachable,
            else => {},
            inline .elf => |tag| {
                dev.check(tag.devFeature());
                return @as(*tag.Type(), @fieldParentPtr("base", base)).updateContainerType(pt, ty);
            },
        }
    }

    /// May be called before or after updateExports for any given Decl.
    /// The active tag of `mir` is determined by the backend used for the module this function is in.
    /// Never called when LLVM is codegenning the ZCU.
    fn updateFunc(
        base: *File,
        pt: Zcu.PerThread,
        func_index: InternPool.Index,
        /// This is owned by the caller, but the callee is permitted to mutate it provided
        /// that `mir.deinit` remains legal for the caller. For instance, the callee can
        /// take ownership of an embedded slice and replace it with `&.{}` in `mir`.
        mir: *codegen.AnyMir,
    ) UpdateNavError!void {
        assert(base.comp.zcu.?.llvm_object == null);
        switch (base.tag) {
            .lld => unreachable,
            .spirv => unreachable, // see corresponding special case in `Zcu.PerThread.runCodegenInner`
            .plan9 => unreachable,
            inline else => |tag| {
                dev.check(tag.devFeature());
                return @as(*tag.Type(), @fieldParentPtr("base", base)).updateFunc(pt, func_index, mir);
            },
        }
    }

    pub const UpdateLineNumberError = error{
        OutOfMemory,
        Overflow,
        LinkFailure,
    };

    /// On an incremental update, fixup the line number of all `Nav`s at the given `TrackedInst`, because
    /// its line number has changed. The ZIR instruction `ti_id` has tag `.declaration`.
    /// Never called when LLVM is codegenning the ZCU.
    fn updateLineNumber(base: *File, pt: Zcu.PerThread, ti_id: InternPool.TrackedInst.Index) UpdateLineNumberError!void {
        assert(base.comp.zcu.?.llvm_object == null);
        {
            const ti = ti_id.resolveFull(&pt.zcu.intern_pool).?;
            const file = pt.zcu.fileByIndex(ti.file);
            const inst = file.zir.?.instructions.get(@intFromEnum(ti.inst));
            assert(inst.tag == .declaration);
        }

        switch (base.tag) {
            .lld => unreachable,
            .spirv => {},
            .plan9 => unreachable,
            .elf2, .coff2 => {},
            inline else => |tag| {
                dev.check(tag.devFeature());
                return @as(*tag.Type(), @fieldParentPtr("base", base)).updateLineNumber(pt, ti_id);
            },
        }
    }

    pub fn releaseLock(self: *File) void {
        if (self.lock) |*lock| {
            lock.release();
            self.lock = null;
        }
    }

    pub fn toOwnedLock(self: *File) Cache.Lock {
        const lock = self.lock.?;
        self.lock = null;
        return lock;
    }

    pub fn destroy(base: *File) void {
        base.releaseLock();
        if (base.file) |f| f.close();
        switch (base.tag) {
            .plan9 => unreachable,
            inline else => |tag| {
                dev.check(tag.devFeature());
                @as(*tag.Type(), @fieldParentPtr("base", base)).deinit();
            },
        }
    }

    pub fn idle(base: *File, tid: Zcu.PerThread.Id) !bool {
        switch (base.tag) {
            else => return false,
            inline .elf2, .coff2 => |tag| {
                dev.check(tag.devFeature());
                return @as(*tag.Type(), @fieldParentPtr("base", base)).idle(tid);
            },
        }
    }

    pub fn updateErrorData(base: *File, pt: Zcu.PerThread) !void {
        switch (base.tag) {
            else => {},
            inline .elf2, .coff2 => |tag| {
                dev.check(tag.devFeature());
                return @as(*tag.Type(), @fieldParentPtr("base", base)).updateErrorData(pt);
            },
        }
    }

    pub const FlushError = error{
        /// Indicates an error will be present in `Compilation.link_diags`.
        LinkFailure,
        OutOfMemory,
    };

    /// Commit pending changes and write headers. Takes into account final output mode.
    /// `arena` has the lifetime of the call to `Compilation.update`.
    pub fn flush(base: *File, arena: Allocator, tid: Zcu.PerThread.Id, prog_node: std.Progress.Node) FlushError!void {
        const comp = base.comp;
        if (comp.clang_preprocessor_mode == .yes or comp.clang_preprocessor_mode == .pch) {
            dev.check(.clang_command);
            const emit = base.emit;
            // TODO: avoid extra link step when it's just 1 object file (the `zig cc -c` case)
            // Until then, we do `lld -r -o output.o input.o` even though the output is the same
            // as the input. For the preprocessing case (`zig cc -E -o foo`) we copy the file
            // to the final location. See also the corresponding TODO in Coff linking.
            assert(comp.c_object_table.count() == 1);
            const the_key = comp.c_object_table.keys()[0];
            const cached_pp_file_path = the_key.status.success.object_path;
            cached_pp_file_path.root_dir.handle.copyFile(cached_pp_file_path.sub_path, emit.root_dir.handle, emit.sub_path, .{}) catch |err| {
                const diags = &base.comp.link_diags;
                return diags.fail("failed to copy '{f}' to '{f}': {s}", .{
                    std.fmt.alt(@as(Path, cached_pp_file_path), .formatEscapeChar),
                    std.fmt.alt(@as(Path, emit), .formatEscapeChar),
                    @errorName(err),
                });
            };
            return;
        }
        assert(base.post_prelink);
        switch (base.tag) {
            .plan9 => unreachable,
            inline else => |tag| {
                dev.check(tag.devFeature());
                return @as(*tag.Type(), @fieldParentPtr("base", base)).flush(arena, tid, prog_node);
            },
        }
    }

    pub const UpdateExportsError = error{
        OutOfMemory,
        AnalysisFail,
    };

    /// This is called for every exported thing. `exports` is almost always
    /// a list of size 1, meaning that `exported` is exported once. However, it is possible
    /// to export the same thing with multiple different symbol names (aliases).
    /// May be called before or after updateDecl for any given Decl.
    /// Never called when LLVM is codegenning the ZCU.
    pub fn updateExports(
        base: *File,
        pt: Zcu.PerThread,
        exported: Zcu.Exported,
        export_indices: []const Zcu.Export.Index,
    ) UpdateExportsError!void {
        assert(base.comp.zcu.?.llvm_object == null);
        switch (base.tag) {
            .lld => unreachable,
            .plan9 => unreachable,
            inline else => |tag| {
                dev.check(tag.devFeature());
                return @as(*tag.Type(), @fieldParentPtr("base", base)).updateExports(pt, exported, export_indices);
            },
        }
    }

    pub const RelocInfo = struct {
        parent: Parent,
        offset: u64,
        addend: u32,

        pub const Parent = union(enum) {
            none,
            atom_index: u32,
            debug_output: DebugInfoOutput,
        };
    };

    /// Get allocated `Nav`'s address in virtual memory.
    /// The linker is passed information about the containing atom, `parent_atom_index`, and offset within it's
    /// memory buffer, `offset`, so that it can make a note of potential relocation sites, should the
    /// `Nav`'s address was not yet resolved, or the containing atom gets moved in virtual memory.
    /// May be called before or after updateFunc/updateNav therefore it is up to the linker to allocate
    /// the block/atom.
    /// Never called when LLVM is codegenning the ZCU.
    pub fn getNavVAddr(base: *File, pt: Zcu.PerThread, nav_index: InternPool.Nav.Index, reloc_info: RelocInfo) !u64 {
        assert(base.comp.zcu.?.llvm_object == null);
        switch (base.tag) {
            .lld => unreachable,
            .c => unreachable,
            .spirv => unreachable,
            .wasm => unreachable,
            .plan9 => unreachable,
            inline else => |tag| {
                dev.check(tag.devFeature());
                return @as(*tag.Type(), @fieldParentPtr("base", base)).getNavVAddr(pt, nav_index, reloc_info);
            },
        }
    }

    /// Never called when LLVM is codegenning the ZCU.
    pub fn lowerUav(
        base: *File,
        pt: Zcu.PerThread,
        decl_val: InternPool.Index,
        decl_align: InternPool.Alignment,
        src_loc: Zcu.LazySrcLoc,
    ) !codegen.SymbolResult {
        assert(base.comp.zcu.?.llvm_object == null);
        switch (base.tag) {
            .lld => unreachable,
            .c => unreachable,
            .spirv => unreachable,
            .wasm => unreachable,
            .plan9 => unreachable,
            inline else => |tag| {
                dev.check(tag.devFeature());
                return @as(*tag.Type(), @fieldParentPtr("base", base)).lowerUav(pt, decl_val, decl_align, src_loc);
            },
        }
    }

    /// Never called when LLVM is codegenning the ZCU.
    pub fn getUavVAddr(base: *File, decl_val: InternPool.Index, reloc_info: RelocInfo) !u64 {
        assert(base.comp.zcu.?.llvm_object == null);
        switch (base.tag) {
            .lld => unreachable,
            .c => unreachable,
            .spirv => unreachable,
            .wasm => unreachable,
            .plan9 => unreachable,
            inline else => |tag| {
                dev.check(tag.devFeature());
                return @as(*tag.Type(), @fieldParentPtr("base", base)).getUavVAddr(decl_val, reloc_info);
            },
        }
    }

    /// Never called when LLVM is codegenning the ZCU.
    pub fn deleteExport(
        base: *File,
        exported: Zcu.Exported,
        name: InternPool.NullTerminatedString,
    ) void {
        assert(base.comp.zcu.?.llvm_object == null);
        switch (base.tag) {
            .lld => unreachable,
            .plan9 => unreachable,

            .spirv,
            => {},

            inline else => |tag| {
                dev.check(tag.devFeature());
                return @as(*tag.Type(), @fieldParentPtr("base", base)).deleteExport(exported, name);
            },
        }
    }

    /// Opens a path as an object file and parses it into the linker.
    fn openLoadObject(base: *File, path: Path) anyerror!void {
        if (base.tag == .lld) return;
        const diags = &base.comp.link_diags;
        const input = try openObjectInput(diags, path);
        errdefer input.object.file.close();
        try loadInput(base, input);
    }

    /// Opens a path as a static library and parses it into the linker.
    /// If `query` is non-null, allows GNU ld scripts.
    fn openLoadArchive(base: *File, path: Path, opt_query: ?UnresolvedInput.Query) anyerror!void {
        if (base.tag == .lld) return;
        if (opt_query) |query| {
            const archive = try openObject(path, query.must_link, query.hidden);
            errdefer archive.file.close();
            loadInput(base, .{ .archive = archive }) catch |err| switch (err) {
                error.BadMagic, error.UnexpectedEndOfFile => {
                    if (base.tag != .elf) return err;
                    try loadGnuLdScript(base, path, query, archive.file);
                    archive.file.close();
                    return;
                },
                else => return err,
            };
        } else {
            const archive = try openObject(path, false, false);
            errdefer archive.file.close();
            try loadInput(base, .{ .archive = archive });
        }
    }

    /// Opens a path as a shared library and parses it into the linker.
    /// Handles GNU ld scripts.
    fn openLoadDso(base: *File, path: Path, query: UnresolvedInput.Query) anyerror!void {
        if (base.tag == .lld) return;
        const dso = try openDso(path, query.needed, query.weak, query.reexport);
        errdefer dso.file.close();
        loadInput(base, .{ .dso = dso }) catch |err| switch (err) {
            error.BadMagic, error.UnexpectedEndOfFile => {
                if (base.tag != .elf) return err;
                try loadGnuLdScript(base, path, query, dso.file);
                dso.file.close();
                return;
            },
            else => return err,
        };
    }

    fn loadGnuLdScript(base: *File, path: Path, parent_query: UnresolvedInput.Query, file: fs.File) anyerror!void {
        const diags = &base.comp.link_diags;
        const gpa = base.comp.gpa;
        const stat = try file.stat();
        const size = std.math.cast(u32, stat.size) orelse return error.FileTooBig;
        const buf = try gpa.alloc(u8, size);
        defer gpa.free(buf);
        const n = try file.preadAll(buf, 0);
        if (buf.len != n) return error.UnexpectedEndOfFile;
        var ld_script = try LdScript.parse(gpa, diags, path, buf);
        defer ld_script.deinit(gpa);
        for (ld_script.args) |arg| {
            const query: UnresolvedInput.Query = .{
                .needed = arg.needed or parent_query.needed,
                .weak = parent_query.weak,
                .reexport = parent_query.reexport,
                .preferred_mode = parent_query.preferred_mode,
                .search_strategy = parent_query.search_strategy,
                .allow_so_scripts = parent_query.allow_so_scripts,
            };
            if (mem.startsWith(u8, arg.path, "-l")) {
                @panic("TODO");
            } else {
                if (fs.path.isAbsolute(arg.path)) {
                    const new_path = Path.initCwd(try gpa.dupe(u8, arg.path));
                    switch (Compilation.classifyFileExt(arg.path)) {
                        .shared_library => try openLoadDso(base, new_path, query),
                        .object => try openLoadObject(base, new_path),
                        .static_library => try openLoadArchive(base, new_path, query),
                        else => diags.addParseError(path, "GNU ld script references file with unrecognized extension: {s}", .{arg.path}),
                    }
                } else {
                    @panic("TODO");
                }
            }
        }
    }

    pub fn loadInput(base: *File, input: Input) anyerror!void {
        if (base.tag == .lld) return;
        switch (base.tag) {
            inline .elf, .elf2, .wasm => |tag| {
                dev.check(tag.devFeature());
                return @as(*tag.Type(), @fieldParentPtr("base", base)).loadInput(input);
            },
            else => {},
        }
    }

    /// Called when all linker inputs have been sent via `loadInput`. After
    /// this, `loadInput` will not be called anymore.
    pub fn prelink(base: *File) FlushError!void {
        assert(!base.post_prelink);

        // In this case, an object file is created by the LLVM backend, so
        // there is no prelink phase. The Zig code is linked as a standard
        // object along with the others.
        if (base.zcu_object_basename != null) return;

        switch (base.tag) {
            inline .elf2, .coff2, .wasm => |tag| {
                dev.check(tag.devFeature());
                return @as(*tag.Type(), @fieldParentPtr("base", base)).prelink(base.comp.link_prog_node);
            },
            else => {},
        }
    }

    pub const Tag = enum {
        coff2,
        elf,
        elf2,
        macho,
        c,
        wasm,
        spirv,
        plan9,
        lld,

        pub fn Type(comptime tag: Tag) type {
            return switch (tag) {
                .coff2 => Coff2,
                .elf => Elf,
                .elf2 => Elf2,
                .macho => MachO,
                .c => C,
                .wasm => Wasm,
                .spirv => SpirV,
                .lld => Lld,
                .plan9 => comptime unreachable,
            };
        }

        fn fromObjectFormat(ofmt: std.Target.ObjectFormat, use_new_linker: bool) Tag {
            return switch (ofmt) {
                .coff => .coff2,
                .elf => if (use_new_linker) .elf2 else .elf,
                .macho => .macho,
                .wasm => .wasm,
                .plan9 => .plan9,
                .c => .c,
                .spirv => .spirv,
                .hex => @panic("TODO implement hex object format"),
                .raw => @panic("TODO implement raw object format"),
            };
        }

        pub fn devFeature(tag: Tag) dev.Feature {
            return @field(dev.Feature, @tagName(tag) ++ "_linker");
        }
    };

    pub const LazySymbol = struct {
        pub const Kind = enum { code, const_data };

        kind: Kind,
        ty: InternPool.Index,
    };

    pub fn determineMode(
        output_mode: std.builtin.OutputMode,
        link_mode: std.builtin.LinkMode,
    ) fs.File.Mode {
        // On common systems with a 0o022 umask, 0o777 will still result in a file created
        // with 0o755 permissions, but it works appropriately if the system is configured
        // more leniently. As another data point, C's fopen seems to open files with the
        // 666 mode.
        const executable_mode = if (builtin.target.os.tag == .windows) 0 else 0o777;
        switch (output_mode) {
            .Lib => return switch (link_mode) {
                .dynamic => executable_mode,
                .static => fs.File.default_mode,
            },
            .Exe => return executable_mode,
            .Obj => return fs.File.default_mode,
        }
    }

    pub fn isStatic(self: File) bool {
        return self.comp.config.link_mode == .static;
    }

    pub fn isObject(self: File) bool {
        const output_mode = self.comp.config.output_mode;
        return output_mode == .Obj;
    }

    pub fn isExe(self: File) bool {
        const output_mode = self.comp.config.output_mode;
        return output_mode == .Exe;
    }

    pub fn isStaticLib(self: File) bool {
        const output_mode = self.comp.config.output_mode;
        return output_mode == .Lib and self.isStatic();
    }

    pub fn isRelocatable(self: File) bool {
        return self.isObject() or self.isStaticLib();
    }

    pub fn isDynLib(self: File) bool {
        const output_mode = self.comp.config.output_mode;
        return output_mode == .Lib and !self.isStatic();
    }

    pub fn cgFail(
        base: *File,
        nav_index: InternPool.Nav.Index,
        comptime format: []const u8,
        args: anytype,
    ) error{ CodegenFail, OutOfMemory } {
        @branchHint(.cold);
        return base.comp.zcu.?.codegenFail(nav_index, format, args);
    }

    pub const Lld = @import("link/Lld.zig");
    pub const C = @import("link/C.zig");
    pub const Coff2 = @import("link/Coff.zig");
    pub const Elf = @import("link/Elf.zig");
    pub const Elf2 = @import("link/Elf2.zig");
    pub const MachO = @import("link/MachO.zig");
    pub const SpirV = @import("link/SpirV.zig");
    pub const Wasm = @import("link/Wasm.zig");
    pub const Dwarf = @import("link/Dwarf.zig");
};

pub const PrelinkTask = union(enum) {
    /// Loads the objects, shared objects, and archives that are already
    /// known from the command line.
    load_explicitly_provided,
    /// Loads the shared objects and archives by resolving
    /// `target_util.libcFullLinkFlags()` against the host libc
    /// installation.
    load_host_libc,
    /// Tells the linker to load an object file by path.
    load_object: Path,
    /// Tells the linker to load a static library by path.
    load_archive: Path,
    /// Tells the linker to load a shared library, possibly one that is a
    /// GNU ld script.
    load_dso: Path,
};
pub const ZcuTask = union(enum) {
    /// Write the constant value for a Decl to the output file.
    link_nav: InternPool.Nav.Index,
    /// Write the machine code for a function to the output file.
    link_func: LinkFunc,
    link_type: InternPool.Index,
    update_line_number: InternPool.TrackedInst.Index,
    pub fn deinit(task: ZcuTask, zcu: *const Zcu) void {
        switch (task) {
            .link_nav,
            .link_type,
            .update_line_number,
            => {},
            .link_func => |link_func| {
                switch (link_func.mir.status.load(.acquire)) {
                    .pending => unreachable, // cannot deinit until MIR done
                    .failed => {}, // MIR not populated so doesn't need freeing
                    .ready => link_func.mir.value.deinit(zcu),
                }
                zcu.gpa.destroy(link_func.mir);
            },
        }
    }
    pub const LinkFunc = struct {
        /// This will either be a non-generic `func_decl` or a `func_instance`.
        func: InternPool.Index,
        /// This pointer is allocated into `gpa` and must be freed when the `ZcuTask` is processed.
        /// The pointer is shared with the codegen worker, which will populate the MIR inside once
        /// it has been generated. It's important that the `link_func` is queued at the same time as
        /// the codegen job to ensure that the linker receives functions in a deterministic order,
        /// allowing reproducible builds.
        mir: *SharedMir,
        /// This is not actually used by `doZcuTask`. Instead, `Queue` uses this value as a heuristic
        /// to avoid queueing too much AIR/MIR for codegen/link at a time. Essentially, we cap the
        /// total number of AIR bytes which are being processed at once, preventing unbounded memory
        /// usage when AIR is produced faster than it is processed.
        air_bytes: u32,

        pub const SharedMir = struct {
            /// This is initially `.pending`. When `value` is populated, the codegen thread will set
            /// this to `.ready`, and alert the queue if needed. It could also end up `.failed`.
            /// The action of storing a value (other than `.pending`) to this atomic transfers
            /// ownership of memory assoicated with `value` to this `ZcuTask`.
            status: std.atomic.Value(enum(u8) {
                /// We are waiting on codegen to generate MIR (or die trying).
                pending,
                /// `value` is not populated and will not be populated. Just drop the task from the queue and move on.
                failed,
                /// `value` is populated with the MIR from the backend in use, which is not LLVM.
                ready,
            }),
            /// This is `undefined` until `ready` is set to `true`. Once populated, this MIR belongs
            /// to the `ZcuTask`, and must be `deinit`ed when it is processed. Allocated into `gpa`.
            value: codegen.AnyMir,
        };
    };
};

pub fn doPrelinkTask(comp: *Compilation, task: PrelinkTask) void {
    const diags = &comp.link_diags;
    const base = comp.bin_file orelse {
        comp.link_prog_node.completeOne();
        return;
    };

    var timer = comp.startTimer();
    defer if (timer.finish()) |ns| {
        comp.mutex.lock();
        defer comp.mutex.unlock();
        comp.time_report.?.stats.cpu_ns_link += ns;
    };

    switch (task) {
        .load_explicitly_provided => {
            const prog_node = comp.link_prog_node.start("Parse Inputs", comp.link_inputs.len);
            defer prog_node.end();
            for (comp.link_inputs) |input| {
                base.loadInput(input) catch |err| switch (err) {
                    error.LinkFailure => return, // error reported via diags
                    else => |e| switch (input) {
                        .dso => |dso| diags.addParseError(dso.path, "failed to parse shared library: {s}", .{@errorName(e)}),
                        .object => |obj| diags.addParseError(obj.path, "failed to parse object: {s}", .{@errorName(e)}),
                        .archive => |obj| diags.addParseError(obj.path, "failed to parse archive: {s}", .{@errorName(e)}),
                        .res => |res| diags.addParseError(res.path, "failed to parse Windows resource: {s}", .{@errorName(e)}),
                        .dso_exact => diags.addError("failed to handle dso_exact: {s}", .{@errorName(e)}),
                    },
                };
                prog_node.completeOne();
            }
        },
        .load_host_libc => {
            const prog_node = comp.link_prog_node.start("Parse Host libc", 0);
            defer prog_node.end();

            const target = &comp.root_mod.resolved_target.result;
            const flags = target_util.libcFullLinkFlags(target);
            const crt_dir = comp.libc_installation.?.crt_dir.?;
            const sep = std.fs.path.sep_str;
            for (flags) |flag| {
                assert(mem.startsWith(u8, flag, "-l"));
                const lib_name = flag["-l".len..];
                switch (comp.config.link_mode) {
                    .dynamic => {
                        const dso_path = Path.initCwd(
                            std.fmt.allocPrint(comp.arena, "{s}" ++ sep ++ "{s}{s}{s}", .{
                                crt_dir, target.libPrefix(), lib_name, target.dynamicLibSuffix(),
                            }) catch return diags.setAllocFailure(),
                        );
                        base.openLoadDso(dso_path, .{
                            .preferred_mode = .dynamic,
                            .search_strategy = .paths_first,
                        }) catch |err| switch (err) {
                            error.FileNotFound => {
                                // Also try static.
                                const archive_path = Path.initCwd(
                                    std.fmt.allocPrint(comp.arena, "{s}" ++ sep ++ "{s}{s}{s}", .{
                                        crt_dir, target.libPrefix(), lib_name, target.staticLibSuffix(),
                                    }) catch return diags.setAllocFailure(),
                                );
                                base.openLoadArchive(archive_path, .{
                                    .preferred_mode = .dynamic,
                                    .search_strategy = .paths_first,
                                }) catch |archive_err| switch (archive_err) {
                                    error.LinkFailure => return, // error reported via diags
                                    else => |e| diags.addParseError(dso_path, "failed to parse archive {f}: {s}", .{ archive_path, @errorName(e) }),
                                };
                            },
                            error.LinkFailure => return, // error reported via diags
                            else => |e| diags.addParseError(dso_path, "failed to parse shared library: {s}", .{@errorName(e)}),
                        };
                    },
                    .static => {
                        const path = Path.initCwd(
                            std.fmt.allocPrint(comp.arena, "{s}" ++ sep ++ "{s}{s}{s}", .{
                                crt_dir, target.libPrefix(), lib_name, target.staticLibSuffix(),
                            }) catch return diags.setAllocFailure(),
                        );
                        // glibc sometimes makes even archive files GNU ld scripts.
                        base.openLoadArchive(path, .{
                            .preferred_mode = .static,
                            .search_strategy = .no_fallback,
                        }) catch |err| switch (err) {
                            error.LinkFailure => return, // error reported via diags
                            else => |e| diags.addParseError(path, "failed to parse archive: {s}", .{@errorName(e)}),
                        };
                    },
                }
            }
        },
        .load_object => |path| {
            const prog_node = comp.link_prog_node.start("Parse Object", 0);
            defer prog_node.end();
            base.openLoadObject(path) catch |err| switch (err) {
                error.LinkFailure => return, // error reported via diags
                else => |e| diags.addParseError(path, "failed to parse object: {s}", .{@errorName(e)}),
            };
        },
        .load_archive => |path| {
            const prog_node = comp.link_prog_node.start("Parse Archive", 0);
            defer prog_node.end();
            base.openLoadArchive(path, null) catch |err| switch (err) {
                error.LinkFailure => return, // error reported via link_diags
                else => |e| diags.addParseError(path, "failed to parse archive: {s}", .{@errorName(e)}),
            };
        },
        .load_dso => |path| {
            const prog_node = comp.link_prog_node.start("Parse Shared Library", 0);
            defer prog_node.end();
            base.openLoadDso(path, .{
                .preferred_mode = .dynamic,
                .search_strategy = .paths_first,
            }) catch |err| switch (err) {
                error.LinkFailure => return, // error reported via link_diags
                else => |e| diags.addParseError(path, "failed to parse shared library: {s}", .{@errorName(e)}),
            };
        },
    }
}
pub fn doZcuTask(comp: *Compilation, tid: usize, task: ZcuTask) void {
    const diags = &comp.link_diags;
    const zcu = comp.zcu.?;
    const ip = &zcu.intern_pool;
    const pt: Zcu.PerThread = .activate(zcu, @enumFromInt(tid));
    defer pt.deactivate();

    var timer = comp.startTimer();

    switch (task) {
        .link_nav => |nav_index| {
            const fqn_slice = ip.getNav(nav_index).fqn.toSlice(ip);
            const nav_prog_node = comp.link_prog_node.start(fqn_slice, 0);
            defer nav_prog_node.end();
            if (zcu.llvm_object) |llvm_object| {
                llvm_object.updateNav(pt, nav_index) catch |err| switch (err) {
                    error.OutOfMemory => diags.setAllocFailure(),
                };
            } else if (comp.bin_file) |lf| {
                lf.updateNav(pt, nav_index) catch |err| switch (err) {
                    error.OutOfMemory => diags.setAllocFailure(),
                    error.CodegenFail => zcu.assertCodegenFailed(nav_index),
                    error.Overflow, error.RelocationNotByteAligned => {
                        switch (zcu.codegenFail(nav_index, "unable to codegen: {s}", .{@errorName(err)})) {
                            error.CodegenFail => return,
                            error.OutOfMemory => return diags.setAllocFailure(),
                        }
                        // Not a retryable failure.
                    },
                };
            }
        },
        .link_func => |func| {
            const nav = zcu.funcInfo(func.func).owner_nav;
            const fqn_slice = ip.getNav(nav).fqn.toSlice(ip);
            const nav_prog_node = comp.link_prog_node.start(fqn_slice, 0);
            defer nav_prog_node.end();
            switch (func.mir.status.load(.acquire)) {
                .pending => unreachable,
                .ready => {},
                .failed => return,
            }
            assert(zcu.llvm_object == null); // LLVM codegen doesn't produce MIR
            const mir = &func.mir.value;
            if (comp.bin_file) |lf| {
                lf.updateFunc(pt, func.func, mir) catch |err| switch (err) {
                    error.OutOfMemory => return diags.setAllocFailure(),
                    error.CodegenFail => return zcu.assertCodegenFailed(nav),
                    error.Overflow, error.RelocationNotByteAligned => {
                        switch (zcu.codegenFail(nav, "unable to codegen: {s}", .{@errorName(err)})) {
                            error.OutOfMemory => return diags.setAllocFailure(),
                            error.CodegenFail => return,
                        }
                    },
                };
            }
        },
        .link_type => |ty| {
            const name = Type.fromInterned(ty).containerTypeName(ip).toSlice(ip);
            const nav_prog_node = comp.link_prog_node.start(name, 0);
            defer nav_prog_node.end();
            if (zcu.llvm_object == null) {
                if (comp.bin_file) |lf| {
                    lf.updateContainerType(pt, ty) catch |err| switch (err) {
                        error.OutOfMemory => diags.setAllocFailure(),
                        error.TypeFailureReported => assert(zcu.failed_types.contains(ty)),
                    };
                }
            }
        },
        .update_line_number => |ti| {
            const nav_prog_node = comp.link_prog_node.start("Update line number", 0);
            defer nav_prog_node.end();
            if (pt.zcu.llvm_object == null) {
                if (comp.bin_file) |lf| {
                    lf.updateLineNumber(pt, ti) catch |err| switch (err) {
                        error.OutOfMemory => diags.setAllocFailure(),
                        else => |e| log.err("update line number failed: {s}", .{@errorName(e)}),
                    };
                }
            }
        },
    }

    if (timer.finish()) |ns_link| report_time: {
        const zir_decl: ?InternPool.TrackedInst.Index = switch (task) {
            .link_type, .update_line_number => null,
            .link_nav => |nav| ip.getNav(nav).srcInst(ip),
            .link_func => |f| ip.getNav(ip.indexToKey(f.func).func.owner_nav).srcInst(ip),
        };
        comp.mutex.lock();
        defer comp.mutex.unlock();
        const tr = &zcu.comp.time_report.?;
        tr.stats.cpu_ns_link += ns_link;
        if (zir_decl) |inst| {
            const gop = tr.decl_link_ns.getOrPut(zcu.gpa, inst) catch |err| switch (err) {
                error.OutOfMemory => {
                    zcu.comp.setAllocFailure();
                    break :report_time;
                },
            };
            if (!gop.found_existing) gop.value_ptr.* = 0;
            gop.value_ptr.* += ns_link;
        }
    }
}
pub fn doIdleTask(comp: *Compilation, tid: usize) error{ OutOfMemory, LinkFailure }!bool {
    return if (comp.bin_file) |lf| lf.idle(@enumFromInt(tid)) else false;
}
/// After the main pipeline is done, but before flush, the compilation may need to link one final
/// `Nav` into the binary: the `builtin.test_functions` value. Since the link thread isn't running
/// by then, we expose this function which can be called directly.
pub fn linkTestFunctionsNav(pt: Zcu.PerThread, nav_index: InternPool.Nav.Index) void {
    const zcu = pt.zcu;
    const comp = zcu.comp;
    const diags = &comp.link_diags;
    if (zcu.llvm_object) |llvm_object| {
        llvm_object.updateNav(pt, nav_index) catch |err| switch (err) {
            error.OutOfMemory => diags.setAllocFailure(),
        };
    } else if (comp.bin_file) |lf| {
        lf.updateNav(pt, nav_index) catch |err| switch (err) {
            error.OutOfMemory => diags.setAllocFailure(),
            error.CodegenFail => zcu.assertCodegenFailed(nav_index),
            error.Overflow, error.RelocationNotByteAligned => {
                switch (zcu.codegenFail(nav_index, "unable to codegen: {s}", .{@errorName(err)})) {
                    error.CodegenFail => return,
                    error.OutOfMemory => return diags.setAllocFailure(),
                }
                // Not a retryable failure.
            },
        };
    }
}
pub fn updateErrorData(pt: Zcu.PerThread) void {
    const comp = pt.zcu.comp;
    if (comp.bin_file) |lf| lf.updateErrorData(pt) catch |err| switch (err) {
        error.OutOfMemory => comp.link_diags.setAllocFailure(),
        error.LinkFailure => {},
    };
}

/// Provided by the CLI, processed into `LinkInput` instances at the start of
/// the compilation pipeline.
pub const UnresolvedInput = union(enum) {
    /// A library name that could potentially be dynamic or static depending on
    /// query parameters, resolved according to library directories.
    /// This could potentially resolve to a GNU ld script, resulting in more
    /// library dependencies.
    name_query: NameQuery,
    /// When a file path is provided, query info is still needed because the
    /// path may point to a .so file which may actually be a GNU ld script that
    /// references library names which need to be resolved.
    path_query: PathQuery,
    /// Strings that come from GNU ld scripts. Is it a filename? Is it a path?
    /// Who knows! Fuck around and find out.
    ambiguous_name: NameQuery,
    /// Put exactly this string in the dynamic section, no rpath.
    dso_exact: Input.DsoExact,

    pub const NameQuery = struct {
        name: []const u8,
        query: Query,
    };

    pub const PathQuery = struct {
        path: Path,
        query: Query,
    };

    pub const Query = struct {
        needed: bool = false,
        weak: bool = false,
        reexport: bool = false,
        must_link: bool = false,
        hidden: bool = false,
        allow_so_scripts: bool = false,
        preferred_mode: std.builtin.LinkMode,
        search_strategy: SearchStrategy,

        fn fallbackMode(q: Query) std.builtin.LinkMode {
            assert(q.search_strategy != .no_fallback);
            return switch (q.preferred_mode) {
                .dynamic => .static,
                .static => .dynamic,
            };
        }
    };

    pub const SearchStrategy = enum {
        paths_first,
        mode_first,
        no_fallback,
    };
};

pub const Input = union(enum) {
    object: Object,
    archive: Object,
    res: Res,
    /// May not be a GNU ld script. Those are resolved when converting from
    /// `UnresolvedInput` to `Input` values.
    dso: Dso,
    dso_exact: DsoExact,

    pub const Object = struct {
        path: Path,
        file: fs.File,
        must_link: bool,
        hidden: bool,
    };

    pub const Res = struct {
        path: Path,
        file: fs.File,
    };

    pub const Dso = struct {
        path: Path,
        file: fs.File,
        needed: bool,
        weak: bool,
        reexport: bool,
        name: ?[]const u8,
        lib_directory: Directory,
    };

    pub const DsoExact = struct {
        /// Includes the ":" prefix. This is intended to be put into the DSO
        /// section verbatim with no corresponding rpaths.
        name: []const u8,
    };

    /// Returns `null` in the case of `dso_exact`.
    pub fn path(input: Input) ?Path {
        return switch (input) {
            .object, .archive => |obj| obj.path,
            inline .res, .dso => |x| x.path,
            .dso_exact => null,
        };
    }

    /// Returns `null` in the case of `dso_exact`.
    pub fn pathAndFile(input: Input) ?struct { Path, fs.File } {
        return switch (input) {
            .object, .archive => |obj| .{ obj.path, obj.file },
            inline .res, .dso => |x| .{ x.path, x.file },
            .dso_exact => null,
        };
    }

    pub fn taskName(input: Input) []const u8 {
        return switch (input) {
            .object, .archive => |obj| obj.path.basename(),
            inline .res, .dso => |x| x.path.basename(),
            .dso_exact => "dso_exact",
        };
    }
};

pub fn hashInputs(man: *Cache.Manifest, link_inputs: []const Input) !void {
    for (link_inputs) |link_input| {
        man.hash.add(@as(@typeInfo(Input).@"union".tag_type.?, link_input));
        switch (link_input) {
            .object, .archive => |obj| {
                _ = try man.addOpenedFile(obj.path, obj.file, null);
                man.hash.add(obj.must_link);
                man.hash.add(obj.hidden);
            },
            .res => |res| {
                _ = try man.addOpenedFile(res.path, res.file, null);
            },
            .dso => |dso| {
                _ = try man.addOpenedFile(dso.path, dso.file, null);
                man.hash.add(dso.needed);
                man.hash.add(dso.weak);
                man.hash.add(dso.reexport);
                man.hash.addOptionalBytes(dso.name);
                man.hash.addOptionalBytes(dso.lib_directory.path);
            },
            .dso_exact => |dso_exact| {
                man.hash.addBytes(dso_exact.name);
            },
        }
    }
}

pub fn resolveInputs(
    gpa: Allocator,
    arena: Allocator,
    target: *const std.Target,
    /// This function mutates this array but does not take ownership.
    /// Allocated with `gpa`.
    unresolved_inputs: *std.ArrayListUnmanaged(UnresolvedInput),
    /// Allocated with `gpa`.
    resolved_inputs: *std.ArrayListUnmanaged(Input),
    lib_directories: []const Cache.Directory,
    color: std.zig.Color,
) Allocator.Error!void {
    var checked_paths: std.ArrayListUnmanaged(u8) = .empty;
    defer checked_paths.deinit(gpa);

    var ld_script_bytes: std.ArrayListUnmanaged(u8) = .empty;
    defer ld_script_bytes.deinit(gpa);

    var failed_libs: std.ArrayListUnmanaged(struct {
        name: []const u8,
        strategy: UnresolvedInput.SearchStrategy,
        checked_paths: []const u8,
        preferred_mode: std.builtin.LinkMode,
    }) = .empty;

    // Convert external system libs into a stack so that items can be
    // pushed to it.
    //
    // This is necessary because shared objects might turn out to be
    // "linker scripts" that in fact resolve to one or more other
    // external system libs, including parameters such as "needed".
    //
    // Unfortunately, such files need to be detected immediately, so
    // that this library search logic can be applied to them.
    mem.reverse(UnresolvedInput, unresolved_inputs.items);

    syslib: while (unresolved_inputs.pop()) |unresolved_input| {
        switch (unresolved_input) {
            .name_query => |name_query| {
                const query = name_query.query;

                // Checked in the first pass above while looking for libc libraries.
                assert(!fs.path.isAbsolute(name_query.name));

                checked_paths.clearRetainingCapacity();

                switch (query.search_strategy) {
                    .mode_first, .no_fallback => {
                        // check for preferred mode
                        for (lib_directories) |lib_directory| switch (try resolveLibInput(
                            gpa,
                            arena,
                            unresolved_inputs,
                            resolved_inputs,
                            &checked_paths,
                            &ld_script_bytes,
                            lib_directory,
                            name_query,
                            target,
                            query.preferred_mode,
                            color,
                        )) {
                            .ok => continue :syslib,
                            .no_match => {},
                        };
                        // check for fallback mode
                        if (query.search_strategy == .no_fallback) {
                            try failed_libs.append(arena, .{
                                .name = name_query.name,
                                .strategy = query.search_strategy,
                                .checked_paths = try arena.dupe(u8, checked_paths.items),
                                .preferred_mode = query.preferred_mode,
                            });
                            continue :syslib;
                        }
                        for (lib_directories) |lib_directory| switch (try resolveLibInput(
                            gpa,
                            arena,
                            unresolved_inputs,
                            resolved_inputs,
                            &checked_paths,
                            &ld_script_bytes,
                            lib_directory,
                            name_query,
                            target,
                            query.fallbackMode(),
                            color,
                        )) {
                            .ok => continue :syslib,
                            .no_match => {},
                        };
                        try failed_libs.append(arena, .{
                            .name = name_query.name,
                            .strategy = query.search_strategy,
                            .checked_paths = try arena.dupe(u8, checked_paths.items),
                            .preferred_mode = query.preferred_mode,
                        });
                        continue :syslib;
                    },
                    .paths_first => {
                        for (lib_directories) |lib_directory| {
                            // check for preferred mode
                            switch (try resolveLibInput(
                                gpa,
                                arena,
                                unresolved_inputs,
                                resolved_inputs,
                                &checked_paths,
                                &ld_script_bytes,
                                lib_directory,
                                name_query,
                                target,
                                query.preferred_mode,
                                color,
                            )) {
                                .ok => continue :syslib,
                                .no_match => {},
                            }

                            // check for fallback mode
                            switch (try resolveLibInput(
                                gpa,
                                arena,
                                unresolved_inputs,
                                resolved_inputs,
                                &checked_paths,
                                &ld_script_bytes,
                                lib_directory,
                                name_query,
                                target,
                                query.fallbackMode(),
                                color,
                            )) {
                                .ok => continue :syslib,
                                .no_match => {},
                            }
                        }
                        try failed_libs.append(arena, .{
                            .name = name_query.name,
                            .strategy = query.search_strategy,
                            .checked_paths = try arena.dupe(u8, checked_paths.items),
                            .preferred_mode = query.preferred_mode,
                        });
                        continue :syslib;
                    },
                }
            },
            .ambiguous_name => |an| {
                // First check the path relative to the current working directory.
                // If the file is a library and is not found there, check the library search paths as well.
                // This is consistent with the behavior of GNU ld.
                if (try resolvePathInput(
                    gpa,
                    arena,
                    unresolved_inputs,
                    resolved_inputs,
                    &ld_script_bytes,
                    target,
                    .{
                        .path = Path.initCwd(an.name),
                        .query = an.query,
                    },
                    color,
                )) |lib_result| {
                    switch (lib_result) {
                        .ok => continue :syslib,
                        .no_match => {
                            for (lib_directories) |lib_directory| {
                                switch ((try resolvePathInput(
                                    gpa,
                                    arena,
                                    unresolved_inputs,
                                    resolved_inputs,
                                    &ld_script_bytes,
                                    target,
                                    .{
                                        .path = .{
                                            .root_dir = lib_directory,
                                            .sub_path = an.name,
                                        },
                                        .query = an.query,
                                    },
                                    color,
                                )).?) {
                                    .ok => continue :syslib,
                                    .no_match => {},
                                }
                            }
                            fatal("{s}: file listed in linker script not found", .{an.name});
                        },
                    }
                }
                continue;
            },
            .path_query => |pq| {
                if (try resolvePathInput(
                    gpa,
                    arena,
                    unresolved_inputs,
                    resolved_inputs,
                    &ld_script_bytes,
                    target,
                    pq,
                    color,
                )) |lib_result| {
                    switch (lib_result) {
                        .ok => {},
                        .no_match => fatal("{f}: file not found", .{pq.path}),
                    }
                }
                continue;
            },
            .dso_exact => |dso_exact| {
                try resolved_inputs.append(gpa, .{ .dso_exact = dso_exact });
                continue;
            },
        }
        @compileError("unreachable");
    }

    if (failed_libs.items.len > 0) {
        for (failed_libs.items) |f| {
            const searched_paths = if (f.checked_paths.len == 0) " none" else f.checked_paths;
            std.log.err("unable to find {s} system library '{s}' using strategy '{s}'. searched paths:{s}", .{
                @tagName(f.preferred_mode), f.name, @tagName(f.strategy), searched_paths,
            });
        }
        std.process.exit(1);
    }
}

const ResolveLibInputResult = enum { ok, no_match };
const fatal = std.process.fatal;

fn resolveLibInput(
    gpa: Allocator,
    arena: Allocator,
    /// Allocated via `gpa`.
    unresolved_inputs: *std.ArrayListUnmanaged(UnresolvedInput),
    /// Allocated via `gpa`.
    resolved_inputs: *std.ArrayListUnmanaged(Input),
    /// Allocated via `gpa`.
    checked_paths: *std.ArrayListUnmanaged(u8),
    /// Allocated via `gpa`.
    ld_script_bytes: *std.ArrayListUnmanaged(u8),
    lib_directory: Directory,
    name_query: UnresolvedInput.NameQuery,
    target: *const std.Target,
    link_mode: std.builtin.LinkMode,
    color: std.zig.Color,
) Allocator.Error!ResolveLibInputResult {
    try resolved_inputs.ensureUnusedCapacity(gpa, 1);

    const lib_name = name_query.name;

    if (target.os.tag.isDarwin() and link_mode == .dynamic) tbd: {
        // Prefer .tbd over .dylib.
        const test_path: Path = .{
            .root_dir = lib_directory,
            .sub_path = try std.fmt.allocPrint(arena, "lib{s}.tbd", .{lib_name}),
        };
        try checked_paths.print(gpa, "\n  {f}", .{test_path});
        var file = test_path.root_dir.handle.openFile(test_path.sub_path, .{}) catch |err| switch (err) {
            error.FileNotFound => break :tbd,
            else => |e| fatal("unable to search for tbd library '{f}': {s}", .{ test_path, @errorName(e) }),
        };
        errdefer file.close();
        return finishResolveLibInput(resolved_inputs, test_path, file, link_mode, name_query.query, name_query.name, lib_directory);
    }

    {
        const test_path: Path = .{
            .root_dir = lib_directory,
            .sub_path = try std.fmt.allocPrint(arena, "{s}{s}{s}", .{
                target.libPrefix(), lib_name, switch (link_mode) {
                    .static => target.staticLibSuffix(),
                    .dynamic => target.dynamicLibSuffix(),
                },
            }),
        };
<<<<<<< HEAD
        try checked_paths.writer(gpa).print("\n  {f}", .{test_path});
        switch (try resolvePathInputLib(gpa, arena, unresolved_inputs, resolved_inputs, ld_script_bytes, lib_directory, target, .{
=======
        try checked_paths.print(gpa, "\n  {f}", .{test_path});
        switch (try resolvePathInputLib(gpa, arena, unresolved_inputs, resolved_inputs, ld_script_bytes, target, .{
>>>>>>> 5a38dd28
            .path = test_path,
            .query = name_query.query,
        }, link_mode, color, name_query.name)) {
            .no_match => {},
            .ok => return .ok,
        }
    }

    // In the case of Darwin, the main check will be .dylib, so here we
    // additionally check for .so files.
    if (target.os.tag.isDarwin() and link_mode == .dynamic) so: {
        const test_path: Path = .{
            .root_dir = lib_directory,
            .sub_path = try std.fmt.allocPrint(arena, "lib{s}.so", .{lib_name}),
        };
        try checked_paths.print(gpa, "\n  {f}", .{test_path});
        var file = test_path.root_dir.handle.openFile(test_path.sub_path, .{}) catch |err| switch (err) {
            error.FileNotFound => break :so,
            else => |e| fatal("unable to search for so library '{f}': {s}", .{
                test_path, @errorName(e),
            }),
        };
        errdefer file.close();
        return finishResolveLibInput(resolved_inputs, test_path, file, link_mode, name_query.query, name_query.name, lib_directory);
    }

    // In the case of MinGW, the main check will be .lib but we also need to
    // look for `libfoo.a`.
    if (target.isMinGW() and link_mode == .static) mingw: {
        const test_path: Path = .{
            .root_dir = lib_directory,
            .sub_path = try std.fmt.allocPrint(arena, "lib{s}.a", .{lib_name}),
        };
        try checked_paths.print(gpa, "\n  {f}", .{test_path});
        var file = test_path.root_dir.handle.openFile(test_path.sub_path, .{}) catch |err| switch (err) {
            error.FileNotFound => break :mingw,
            else => |e| fatal("unable to search for static library '{f}': {s}", .{ test_path, @errorName(e) }),
        };
        errdefer file.close();
        return finishResolveLibInput(resolved_inputs, test_path, file, link_mode, name_query.query, name_query.name, lib_directory);
    }

    return .no_match;
}

fn finishResolveLibInput(
    resolved_inputs: *std.ArrayListUnmanaged(Input),
    path: Path,
    file: std.fs.File,
    link_mode: std.builtin.LinkMode,
    query: UnresolvedInput.Query,
    name: ?[]const u8,
    lib_directory: Directory,
) ResolveLibInputResult {
    switch (link_mode) {
        .static => resolved_inputs.appendAssumeCapacity(.{ .archive = .{
            .path = path,
            .file = file,
            .must_link = query.must_link,
            .hidden = query.hidden,
        } }),
        .dynamic => resolved_inputs.appendAssumeCapacity(.{ .dso = .{
            .path = path,
            .file = file,
            .needed = query.needed,
            .weak = query.weak,
            .reexport = query.reexport,
            .name = name,
            .lib_directory = lib_directory,
        } }),
    }
    return .ok;
}

fn resolvePathInput(
    gpa: Allocator,
    arena: Allocator,
    /// Allocated with `gpa`.
    unresolved_inputs: *std.ArrayListUnmanaged(UnresolvedInput),
    /// Allocated with `gpa`.
    resolved_inputs: *std.ArrayListUnmanaged(Input),
    /// Allocated via `gpa`.
    ld_script_bytes: *std.ArrayListUnmanaged(u8),
    target: *const std.Target,
    pq: UnresolvedInput.PathQuery,
    color: std.zig.Color,
) Allocator.Error!?ResolveLibInputResult {
    switch (Compilation.classifyFileExt(pq.path.sub_path)) {
        .static_library => return try resolvePathInputLib(gpa, arena, unresolved_inputs, resolved_inputs, ld_script_bytes, Directory.cwd(), target, pq, .static, color, null),
        .shared_library => return try resolvePathInputLib(gpa, arena, unresolved_inputs, resolved_inputs, ld_script_bytes, Directory.cwd(), target, pq, .dynamic, color, null),
        .object => {
            var file = pq.path.root_dir.handle.openFile(pq.path.sub_path, .{}) catch |err|
                fatal("failed to open object {f}: {s}", .{ pq.path, @errorName(err) });
            errdefer file.close();
            try resolved_inputs.append(gpa, .{ .object = .{
                .path = pq.path,
                .file = file,
                .must_link = pq.query.must_link,
                .hidden = pq.query.hidden,
            } });
            return null;
        },
        .res => {
            var file = pq.path.root_dir.handle.openFile(pq.path.sub_path, .{}) catch |err|
                fatal("failed to open windows resource {f}: {s}", .{ pq.path, @errorName(err) });
            errdefer file.close();
            try resolved_inputs.append(gpa, .{ .res = .{
                .path = pq.path,
                .file = file,
            } });
            return null;
        },
        else => fatal("{f}: unrecognized file extension", .{pq.path}),
    }
}

fn resolvePathInputLib(
    gpa: Allocator,
    arena: Allocator,
    /// Allocated with `gpa`.
    unresolved_inputs: *std.ArrayListUnmanaged(UnresolvedInput),
    /// Allocated with `gpa`.
    resolved_inputs: *std.ArrayListUnmanaged(Input),
    /// Allocated via `gpa`.
    ld_script_bytes: *std.ArrayListUnmanaged(u8),
    lib_directory: Directory,
    target: *const std.Target,
    pq: UnresolvedInput.PathQuery,
    link_mode: std.builtin.LinkMode,
    color: std.zig.Color,
    name: ?[]const u8,
) Allocator.Error!ResolveLibInputResult {
    try resolved_inputs.ensureUnusedCapacity(gpa, 1);

    const test_path: Path = pq.path;
    // In the case of shared libraries, they might actually be "linker scripts"
    // that contain references to other libraries.
    if (pq.query.allow_so_scripts and target.ofmt == .elf and switch (Compilation.classifyFileExt(test_path.sub_path)) {
        .static_library, .shared_library => true,
        else => false,
    }) {
        var file = test_path.root_dir.handle.openFile(test_path.sub_path, .{}) catch |err| switch (err) {
            error.FileNotFound => return .no_match,
            else => |e| fatal("unable to search for {s} library '{f}': {s}", .{
                @tagName(link_mode), std.fmt.alt(test_path, .formatEscapeChar), @errorName(e),
            }),
        };
        errdefer file.close();
        try ld_script_bytes.resize(gpa, @max(std.elf.MAGIC.len, std.elf.ARMAG.len));
        const n = file.preadAll(ld_script_bytes.items, 0) catch |err| fatal("failed to read '{f}': {s}", .{
            std.fmt.alt(test_path, .formatEscapeChar), @errorName(err),
        });
        const buf = ld_script_bytes.items[0..n];
        if (mem.startsWith(u8, buf, std.elf.MAGIC) or mem.startsWith(u8, buf, std.elf.ARMAG)) {
            // Appears to be an ELF or archive file.
            return finishResolveLibInput(resolved_inputs, test_path, file, link_mode, pq.query, name, lib_directory);
        }
        const stat = file.stat() catch |err|
            fatal("failed to stat {f}: {s}", .{ test_path, @errorName(err) });
        const size = std.math.cast(u32, stat.size) orelse
            fatal("{f}: linker script too big", .{test_path});
        try ld_script_bytes.resize(gpa, size);
        const buf2 = ld_script_bytes.items[n..];
        const n2 = file.preadAll(buf2, n) catch |err|
            fatal("failed to read {f}: {s}", .{ test_path, @errorName(err) });
        if (n2 != buf2.len) fatal("failed to read {f}: unexpected end of file", .{test_path});
        var diags = Diags.init(gpa);
        defer diags.deinit();
        const ld_script_result = LdScript.parse(gpa, &diags, test_path, ld_script_bytes.items);
        if (diags.hasErrors()) {
            var wip_errors: std.zig.ErrorBundle.Wip = undefined;
            try wip_errors.init(gpa);
            defer wip_errors.deinit();

            try diags.addMessagesToBundle(&wip_errors, null);

            var error_bundle = try wip_errors.toOwnedBundle("");
            defer error_bundle.deinit(gpa);

            error_bundle.renderToStdErr(.{}, color);

            std.process.exit(1);
        }

        var ld_script = ld_script_result catch |err|
            fatal("{f}: failed to parse linker script: {s}", .{ test_path, @errorName(err) });
        defer ld_script.deinit(gpa);

        try unresolved_inputs.ensureUnusedCapacity(gpa, ld_script.args.len);
        for (ld_script.args) |arg| {
            const query: UnresolvedInput.Query = .{
                .needed = arg.needed or pq.query.needed,
                .weak = pq.query.weak,
                .reexport = pq.query.reexport,
                .preferred_mode = pq.query.preferred_mode,
                .search_strategy = pq.query.search_strategy,
                .allow_so_scripts = pq.query.allow_so_scripts,
            };
            if (mem.startsWith(u8, arg.path, "-l")) {
                unresolved_inputs.appendAssumeCapacity(.{ .name_query = .{
                    .name = try arena.dupe(u8, arg.path["-l".len..]),
                    .query = query,
                } });
            } else {
                unresolved_inputs.appendAssumeCapacity(.{ .ambiguous_name = .{
                    .name = try arena.dupe(u8, arg.path),
                    .query = query,
                } });
            }
        }
        file.close();
        return .ok;
    }

    var file = test_path.root_dir.handle.openFile(test_path.sub_path, .{}) catch |err| switch (err) {
        error.FileNotFound => return .no_match,
        else => |e| fatal("unable to search for {s} library {f}: {s}", .{
            @tagName(link_mode), test_path, @errorName(e),
        }),
    };
    errdefer file.close();
    return finishResolveLibInput(resolved_inputs, test_path, file, link_mode, pq.query, name, lib_directory);
}

pub fn openObject(path: Path, must_link: bool, hidden: bool) !Input.Object {
    var file = try path.root_dir.handle.openFile(path.sub_path, .{});
    errdefer file.close();
    return .{
        .path = path,
        .file = file,
        .must_link = must_link,
        .hidden = hidden,
    };
}

pub fn openDso(path: Path, needed: bool, weak: bool, reexport: bool) !Input.Dso {
    var file = try path.root_dir.handle.openFile(path.sub_path, .{});
    errdefer file.close();
    return .{
        .path = path,
        .file = file,
        .needed = needed,
        .weak = weak,
        .reexport = reexport,
        .name = null,
        .lib_directory = Directory.cwd(),
    };
}

pub fn openObjectInput(diags: *Diags, path: Path) error{LinkFailure}!Input {
    return .{ .object = openObject(path, false, false) catch |err| {
        return diags.failParse(path, "failed to open {f}: {s}", .{ path, @errorName(err) });
    } };
}

pub fn openArchiveInput(diags: *Diags, path: Path, must_link: bool, hidden: bool) error{LinkFailure}!Input {
    return .{ .archive = openObject(path, must_link, hidden) catch |err| {
        return diags.failParse(path, "failed to open {f}: {s}", .{ path, @errorName(err) });
    } };
}

pub fn openDsoInput(diags: *Diags, path: Path, needed: bool, weak: bool, reexport: bool) error{LinkFailure}!Input {
    return .{ .dso = openDso(path, needed, weak, reexport) catch |err| {
        return diags.failParse(path, "failed to open {f}: {s}", .{ path, @errorName(err) });
    } };
}

/// Returns true if and only if there is at least one input of type object,
/// archive, or Windows resource file.
pub fn anyObjectInputs(inputs: []const Input) bool {
    return countObjectInputs(inputs) != 0;
}

/// Returns the number of inputs of type object, archive, or Windows resource file.
pub fn countObjectInputs(inputs: []const Input) usize {
    var count: usize = 0;
    for (inputs) |input| switch (input) {
        .dso, .dso_exact => continue,
        .res, .object, .archive => count += 1,
    };
    return count;
}

/// Returns the first input of type object or archive.
pub fn firstObjectInput(inputs: []const Input) ?Input.Object {
    for (inputs) |input| switch (input) {
        .object, .archive => |obj| return obj,
        .res, .dso, .dso_exact => continue,
    };
    return null;
}<|MERGE_RESOLUTION|>--- conflicted
+++ resolved
@@ -2048,13 +2048,8 @@
                 },
             }),
         };
-<<<<<<< HEAD
-        try checked_paths.writer(gpa).print("\n  {f}", .{test_path});
+        try checked_paths.print(gpa, "\n  {f}", .{test_path});
         switch (try resolvePathInputLib(gpa, arena, unresolved_inputs, resolved_inputs, ld_script_bytes, lib_directory, target, .{
-=======
-        try checked_paths.print(gpa, "\n  {f}", .{test_path});
-        switch (try resolvePathInputLib(gpa, arena, unresolved_inputs, resolved_inputs, ld_script_bytes, target, .{
->>>>>>> 5a38dd28
             .path = test_path,
             .query = name_query.query,
         }, link_mode, color, name_query.name)) {
