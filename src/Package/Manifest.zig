const Manifest = @This();
const std = @import("std");
const mem = std.mem;
const Allocator = std.mem.Allocator;
const assert = std.debug.assert;
const Ast = std.zig.Ast;
const testing = std.testing;
const Package = @import("../Package.zig");

pub const max_bytes = 10 * 1024 * 1024;
pub const basename = "build.zig.zon";
pub const max_name_len = 32;
pub const max_version_len = 32;

pub const Dependency = struct {
    location: Location,
    location_tok: Ast.TokenIndex,
    location_node: Ast.Node.Index,
    hash: ?[]const u8,
    hash_tok: Ast.OptionalTokenIndex,
    hash_node: Ast.Node.OptionalIndex,
    node: Ast.Node.Index,
    name_tok: Ast.TokenIndex,
    lazy: bool,

    pub const Location = union(enum) {
        url: []const u8,
        path: []const u8,
    };
};

pub const ErrorMessage = struct {
    msg: []const u8,
    tok: Ast.TokenIndex,
    off: u32,
};

name: []const u8,
id: u32,
version: std.SemanticVersion,
version_node: Ast.Node.Index,
dependencies: std.StringArrayHashMapUnmanaged(Dependency),
dependencies_node: Ast.Node.OptionalIndex,
paths: std.StringArrayHashMapUnmanaged(void),
minimum_zig_version: ?std.SemanticVersion,

errors: []ErrorMessage,
arena_state: std.heap.ArenaAllocator.State,

pub const ParseOptions = struct {
    allow_missing_paths_field: bool = false,
    /// Deprecated, to be removed after 0.14.0 is tagged.
    allow_name_string: bool = true,
    /// Deprecated, to be removed after 0.14.0 is tagged.
    allow_missing_fingerprint: bool = true,
};

pub const Error = Allocator.Error;

pub fn parse(gpa: Allocator, ast: Ast, options: ParseOptions) Error!Manifest {
    const main_node_index = ast.nodeData(.root).node;

    var arena_instance = std.heap.ArenaAllocator.init(gpa);
    errdefer arena_instance.deinit();

    var p: Parse = .{
        .gpa = gpa,
        .ast = ast,
        .arena = arena_instance.allocator(),
        .errors = .{},

        .name = undefined,
        .id = 0,
        .version = undefined,
        .version_node = undefined,
        .dependencies = .{},
        .dependencies_node = .none,
        .paths = .{},
        .allow_missing_paths_field = options.allow_missing_paths_field,
        .allow_name_string = options.allow_name_string,
        .allow_missing_fingerprint = options.allow_missing_fingerprint,
        .minimum_zig_version = null,
        .buf = .{},
    };
    defer p.buf.deinit(gpa);
    defer p.errors.deinit(gpa);
    defer p.dependencies.deinit(gpa);
    defer p.paths.deinit(gpa);

    p.parseRoot(main_node_index) catch |err| switch (err) {
        error.ParseFailure => assert(p.errors.items.len > 0),
        else => |e| return e,
    };

    return .{
        .name = p.name,
        .id = p.id,
        .version = p.version,
        .version_node = p.version_node,
        .dependencies = try p.dependencies.clone(p.arena),
        .dependencies_node = p.dependencies_node,
        .paths = try p.paths.clone(p.arena),
        .minimum_zig_version = p.minimum_zig_version,
        .errors = try p.arena.dupe(ErrorMessage, p.errors.items),
        .arena_state = arena_instance.state,
    };
}

pub fn deinit(man: *Manifest, gpa: Allocator) void {
    man.arena_state.promote(gpa).deinit();
    man.* = undefined;
}

pub fn copyErrorsIntoBundle(
    man: Manifest,
    ast: Ast,
    /// ErrorBundle null-terminated string index
    src_path: u32,
    eb: *std.zig.ErrorBundle.Wip,
) Allocator.Error!void {
    for (man.errors) |msg| {
        const start_loc = ast.tokenLocation(0, msg.tok);

        try eb.addRootErrorMessage(.{
            .msg = try eb.addString(msg.msg),
            .src_loc = try eb.addSourceLocation(.{
                .src_path = src_path,
                .span_start = ast.tokenStart(msg.tok),
                .span_end = @intCast(ast.tokenStart(msg.tok) + ast.tokenSlice(msg.tok).len),
                .span_main = ast.tokenStart(msg.tok) + msg.off,
                .line = @intCast(start_loc.line),
                .column = @intCast(start_loc.column),
                .source_line = try eb.addString(ast.source[start_loc.line_start..start_loc.line_end]),
            }),
        });
    }
}

const Parse = struct {
    gpa: Allocator,
    ast: Ast,
    arena: Allocator,
    buf: std.ArrayListUnmanaged(u8),
    errors: std.ArrayListUnmanaged(ErrorMessage),

    name: []const u8,
    id: u32,
    version: std.SemanticVersion,
    version_node: Ast.Node.Index,
    dependencies: std.StringArrayHashMapUnmanaged(Dependency),
    dependencies_node: Ast.Node.OptionalIndex,
    paths: std.StringArrayHashMapUnmanaged(void),
    allow_missing_paths_field: bool,
    allow_name_string: bool,
    allow_missing_fingerprint: bool,
    minimum_zig_version: ?std.SemanticVersion,

    const InnerError = error{ ParseFailure, OutOfMemory };

    fn parseRoot(p: *Parse, node: Ast.Node.Index) !void {
        const ast = p.ast;
        const main_token = ast.nodeMainToken(node);

        var buf: [2]Ast.Node.Index = undefined;
        const struct_init = ast.fullStructInit(&buf, node) orelse {
            return fail(p, main_token, "expected top level expression to be a struct", .{});
        };

        var have_name = false;
        var have_version = false;
        var have_included_paths = false;
        var fingerprint: ?Package.Fingerprint = null;

        for (struct_init.ast.fields) |field_init| {
            const name_token = ast.firstToken(field_init) - 2;
            const field_name = try identifierTokenString(p, name_token);
            // We could get fancy with reflection and comptime logic here but doing
            // things manually provides an opportunity to do any additional verification
            // that is desirable on a per-field basis.
            if (mem.eql(u8, field_name, "dependencies")) {
                p.dependencies_node = field_init.toOptional();
                try parseDependencies(p, field_init);
            } else if (mem.eql(u8, field_name, "paths")) {
                have_included_paths = true;
                try parseIncludedPaths(p, field_init);
            } else if (mem.eql(u8, field_name, "name")) {
                p.name = try parseName(p, field_init);
                have_name = true;
            } else if (mem.eql(u8, field_name, "fingerprint")) {
                fingerprint = try parseFingerprint(p, field_init);
            } else if (mem.eql(u8, field_name, "version")) {
                p.version_node = field_init;
                const version_text = try parseString(p, field_init);
                if (version_text.len > max_version_len) {
                    try appendError(p, ast.nodeMainToken(field_init), "version string length {d} exceeds maximum of {d}", .{ version_text.len, max_version_len });
                }
                p.version = std.SemanticVersion.parse(version_text) catch |err| v: {
                    try appendError(p, ast.nodeMainToken(field_init), "unable to parse semantic version: {s}", .{@errorName(err)});
                    break :v undefined;
                };
                have_version = true;
            } else if (mem.eql(u8, field_name, "minimum_zig_version")) {
                const version_text = try parseString(p, field_init);
                p.minimum_zig_version = std.SemanticVersion.parse(version_text) catch |err| v: {
                    try appendError(p, ast.nodeMainToken(field_init), "unable to parse semantic version: {s}", .{@errorName(err)});
                    break :v null;
                };
            } else {
                // Ignore unknown fields so that we can add fields in future zig
                // versions without breaking older zig versions.
            }
        }

        if (!have_name) {
            try appendError(p, main_token, "missing top-level 'name' field", .{});
        } else {
            if (fingerprint) |n| {
                if (!n.validate(p.name)) {
                    return fail(p, main_token, "invalid fingerprint: 0x{x}; if this is a new or forked package, use this value: 0x{x}", .{
                        n.int(), Package.Fingerprint.generate(p.name).int(),
                    });
                }
                p.id = n.id;
            } else if (!p.allow_missing_fingerprint) {
                try appendError(p, main_token, "missing top-level 'fingerprint' field; suggested value: 0x{x}", .{
                    Package.Fingerprint.generate(p.name).int(),
                });
            } else {
                p.id = 0;
            }
        }

        if (!have_version) {
            try appendError(p, main_token, "missing top-level 'version' field", .{});
        }

        if (!have_included_paths) {
            if (p.allow_missing_paths_field) {
                try p.paths.put(p.gpa, "", {});
            } else {
                try appendError(p, main_token, "missing top-level 'paths' field", .{});
            }
        }
    }

    fn parseDependencies(p: *Parse, node: Ast.Node.Index) !void {
        const ast = p.ast;

        var buf: [2]Ast.Node.Index = undefined;
        const struct_init = ast.fullStructInit(&buf, node) orelse {
            const tok = ast.nodeMainToken(node);
            return fail(p, tok, "expected dependencies expression to be a struct", .{});
        };

        for (struct_init.ast.fields) |field_init| {
            const name_token = ast.firstToken(field_init) - 2;
            const dep_name = try identifierTokenString(p, name_token);
            const dep = try parseDependency(p, field_init);
            try p.dependencies.put(p.gpa, dep_name, dep);
        }
    }

    fn parseDependency(p: *Parse, node: Ast.Node.Index) !Dependency {
        const ast = p.ast;

        var buf: [2]Ast.Node.Index = undefined;
        const struct_init = ast.fullStructInit(&buf, node) orelse {
            const tok = ast.nodeMainToken(node);
            return fail(p, tok, "expected dependency expression to be a struct", .{});
        };

        var dep: Dependency = .{
            .location = undefined,
            .location_tok = undefined,
            .location_node = undefined,
            .hash = null,
            .hash_tok = .none,
            .hash_node = .none,
            .node = node,
            .name_tok = undefined,
            .lazy = false,
        };
        var has_location = false;

        for (struct_init.ast.fields) |field_init| {
            const name_token = ast.firstToken(field_init) - 2;
            dep.name_tok = name_token;
            const field_name = try identifierTokenString(p, name_token);
            // We could get fancy with reflection and comptime logic here but doing
            // things manually provides an opportunity to do any additional verification
            // that is desirable on a per-field basis.
            if (mem.eql(u8, field_name, "url")) {
                if (has_location) {
                    return fail(p, ast.nodeMainToken(field_init), "dependency should specify only one of 'url' and 'path' fields.", .{});
                }
                dep.location = .{
                    .url = parseString(p, field_init) catch |err| switch (err) {
                        error.ParseFailure => continue,
                        else => |e| return e,
                    },
                };
                has_location = true;
                dep.location_tok = ast.nodeMainToken(field_init);
                dep.location_node = field_init;
            } else if (mem.eql(u8, field_name, "path")) {
                if (has_location) {
                    return fail(p, ast.nodeMainToken(field_init), "dependency should specify only one of 'url' and 'path' fields.", .{});
                }
                dep.location = .{
                    .path = parseString(p, field_init) catch |err| switch (err) {
                        error.ParseFailure => continue,
                        else => |e| return e,
                    },
                };
                has_location = true;
                dep.location_tok = ast.nodeMainToken(field_init);
                dep.location_node = field_init;
            } else if (mem.eql(u8, field_name, "hash")) {
                dep.hash = parseHash(p, field_init) catch |err| switch (err) {
                    error.ParseFailure => continue,
                    else => |e| return e,
                };
                dep.hash_tok = .fromToken(ast.nodeMainToken(field_init));
                dep.hash_node = field_init.toOptional();
            } else if (mem.eql(u8, field_name, "lazy")) {
                dep.lazy = parseBool(p, field_init) catch |err| switch (err) {
                    error.ParseFailure => continue,
                    else => |e| return e,
                };
            } else {
                // Ignore unknown fields so that we can add fields in future zig
                // versions without breaking older zig versions.
            }
        }

        if (!has_location) {
            try appendError(p, ast.nodeMainToken(node), "dependency requires location field, one of 'url' or 'path'.", .{});
        }

        return dep;
    }

    fn parseIncludedPaths(p: *Parse, node: Ast.Node.Index) !void {
        const ast = p.ast;

        var buf: [2]Ast.Node.Index = undefined;
        const array_init = ast.fullArrayInit(&buf, node) orelse {
            const tok = ast.nodeMainToken(node);
            return fail(p, tok, "expected paths expression to be a list of strings", .{});
        };

        for (array_init.ast.elements) |elem_node| {
            const path_string = try parseString(p, elem_node);
            // This is normalized so that it can be used in string comparisons
            // against file system paths.
            const normalized = try std.fs.path.resolve(p.arena, &.{path_string});
            try p.paths.put(p.gpa, normalized, {});
        }
    }

    fn parseBool(p: *Parse, node: Ast.Node.Index) !bool {
        const ast = p.ast;
        if (ast.nodeTag(node) != .identifier) {
            return fail(p, ast.nodeMainToken(node), "expected identifier", .{});
        }
        const ident_token = ast.nodeMainToken(node);
        const token_bytes = ast.tokenSlice(ident_token);
        if (mem.eql(u8, token_bytes, "true")) {
            return true;
        } else if (mem.eql(u8, token_bytes, "false")) {
            return false;
        } else {
            return fail(p, ident_token, "expected boolean", .{});
        }
    }

    fn parseFingerprint(p: *Parse, node: Ast.Node.Index) !Package.Fingerprint {
        const ast = p.ast;
        const main_token = ast.nodeMainToken(node);
        if (ast.nodeTag(node) != .number_literal) {
            return fail(p, main_token, "expected integer literal", .{});
        }
        const token_bytes = ast.tokenSlice(main_token);
        const parsed = std.zig.parseNumberLiteral(token_bytes);
        switch (parsed) {
            .int => |n| return @bitCast(n),
            .big_int, .float => return fail(p, main_token, "expected u64 integer literal, found {s}", .{
                @tagName(parsed),
            }),
            .failure => |err| return fail(p, main_token, "bad integer literal: {s}", .{@tagName(err)}),
        }
    }

    fn parseName(p: *Parse, node: Ast.Node.Index) ![]const u8 {
        const ast = p.ast;
        const main_token = ast.nodeMainToken(node);

        if (p.allow_name_string and ast.nodeTag(node) == .string_literal) {
            const name = try parseString(p, node);
            if (!std.zig.isValidId(name))
                return fail(p, main_token, "name must be a valid bare zig identifier (hint: switch from string to enum literal)", .{});

            if (name.len > max_name_len)
                return fail(p, main_token, "name '{f}' exceeds max length of {d}", .{
                    std.zig.fmtId(name), max_name_len,
                });

            return name;
        }

        if (ast.nodeTag(node) != .enum_literal)
            return fail(p, main_token, "expected enum literal", .{});

        const ident_name = ast.tokenSlice(main_token);
        if (mem.startsWith(u8, ident_name, "@"))
            return fail(p, main_token, "name must be a valid bare zig identifier", .{});

        if (ident_name.len > max_name_len)
            return fail(p, main_token, "name '{f}' exceeds max length of {d}", .{
                std.zig.fmtId(ident_name), max_name_len,
            });

        return ident_name;
    }

    fn parseString(p: *Parse, node: Ast.Node.Index) ![]const u8 {
        const ast = p.ast;
        if (ast.nodeTag(node) != .string_literal) {
            return fail(p, ast.nodeMainToken(node), "expected string literal", .{});
        }
        const str_lit_token = ast.nodeMainToken(node);
        const token_bytes = ast.tokenSlice(str_lit_token);
        p.buf.clearRetainingCapacity();
        try parseStrLit(p, str_lit_token, &p.buf, token_bytes, 0);
        const duped = try p.arena.dupe(u8, p.buf.items);
        return duped;
    }

    fn parseHash(p: *Parse, node: Ast.Node.Index) ![]const u8 {
        const ast = p.ast;
        const tok = ast.nodeMainToken(node);
        const h = try parseString(p, node);

        if (h.len > Package.Hash.max_len) {
            return fail(p, tok, "hash length exceeds maximum: {d}", .{h.len});
        }

        return h;
    }

    /// TODO: try to DRY this with AstGen.identifierTokenString
    fn identifierTokenString(p: *Parse, token: Ast.TokenIndex) InnerError![]const u8 {
        const ast = p.ast;
        assert(ast.tokenTag(token) == .identifier);
        const ident_name = ast.tokenSlice(token);
        if (!mem.startsWith(u8, ident_name, "@")) {
            return ident_name;
        }
        p.buf.clearRetainingCapacity();
        try parseStrLit(p, token, &p.buf, ident_name, 1);
        const duped = try p.arena.dupe(u8, p.buf.items);
        return duped;
    }

    /// TODO: try to DRY this with AstGen.parseStrLit
    fn parseStrLit(
        p: *Parse,
        token: Ast.TokenIndex,
        buf: *std.ArrayListUnmanaged(u8),
        bytes: []const u8,
        offset: u32,
    ) InnerError!void {
        const raw_string = bytes[offset..];
<<<<<<< HEAD
        var aw: std.io.Writer.Allocating = .fromArrayList(p.gpa, buf);
        const result = std.zig.string_literal.parseWrite(&aw.interface, raw_string);
        buf.* = aw.toArrayList();
        switch (result catch return error.OutOfMemory) {
=======
        const result = r: {
            var aw: std.io.Writer.Allocating = .fromArrayList(p.gpa, buf);
            defer buf.* = aw.toArrayList();
            break :r std.zig.string_literal.parseWrite(&aw.writer, raw_string) catch |err| switch (err) {
                error.WriteFailed => return error.OutOfMemory,
            };
        };
        switch (result) {
>>>>>>> 7c7e081c
            .success => {},
            .failure => |err| try p.appendStrLitError(err, token, bytes, offset),
        }
    }

    /// TODO: try to DRY this with AstGen.failWithStrLitError
    fn appendStrLitError(
        p: *Parse,
        err: std.zig.string_literal.Error,
        token: Ast.TokenIndex,
        bytes: []const u8,
        offset: u32,
    ) Allocator.Error!void {
        const raw_string = bytes[offset..];
        switch (err) {
            .invalid_escape_character => |bad_index| {
                try p.appendErrorOff(
                    token,
                    offset + @as(u32, @intCast(bad_index)),
                    "invalid escape character: '{c}'",
                    .{raw_string[bad_index]},
                );
            },
            .expected_hex_digit => |bad_index| {
                try p.appendErrorOff(
                    token,
                    offset + @as(u32, @intCast(bad_index)),
                    "expected hex digit, found '{c}'",
                    .{raw_string[bad_index]},
                );
            },
            .empty_unicode_escape_sequence => |bad_index| {
                try p.appendErrorOff(
                    token,
                    offset + @as(u32, @intCast(bad_index)),
                    "empty unicode escape sequence",
                    .{},
                );
            },
            .expected_hex_digit_or_rbrace => |bad_index| {
                try p.appendErrorOff(
                    token,
                    offset + @as(u32, @intCast(bad_index)),
                    "expected hex digit or '}}', found '{c}'",
                    .{raw_string[bad_index]},
                );
            },
            .invalid_unicode_codepoint => |bad_index| {
                try p.appendErrorOff(
                    token,
                    offset + @as(u32, @intCast(bad_index)),
                    "unicode escape does not correspond to a valid unicode scalar value",
                    .{},
                );
            },
            .expected_lbrace => |bad_index| {
                try p.appendErrorOff(
                    token,
                    offset + @as(u32, @intCast(bad_index)),
                    "expected '{{', found '{c}",
                    .{raw_string[bad_index]},
                );
            },
            .expected_rbrace => |bad_index| {
                try p.appendErrorOff(
                    token,
                    offset + @as(u32, @intCast(bad_index)),
                    "expected '}}', found '{c}",
                    .{raw_string[bad_index]},
                );
            },
            .expected_single_quote => |bad_index| {
                try p.appendErrorOff(
                    token,
                    offset + @as(u32, @intCast(bad_index)),
                    "expected single quote ('), found '{c}",
                    .{raw_string[bad_index]},
                );
            },
            .invalid_character => |bad_index| {
                try p.appendErrorOff(
                    token,
                    offset + @as(u32, @intCast(bad_index)),
                    "invalid byte in string or character literal: '{c}'",
                    .{raw_string[bad_index]},
                );
            },
            .empty_char_literal => {
                try p.appendErrorOff(token, offset, "empty character literal", .{});
            },
        }
    }

    fn fail(
        p: *Parse,
        tok: Ast.TokenIndex,
        comptime fmt: []const u8,
        args: anytype,
    ) InnerError {
        try appendError(p, tok, fmt, args);
        return error.ParseFailure;
    }

    fn appendError(p: *Parse, tok: Ast.TokenIndex, comptime fmt: []const u8, args: anytype) !void {
        return appendErrorOff(p, tok, 0, fmt, args);
    }

    fn appendErrorOff(
        p: *Parse,
        tok: Ast.TokenIndex,
        byte_offset: u32,
        comptime fmt: []const u8,
        args: anytype,
    ) Allocator.Error!void {
        try p.errors.append(p.gpa, .{
            .msg = try std.fmt.allocPrint(p.arena, fmt, args),
            .tok = tok,
            .off = byte_offset,
        });
    }
};

test "basic" {
    const gpa = testing.allocator;

    const example =
        \\.{
        \\    .name = "foo",
        \\    .version = "3.2.1",
        \\    .paths = .{""},
        \\    .dependencies = .{
        \\        .bar = .{
        \\            .url = "https://example.com/baz.tar.gz",
        \\            .hash = "1220f1b680b6065fcfc94fe777f22e73bcb7e2767e5f4d99d4255fe76ded69c7a35f",
        \\        },
        \\    },
        \\}
    ;

    var ast = try Ast.parse(gpa, example, .zon);
    defer ast.deinit(gpa);

    try testing.expect(ast.errors.len == 0);

    var manifest = try Manifest.parse(gpa, ast, .{});
    defer manifest.deinit(gpa);

    try testing.expect(manifest.errors.len == 0);
    try testing.expectEqualStrings("foo", manifest.name);

    try testing.expectEqual(@as(std.SemanticVersion, .{
        .major = 3,
        .minor = 2,
        .patch = 1,
    }), manifest.version);

    try testing.expect(manifest.dependencies.count() == 1);
    try testing.expectEqualStrings("bar", manifest.dependencies.keys()[0]);
    try testing.expectEqualStrings(
        "https://example.com/baz.tar.gz",
        manifest.dependencies.values()[0].location.url,
    );
    try testing.expectEqualStrings(
        "1220f1b680b6065fcfc94fe777f22e73bcb7e2767e5f4d99d4255fe76ded69c7a35f",
        manifest.dependencies.values()[0].hash orelse return error.TestFailed,
    );

    try testing.expect(manifest.minimum_zig_version == null);
}

test "minimum_zig_version" {
    const gpa = testing.allocator;

    const example =
        \\.{
        \\    .name = "foo",
        \\    .version = "3.2.1",
        \\    .paths = .{""},
        \\    .minimum_zig_version = "0.11.1",
        \\}
    ;

    var ast = try Ast.parse(gpa, example, .zon);
    defer ast.deinit(gpa);

    try testing.expect(ast.errors.len == 0);

    var manifest = try Manifest.parse(gpa, ast, .{});
    defer manifest.deinit(gpa);

    try testing.expect(manifest.errors.len == 0);
    try testing.expect(manifest.dependencies.count() == 0);

    try testing.expect(manifest.minimum_zig_version != null);

    try testing.expectEqual(@as(std.SemanticVersion, .{
        .major = 0,
        .minor = 11,
        .patch = 1,
    }), manifest.minimum_zig_version.?);
}

test "minimum_zig_version - invalid version" {
    const gpa = testing.allocator;

    const example =
        \\.{
        \\    .name = "foo",
        \\    .version = "3.2.1",
        \\    .minimum_zig_version = "X.11.1",
        \\    .paths = .{""},
        \\}
    ;

    var ast = try Ast.parse(gpa, example, .zon);
    defer ast.deinit(gpa);

    try testing.expect(ast.errors.len == 0);

    var manifest = try Manifest.parse(gpa, ast, .{});
    defer manifest.deinit(gpa);

    try testing.expect(manifest.errors.len == 1);
    try testing.expect(manifest.dependencies.count() == 0);

    try testing.expect(manifest.minimum_zig_version == null);
}<|MERGE_RESOLUTION|>--- conflicted
+++ resolved
@@ -471,12 +471,6 @@
         offset: u32,
     ) InnerError!void {
         const raw_string = bytes[offset..];
-<<<<<<< HEAD
-        var aw: std.io.Writer.Allocating = .fromArrayList(p.gpa, buf);
-        const result = std.zig.string_literal.parseWrite(&aw.interface, raw_string);
-        buf.* = aw.toArrayList();
-        switch (result catch return error.OutOfMemory) {
-=======
         const result = r: {
             var aw: std.io.Writer.Allocating = .fromArrayList(p.gpa, buf);
             defer buf.* = aw.toArrayList();
@@ -485,7 +479,6 @@
             };
         };
         switch (result) {
->>>>>>> 7c7e081c
             .success => {},
             .failure => |err| try p.appendStrLitError(err, token, bytes, offset),
         }
