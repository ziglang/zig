--- conflicted
+++ resolved
@@ -399,123 +399,6 @@
         .structured_cfg = structured_cfg,
         .no_builtin = no_builtin,
     };
-<<<<<<< HEAD
-
-    const opt_builtin_mod = options.builtin_mod orelse b: {
-        if (!options.global.have_zcu) break :b null;
-
-        const generated_builtin_source = try Builtin.generate(.{
-            .target = target,
-            .zig_backend = zig_backend,
-            .output_mode = options.global.output_mode,
-            .link_mode = options.global.link_mode,
-            .unwind_tables = unwind_tables,
-            .is_test = options.global.is_test,
-            .single_threaded = single_threaded,
-            .link_libc = options.global.link_libc,
-            .link_libcpp = options.global.link_libcpp,
-            .optimize_mode = optimize_mode,
-            .error_tracing = error_tracing,
-            .valgrind = valgrind,
-            .sanitize_thread = sanitize_thread,
-            .sanitize_address = sanitize_address,
-            .fuzz = fuzz,
-            .pic = pic,
-            .pie = options.global.pie,
-            .strip = strip,
-            .code_model = code_model,
-            .omit_frame_pointer = omit_frame_pointer,
-            .wasi_exec_model = options.global.wasi_exec_model,
-        }, arena);
-
-        const new = if (options.builtin_modules) |builtins| new: {
-            const gop = try builtins.getOrPut(arena, generated_builtin_source);
-            if (gop.found_existing) break :b gop.value_ptr.*;
-            errdefer builtins.removeByPtr(gop.key_ptr);
-            const new = try arena.create(Module);
-            gop.value_ptr.* = new;
-            break :new new;
-        } else try arena.create(Module);
-        errdefer if (options.builtin_modules) |builtins| assert(builtins.remove(generated_builtin_source));
-
-        const new_file = try arena.create(File);
-
-        const hex_digest = digest: {
-            var hasher: Cache.Hasher = Cache.hasher_init;
-            hasher.update(generated_builtin_source);
-
-            var bin_digest: Cache.BinDigest = undefined;
-            hasher.final(&bin_digest);
-
-            var hex_digest: Cache.HexDigest = undefined;
-            _ = std.fmt.bufPrint(
-                &hex_digest,
-                "{s}",
-                .{std.fmt.fmtSliceHexLower(&bin_digest)},
-            ) catch unreachable;
-
-            break :digest hex_digest;
-        };
-
-        const builtin_sub_path = try arena.dupe(u8, "b" ++ std.fs.path.sep_str ++ hex_digest);
-
-        new.* = .{
-            .root = .{
-                .root_dir = options.global_cache_directory,
-                .sub_path = builtin_sub_path,
-            },
-            .root_src_path = "builtin.zig",
-            .fully_qualified_name = if (options.parent == null)
-                "builtin"
-            else
-                try std.fmt.allocPrint(arena, "{s}.builtin", .{options.fully_qualified_name}),
-            .resolved_target = .{
-                .result = target,
-                .is_native_os = resolved_target.is_native_os,
-                .is_native_abi = resolved_target.is_native_abi,
-                .llvm_cpu_features = llvm_cpu_features,
-            },
-            .optimize_mode = optimize_mode,
-            .single_threaded = single_threaded,
-            .error_tracing = error_tracing,
-            .valgrind = valgrind,
-            .pic = pic,
-            .strip = strip,
-            .omit_frame_pointer = omit_frame_pointer,
-            .stack_check = stack_check,
-            .stack_protector = stack_protector,
-            .code_model = code_model,
-            .red_zone = red_zone,
-            .sanitize_c = sanitize_c,
-            .sanitize_thread = sanitize_thread,
-            .sanitize_address = sanitize_address,
-            .fuzz = fuzz,
-            .unwind_tables = unwind_tables,
-            .cc_argv = &.{},
-            .structured_cfg = structured_cfg,
-            .no_builtin = no_builtin,
-            .builtin_file = new_file,
-        };
-        new_file.* = .{
-            .sub_file_path = "builtin.zig",
-            .stat = undefined,
-            .source = generated_builtin_source,
-            .tree = null,
-            .zir = null,
-            .zoir = null,
-            .status = .never_loaded,
-            .mod = new,
-        };
-        break :b new;
-    };
-
-    if (opt_builtin_mod) |builtin_mod| {
-        try mod.deps.ensureUnusedCapacity(arena, 1);
-        mod.deps.putAssumeCapacityNoClobber("builtin", builtin_mod);
-    }
-
-=======
->>>>>>> 98cf81d5
     return mod;
 }
 
@@ -584,6 +467,7 @@
         .omit_frame_pointer = opts.omit_frame_pointer,
         .code_model = opts.code_model,
         .sanitize_thread = opts.sanitize_thread,
+        .sanitize_address = opts.sanitize_address,
         .fuzz = opts.fuzz,
         .unwind_tables = opts.unwind_tables,
         .cc_argv = &.{},
@@ -615,6 +499,7 @@
         .error_tracing = m.error_tracing,
         .valgrind = m.valgrind,
         .sanitize_thread = m.sanitize_thread,
+        .sanitize_address = m.sanitize_address,
         .fuzz = m.fuzz,
         .pic = m.pic,
         .pie = global.pie,
