const builtin = @import("builtin");
const std = @import("std");
const build_options = @import("build_options");
const Ast = std.zig.Ast;
const Autodoc = @This();
const Compilation = @import("Compilation.zig");
const Zcu = @import("Module.zig");
const File = Zcu.File;
const Module = @import("Package.zig").Module;
const Tokenizer = std.zig.Tokenizer;
const InternPool = @import("InternPool.zig");
const Zir = @import("Zir.zig");
const Ref = Zir.Inst.Ref;
const log = std.log.scoped(.autodoc);
const renderer = @import("autodoc/render_source.zig");

zcu: *Zcu,
arena: std.mem.Allocator,

// The goal of autodoc is to fill up these arrays
// that will then be serialized as JSON and consumed
// by the JS frontend.
modules: std.AutoArrayHashMapUnmanaged(*Module, DocData.DocModule) = .{},
files: std.AutoArrayHashMapUnmanaged(*File, usize) = .{},
calls: std.ArrayListUnmanaged(DocData.Call) = .{},
types: std.ArrayListUnmanaged(DocData.Type) = .{},
decls: std.ArrayListUnmanaged(DocData.Decl) = .{},
exprs: std.ArrayListUnmanaged(DocData.Expr) = .{},
ast_nodes: std.ArrayListUnmanaged(DocData.AstNode) = .{},
comptime_exprs: std.ArrayListUnmanaged(DocData.ComptimeExpr) = .{},
guide_sections: std.ArrayListUnmanaged(Section) = .{},

// These fields hold temporary state of the analysis process
// and are mainly used by the decl path resolving algorithm.
pending_ref_paths: std.AutoHashMapUnmanaged(
    *DocData.Expr, // pointer to declpath tail end (ie `&decl_path[decl_path.len - 1]`)
    std.ArrayListUnmanaged(RefPathResumeInfo),
) = .{},
ref_paths_pending_on_decls: std.AutoHashMapUnmanaged(
    *Scope.DeclStatus,
    std.ArrayListUnmanaged(RefPathResumeInfo),
) = .{},
ref_paths_pending_on_types: std.AutoHashMapUnmanaged(
    usize,
    std.ArrayListUnmanaged(RefPathResumeInfo),
) = .{},

/// A set of ZIR instruction refs which have a meaning other than the
/// instruction they refer to. For instance, during analysis of the arguments to
/// a `call`, the index of the `call` itself is repurposed to refer to the
/// parameter type.
/// TODO: there should be some kind of proper handling for these instructions;
/// currently we just ignore them!
repurposed_insts: std.AutoHashMapUnmanaged(Zir.Inst.Index, void) = .{},

const RefPathResumeInfo = struct {
    file: *File,
    ref_path: []DocData.Expr,
};

/// Used to accumulate src_node offsets.
/// In ZIR, all ast node indices are relative to the parent decl.
/// More concretely, `union_decl`, `struct_decl`, `enum_decl` and `opaque_decl`
/// and the value of each of their decls participate in the relative offset
/// counting, and nothing else.
/// We keep track of the line and byte values for these instructions in order
/// to avoid tokenizing every file (on new lines) from the start every time.
const SrcLocInfo = struct {
    bytes: u32 = 0,
    line: usize = 0,
    src_node: u32 = 0,
};

const Section = struct {
    name: []const u8 = "", // empty string is the default section
    guides: std.ArrayListUnmanaged(Guide) = .{},

    const Guide = struct {
        name: []const u8,
        body: []const u8,
    };
};

pub fn generate(zcu: *Zcu, output_dir: std.fs.Dir) !void {
    var arena_allocator = std.heap.ArenaAllocator.init(zcu.gpa);
    defer arena_allocator.deinit();
    var autodoc: Autodoc = .{
        .zcu = zcu,
        .arena = arena_allocator.allocator(),
    };
    try autodoc.generateZirData(output_dir);

    const lib_dir = zcu.comp.zig_lib_directory.handle;
    try lib_dir.copyFile("docs/main.js", output_dir, "main.js", .{});
    try lib_dir.copyFile("docs/ziglexer.js", output_dir, "ziglexer.js", .{});
    try lib_dir.copyFile("docs/commonmark.js", output_dir, "commonmark.js", .{});
    try lib_dir.copyFile("docs/index.html", output_dir, "index.html", .{});
}

fn generateZirData(self: *Autodoc, output_dir: std.fs.Dir) !void {
    const root_src_path = self.zcu.main_mod.root_src_path;
    const joined_src_path = try self.zcu.main_mod.root.joinString(self.arena, root_src_path);
    defer self.arena.free(joined_src_path);

    const abs_root_src_path = try std.fs.path.resolve(self.arena, &.{ ".", joined_src_path });
    defer self.arena.free(abs_root_src_path);

    const file = self.zcu.import_table.get(abs_root_src_path).?; // file is expected to be present in the import table
    // Append all the types in Zir.Inst.Ref.
    {
        comptime std.debug.assert(@intFromEnum(InternPool.Index.first_type) == 0);
        var i: u32 = 0;
        while (i <= @intFromEnum(InternPool.Index.last_type)) : (i += 1) {
            const ip_index = @as(InternPool.Index, @enumFromInt(i));
            var tmpbuf = std.ArrayList(u8).init(self.arena);
            if (ip_index == .generic_poison_type) {
                // Not a real type, doesn't have a normal name
                try tmpbuf.writer().writeAll("(generic poison)");
            } else {
                try @import("type.zig").Type.fromInterned(ip_index).fmt(self.zcu).format("", .{}, tmpbuf.writer());
            }
            try self.types.append(
                self.arena,
                switch (ip_index) {
                    .u0_type,
                    .i0_type,
                    .u1_type,
                    .u8_type,
                    .i8_type,
                    .u16_type,
                    .i16_type,
                    .u29_type,
                    .u32_type,
                    .i32_type,
                    .u64_type,
                    .i64_type,
                    .u80_type,
                    .u128_type,
                    .i128_type,
                    .usize_type,
                    .isize_type,
                    .c_char_type,
                    .c_short_type,
                    .c_ushort_type,
                    .c_int_type,
                    .c_uint_type,
                    .c_long_type,
                    .c_ulong_type,
                    .c_longlong_type,
                    .c_ulonglong_type,
                    => .{
                        .Int = .{ .name = try tmpbuf.toOwnedSlice() },
                    },
                    .f16_type,
                    .f32_type,
                    .f64_type,
                    .f80_type,
                    .f128_type,
                    .c_longdouble_type,
                    => .{
                        .Float = .{ .name = try tmpbuf.toOwnedSlice() },
                    },
                    .comptime_int_type => .{
                        .ComptimeInt = .{ .name = try tmpbuf.toOwnedSlice() },
                    },
                    .comptime_float_type => .{
                        .ComptimeFloat = .{ .name = try tmpbuf.toOwnedSlice() },
                    },

                    .anyopaque_type => .{
                        .ComptimeExpr = .{ .name = try tmpbuf.toOwnedSlice() },
                    },

                    .bool_type => .{
                        .Bool = .{ .name = try tmpbuf.toOwnedSlice() },
                    },
                    .noreturn_type => .{
                        .NoReturn = .{ .name = try tmpbuf.toOwnedSlice() },
                    },
                    .void_type => .{
                        .Void = .{ .name = try tmpbuf.toOwnedSlice() },
                    },
                    .type_info_type => .{
                        .ComptimeExpr = .{ .name = try tmpbuf.toOwnedSlice() },
                    },
                    .type_type => .{
                        .Type = .{ .name = try tmpbuf.toOwnedSlice() },
                    },
                    .anyerror_type => .{
                        .ErrorSet = .{ .name = try tmpbuf.toOwnedSlice() },
                    },
                    // should be different types but if we don't analyze std we don't get the ast nodes etc.
                    // since they're defined in std.builtin
                    .calling_convention_type,
                    .atomic_order_type,
                    .atomic_rmw_op_type,
                    .address_space_type,
                    .float_mode_type,
                    .reduce_op_type,
                    .call_modifier_type,
                    .prefetch_options_type,
                    .export_options_type,
                    .extern_options_type,
                    => .{
                        .Type = .{ .name = try tmpbuf.toOwnedSlice() },
                    },
                    .manyptr_u8_type => .{
                        .Pointer = .{
                            .size = .Many,
                            .child = .{ .type = @intFromEnum(InternPool.Index.u8_type) },
                            .is_mutable = true,
                        },
                    },
                    .manyptr_const_u8_type => .{
                        .Pointer = .{
                            .size = .Many,
                            .child = .{ .type = @intFromEnum(InternPool.Index.u8_type) },
                        },
                    },
                    .manyptr_const_u8_sentinel_0_type => .{
                        .Pointer = .{
                            .size = .Many,
                            .child = .{ .type = @intFromEnum(InternPool.Index.u8_type) },
                            .sentinel = .{ .int = .{ .value = 0 } },
                        },
                    },
                    .single_const_pointer_to_comptime_int_type => .{
                        .Pointer = .{
                            .size = .One,
                            .child = .{ .type = @intFromEnum(InternPool.Index.comptime_int_type) },
                        },
                    },
                    .slice_const_u8_type => .{
                        .Pointer = .{
                            .size = .Slice,
                            .child = .{ .type = @intFromEnum(InternPool.Index.u8_type) },
                        },
                    },
                    .slice_const_u8_sentinel_0_type => .{
                        .Pointer = .{
                            .size = .Slice,
                            .child = .{ .type = @intFromEnum(InternPool.Index.u8_type) },
                            .sentinel = .{ .int = .{ .value = 0 } },
                        },
                    },
                    // Not fully correct
                    // since it actually has no src or line_number
                    .empty_struct_type => .{
                        .Struct = .{
                            .name = "",
                            .src = 0,
                            .is_tuple = false,
                            .line_number = 0,
                            .parent_container = null,
                            .layout = null,
                        },
                    },
                    .anyerror_void_error_union_type => .{
                        .ErrorUnion = .{
                            .lhs = .{ .type = @intFromEnum(InternPool.Index.anyerror_type) },
                            .rhs = .{ .type = @intFromEnum(InternPool.Index.void_type) },
                        },
                    },
                    .anyframe_type => .{
                        .AnyFrame = .{ .name = try tmpbuf.toOwnedSlice() },
                    },
                    .enum_literal_type => .{
                        .EnumLiteral = .{ .name = try tmpbuf.toOwnedSlice() },
                    },
                    .undefined_type => .{
                        .Undefined = .{ .name = try tmpbuf.toOwnedSlice() },
                    },
                    .null_type => .{
                        .Null = .{ .name = try tmpbuf.toOwnedSlice() },
                    },
                    .optional_noreturn_type => .{
                        .Optional = .{
                            .name = try tmpbuf.toOwnedSlice(),
                            .child = .{ .type = @intFromEnum(InternPool.Index.noreturn_type) },
                        },
                    },
                    // Poison and special tag
                    .generic_poison_type,
                    .var_args_param_type,
                    .adhoc_inferred_error_set_type,
                    => .{
                        .Type = .{ .name = try tmpbuf.toOwnedSlice() },
                    },
                    // We want to catch new types added to InternPool.Index
                    else => unreachable,
                },
            );
        }
    }

    const rootName = blk: {
        const rootName = std.fs.path.basename(self.zcu.main_mod.root_src_path);
        break :blk rootName[0 .. rootName.len - 4];
    };

    const main_type_index = self.types.items.len;
    {
        try self.modules.put(self.arena, self.zcu.main_mod, .{
            .name = rootName,
            .main = main_type_index,
            .table = .{},
        });
        try self.modules.entries.items(.value)[0].table.put(
            self.arena,
            self.zcu.main_mod,
            .{
                .name = rootName,
                .value = 0,
            },
        );
    }

    var root_scope = Scope{
        .parent = null,
        .enclosing_type = null,
    };

    const tldoc_comment = try self.getTLDocComment(file);
    const cleaned_tldoc_comment = try self.findGuidePaths(file, tldoc_comment);
    defer self.arena.free(cleaned_tldoc_comment);
    try self.ast_nodes.append(self.arena, .{
        .name = "(root)",
        .docs = cleaned_tldoc_comment,
    });
    try self.files.put(self.arena, file, main_type_index);

    _ = try self.walkInstruction(
        file,
        &root_scope,
        .{},
        .main_struct_inst,
        false,
        null,
    );

    if (self.ref_paths_pending_on_decls.count() > 0) {
        @panic("some decl paths were never fully analyzed (pending on decls)");
    }

    if (self.ref_paths_pending_on_types.count() > 0) {
        @panic("some decl paths were never fully analyzed (pending on types)");
    }

    if (self.pending_ref_paths.count() > 0) {
        @panic("some decl paths were never fully analyzed");
    }

    var data = DocData{
        .modules = self.modules,
        .files = self.files,
        .calls = self.calls.items,
        .types = self.types.items,
        .decls = self.decls.items,
        .exprs = self.exprs.items,
        .astNodes = self.ast_nodes.items,
        .comptimeExprs = self.comptime_exprs.items,
        .guideSections = self.guide_sections,
    };

    inline for (comptime std.meta.tags(std.meta.FieldEnum(DocData))) |f| {
        const field_name = @tagName(f);
        const file_name = "data-" ++ field_name ++ ".js";
        const data_js_f = try output_dir.createFile(file_name, .{});
        defer data_js_f.close();

        var buffer = std.io.bufferedWriter(data_js_f.writer());
        const out = buffer.writer();

        try out.print("var {s} =", .{field_name});

        var jsw = std.json.writeStream(out, .{
            .whitespace = .minified,
            .emit_null_optional_fields = true,
        });

        switch (f) {
            .files => try writeFileTableToJson(data.files, data.modules, &jsw),
            .guideSections => try writeGuidesToJson(data.guideSections, &jsw),
            .modules => try jsw.write(data.modules.values()),
            else => try jsw.write(@field(data, field_name)),
        }

        // try std.json.stringifyArbitraryDepth(
        //     self.arena,
        //     @field(data, field.name),
        //     .{
        //         .whitespace = .minified,
        //         .emit_null_optional_fields = true,
        //     },
        //     out,
        // );
        try out.print(";", .{});

        // last thing (that can fail) that we do is flush
        try buffer.flush();
    }

    {
        output_dir.makeDir("src") catch |e| switch (e) {
            error.PathAlreadyExists => {},
            else => |err| return err,
        };
        const html_dir = try output_dir.openDir("src", .{});

        var files_iterator = self.files.iterator();

        while (files_iterator.next()) |entry| {
            const sub_file_path = entry.key_ptr.*.sub_file_path;
            const file_module = entry.key_ptr.*.mod;
            const module_name = (self.modules.get(file_module) orelse continue).name;

            const file_path = std.fs.path.dirname(sub_file_path) orelse "";
            const file_name = if (file_path.len > 0) sub_file_path[file_path.len + 1 ..] else sub_file_path;

            const html_file_name = try std.mem.concat(self.arena, u8, &.{ file_name, ".html" });
            defer self.arena.free(html_file_name);

            const dir_name = try std.fs.path.join(self.arena, &.{ module_name, file_path });
            defer self.arena.free(dir_name);

            var dir = try html_dir.makeOpenPath(dir_name, .{});
            defer dir.close();

            const html_file = dir.createFile(html_file_name, .{}) catch |err| switch (err) {
                error.PathAlreadyExists => try dir.openFile(html_file_name, .{}),
                else => return err,
            };
            defer html_file.close();
            var buffer = std.io.bufferedWriter(html_file.writer());

            const out = buffer.writer();

            try renderer.genHtml(self.zcu.gpa, entry.key_ptr.*, out);
            try buffer.flush();
        }
    }
}

/// Represents a chain of scopes, used to resolve decl references to the
/// corresponding entry in `self.decls`. It also keeps track of whether
/// a given decl has been analyzed or not.
const Scope = struct {
    parent: ?*Scope,
    map: std.AutoHashMapUnmanaged(
        Zir.NullTerminatedString, // index into the current file's string table (decl name)
        *DeclStatus,
    ) = .{},

    enclosing_type: ?usize, // index into `types`, null = file top-level struct

    pub const DeclStatus = union(enum) {
        Analyzed: usize, // index into `decls`
        Pending,
        NotRequested: u32, // instr_index
    };

    /// Returns a pointer so that the caller has a chance to modify the value
    /// in case they decide to start analyzing a previously not requested decl.
    /// Another reason is that in some places we use the pointer to uniquely
    /// refer to a decl, as we wait for it to be analyzed. This means that
    /// those pointers must stay stable.
    pub fn resolveDeclName(self: Scope, string_table_idx: Zir.NullTerminatedString, file: *File, inst: Zir.Inst.OptionalIndex) *DeclStatus {
        var cur: ?*const Scope = &self;
        return while (cur) |s| : (cur = s.parent) {
            break s.map.get(string_table_idx) orelse continue;
        } else {
            printWithOptionalContext(
                file,
                inst,
                "Could not find `{s}`\n\n",
                .{file.zir.nullTerminatedString(string_table_idx)},
            );
            unreachable;
        };
    }

    pub fn insertDeclRef(
        self: *Scope,
        arena: std.mem.Allocator,
        decl_name_index: Zir.NullTerminatedString, // index into the current file's string table
        decl_status: DeclStatus,
    ) !void {
        const decl_status_ptr = try arena.create(DeclStatus);
        errdefer arena.destroy(decl_status_ptr);

        decl_status_ptr.* = decl_status;
        try self.map.put(arena, decl_name_index, decl_status_ptr);
    }
};

/// The output of our analysis process.
const DocData = struct {
    // NOTE: editing fields of DocData requires also updating:
    //       - the deployment script for ziglang.org
    //       - imports in index.html
    typeKinds: []const []const u8 = std.meta.fieldNames(DocTypeKinds),
    rootMod: u32 = 0,
    modules: std.AutoArrayHashMapUnmanaged(*Module, DocModule),

    // non-hardcoded stuff
    astNodes: []AstNode,
    calls: []Call,
    files: std.AutoArrayHashMapUnmanaged(*File, usize),
    types: []Type,
    decls: []Decl,
    exprs: []Expr,
    comptimeExprs: []ComptimeExpr,

    guideSections: std.ArrayListUnmanaged(Section),

    const Call = struct {
        func: Expr,
        args: []Expr,
        ret: Expr,
    };

    /// All the type "families" as described by `std.builtin.TypeId`
    /// plus a couple extra that are unique to our use case.
    ///
    /// `Unanalyzed` is used so that we can refer to types that have started
    /// analysis but that haven't been fully analyzed yet (in case we find
    /// self-referential stuff, like `@This()`).
    ///
    /// `ComptimeExpr` represents the result of a piece of comptime logic
    /// that we weren't able to analyze fully. Examples of that are comptime
    /// function calls and comptime if / switch / ... expressions.
    const DocTypeKinds = @typeInfo(Type).Union.tag_type.?;

    const ComptimeExpr = struct {
        code: []const u8,
    };
    const DocModule = struct {
        name: []const u8 = "(root)",
        file: usize = 0, // index into `files`
        main: usize = 0, // index into `types`
        table: std.AutoHashMapUnmanaged(*Module, TableEntry),
        pub const TableEntry = struct {
            name: []const u8,
            value: usize,
        };

        pub fn jsonStringify(self: DocModule, jsw: anytype) !void {
            try jsw.beginObject();
            inline for (comptime std.meta.tags(std.meta.FieldEnum(DocModule))) |f| {
                const f_name = @tagName(f);
                try jsw.objectField(f_name);
                switch (f) {
                    .table => try writeModuleTableToJson(self.table, jsw),
                    else => try jsw.write(@field(self, f_name)),
                }
            }
            try jsw.endObject();
        }
    };

    const Decl = struct {
        name: []const u8,
        kind: []const u8,
        src: usize, // index into astNodes
        value: WalkResult,
        // The index in astNodes of the `test declname { }` node
        decltest: ?usize = null,
        is_uns: bool = false, // usingnamespace
        parent_container: ?usize, // index into `types`

        pub fn jsonStringify(self: Decl, jsw: anytype) !void {
            try jsw.beginArray();
            inline for (comptime std.meta.fields(Decl)) |f| {
                try jsw.write(@field(self, f.name));
            }
            try jsw.endArray();
        }
    };

    const AstNode = struct {
        file: usize = 0, // index into files
        line: usize = 0,
        col: usize = 0,
        name: ?[]const u8 = null,
        code: ?[]const u8 = null,
        docs: ?[]const u8 = null,
        fields: ?[]usize = null, // index into astNodes
        @"comptime": bool = false,

        pub fn jsonStringify(self: AstNode, jsw: anytype) !void {
            try jsw.beginArray();
            inline for (comptime std.meta.fields(AstNode)) |f| {
                try jsw.write(@field(self, f.name));
            }
            try jsw.endArray();
        }
    };

    const Type = union(enum) {
        Unanalyzed: struct {},
        Type: struct { name: []const u8 },
        Void: struct { name: []const u8 },
        Bool: struct { name: []const u8 },
        NoReturn: struct { name: []const u8 },
        Int: struct { name: []const u8 },
        Float: struct { name: []const u8 },
        Pointer: struct {
            size: std.builtin.Type.Pointer.Size,
            child: Expr,
            sentinel: ?Expr = null,
            @"align": ?Expr = null,
            address_space: ?Expr = null,
            bit_start: ?Expr = null,
            host_size: ?Expr = null,
            is_ref: bool = false,
            is_allowzero: bool = false,
            is_mutable: bool = false,
            is_volatile: bool = false,
            has_sentinel: bool = false,
            has_align: bool = false,
            has_addrspace: bool = false,
            has_bit_range: bool = false,
        },
        Array: struct {
            len: Expr,
            child: Expr,
            sentinel: ?Expr = null,
        },
        Struct: struct {
            name: []const u8,
            src: usize, // index into astNodes
            privDecls: []usize = &.{}, // index into decls
            pubDecls: []usize = &.{}, // index into decls
            field_types: []Expr = &.{}, // (use src->fields to find names)
            field_defaults: []?Expr = &.{}, // default values is specified
            backing_int: ?Expr = null, // backing integer if specified
            is_tuple: bool,
            line_number: usize,
            parent_container: ?usize, // index into `types`
            layout: ?Expr, // if different than Auto
        },
        ComptimeExpr: struct { name: []const u8 },
        ComptimeFloat: struct { name: []const u8 },
        ComptimeInt: struct { name: []const u8 },
        Undefined: struct { name: []const u8 },
        Null: struct { name: []const u8 },
        Optional: struct {
            name: []const u8,
            child: Expr,
        },
        ErrorUnion: struct { lhs: Expr, rhs: Expr },
        InferredErrorUnion: struct { payload: Expr },
        ErrorSet: struct {
            name: []const u8,
            fields: ?[]const Field = null,
            // TODO: fn field for inferred error sets?
        },
        Enum: struct {
            name: []const u8,
            src: usize, // index into astNodes
            privDecls: []usize = &.{}, // index into decls
            pubDecls: []usize = &.{}, // index into decls
            // (use src->fields to find field names)
            tag: ?Expr = null, // tag type if specified
            values: []?Expr = &.{}, // tag values if specified
            nonexhaustive: bool,
            parent_container: ?usize, // index into `types`
        },
        Union: struct {
            name: []const u8,
            src: usize, // index into astNodes
            privDecls: []usize = &.{}, // index into decls
            pubDecls: []usize = &.{}, // index into decls
            fields: []Expr = &.{}, // (use src->fields to find names)
            tag: ?Expr, // tag type if specified
            auto_enum: bool, // tag is an auto enum
            parent_container: ?usize, // index into `types`
            layout: ?Expr, // if different than Auto
        },
        Fn: struct {
            name: []const u8,
            src: ?usize = null, // index into `astNodes`
            ret: Expr,
            generic_ret: ?Expr = null,
            params: ?[]Expr = null, // (use src->fields to find names)
            lib_name: []const u8 = "",
            is_var_args: bool = false,
            is_inferred_error: bool = false,
            has_lib_name: bool = false,
            has_cc: bool = false,
            cc: ?usize = null,
            @"align": ?usize = null,
            has_align: bool = false,
            is_test: bool = false,
            is_extern: bool = false,
        },
        Opaque: struct {
            name: []const u8,
            src: usize, // index into astNodes
            privDecls: []usize = &.{}, // index into decls
            pubDecls: []usize = &.{}, // index into decls
            parent_container: ?usize, // index into `types`
        },
        Frame: struct { name: []const u8 },
        AnyFrame: struct { name: []const u8 },
        Vector: struct { name: []const u8 },
        EnumLiteral: struct { name: []const u8 },

        const Field = struct {
            name: []const u8,
            docs: []const u8,
        };

        pub fn jsonStringify(self: Type, jsw: anytype) !void {
            const active_tag = std.meta.activeTag(self);
            try jsw.beginArray();
            try jsw.write(@intFromEnum(active_tag));
            inline for (comptime std.meta.fields(Type)) |case| {
                if (@field(Type, case.name) == active_tag) {
                    const current_value = @field(self, case.name);
                    inline for (comptime std.meta.fields(case.type)) |f| {
                        if (f.type == std.builtin.Type.Pointer.Size) {
                            try jsw.write(@intFromEnum(@field(current_value, f.name)));
                        } else {
                            try jsw.write(@field(current_value, f.name));
                        }
                    }
                }
            }
            try jsw.endArray();
        }
    };

    /// An Expr represents the (untyped) result of analyzing instructions.
    /// The data is normalized, which means that an Expr that results in a
    /// type definition will hold an index into `self.types`.
    pub const Expr = union(enum) {
        comptimeExpr: usize, // index in `comptimeExprs`
        void: struct {},
        @"unreachable": struct {},
        null: struct {},
        undefined: struct {},
        @"struct": []FieldVal,
        fieldVal: FieldVal,
        bool: bool,
        @"anytype": struct {},
        @"&": usize, // index in `exprs`
        type: usize, // index in `types`
        this: usize, // index in `types`
        declRef: *Scope.DeclStatus,
        declIndex: usize, // index into `decls`, alternative repr for `declRef`
        declName: []const u8, // unresolved decl name
        builtinField: enum { len, ptr },
        fieldRef: FieldRef,
        refPath: []Expr,
        int: struct {
            value: u64, // direct value
            negated: bool = false,
        },
        int_big: struct {
            value: []const u8, // string representation
            negated: bool = false,
        },
        float: f64, // direct value
        float128: f128, // direct value
        array: []usize, // index in `exprs`
        call: usize, // index in `calls`
        enumLiteral: []const u8, // direct value
        typeOf: usize, // index in `exprs`
        typeOf_peer: []usize,
        errorUnion: usize, // index in `types`
        as: As,
        sizeOf: usize, // index in `exprs`
        bitSizeOf: usize, // index in `exprs`
        compileError: usize, // index in `exprs`
        optionalPayload: usize, // index in `exprs`
        elemVal: ElemVal,
        errorSets: usize,
        string: []const u8, // direct value
        sliceIndex: usize,
        slice: Slice,
        sliceLength: SliceLength,
        cmpxchgIndex: usize,
        cmpxchg: Cmpxchg,
        builtin: Builtin,
        builtinIndex: usize,
        builtinBin: BuiltinBin,
        builtinBinIndex: usize,
        unionInit: UnionInit,
        builtinCall: BuiltinCall,
        mulAdd: MulAdd,
        switchIndex: usize, // index in `exprs`
        switchOp: SwitchOp,
        unOp: UnOp,
        unOpIndex: usize,
        binOp: BinOp,
        binOpIndex: usize,
        load: usize, // index in `exprs`
        const UnOp = struct {
            param: usize, // index in `exprs`
            name: []const u8 = "", // tag name
        };
        const BinOp = struct {
            lhs: usize, // index in `exprs`
            rhs: usize, // index in `exprs`
            name: []const u8 = "", // tag name
        };
        const SwitchOp = struct {
            cond_index: usize,
            file_name: []const u8,
            src: usize,
            outer_decl: usize, // index in `types`
        };
        const BuiltinBin = struct {
            name: []const u8 = "", // fn name
            lhs: usize, // index in `exprs`
            rhs: usize, // index in `exprs`
        };
        const UnionInit = struct {
            type: usize, // index in `exprs`
            field: usize, // index in `exprs`
            init: usize, // index in `exprs`
        };
        const Builtin = struct {
            name: []const u8 = "", // fn name
            param: usize, // index in `exprs`
        };
        const BuiltinCall = struct {
            modifier: usize, // index in `exprs`
            function: usize, // index in `exprs`
            args: usize, // index in `exprs`
        };
        const MulAdd = struct {
            mulend1: usize, // index in `exprs`
            mulend2: usize, // index in `exprs`
            addend: usize, // index in `exprs`
            type: usize, // index in `exprs`
        };
        const Slice = struct {
            lhs: usize, // index in `exprs`
            start: usize,
            end: ?usize = null,
            sentinel: ?usize = null, // index in `exprs`
        };
        const SliceLength = struct {
            lhs: usize,
            start: usize,
            len: usize,
            sentinel: ?usize = null,
        };
        const Cmpxchg = struct {
            name: []const u8,
            type: usize,
            ptr: usize,
            expected_value: usize,
            new_value: usize,
            success_order: usize,
            failure_order: usize,
        };
        const As = struct {
            typeRefArg: ?usize, // index in `exprs`
            exprArg: usize, // index in `exprs`
        };
        const FieldRef = struct {
            type: usize, // index in `types`
            index: usize, // index in type.fields
        };

        const FieldVal = struct {
            name: []const u8,
            val: struct {
                typeRef: ?usize, // index in `exprs`
                expr: usize, // index in `exprs`
            },
        };

        const ElemVal = struct {
            lhs: usize, // index in `exprs`
            rhs: usize, // index in `exprs`
        };

        pub fn jsonStringify(self: Expr, jsw: anytype) !void {
            const active_tag = std.meta.activeTag(self);
            try jsw.beginObject();
            if (active_tag == .declIndex) {
                try jsw.objectField("declRef");
            } else {
                try jsw.objectField(@tagName(active_tag));
            }
            switch (self) {
                .int => {
                    if (self.int.negated) {
                        try jsw.write(-@as(i65, self.int.value));
                    } else {
                        try jsw.write(self.int.value);
                    }
                },
                .builtinField => {
                    try jsw.write(@tagName(self.builtinField));
                },
                .declRef => {
                    try jsw.write(self.declRef.Analyzed);
                },
                else => {
                    inline for (comptime std.meta.fields(Expr)) |case| {
                        // TODO: this is super ugly, fix once `inline else` is a thing
                        if (comptime std.mem.eql(u8, case.name, "builtinField"))
                            continue;
                        if (comptime std.mem.eql(u8, case.name, "declRef"))
                            continue;
                        if (@field(Expr, case.name) == active_tag) {
                            try jsw.write(@field(self, case.name));
                        }
                    }
                },
            }
            try jsw.endObject();
        }
    };

    /// A WalkResult represents the result of the analysis process done to a
    /// a Zir instruction. Walk results carry type information either inferred
    /// from the context (eg string literals are pointers to null-terminated
    /// arrays), or because of @as() instructions.
    /// Since the type information is only needed in certain contexts, the
    /// underlying normalized data (Expr) is untyped.
    const WalkResult = struct {
        typeRef: ?Expr = null,
        expr: Expr,
    };
};

const AutodocErrors = error{
    OutOfMemory,
    CurrentWorkingDirectoryUnlinked,
    UnexpectedEndOfFile,
    ModuleNotFound,
    ImportOutsideModulePath,
} || std.fs.File.OpenError || std.fs.File.ReadError;

/// `call` instructions will have loopy references to themselves
///  whenever an as_node is required for a complex expression.
///  This type is used to keep track of dangerous instruction
///  numbers that we definitely don't want to recurse into.
const CallContext = struct {
    inst: Zir.Inst.Index,
    prev: ?*const CallContext,
};

/// Called when we need to analyze a Zir instruction.
/// For example it gets called by `generateZirData` on instruction 0,
/// which represents the top-level struct corresponding to the root file.
/// Note that in some situations where we're analyzing code that only allows
/// for a limited subset of Zig syntax, we don't always resort to calling
/// `walkInstruction` and instead sometimes we handle Zir directly.
/// The best example of that are instructions corresponding to function
/// params, as those can only occur while analyzing a function definition.
fn walkInstruction(
    self: *Autodoc,
    file: *File,
    parent_scope: *Scope,
    parent_src: SrcLocInfo,
    inst: Zir.Inst.Index,
    need_type: bool, // true if the caller needs us to provide also a typeRef
    call_ctx: ?*const CallContext,
) AutodocErrors!DocData.WalkResult {
    const tags = file.zir.instructions.items(.tag);
    const data = file.zir.instructions.items(.data);

    if (self.repurposed_insts.contains(inst)) {
        // TODO: better handling here
        return .{ .expr = .{ .comptimeExpr = 0 } };
    }

    // We assume that the topmost ast_node entry corresponds to our decl
    const self_ast_node_index = self.ast_nodes.items.len - 1;

    switch (tags[@intFromEnum(inst)]) {
        else => {
            printWithContext(
                file,
                inst,
                "TODO: implement `{s}` for walkInstruction\n\n",
                .{@tagName(tags[@intFromEnum(inst)])},
            );
            return self.cteTodo(@tagName(tags[@intFromEnum(inst)]));
        },
        .import => {
            const str_tok = data[@intFromEnum(inst)].str_tok;
            const path = str_tok.get(file.zir);

            // importFile cannot error out since all files
            // are already loaded at this point
            if (file.mod.deps.get(path)) |other_module| {
                const result = try self.modules.getOrPut(self.arena, other_module);

                // Immediately add this module to the import table of our
                // current module, regardless of wether it's new or not.
                if (self.modules.getPtr(file.mod)) |current_module| {
                    // TODO: apparently, in the stdlib a file gets analyzed before
                    //       its module gets added. I guess we're importing a file
                    //       that belongs to another module through its file path?
                    //       (ie not through its module name).
                    //       We're bailing for now, but maybe we shouldn't?
                    _ = try current_module.table.getOrPutValue(
                        self.arena,
                        other_module,
                        .{
                            .name = path,
                            .value = self.modules.getIndex(other_module).?,
                        },
                    );
                }

                if (result.found_existing) {
                    return DocData.WalkResult{
                        .typeRef = .{ .type = @intFromEnum(Ref.type_type) },
                        .expr = .{ .type = result.value_ptr.main },
                    };
                }

                // create a new module entry
                const main_type_index = self.types.items.len;
                result.value_ptr.* = .{
                    .name = path,
                    .main = main_type_index,
                    .table = .{},
                };

                // TODO: Add this module as a dependency to the current module
                // TODO: this seems something that could be done in bulk
                //       at the beginning or the end, or something.
                const abs_root_src_path = try std.fs.path.resolve(self.arena, &.{
                    ".",
                    other_module.root.root_dir.path orelse ".",
                    other_module.root.sub_path,
                    other_module.root_src_path,
                });
                defer self.arena.free(abs_root_src_path);

                const new_file = self.zcu.import_table.get(abs_root_src_path).?;

                var root_scope = Scope{
                    .parent = null,
                    .enclosing_type = null,
                };
                const maybe_tldoc_comment = try self.getTLDocComment(file);
                try self.ast_nodes.append(self.arena, .{
                    .name = "(root)",
                    .docs = maybe_tldoc_comment,
                });
                try self.files.put(self.arena, new_file, main_type_index);
                return self.walkInstruction(
                    new_file,
                    &root_scope,
                    .{},
                    .main_struct_inst,
                    false,
                    call_ctx,
                );
            }

<<<<<<< HEAD
            const new_file = try self.comp_module.importFile(file, path);
=======
            const new_file = self.zcu.importFile(file, path) catch unreachable;
>>>>>>> 8a0429e8
            const result = try self.files.getOrPut(self.arena, new_file.file);
            if (result.found_existing) {
                return DocData.WalkResult{
                    .typeRef = .{ .type = @intFromEnum(Ref.type_type) },
                    .expr = .{ .type = result.value_ptr.* },
                };
            }

            const maybe_tldoc_comment = try self.getTLDocComment(new_file.file);
            try self.ast_nodes.append(self.arena, .{
                .name = path,
                .docs = maybe_tldoc_comment,
            });

            result.value_ptr.* = self.types.items.len;

            var new_scope = Scope{
                .parent = null,
                .enclosing_type = null,
            };

            return self.walkInstruction(
                new_file.file,
                &new_scope,
                .{},
                .main_struct_inst,
                need_type,
                call_ctx,
            );
        },
        .ret_type => {
            return DocData.WalkResult{
                .typeRef = .{ .type = @intFromEnum(Ref.type_type) },
                .expr = .{ .type = @intFromEnum(Ref.type_type) },
            };
        },
        .ret_node => {
            const un_node = data[@intFromEnum(inst)].un_node;
            return self.walkRef(
                file,
                parent_scope,
                parent_src,
                un_node.operand,
                false,
                call_ctx,
            );
        },
        .ret_load => {
            const un_node = data[@intFromEnum(inst)].un_node;
            const res_ptr_ref = un_node.operand;
            const res_ptr_inst = @intFromEnum(res_ptr_ref.toIndex().?);
            // TODO: this instruction doesn't let us know trivially if there's
            //       branching involved or not. For now here's the strat:
            //       We search backwarts until `ret_ptr` for `store_node`,
            //       if we find only one, then that's our value, if we find more
            //       than one, then it means that there's branching involved.
            //       Maybe.

            var i = @intFromEnum(inst) - 1;
            var result_ref: ?Ref = null;
            while (i > res_ptr_inst) : (i -= 1) {
                if (tags[i] == .store_node) {
                    const pl_node = data[i].pl_node;
                    const extra = file.zir.extraData(Zir.Inst.Bin, pl_node.payload_index);
                    if (extra.data.lhs == res_ptr_ref) {
                        // this store_load instruction is indeed pointing at
                        // the result location that we care about!
                        if (result_ref != null) return DocData.WalkResult{
                            .expr = .{ .comptimeExpr = 0 },
                        };
                        result_ref = extra.data.rhs;
                    }
                }
            }

            if (result_ref) |rr| {
                return self.walkRef(
                    file,
                    parent_scope,
                    parent_src,
                    rr,
                    need_type,
                    call_ctx,
                );
            }

            return DocData.WalkResult{
                .expr = .{ .comptimeExpr = 0 },
            };
        },
        .closure_get => {
            const inst_node = data[@intFromEnum(inst)].inst_node;
            return try self.walkInstruction(
                file,
                parent_scope,
                parent_src,
                inst_node.inst,
                need_type,
                call_ctx,
            );
        },
        .closure_capture => {
            const un_tok = data[@intFromEnum(inst)].un_tok;
            return try self.walkRef(
                file,
                parent_scope,
                parent_src,
                un_tok.operand,
                need_type,
                call_ctx,
            );
        },
        .str => {
            const str = data[@intFromEnum(inst)].str.get(file.zir);

            const tRef: ?DocData.Expr = if (!need_type) null else blk: {
                const arrTypeId = self.types.items.len;
                try self.types.append(self.arena, .{
                    .Array = .{
                        .len = .{ .int = .{ .value = str.len } },
                        .child = .{ .type = @intFromEnum(Ref.u8_type) },
                        .sentinel = .{ .int = .{
                            .value = 0,
                            .negated = false,
                        } },
                    },
                });
                // const sentinel: ?usize = if (ptr.flags.has_sentinel) 0 else null;
                const ptrTypeId = self.types.items.len;
                try self.types.append(self.arena, .{
                    .Pointer = .{
                        .size = .One,
                        .child = .{ .type = arrTypeId },
                        .sentinel = .{ .int = .{
                            .value = 0,
                            .negated = false,
                        } },
                        .is_mutable = false,
                    },
                });
                break :blk .{ .type = ptrTypeId };
            };

            return DocData.WalkResult{
                .typeRef = tRef,
                .expr = .{ .string = str },
            };
        },
        .compile_error => {
            const un_node = data[@intFromEnum(inst)].un_node;

            const operand: DocData.WalkResult = try self.walkRef(
                file,
                parent_scope,
                parent_src,
                un_node.operand,
                false,
                call_ctx,
            );

            const operand_index = self.exprs.items.len;
            try self.exprs.append(self.arena, operand.expr);

            return DocData.WalkResult{
                .expr = .{ .compileError = operand_index },
            };
        },
        .enum_literal => {
            const str_tok = data[@intFromEnum(inst)].str_tok;
            const literal = file.zir.nullTerminatedString(str_tok.start);
            const type_index = self.types.items.len;
            try self.types.append(self.arena, .{
                .EnumLiteral = .{ .name = "todo enum literal" },
            });

            return DocData.WalkResult{
                .typeRef = .{ .type = type_index },
                .expr = .{ .enumLiteral = literal },
            };
        },
        .int => {
            const int = data[@intFromEnum(inst)].int;
            return DocData.WalkResult{
                .typeRef = .{ .type = @intFromEnum(Ref.comptime_int_type) },
                .expr = .{ .int = .{ .value = int } },
            };
        },
        .int_big => {
            // @check
            const str = data[@intFromEnum(inst)].str; //.get(file.zir);
            const byte_count = str.len * @sizeOf(std.math.big.Limb);
            const limb_bytes = file.zir.string_bytes[@intFromEnum(str.start)..][0..byte_count];

            const limbs = try self.arena.alloc(std.math.big.Limb, str.len);
            @memcpy(std.mem.sliceAsBytes(limbs)[0..limb_bytes.len], limb_bytes);

            const big_int = std.math.big.int.Const{
                .limbs = limbs,
                .positive = true,
            };

            const as_string = try big_int.toStringAlloc(self.arena, 10, .lower);

            return DocData.WalkResult{
                .typeRef = .{ .type = @intFromEnum(Ref.comptime_int_type) },
                .expr = .{ .int_big = .{ .value = as_string } },
            };
        },
        .@"unreachable" => {
            return DocData.WalkResult{
                .typeRef = .{ .type = @intFromEnum(Ref.noreturn_type) },
                .expr = .{ .@"unreachable" = .{} },
            };
        },

        .slice_start => {
            const pl_node = data[@intFromEnum(inst)].pl_node;
            const extra = file.zir.extraData(Zir.Inst.SliceStart, pl_node.payload_index);

            const slice_index = self.exprs.items.len;
            try self.exprs.append(self.arena, .{ .slice = .{ .lhs = 0, .start = 0 } });

            const lhs: DocData.WalkResult = try self.walkRef(
                file,
                parent_scope,
                parent_src,
                extra.data.lhs,
                false,
                call_ctx,
            );
            const start: DocData.WalkResult = try self.walkRef(
                file,
                parent_scope,
                parent_src,
                extra.data.start,
                false,
                call_ctx,
            );

            const lhs_index = self.exprs.items.len;
            try self.exprs.append(self.arena, lhs.expr);
            const start_index = self.exprs.items.len;
            try self.exprs.append(self.arena, start.expr);
            self.exprs.items[slice_index] = .{ .slice = .{ .lhs = lhs_index, .start = start_index } };

            const typeRef = switch (lhs.expr) {
                .declRef => |ref| self.decls.items[ref.Analyzed].value.typeRef,
                else => null,
            };

            return DocData.WalkResult{
                .typeRef = typeRef,
                .expr = .{ .sliceIndex = slice_index },
            };
        },
        .slice_end => {
            const pl_node = data[@intFromEnum(inst)].pl_node;
            const extra = file.zir.extraData(Zir.Inst.SliceEnd, pl_node.payload_index);

            const slice_index = self.exprs.items.len;
            try self.exprs.append(self.arena, .{ .slice = .{ .lhs = 0, .start = 0 } });

            const lhs: DocData.WalkResult = try self.walkRef(
                file,
                parent_scope,
                parent_src,
                extra.data.lhs,
                false,
                call_ctx,
            );
            const start: DocData.WalkResult = try self.walkRef(
                file,
                parent_scope,
                parent_src,
                extra.data.start,
                false,
                call_ctx,
            );
            const end: DocData.WalkResult = try self.walkRef(
                file,
                parent_scope,
                parent_src,
                extra.data.end,
                false,
                call_ctx,
            );

            const lhs_index = self.exprs.items.len;
            try self.exprs.append(self.arena, lhs.expr);
            const start_index = self.exprs.items.len;
            try self.exprs.append(self.arena, start.expr);
            const end_index = self.exprs.items.len;
            try self.exprs.append(self.arena, end.expr);
            self.exprs.items[slice_index] = .{ .slice = .{ .lhs = lhs_index, .start = start_index, .end = end_index } };

            const typeRef = switch (lhs.expr) {
                .declRef => |ref| self.decls.items[ref.Analyzed].value.typeRef,
                else => null,
            };

            return DocData.WalkResult{
                .typeRef = typeRef,
                .expr = .{ .sliceIndex = slice_index },
            };
        },
        .slice_sentinel => {
            const pl_node = data[@intFromEnum(inst)].pl_node;
            const extra = file.zir.extraData(Zir.Inst.SliceSentinel, pl_node.payload_index);

            const slice_index = self.exprs.items.len;
            try self.exprs.append(self.arena, .{ .slice = .{ .lhs = 0, .start = 0 } });

            const lhs: DocData.WalkResult = try self.walkRef(
                file,
                parent_scope,
                parent_src,
                extra.data.lhs,
                false,
                call_ctx,
            );
            const start: DocData.WalkResult = try self.walkRef(
                file,
                parent_scope,
                parent_src,
                extra.data.start,
                false,
                call_ctx,
            );
            const end: DocData.WalkResult = try self.walkRef(
                file,
                parent_scope,
                parent_src,
                extra.data.end,
                false,
                call_ctx,
            );
            const sentinel: DocData.WalkResult = try self.walkRef(
                file,
                parent_scope,
                parent_src,
                extra.data.sentinel,
                false,
                call_ctx,
            );

            const lhs_index = self.exprs.items.len;
            try self.exprs.append(self.arena, lhs.expr);
            const start_index = self.exprs.items.len;
            try self.exprs.append(self.arena, start.expr);
            const end_index = self.exprs.items.len;
            try self.exprs.append(self.arena, end.expr);
            const sentinel_index = self.exprs.items.len;
            try self.exprs.append(self.arena, sentinel.expr);
            self.exprs.items[slice_index] = .{ .slice = .{
                .lhs = lhs_index,
                .start = start_index,
                .end = end_index,
                .sentinel = sentinel_index,
            } };

            const typeRef = switch (lhs.expr) {
                .declRef => |ref| self.decls.items[ref.Analyzed].value.typeRef,
                else => null,
            };

            return DocData.WalkResult{
                .typeRef = typeRef,
                .expr = .{ .sliceIndex = slice_index },
            };
        },
        .slice_length => {
            const pl_node = data[@intFromEnum(inst)].pl_node;
            const extra = file.zir.extraData(Zir.Inst.SliceLength, pl_node.payload_index);

            const slice_index = self.exprs.items.len;
            try self.exprs.append(self.arena, .{ .slice = .{ .lhs = 0, .start = 0 } });

            const lhs: DocData.WalkResult = try self.walkRef(
                file,
                parent_scope,
                parent_src,
                extra.data.lhs,
                false,
                call_ctx,
            );
            const start: DocData.WalkResult = try self.walkRef(
                file,
                parent_scope,
                parent_src,
                extra.data.start,
                false,
                call_ctx,
            );
            const len: DocData.WalkResult = try self.walkRef(
                file,
                parent_scope,
                parent_src,
                extra.data.len,
                false,
                call_ctx,
            );
            const sentinel_opt: ?DocData.WalkResult = if (extra.data.sentinel != .none)
                try self.walkRef(
                    file,
                    parent_scope,
                    parent_src,
                    extra.data.sentinel,
                    false,
                    call_ctx,
                )
            else
                null;

            const lhs_index = self.exprs.items.len;
            try self.exprs.append(self.arena, lhs.expr);
            const start_index = self.exprs.items.len;
            try self.exprs.append(self.arena, start.expr);
            const len_index = self.exprs.items.len;
            try self.exprs.append(self.arena, len.expr);
            const sentinel_index = if (sentinel_opt) |sentinel| sentinel_index: {
                const index = self.exprs.items.len;
                try self.exprs.append(self.arena, sentinel.expr);
                break :sentinel_index index;
            } else null;
            self.exprs.items[slice_index] = .{ .sliceLength = .{
                .lhs = lhs_index,
                .start = start_index,
                .len = len_index,
                .sentinel = sentinel_index,
            } };

            const typeRef = switch (lhs.expr) {
                .declRef => |ref| self.decls.items[ref.Analyzed].value.typeRef,
                else => null,
            };

            return DocData.WalkResult{
                .typeRef = typeRef,
                .expr = .{ .sliceIndex = slice_index },
            };
        },

        .load => {
            const un_node = data[@intFromEnum(inst)].un_node;
            const operand = try self.walkRef(
                file,
                parent_scope,
                parent_src,
                un_node.operand,
                need_type,
                call_ctx,
            );
            const load_idx = self.exprs.items.len;
            try self.exprs.append(self.arena, operand.expr);

            var typeRef: ?DocData.Expr = null;
            if (operand.typeRef) |ref| {
                switch (ref) {
                    .type => |t_index| {
                        switch (self.types.items[t_index]) {
                            .Pointer => |p| typeRef = p.child,
                            else => {},
                        }
                    },
                    else => {},
                }
            }

            return DocData.WalkResult{
                .typeRef = typeRef,
                .expr = .{ .load = load_idx },
            };
        },
        .ref => {
            const un_tok = data[@intFromEnum(inst)].un_tok;
            const operand = try self.walkRef(
                file,
                parent_scope,
                parent_src,
                un_tok.operand,
                need_type,
                call_ctx,
            );
            const ref_idx = self.exprs.items.len;
            try self.exprs.append(self.arena, operand.expr);

            return DocData.WalkResult{
                .expr = .{ .@"&" = ref_idx },
            };
        },

        .add,
        .addwrap,
        .add_sat,
        .sub,
        .subwrap,
        .sub_sat,
        .mul,
        .mulwrap,
        .mul_sat,
        .div,
        .shl,
        .shl_sat,
        .shr,
        .bit_or,
        .bit_and,
        .xor,
        .array_cat,
        => {
            const pl_node = data[@intFromEnum(inst)].pl_node;
            const extra = file.zir.extraData(Zir.Inst.Bin, pl_node.payload_index);

            const binop_index = self.exprs.items.len;
            try self.exprs.append(self.arena, .{ .binOp = .{ .lhs = 0, .rhs = 0 } });

            const lhs: DocData.WalkResult = try self.walkRef(
                file,
                parent_scope,
                parent_src,
                extra.data.lhs,
                false,
                call_ctx,
            );
            const rhs: DocData.WalkResult = try self.walkRef(
                file,
                parent_scope,
                parent_src,
                extra.data.rhs,
                false,
                call_ctx,
            );

            const lhs_index = self.exprs.items.len;
            try self.exprs.append(self.arena, lhs.expr);
            const rhs_index = self.exprs.items.len;
            try self.exprs.append(self.arena, rhs.expr);
            self.exprs.items[binop_index] = .{ .binOp = .{
                .name = @tagName(tags[@intFromEnum(inst)]),
                .lhs = lhs_index,
                .rhs = rhs_index,
            } };

            return DocData.WalkResult{
                .typeRef = .{ .type = @intFromEnum(Ref.type_type) },
                .expr = .{ .binOpIndex = binop_index },
            };
        },
        .array_mul => {
            const pl_node = data[@intFromEnum(inst)].pl_node;
            const extra = file.zir.extraData(Zir.Inst.ArrayMul, pl_node.payload_index);

            const binop_index = self.exprs.items.len;
            try self.exprs.append(self.arena, .{ .binOp = .{ .lhs = 0, .rhs = 0 } });

            const lhs: DocData.WalkResult = try self.walkRef(
                file,
                parent_scope,
                parent_src,
                extra.data.lhs,
                false,
                call_ctx,
            );
            const rhs: DocData.WalkResult = try self.walkRef(
                file,
                parent_scope,
                parent_src,
                extra.data.rhs,
                false,
                call_ctx,
            );
            const res_ty: ?DocData.WalkResult = if (extra.data.res_ty != .none)
                try self.walkRef(
                    file,
                    parent_scope,
                    parent_src,
                    extra.data.res_ty,
                    false,
                    call_ctx,
                )
            else
                null;

            const lhs_index = self.exprs.items.len;
            try self.exprs.append(self.arena, lhs.expr);
            const rhs_index = self.exprs.items.len;
            try self.exprs.append(self.arena, rhs.expr);
            self.exprs.items[binop_index] = .{ .binOp = .{
                .name = @tagName(tags[@intFromEnum(inst)]),
                .lhs = lhs_index,
                .rhs = rhs_index,
            } };

            return DocData.WalkResult{
                .typeRef = if (res_ty) |rt| rt.expr else null,
                .expr = .{ .binOpIndex = binop_index },
            };
        },
        // compare operators
        .cmp_eq,
        .cmp_neq,
        .cmp_gt,
        .cmp_gte,
        .cmp_lt,
        .cmp_lte,
        => {
            const pl_node = data[@intFromEnum(inst)].pl_node;
            const extra = file.zir.extraData(Zir.Inst.Bin, pl_node.payload_index);

            const binop_index = self.exprs.items.len;
            try self.exprs.append(self.arena, .{ .binOp = .{ .lhs = 0, .rhs = 0 } });

            const lhs: DocData.WalkResult = try self.walkRef(
                file,
                parent_scope,
                parent_src,
                extra.data.lhs,
                false,
                call_ctx,
            );
            const rhs: DocData.WalkResult = try self.walkRef(
                file,
                parent_scope,
                parent_src,
                extra.data.rhs,
                false,
                call_ctx,
            );

            const lhs_index = self.exprs.items.len;
            try self.exprs.append(self.arena, lhs.expr);
            const rhs_index = self.exprs.items.len;
            try self.exprs.append(self.arena, rhs.expr);
            self.exprs.items[binop_index] = .{ .binOp = .{
                .name = @tagName(tags[@intFromEnum(inst)]),
                .lhs = lhs_index,
                .rhs = rhs_index,
            } };

            return DocData.WalkResult{
                .typeRef = .{ .type = @intFromEnum(Ref.bool_type) },
                .expr = .{ .binOpIndex = binop_index },
            };
        },

        // builtin functions
        .align_of,
        .int_from_bool,
        .embed_file,
        .error_name,
        .panic,
        .set_runtime_safety, // @check
        .sqrt,
        .sin,
        .cos,
        .tan,
        .exp,
        .exp2,
        .log,
        .log2,
        .log10,
        .abs,
        .floor,
        .ceil,
        .trunc,
        .round,
        .tag_name,
        .type_name,
        .frame_type,
        .frame_size,
        .int_from_ptr,
        .type_info,
        // @check
        .clz,
        .ctz,
        .pop_count,
        .byte_swap,
        .bit_reverse,
        => {
            const un_node = data[@intFromEnum(inst)].un_node;
            const bin_index = self.exprs.items.len;
            try self.exprs.append(self.arena, .{ .builtin = .{ .param = 0 } });
            const param = try self.walkRef(
                file,
                parent_scope,
                parent_src,
                un_node.operand,
                false,
                call_ctx,
            );

            const param_index = self.exprs.items.len;
            try self.exprs.append(self.arena, param.expr);

            self.exprs.items[bin_index] = .{
                .builtin = .{
                    .name = @tagName(tags[@intFromEnum(inst)]),
                    .param = param_index,
                },
            };

            return DocData.WalkResult{
                .typeRef = param.typeRef orelse .{ .type = @intFromEnum(Ref.type_type) },
                .expr = .{ .builtinIndex = bin_index },
            };
        },
        .bit_not,
        .bool_not,
        .negate_wrap,
        => {
            const un_node = data[@intFromEnum(inst)].un_node;
            const un_index = self.exprs.items.len;
            try self.exprs.append(self.arena, .{ .unOp = .{ .param = 0 } });
            const param = try self.walkRef(
                file,
                parent_scope,
                parent_src,
                un_node.operand,
                false,
                call_ctx,
            );

            const param_index = self.exprs.items.len;
            try self.exprs.append(self.arena, param.expr);

            self.exprs.items[un_index] = .{
                .unOp = .{
                    .name = @tagName(tags[@intFromEnum(inst)]),
                    .param = param_index,
                },
            };

            return DocData.WalkResult{
                .typeRef = param.typeRef,
                .expr = .{ .unOpIndex = un_index },
            };
        },
        .bool_br_and, .bool_br_or => {
            const bool_br = data[@intFromEnum(inst)].bool_br;

            const bin_index = self.exprs.items.len;
            try self.exprs.append(self.arena, .{ .binOp = .{ .lhs = 0, .rhs = 0 } });

            const lhs = try self.walkRef(
                file,
                parent_scope,
                parent_src,
                bool_br.lhs,
                false,
                call_ctx,
            );
            const lhs_index = self.exprs.items.len;
            try self.exprs.append(self.arena, lhs.expr);

            const extra = file.zir.extraData(Zir.Inst.Block, bool_br.payload_index);
            const rhs = try self.walkInstruction(
                file,
                parent_scope,
                parent_src,
                @enumFromInt(file.zir.extra[extra.end..][extra.data.body_len - 1]),
                false,
                call_ctx,
            );
            const rhs_index = self.exprs.items.len;
            try self.exprs.append(self.arena, rhs.expr);

            self.exprs.items[bin_index] = .{ .binOp = .{ .name = @tagName(tags[@intFromEnum(inst)]), .lhs = lhs_index, .rhs = rhs_index } };

            return DocData.WalkResult{
                .typeRef = .{ .type = @intFromEnum(Ref.bool_type) },
                .expr = .{ .binOpIndex = bin_index },
            };
        },
        .truncate => {
            // in the ZIR this node is a builtin `bin` but we want send it as a `un` builtin
            const pl_node = data[@intFromEnum(inst)].pl_node;
            const extra = file.zir.extraData(Zir.Inst.Bin, pl_node.payload_index);

            const rhs: DocData.WalkResult = try self.walkRef(
                file,
                parent_scope,
                parent_src,
                extra.data.rhs,
                false,
                call_ctx,
            );

            const bin_index = self.exprs.items.len;
            try self.exprs.append(self.arena, .{ .builtin = .{ .param = 0 } });

            const rhs_index = self.exprs.items.len;
            try self.exprs.append(self.arena, rhs.expr);

            const lhs: DocData.WalkResult = try self.walkRef(
                file,
                parent_scope,
                parent_src,
                extra.data.lhs,
                false,
                call_ctx,
            );

            self.exprs.items[bin_index] = .{ .builtin = .{ .name = @tagName(tags[@intFromEnum(inst)]), .param = rhs_index } };

            return DocData.WalkResult{
                .typeRef = lhs.expr,
                .expr = .{ .builtinIndex = bin_index },
            };
        },
        .int_from_float,
        .float_from_int,
        .ptr_from_int,
        .enum_from_int,
        .float_cast,
        .int_cast,
        .ptr_cast,
        .has_decl,
        .has_field,
        .div_exact,
        .div_floor,
        .div_trunc,
        .mod,
        .rem,
        .mod_rem,
        .shl_exact,
        .shr_exact,
        .bitcast,
        .vector_type,
        // @check
        .bit_offset_of,
        .offset_of,
        .splat,
        .reduce,
        .min,
        .max,
        => {
            const pl_node = data[@intFromEnum(inst)].pl_node;
            const extra = file.zir.extraData(Zir.Inst.Bin, pl_node.payload_index);

            const binop_index = self.exprs.items.len;
            try self.exprs.append(self.arena, .{ .builtinBin = .{ .lhs = 0, .rhs = 0 } });

            const lhs: DocData.WalkResult = try self.walkRef(
                file,
                parent_scope,
                parent_src,
                extra.data.lhs,
                false,
                call_ctx,
            );
            const rhs: DocData.WalkResult = try self.walkRef(
                file,
                parent_scope,
                parent_src,
                extra.data.rhs,
                false,
                call_ctx,
            );

            const lhs_index = self.exprs.items.len;
            try self.exprs.append(self.arena, lhs.expr);
            const rhs_index = self.exprs.items.len;
            try self.exprs.append(self.arena, rhs.expr);
            self.exprs.items[binop_index] = .{ .builtinBin = .{ .name = @tagName(tags[@intFromEnum(inst)]), .lhs = lhs_index, .rhs = rhs_index } };

            return DocData.WalkResult{
                .typeRef = .{ .type = @intFromEnum(Ref.type_type) },
                .expr = .{ .builtinBinIndex = binop_index },
            };
        },
        .mul_add => {
            const pl_node = data[@intFromEnum(inst)].pl_node;
            const extra = file.zir.extraData(Zir.Inst.MulAdd, pl_node.payload_index);

            const mul1: DocData.WalkResult = try self.walkRef(
                file,
                parent_scope,
                parent_src,
                extra.data.mulend1,
                false,
                call_ctx,
            );
            const mul2: DocData.WalkResult = try self.walkRef(
                file,
                parent_scope,
                parent_src,
                extra.data.mulend2,
                false,
                call_ctx,
            );
            const add: DocData.WalkResult = try self.walkRef(
                file,
                parent_scope,
                parent_src,
                extra.data.addend,
                false,
                call_ctx,
            );

            const mul1_index = self.exprs.items.len;
            try self.exprs.append(self.arena, mul1.expr);
            const mul2_index = self.exprs.items.len;
            try self.exprs.append(self.arena, mul2.expr);
            const add_index = self.exprs.items.len;
            try self.exprs.append(self.arena, add.expr);

            const type_index: usize = self.exprs.items.len;
            try self.exprs.append(self.arena, add.typeRef orelse .{ .type = @intFromEnum(Ref.type_type) });

            return DocData.WalkResult{
                .typeRef = add.typeRef,
                .expr = .{
                    .mulAdd = .{
                        .mulend1 = mul1_index,
                        .mulend2 = mul2_index,
                        .addend = add_index,
                        .type = type_index,
                    },
                },
            };
        },
        .union_init => {
            const pl_node = data[@intFromEnum(inst)].pl_node;
            const extra = file.zir.extraData(Zir.Inst.UnionInit, pl_node.payload_index);

            const union_type: DocData.WalkResult = try self.walkRef(
                file,
                parent_scope,
                parent_src,
                extra.data.union_type,
                false,
                call_ctx,
            );
            const field_name: DocData.WalkResult = try self.walkRef(
                file,
                parent_scope,
                parent_src,
                extra.data.field_name,
                false,
                call_ctx,
            );
            const init: DocData.WalkResult = try self.walkRef(
                file,
                parent_scope,
                parent_src,
                extra.data.init,
                false,
                call_ctx,
            );

            const union_type_index = self.exprs.items.len;
            try self.exprs.append(self.arena, union_type.expr);
            const field_name_index = self.exprs.items.len;
            try self.exprs.append(self.arena, field_name.expr);
            const init_index = self.exprs.items.len;
            try self.exprs.append(self.arena, init.expr);

            return DocData.WalkResult{
                .typeRef = union_type.expr,
                .expr = .{
                    .unionInit = .{
                        .type = union_type_index,
                        .field = field_name_index,
                        .init = init_index,
                    },
                },
            };
        },
        .builtin_call => {
            const pl_node = data[@intFromEnum(inst)].pl_node;
            const extra = file.zir.extraData(Zir.Inst.BuiltinCall, pl_node.payload_index);

            const modifier: DocData.WalkResult = try self.walkRef(
                file,
                parent_scope,
                parent_src,
                extra.data.modifier,
                false,
                call_ctx,
            );

            const callee: DocData.WalkResult = try self.walkRef(
                file,
                parent_scope,
                parent_src,
                extra.data.callee,
                false,
                call_ctx,
            );

            const args: DocData.WalkResult = try self.walkRef(
                file,
                parent_scope,
                parent_src,
                extra.data.args,
                false,
                call_ctx,
            );

            const modifier_index = self.exprs.items.len;
            try self.exprs.append(self.arena, modifier.expr);
            const function_index = self.exprs.items.len;
            try self.exprs.append(self.arena, callee.expr);
            const args_index = self.exprs.items.len;
            try self.exprs.append(self.arena, args.expr);

            return DocData.WalkResult{
                .expr = .{
                    .builtinCall = .{
                        .modifier = modifier_index,
                        .function = function_index,
                        .args = args_index,
                    },
                },
            };
        },
        .error_union_type => {
            const pl_node = data[@intFromEnum(inst)].pl_node;
            const extra = file.zir.extraData(Zir.Inst.Bin, pl_node.payload_index);

            const lhs: DocData.WalkResult = try self.walkRef(
                file,
                parent_scope,
                parent_src,
                extra.data.lhs,
                false,
                call_ctx,
            );
            const rhs: DocData.WalkResult = try self.walkRef(
                file,
                parent_scope,
                parent_src,
                extra.data.rhs,
                false,
                call_ctx,
            );

            const type_slot_index = self.types.items.len;
            try self.types.append(self.arena, .{ .ErrorUnion = .{
                .lhs = lhs.expr,
                .rhs = rhs.expr,
            } });

            return DocData.WalkResult{
                .typeRef = .{ .type = @intFromEnum(Ref.type_type) },
                .expr = .{ .errorUnion = type_slot_index },
            };
        },
        .merge_error_sets => {
            const pl_node = data[@intFromEnum(inst)].pl_node;
            const extra = file.zir.extraData(Zir.Inst.Bin, pl_node.payload_index);

            const lhs: DocData.WalkResult = try self.walkRef(
                file,
                parent_scope,
                parent_src,
                extra.data.lhs,
                false,
                call_ctx,
            );
            const rhs: DocData.WalkResult = try self.walkRef(
                file,
                parent_scope,
                parent_src,
                extra.data.rhs,
                false,
                call_ctx,
            );
            const type_slot_index = self.types.items.len;
            try self.types.append(self.arena, .{ .ErrorUnion = .{
                .lhs = lhs.expr,
                .rhs = rhs.expr,
            } });

            return DocData.WalkResult{
                .typeRef = .{ .type = @intFromEnum(Ref.type_type) },
                .expr = .{ .errorSets = type_slot_index },
            };
        },
        // .elem_type => {
        //     const un_node = data[@intFromEnum(inst)].un_node;

        //     const operand: DocData.WalkResult = try self.walkRef(
        //         file,
        //         parent_scope, parent_src,
        //         un_node.operand,
        //         false,
        //     );

        //     return operand;
        // },
        .ptr_type => {
            const ptr = data[@intFromEnum(inst)].ptr_type;
            const extra = file.zir.extraData(Zir.Inst.PtrType, ptr.payload_index);
            var extra_index = extra.end;

            const elem_type_ref = try self.walkRef(
                file,
                parent_scope,
                parent_src,
                extra.data.elem_type,
                false,
                call_ctx,
            );

            // @check if `addrspace`, `bit_start` and `host_size` really need to be
            // present in json
            var sentinel: ?DocData.Expr = null;
            if (ptr.flags.has_sentinel) {
                const ref: Zir.Inst.Ref = @enumFromInt(file.zir.extra[extra_index]);
                const ref_result = try self.walkRef(
                    file,
                    parent_scope,
                    parent_src,
                    ref,
                    false,
                    call_ctx,
                );
                sentinel = ref_result.expr;
                extra_index += 1;
            }

            var @"align": ?DocData.Expr = null;
            if (ptr.flags.has_align) {
                const ref: Zir.Inst.Ref = @enumFromInt(file.zir.extra[extra_index]);
                const ref_result = try self.walkRef(
                    file,
                    parent_scope,
                    parent_src,
                    ref,
                    false,
                    call_ctx,
                );
                @"align" = ref_result.expr;
                extra_index += 1;
            }
            var address_space: ?DocData.Expr = null;
            if (ptr.flags.has_addrspace) {
                const ref: Zir.Inst.Ref = @enumFromInt(file.zir.extra[extra_index]);
                const ref_result = try self.walkRef(
                    file,
                    parent_scope,
                    parent_src,
                    ref,
                    false,
                    call_ctx,
                );
                address_space = ref_result.expr;
                extra_index += 1;
            }
            const bit_start: ?DocData.Expr = null;
            if (ptr.flags.has_bit_range) {
                const ref: Zir.Inst.Ref = @enumFromInt(file.zir.extra[extra_index]);
                const ref_result = try self.walkRef(
                    file,
                    parent_scope,
                    parent_src,
                    ref,
                    false,
                    call_ctx,
                );
                address_space = ref_result.expr;
                extra_index += 1;
            }

            var host_size: ?DocData.Expr = null;
            if (ptr.flags.has_bit_range) {
                const ref: Zir.Inst.Ref = @enumFromInt(file.zir.extra[extra_index]);
                const ref_result = try self.walkRef(
                    file,
                    parent_scope,
                    parent_src,
                    ref,
                    false,
                    call_ctx,
                );
                host_size = ref_result.expr;
            }

            const type_slot_index = self.types.items.len;
            try self.types.append(self.arena, .{
                .Pointer = .{
                    .size = ptr.size,
                    .child = elem_type_ref.expr,
                    .has_align = ptr.flags.has_align,
                    .@"align" = @"align",
                    .has_addrspace = ptr.flags.has_addrspace,
                    .address_space = address_space,
                    .has_sentinel = ptr.flags.has_sentinel,
                    .sentinel = sentinel,
                    .is_mutable = ptr.flags.is_mutable,
                    .is_volatile = ptr.flags.is_volatile,
                    .has_bit_range = ptr.flags.has_bit_range,
                    .bit_start = bit_start,
                    .host_size = host_size,
                },
            });
            return DocData.WalkResult{
                .typeRef = .{ .type = @intFromEnum(Ref.type_type) },
                .expr = .{ .type = type_slot_index },
            };
        },
        .array_type => {
            const pl_node = data[@intFromEnum(inst)].pl_node;

            const bin = file.zir.extraData(Zir.Inst.Bin, pl_node.payload_index).data;
            const len = try self.walkRef(
                file,
                parent_scope,
                parent_src,
                bin.lhs,
                false,
                call_ctx,
            );
            const child = try self.walkRef(
                file,
                parent_scope,
                parent_src,
                bin.rhs,
                false,
                call_ctx,
            );

            const type_slot_index = self.types.items.len;
            try self.types.append(self.arena, .{
                .Array = .{
                    .len = len.expr,
                    .child = child.expr,
                },
            });

            return DocData.WalkResult{
                .typeRef = .{ .type = @intFromEnum(Ref.type_type) },
                .expr = .{ .type = type_slot_index },
            };
        },
        .array_type_sentinel => {
            const pl_node = data[@intFromEnum(inst)].pl_node;
            const extra = file.zir.extraData(Zir.Inst.ArrayTypeSentinel, pl_node.payload_index);
            const len = try self.walkRef(
                file,
                parent_scope,
                parent_src,
                extra.data.len,
                false,
                call_ctx,
            );
            const sentinel = try self.walkRef(
                file,
                parent_scope,
                parent_src,
                extra.data.sentinel,
                false,
                call_ctx,
            );
            const elem_type = try self.walkRef(
                file,
                parent_scope,
                parent_src,
                extra.data.elem_type,
                false,
                call_ctx,
            );

            const type_slot_index = self.types.items.len;
            try self.types.append(self.arena, .{
                .Array = .{
                    .len = len.expr,
                    .child = elem_type.expr,
                    .sentinel = sentinel.expr,
                },
            });
            return DocData.WalkResult{
                .typeRef = .{ .type = @intFromEnum(Ref.type_type) },
                .expr = .{ .type = type_slot_index },
            };
        },
        .array_init => {
            const pl_node = data[@intFromEnum(inst)].pl_node;
            const extra = file.zir.extraData(Zir.Inst.MultiOp, pl_node.payload_index);
            const operands = file.zir.refSlice(extra.end, extra.data.operands_len);
            const array_data = try self.arena.alloc(usize, operands.len - 1);

            std.debug.assert(operands.len > 0);
            const array_type = try self.walkRef(
                file,
                parent_scope,
                parent_src,
                operands[0],
                false,
                call_ctx,
            );

            for (operands[1..], 0..) |op, idx| {
                const wr = try self.walkRef(
                    file,
                    parent_scope,
                    parent_src,
                    op,
                    false,
                    call_ctx,
                );
                const expr_index = self.exprs.items.len;
                try self.exprs.append(self.arena, wr.expr);
                array_data[idx] = expr_index;
            }

            return DocData.WalkResult{
                .typeRef = array_type.expr,
                .expr = .{ .array = array_data },
            };
        },
        .array_init_anon => {
            const pl_node = data[@intFromEnum(inst)].pl_node;
            const extra = file.zir.extraData(Zir.Inst.MultiOp, pl_node.payload_index);
            const operands = file.zir.refSlice(extra.end, extra.data.operands_len);
            const array_data = try self.arena.alloc(usize, operands.len);

            for (operands, 0..) |op, idx| {
                const wr = try self.walkRef(
                    file,
                    parent_scope,
                    parent_src,
                    op,
                    false,
                    call_ctx,
                );
                const expr_index = self.exprs.items.len;
                try self.exprs.append(self.arena, wr.expr);
                array_data[idx] = expr_index;
            }

            return DocData.WalkResult{
                .typeRef = null,
                .expr = .{ .array = array_data },
            };
        },
        .array_init_ref => {
            const pl_node = data[@intFromEnum(inst)].pl_node;
            const extra = file.zir.extraData(Zir.Inst.MultiOp, pl_node.payload_index);
            const operands = file.zir.refSlice(extra.end, extra.data.operands_len);
            const array_data = try self.arena.alloc(usize, operands.len - 1);

            std.debug.assert(operands.len > 0);
            const array_type = try self.walkRef(
                file,
                parent_scope,
                parent_src,
                operands[0],
                false,
                call_ctx,
            );

            for (operands[1..], 0..) |op, idx| {
                const wr = try self.walkRef(
                    file,
                    parent_scope,
                    parent_src,
                    op,
                    false,
                    call_ctx,
                );
                const expr_index = self.exprs.items.len;
                try self.exprs.append(self.arena, wr.expr);
                array_data[idx] = expr_index;
            }

            const type_slot_index = self.types.items.len;
            try self.types.append(self.arena, .{
                .Pointer = .{
                    .size = .One,
                    .child = array_type.expr,
                },
            });

            const expr_index = self.exprs.items.len;
            try self.exprs.append(self.arena, .{ .array = array_data });

            return DocData.WalkResult{
                .typeRef = .{ .type = type_slot_index },
                .expr = .{ .@"&" = expr_index },
            };
        },
        .float => {
            const float = data[@intFromEnum(inst)].float;
            return DocData.WalkResult{
                .typeRef = .{ .type = @intFromEnum(Ref.comptime_float_type) },
                .expr = .{ .float = float },
            };
        },
        // @check: In frontend I'm handling float128 with `.toFixed(2)`
        .float128 => {
            const pl_node = data[@intFromEnum(inst)].pl_node;
            const extra = file.zir.extraData(Zir.Inst.Float128, pl_node.payload_index);
            return DocData.WalkResult{
                .typeRef = .{ .type = @intFromEnum(Ref.comptime_float_type) },
                .expr = .{ .float128 = extra.data.get() },
            };
        },
        .negate => {
            const un_node = data[@intFromEnum(inst)].un_node;

            var operand: DocData.WalkResult = try self.walkRef(
                file,
                parent_scope,
                parent_src,
                un_node.operand,
                need_type,
                call_ctx,
            );
            switch (operand.expr) {
                .int => |*int| int.negated = true,
                .int_big => |*int_big| int_big.negated = true,
                else => {
                    const un_index = self.exprs.items.len;
                    try self.exprs.append(self.arena, .{ .unOp = .{ .param = 0 } });
                    const param_index = self.exprs.items.len;
                    try self.exprs.append(self.arena, operand.expr);
                    self.exprs.items[un_index] = .{
                        .unOp = .{
                            .name = @tagName(tags[@intFromEnum(inst)]),
                            .param = param_index,
                        },
                    };
                    return DocData.WalkResult{
                        .typeRef = operand.typeRef,
                        .expr = .{ .unOpIndex = un_index },
                    };
                },
            }
            return operand;
        },
        .size_of => {
            const un_node = data[@intFromEnum(inst)].un_node;

            const operand = try self.walkRef(
                file,
                parent_scope,
                parent_src,
                un_node.operand,
                false,
                call_ctx,
            );
            const operand_index = self.exprs.items.len;
            try self.exprs.append(self.arena, operand.expr);
            return DocData.WalkResult{
                .typeRef = .{ .type = @intFromEnum(Ref.comptime_int_type) },
                .expr = .{ .sizeOf = operand_index },
            };
        },
        .bit_size_of => {
            // not working correctly with `align()`
            const un_node = data[@intFromEnum(inst)].un_node;

            const operand = try self.walkRef(
                file,
                parent_scope,
                parent_src,
                un_node.operand,
                need_type,
                call_ctx,
            );
            const operand_index = self.exprs.items.len;
            try self.exprs.append(self.arena, operand.expr);

            return DocData.WalkResult{
                .typeRef = operand.typeRef,
                .expr = .{ .bitSizeOf = operand_index },
            };
        },
        .int_from_enum => {
            // not working correctly with `align()`
            const un_node = data[@intFromEnum(inst)].un_node;
            const operand = try self.walkRef(
                file,
                parent_scope,
                parent_src,
                un_node.operand,
                false,
                call_ctx,
            );
            const builtin_index = self.exprs.items.len;
            try self.exprs.append(self.arena, .{ .builtin = .{ .param = 0 } });
            const operand_index = self.exprs.items.len;
            try self.exprs.append(self.arena, operand.expr);
            self.exprs.items[builtin_index] = .{
                .builtin = .{
                    .name = @tagName(tags[@intFromEnum(inst)]),
                    .param = operand_index,
                },
            };

            return DocData.WalkResult{
                .typeRef = .{ .type = @intFromEnum(Ref.comptime_int_type) },
                .expr = .{ .builtinIndex = builtin_index },
            };
        },
        .switch_block => {
            // WIP
            const pl_node = data[@intFromEnum(inst)].pl_node;
            const extra = file.zir.extraData(Zir.Inst.SwitchBlock, pl_node.payload_index);

            const switch_cond = try self.walkRef(
                file,
                parent_scope,
                parent_src,
                extra.data.operand,
                false,
                call_ctx,
            );
            const cond_index = self.exprs.items.len;
            try self.exprs.append(self.arena, switch_cond.expr);
            _ = cond_index;

            // const ast_index = self.ast_nodes.items.len;
            // const type_index = self.types.items.len - 1;

            // const ast_line = self.ast_nodes.items[ast_index - 1];

            // const sep = "=" ** 200;
            // log.debug("{s}", .{sep});
            // log.debug("SWITCH BLOCK", .{});
            // log.debug("extra = {any}", .{extra});
            // log.debug("outer_decl = {any}", .{self.types.items[type_index]});
            // log.debug("ast_lines = {}", .{ast_line});
            // log.debug("{s}", .{sep});

            const switch_index = self.exprs.items.len;

            // const src_loc = try self.srcLocInfo(file, pl_node.src_node, parent_src);

            const switch_expr = try self.getBlockSource(file, parent_src, pl_node.src_node);
            try self.exprs.append(self.arena, .{ .comptimeExpr = self.comptime_exprs.items.len });
            try self.comptime_exprs.append(self.arena, .{ .code = switch_expr });
            // try self.exprs.append(self.arena, .{ .switchOp = .{
            //     .cond_index = cond_index,
            //     .file_name = file.sub_file_path,
            //     .src = ast_index,
            //     .outer_decl = type_index,
            // } });

            return DocData.WalkResult{
                .typeRef = .{ .type = @intFromEnum(Ref.type_type) },
                .expr = .{ .switchIndex = switch_index },
            };
        },

        .typeof => {
            const un_node = data[@intFromEnum(inst)].un_node;

            const operand = try self.walkRef(
                file,
                parent_scope,
                parent_src,
                un_node.operand,
                need_type,
                call_ctx,
            );
            const operand_index = self.exprs.items.len;
            try self.exprs.append(self.arena, operand.expr);

            return DocData.WalkResult{
                .typeRef = operand.typeRef,
                .expr = .{ .typeOf = operand_index },
            };
        },
        .typeof_builtin => {
            const pl_node = data[@intFromEnum(inst)].pl_node;
            const extra = file.zir.extraData(Zir.Inst.Block, pl_node.payload_index);
            const body = file.zir.extra[extra.end..][extra.data.body_len - 1];
            const operand: DocData.WalkResult = try self.walkRef(
                file,
                parent_scope,
                parent_src,
                data[body].@"break".operand,
                false,
                call_ctx,
            );

            const operand_index = self.exprs.items.len;
            try self.exprs.append(self.arena, operand.expr);

            return DocData.WalkResult{
                .typeRef = operand.typeRef,
                .expr = .{ .typeOf = operand_index },
            };
        },
        .as_node, .as_shift_operand => {
            const pl_node = data[@intFromEnum(inst)].pl_node;
            const extra = file.zir.extraData(Zir.Inst.As, pl_node.payload_index);

            // Skip the as_node if the destination type is a call instruction
            if (extra.data.dest_type.toIndex()) |dti| {
                var maybe_cc = call_ctx;
                while (maybe_cc) |cc| : (maybe_cc = cc.prev) {
                    if (cc.inst == dti) {
                        return try self.walkRef(
                            file,
                            parent_scope,
                            parent_src,
                            extra.data.operand,
                            false,
                            call_ctx,
                        );
                    }
                }
            }

            const dest_type_walk = try self.walkRef(
                file,
                parent_scope,
                parent_src,
                extra.data.dest_type,
                false,
                call_ctx,
            );

            const operand = try self.walkRef(
                file,
                parent_scope,
                parent_src,
                extra.data.operand,
                false,
                call_ctx,
            );

            const operand_idx = self.exprs.items.len;
            try self.exprs.append(self.arena, operand.expr);

            const dest_type_idx = self.exprs.items.len;
            try self.exprs.append(self.arena, dest_type_walk.expr);

            // TODO: there's something wrong with how both `as` and `WalkrResult`
            //       try to store type information.
            return DocData.WalkResult{
                .typeRef = dest_type_walk.expr,
                .expr = .{
                    .as = .{
                        .typeRefArg = dest_type_idx,
                        .exprArg = operand_idx,
                    },
                },
            };
        },
        .optional_type => {
            const un_node = data[@intFromEnum(inst)].un_node;

            const operand: DocData.WalkResult = try self.walkRef(
                file,
                parent_scope,
                parent_src,
                un_node.operand,
                false,
                call_ctx,
            );

            const operand_idx = self.types.items.len;
            try self.types.append(self.arena, .{
                .Optional = .{ .name = "?TODO", .child = operand.expr },
            });

            return DocData.WalkResult{
                .typeRef = .{ .type = @intFromEnum(Ref.type_type) },
                .expr = .{ .type = operand_idx },
            };
        },
        .decl_val, .decl_ref => {
            const str_tok = data[@intFromEnum(inst)].str_tok;
            const decl_status = parent_scope.resolveDeclName(str_tok.start, file, inst.toOptional());
            return DocData.WalkResult{
                .expr = .{ .declRef = decl_status },
            };
        },
        .field_val, .field_ptr => {
            const pl_node = data[@intFromEnum(inst)].pl_node;
            const extra = file.zir.extraData(Zir.Inst.Field, pl_node.payload_index);

            var path: std.ArrayListUnmanaged(DocData.Expr) = .{};
            try path.append(self.arena, .{
                .declName = file.zir.nullTerminatedString(extra.data.field_name_start),
            });

            // Put inside path the starting index of each decl name that
            // we encounter as we navigate through all the field_*s
            const lhs_ref = blk: {
                var lhs_extra = extra;
                while (true) {
                    const lhs = @intFromEnum(lhs_extra.data.lhs.toIndex() orelse {
                        break :blk lhs_extra.data.lhs;
                    });

                    if (tags[lhs] != .field_val and
                        tags[lhs] != .field_ptr)
                    {
                        break :blk lhs_extra.data.lhs;
                    }

                    lhs_extra = file.zir.extraData(
                        Zir.Inst.Field,
                        data[lhs].pl_node.payload_index,
                    );

                    try path.append(self.arena, .{
                        .declName = file.zir.nullTerminatedString(lhs_extra.data.field_name_start),
                    });
                }
            };

            // If the lhs is a `call` instruction, it means that we're inside
            // a function call and we're referring to one of its arguments.
            // We can't just blindly analyze the instruction or we will
            // start recursing forever.
            // TODO: add proper resolution of the container type for `calls`
            // TODO: we're like testing lhs as an instruction twice
            //       (above and below) this todo, maybe a cleaer solution woul
            //       avoid that.
            // TODO: double check that we really don't need type info here

            const wr = blk: {
                if (lhs_ref.toIndex()) |lhs_inst| switch (tags[@intFromEnum(lhs_inst)]) {
                    .call, .field_call => {
                        break :blk DocData.WalkResult{
                            .expr = .{
                                .comptimeExpr = 0,
                            },
                        };
                    },
                    else => {},
                };

                break :blk try self.walkRef(
                    file,
                    parent_scope,
                    parent_src,
                    lhs_ref,
                    false,
                    call_ctx,
                );
            };
            try path.append(self.arena, wr.expr);

            // This way the data in `path` has the same ordering that the ref
            // path has in the text: most general component first.
            std.mem.reverse(DocData.Expr, path.items);

            // Righ now, every element of `path` is a string except its first
            // element (at index 0). We're now going to attempt to resolve each
            // string. If one or more components in this path are not yet fully
            // analyzed, the path will only be solved partially, but we expect
            // to eventually solve it fully(or give up in case of a
            // comptimeExpr). This means that:
            // - (1) Paths can be not fully analyzed temporarily, so any code
            //       that requires to know where a ref path leads to, neeeds to
            //       implement support for lazyness (see self.pending_ref_paths)
            // - (2) Paths can sometimes never resolve fully. This means that
            //       any value that depends on that will have to become a
            //       comptimeExpr.
            try self.tryResolveRefPath(file, inst, path.items);
            return DocData.WalkResult{ .expr = .{ .refPath = path.items } };
        },
        .int_type => {
            const int_type = data[@intFromEnum(inst)].int_type;
            const sign = if (int_type.signedness == .unsigned) "u" else "i";
            const bits = int_type.bit_count;
            const name = try std.fmt.allocPrint(self.arena, "{s}{}", .{ sign, bits });

            try self.types.append(self.arena, .{
                .Int = .{ .name = name },
            });

            return DocData.WalkResult{
                .typeRef = .{ .type = @intFromEnum(Ref.type_type) },
                .expr = .{ .type = self.types.items.len - 1 },
            };
        },
        .block => {
            const res = DocData.WalkResult{
                .typeRef = .{ .type = @intFromEnum(Ref.type_type) },
                .expr = .{ .comptimeExpr = self.comptime_exprs.items.len },
            };
            const pl_node = data[@intFromEnum(inst)].pl_node;
            const block_expr = try self.getBlockSource(file, parent_src, pl_node.src_node);
            try self.comptime_exprs.append(self.arena, .{
                .code = block_expr,
            });
            return res;
        },
        .block_inline => {
            return self.walkRef(
                file,
                parent_scope,
                parent_src,
                getBlockInlineBreak(file.zir, inst) orelse {
                    const res = DocData.WalkResult{
                        .typeRef = .{ .type = @intFromEnum(Ref.type_type) },
                        .expr = .{ .comptimeExpr = self.comptime_exprs.items.len },
                    };
                    const pl_node = data[@intFromEnum(inst)].pl_node;
                    const block_inline_expr = try self.getBlockSource(file, parent_src, pl_node.src_node);
                    try self.comptime_exprs.append(self.arena, .{
                        .code = block_inline_expr,
                    });
                    return res;
                },
                need_type,
                call_ctx,
            );
        },
        .break_inline => {
            const @"break" = data[@intFromEnum(inst)].@"break";
            return try self.walkRef(
                file,
                parent_scope,
                parent_src,
                @"break".operand,
                need_type,
                call_ctx,
            );
        },
        .struct_init => {
            const pl_node = data[@intFromEnum(inst)].pl_node;
            const extra = file.zir.extraData(Zir.Inst.StructInit, pl_node.payload_index);
            const field_vals = try self.arena.alloc(
                DocData.Expr.FieldVal,
                extra.data.fields_len,
            );

            var type_ref: DocData.Expr = undefined;
            var idx = extra.end;
            for (field_vals) |*fv| {
                const init_extra = file.zir.extraData(Zir.Inst.StructInit.Item, idx);
                defer idx = init_extra.end;

                const field_name = blk: {
                    const field_inst_index = @intFromEnum(init_extra.data.field_type);
                    if (tags[field_inst_index] != .struct_init_field_type) unreachable;
                    const field_pl_node = data[field_inst_index].pl_node;
                    const field_extra = file.zir.extraData(
                        Zir.Inst.FieldType,
                        field_pl_node.payload_index,
                    );
                    const field_src = try self.srcLocInfo(
                        file,
                        field_pl_node.src_node,
                        parent_src,
                    );

                    // On first iteration use field info to find out the struct type
                    if (idx == extra.end) {
                        const wr = try self.walkRef(
                            file,
                            parent_scope,
                            field_src,
                            field_extra.data.container_type,
                            false,
                            call_ctx,
                        );
                        type_ref = wr.expr;
                    }
                    break :blk file.zir.nullTerminatedString(field_extra.data.name_start);
                };
                const value = try self.walkRef(
                    file,
                    parent_scope,
                    parent_src,
                    init_extra.data.init,
                    need_type,
                    call_ctx,
                );
                const exprIdx = self.exprs.items.len;
                try self.exprs.append(self.arena, value.expr);
                var typeRefIdx: ?usize = null;
                if (value.typeRef) |ref| {
                    typeRefIdx = self.exprs.items.len;
                    try self.exprs.append(self.arena, ref);
                }
                fv.* = .{
                    .name = field_name,
                    .val = .{
                        .typeRef = typeRefIdx,
                        .expr = exprIdx,
                    },
                };
            }

            return DocData.WalkResult{
                .typeRef = type_ref,
                .expr = .{ .@"struct" = field_vals },
            };
        },
        .struct_init_empty,
        .struct_init_empty_result,
        => {
            const un_node = data[@intFromEnum(inst)].un_node;

            const operand: DocData.WalkResult = try self.walkRef(
                file,
                parent_scope,
                parent_src,
                un_node.operand,
                false,
                call_ctx,
            );

            return DocData.WalkResult{
                .typeRef = operand.expr,
                .expr = .{ .@"struct" = &.{} },
            };
        },
        .struct_init_empty_ref_result => {
            const un_node = data[@intFromEnum(inst)].un_node;

            const operand: DocData.WalkResult = try self.walkRef(
                file,
                parent_scope,
                parent_src,
                un_node.operand,
                false,
                call_ctx,
            );

            const struct_init_idx = self.exprs.items.len;
            try self.exprs.append(self.arena, .{ .@"struct" = &.{} });

            return DocData.WalkResult{
                .typeRef = operand.expr,
                .expr = .{ .@"&" = struct_init_idx },
            };
        },
        .struct_init_anon => {
            const pl_node = data[@intFromEnum(inst)].pl_node;
            const extra = file.zir.extraData(Zir.Inst.StructInitAnon, pl_node.payload_index);

            const field_vals = try self.arena.alloc(
                DocData.Expr.FieldVal,
                extra.data.fields_len,
            );

            var idx = extra.end;
            for (field_vals) |*fv| {
                const init_extra = file.zir.extraData(Zir.Inst.StructInitAnon.Item, idx);
                const field_name = file.zir.nullTerminatedString(init_extra.data.field_name);
                const value = try self.walkRef(
                    file,
                    parent_scope,
                    parent_src,
                    init_extra.data.init,
                    need_type,
                    call_ctx,
                );

                const exprIdx = self.exprs.items.len;
                try self.exprs.append(self.arena, value.expr);
                var typeRefIdx: ?usize = null;
                if (value.typeRef) |ref| {
                    typeRefIdx = self.exprs.items.len;
                    try self.exprs.append(self.arena, ref);
                }

                fv.* = .{
                    .name = field_name,
                    .val = .{
                        .typeRef = typeRefIdx,
                        .expr = exprIdx,
                    },
                };

                idx = init_extra.end;
            }

            return DocData.WalkResult{
                .expr = .{ .@"struct" = field_vals },
            };
        },
        .error_set_decl => {
            const pl_node = data[@intFromEnum(inst)].pl_node;
            const extra = file.zir.extraData(Zir.Inst.ErrorSetDecl, pl_node.payload_index);
            const fields = try self.arena.alloc(
                DocData.Type.Field,
                extra.data.fields_len,
            );
            var idx = extra.end;
            for (fields) |*f| {
                const name = file.zir.nullTerminatedString(@enumFromInt(file.zir.extra[idx]));
                idx += 1;

                const docs = file.zir.nullTerminatedString(@enumFromInt(file.zir.extra[idx]));
                idx += 1;

                f.* = .{
                    .name = name,
                    .docs = docs,
                };
            }

            const type_slot_index = self.types.items.len;
            try self.types.append(self.arena, .{
                .ErrorSet = .{
                    .name = "todo errset",
                    .fields = fields,
                },
            });

            return DocData.WalkResult{
                .typeRef = .{ .type = @intFromEnum(Ref.type_type) },
                .expr = .{ .type = type_slot_index },
            };
        },
        .param_anytype, .param_anytype_comptime => {
            // @check if .param_anytype_comptime can be here
            // Analysis of anytype function params happens in `.func`.
            // This switch case handles the case where an expression depends
            // on an anytype field. E.g.: `fn foo(bar: anytype) @TypeOf(bar)`.
            // This means that we're looking at a generic expression.
            const str_tok = data[@intFromEnum(inst)].str_tok;
            const name = str_tok.get(file.zir);
            const cte_slot_index = self.comptime_exprs.items.len;
            try self.comptime_exprs.append(self.arena, .{
                .code = name,
            });
            return DocData.WalkResult{ .expr = .{ .comptimeExpr = cte_slot_index } };
        },
        .param, .param_comptime => {
            // See .param_anytype for more information.
            const pl_tok = data[@intFromEnum(inst)].pl_tok;
            const extra = file.zir.extraData(Zir.Inst.Param, pl_tok.payload_index);
            const name = file.zir.nullTerminatedString(extra.data.name);

            const cte_slot_index = self.comptime_exprs.items.len;
            try self.comptime_exprs.append(self.arena, .{
                .code = name,
            });
            return DocData.WalkResult{ .expr = .{ .comptimeExpr = cte_slot_index } };
        },
        .call => {
            const pl_node = data[@intFromEnum(inst)].pl_node;
            const extra = file.zir.extraData(Zir.Inst.Call, pl_node.payload_index);

            const callee = try self.walkRef(
                file,
                parent_scope,
                parent_src,
                extra.data.callee,
                need_type,
                call_ctx,
            );

            const args_len = extra.data.flags.args_len;
            var args = try self.arena.alloc(DocData.Expr, args_len);
            const body = file.zir.extra[extra.end..];

            try self.repurposed_insts.put(self.arena, inst, {});
            defer _ = self.repurposed_insts.remove(inst);

            var i: usize = 0;
            while (i < args_len) : (i += 1) {
                const arg_end = file.zir.extra[extra.end + i];
                const break_index = body[arg_end - 1];
                const ref = data[break_index].@"break".operand;
                // TODO: consider toggling need_type to true if we ever want
                //       to show discrepancies between the types of provided
                //       arguments and the types declared in the function
                //       signature for its parameters.
                const wr = try self.walkRef(
                    file,
                    parent_scope,
                    parent_src,
                    ref,
                    false,
                    &.{
                        .inst = inst,
                        .prev = call_ctx,
                    },
                );
                args[i] = wr.expr;
            }

            const cte_slot_index = self.comptime_exprs.items.len;
            try self.comptime_exprs.append(self.arena, .{
                .code = "func call",
            });

            const call_slot_index = self.calls.items.len;
            try self.calls.append(self.arena, .{
                .func = callee.expr,
                .args = args,
                .ret = .{ .comptimeExpr = cte_slot_index },
            });

            return DocData.WalkResult{
                .typeRef = if (callee.typeRef) |tr| switch (tr) {
                    .type => |func_type_idx| switch (self.types.items[func_type_idx]) {
                        .Fn => |func| func.ret,
                        else => blk: {
                            printWithContext(
                                file,
                                inst,
                                "unexpected callee type in walkInstruction.call: `{s}`\n",
                                .{@tagName(self.types.items[func_type_idx])},
                            );

                            break :blk null;
                        },
                    },
                    else => null,
                } else null,
                .expr = .{ .call = call_slot_index },
            };
        },
        .field_call => {
            const pl_node = data[@intFromEnum(inst)].pl_node;
            const extra = file.zir.extraData(Zir.Inst.FieldCall, pl_node.payload_index);

            const obj_ptr = try self.walkRef(
                file,
                parent_scope,
                parent_src,
                extra.data.obj_ptr,
                need_type,
                call_ctx,
            );

            var field_call = try self.arena.alloc(DocData.Expr, 2);

            if (obj_ptr.typeRef) |ref| {
                field_call[0] = ref;
            } else {
                field_call[0] = obj_ptr.expr;
            }
            field_call[1] = .{ .declName = file.zir.nullTerminatedString(extra.data.field_name_start) };
            try self.tryResolveRefPath(file, inst, field_call);

            const args_len = extra.data.flags.args_len;
            var args = try self.arena.alloc(DocData.Expr, args_len);
            const body = file.zir.extra[extra.end..];

            try self.repurposed_insts.put(self.arena, inst, {});
            defer _ = self.repurposed_insts.remove(inst);

            var i: usize = 0;
            while (i < args_len) : (i += 1) {
                const arg_end = file.zir.extra[extra.end + i];
                const break_index = body[arg_end - 1];
                const ref = data[break_index].@"break".operand;
                // TODO: consider toggling need_type to true if we ever want
                //       to show discrepancies between the types of provided
                //       arguments and the types declared in the function
                //       signature for its parameters.
                const wr = try self.walkRef(
                    file,
                    parent_scope,
                    parent_src,
                    ref,
                    false,
                    &.{
                        .inst = inst,
                        .prev = call_ctx,
                    },
                );
                args[i] = wr.expr;
            }

            const cte_slot_index = self.comptime_exprs.items.len;
            try self.comptime_exprs.append(self.arena, .{
                .code = "field call",
            });

            const call_slot_index = self.calls.items.len;
            try self.calls.append(self.arena, .{
                .func = .{ .refPath = field_call },
                .args = args,
                .ret = .{ .comptimeExpr = cte_slot_index },
            });

            return DocData.WalkResult{
                .expr = .{ .call = call_slot_index },
            };
        },
        .func, .func_inferred => {
            const type_slot_index = self.types.items.len;
            try self.types.append(self.arena, .{ .Unanalyzed = .{} });

            const result = self.analyzeFunction(
                file,
                parent_scope,
                parent_src,
                inst,
                self_ast_node_index,
                type_slot_index,
                tags[@intFromEnum(inst)] == .func_inferred,
                call_ctx,
            );

            return result;
        },
        .func_fancy => {
            const type_slot_index = self.types.items.len;
            try self.types.append(self.arena, .{ .Unanalyzed = .{} });

            const result = self.analyzeFancyFunction(
                file,
                parent_scope,
                parent_src,
                inst,
                self_ast_node_index,
                type_slot_index,
                call_ctx,
            );

            return result;
        },
        .optional_payload_safe, .optional_payload_unsafe => {
            const un_node = data[@intFromEnum(inst)].un_node;
            const operand = try self.walkRef(
                file,
                parent_scope,
                parent_src,
                un_node.operand,
                need_type,
                call_ctx,
            );
            const optional_idx = self.exprs.items.len;
            try self.exprs.append(self.arena, operand.expr);

            var typeRef: ?DocData.Expr = null;
            if (operand.typeRef) |ref| {
                switch (ref) {
                    .type => |t_index| {
                        const t = self.types.items[t_index];
                        switch (t) {
                            .Optional => |opt| typeRef = opt.child,
                            else => {
                                printWithContext(file, inst, "Invalid type for optional_payload_*: {}\n", .{t});
                            },
                        }
                    },
                    else => {},
                }
            }

            return DocData.WalkResult{
                .typeRef = typeRef,
                .expr = .{ .optionalPayload = optional_idx },
            };
        },
        .elem_val_node => {
            const pl_node = data[@intFromEnum(inst)].pl_node;
            const extra = file.zir.extraData(Zir.Inst.Bin, pl_node.payload_index);
            const lhs = try self.walkRef(
                file,
                parent_scope,
                parent_src,
                extra.data.lhs,
                need_type,
                call_ctx,
            );
            const rhs = try self.walkRef(
                file,
                parent_scope,
                parent_src,
                extra.data.rhs,
                need_type,
                call_ctx,
            );
            const lhs_idx = self.exprs.items.len;
            try self.exprs.append(self.arena, lhs.expr);
            const rhs_idx = self.exprs.items.len;
            try self.exprs.append(self.arena, rhs.expr);
            return DocData.WalkResult{
                .expr = .{
                    .elemVal = .{
                        .lhs = lhs_idx,
                        .rhs = rhs_idx,
                    },
                },
            };
        },
        .extended => {
            const extended = data[@intFromEnum(inst)].extended;
            switch (extended.opcode) {
                else => {
                    printWithContext(
                        file,
                        inst,
                        "TODO: implement `walkInstruction.extended` for {s}",
                        .{@tagName(extended.opcode)},
                    );
                    return self.cteTodo(@tagName(extended.opcode));
                },
                .typeof_peer => {
                    // Zir says it's a NodeMultiOp but in this case it's TypeOfPeer
                    const extra = file.zir.extraData(Zir.Inst.TypeOfPeer, extended.operand);
                    const args = file.zir.refSlice(extra.end, extended.small);
                    const array_data = try self.arena.alloc(usize, args.len);

                    var array_type: ?DocData.Expr = null;
                    for (args, 0..) |arg, idx| {
                        const wr = try self.walkRef(
                            file,
                            parent_scope,
                            parent_src,
                            arg,
                            idx == 0,
                            call_ctx,
                        );
                        if (idx == 0) {
                            array_type = wr.typeRef;
                        }

                        const expr_index = self.exprs.items.len;
                        try self.exprs.append(self.arena, wr.expr);
                        array_data[idx] = expr_index;
                    }

                    const type_slot_index = self.types.items.len;
                    try self.types.append(self.arena, .{
                        .Array = .{
                            .len = .{
                                .int = .{
                                    .value = args.len,
                                    .negated = false,
                                },
                            },
                            .child = .{ .type = 0 },
                        },
                    });
                    const result = DocData.WalkResult{
                        .typeRef = .{ .type = type_slot_index },
                        .expr = .{ .typeOf_peer = array_data },
                    };

                    return result;
                },
                .opaque_decl => {
                    const type_slot_index = self.types.items.len;
                    try self.types.append(self.arena, .{ .Unanalyzed = .{} });

                    var scope: Scope = .{
                        .parent = parent_scope,
                        .enclosing_type = type_slot_index,
                    };

                    const small = @as(Zir.Inst.OpaqueDecl.Small, @bitCast(extended.small));
                    var extra_index: usize = extended.operand;

                    const src_node: ?i32 = if (small.has_src_node) blk: {
                        const src_node = @as(i32, @bitCast(file.zir.extra[extra_index]));
                        extra_index += 1;
                        break :blk src_node;
                    } else null;

                    const src_info = if (src_node) |sn|
                        try self.srcLocInfo(file, sn, parent_src)
                    else
                        parent_src;

                    var decl_indexes: std.ArrayListUnmanaged(usize) = .{};
                    var priv_decl_indexes: std.ArrayListUnmanaged(usize) = .{};

                    extra_index = try self.analyzeAllDecls(
                        file,
                        &scope,
                        inst,
                        src_info,
                        &decl_indexes,
                        &priv_decl_indexes,
                        call_ctx,
                    );

                    self.types.items[type_slot_index] = .{
                        .Opaque = .{
                            .name = "todo_name",
                            .src = self_ast_node_index,
                            .privDecls = priv_decl_indexes.items,
                            .pubDecls = decl_indexes.items,
                            .parent_container = parent_scope.enclosing_type,
                        },
                    };
                    if (self.ref_paths_pending_on_types.get(type_slot_index)) |paths| {
                        for (paths.items) |resume_info| {
                            try self.tryResolveRefPath(
                                resume_info.file,
                                inst,
                                resume_info.ref_path,
                            );
                        }

                        _ = self.ref_paths_pending_on_types.remove(type_slot_index);
                        // TODO: we should deallocate the arraylist that holds all the
                        //       decl paths. not doing it now since it's arena-allocated
                        //       anyway, but maybe we should put it elsewhere.
                    }
                    return DocData.WalkResult{
                        .typeRef = .{ .type = @intFromEnum(Ref.type_type) },
                        .expr = .{ .type = type_slot_index },
                    };
                },
                .variable => {
                    const extra = file.zir.extraData(Zir.Inst.ExtendedVar, extended.operand);

                    const small = @as(Zir.Inst.ExtendedVar.Small, @bitCast(extended.small));
                    var extra_index: usize = extra.end;
                    if (small.has_lib_name) extra_index += 1;
                    if (small.has_align) extra_index += 1;

                    const var_type = try self.walkRef(
                        file,
                        parent_scope,
                        parent_src,
                        extra.data.var_type,
                        need_type,
                        call_ctx,
                    );

                    var value: DocData.WalkResult = .{
                        .typeRef = var_type.expr,
                        .expr = .{ .undefined = .{} },
                    };

                    if (small.has_init) {
                        const var_init_ref = @as(Ref, @enumFromInt(file.zir.extra[extra_index]));
                        const var_init = try self.walkRef(
                            file,
                            parent_scope,
                            parent_src,
                            var_init_ref,
                            need_type,
                            call_ctx,
                        );
                        value.expr = var_init.expr;
                        value.typeRef = var_init.typeRef;
                    }

                    return value;
                },
                .union_decl => {
                    const type_slot_index = self.types.items.len;
                    try self.types.append(self.arena, .{ .Unanalyzed = .{} });

                    var scope: Scope = .{
                        .parent = parent_scope,
                        .enclosing_type = type_slot_index,
                    };

                    const small = @as(Zir.Inst.UnionDecl.Small, @bitCast(extended.small));
                    var extra_index: usize = extended.operand;

                    const src_node: ?i32 = if (small.has_src_node) blk: {
                        const src_node = @as(i32, @bitCast(file.zir.extra[extra_index]));
                        extra_index += 1;
                        break :blk src_node;
                    } else null;

                    const src_info = if (src_node) |sn|
                        try self.srcLocInfo(file, sn, parent_src)
                    else
                        parent_src;

                    // We delay analysis because union tags can refer to
                    // decls defined inside the union itself.
                    const tag_type_ref: ?Ref = if (small.has_tag_type) blk: {
                        const tag_type = file.zir.extra[extra_index];
                        extra_index += 1;
                        const tag_ref = @as(Ref, @enumFromInt(tag_type));
                        break :blk tag_ref;
                    } else null;

                    const body_len = if (small.has_body_len) blk: {
                        const body_len = file.zir.extra[extra_index];
                        extra_index += 1;
                        break :blk body_len;
                    } else 0;

                    const fields_len = if (small.has_fields_len) blk: {
                        const fields_len = file.zir.extra[extra_index];
                        extra_index += 1;
                        break :blk fields_len;
                    } else 0;

                    const layout_expr: ?DocData.Expr = switch (small.layout) {
                        .Auto => null,
                        else => .{ .enumLiteral = @tagName(small.layout) },
                    };

                    var decl_indexes: std.ArrayListUnmanaged(usize) = .{};
                    var priv_decl_indexes: std.ArrayListUnmanaged(usize) = .{};

                    extra_index = try self.analyzeAllDecls(
                        file,
                        &scope,
                        inst,
                        src_info,
                        &decl_indexes,
                        &priv_decl_indexes,
                        call_ctx,
                    );

                    // Analyze the tag once all decls have been analyzed
                    const tag_type = if (tag_type_ref) |tt_ref| (try self.walkRef(
                        file,
                        &scope,
                        parent_src,
                        tt_ref,
                        false,
                        call_ctx,
                    )).expr else null;

                    // Fields
                    extra_index += body_len;

                    var field_type_refs = try std.ArrayListUnmanaged(DocData.Expr).initCapacity(
                        self.arena,
                        fields_len,
                    );
                    var field_name_indexes = try std.ArrayListUnmanaged(usize).initCapacity(
                        self.arena,
                        fields_len,
                    );
                    try self.collectUnionFieldInfo(
                        file,
                        &scope,
                        src_info,
                        fields_len,
                        &field_type_refs,
                        &field_name_indexes,
                        extra_index,
                        call_ctx,
                    );

                    self.ast_nodes.items[self_ast_node_index].fields = field_name_indexes.items;

                    self.types.items[type_slot_index] = .{
                        .Union = .{
                            .name = "todo_name",
                            .src = self_ast_node_index,
                            .privDecls = priv_decl_indexes.items,
                            .pubDecls = decl_indexes.items,
                            .fields = field_type_refs.items,
                            .tag = tag_type,
                            .auto_enum = small.auto_enum_tag,
                            .parent_container = parent_scope.enclosing_type,
                            .layout = layout_expr,
                        },
                    };

                    if (self.ref_paths_pending_on_types.get(type_slot_index)) |paths| {
                        for (paths.items) |resume_info| {
                            try self.tryResolveRefPath(
                                resume_info.file,
                                inst,
                                resume_info.ref_path,
                            );
                        }

                        _ = self.ref_paths_pending_on_types.remove(type_slot_index);
                        // TODO: we should deallocate the arraylist that holds all the
                        //       decl paths. not doing it now since it's arena-allocated
                        //       anyway, but maybe we should put it elsewhere.
                    }

                    return DocData.WalkResult{
                        .typeRef = .{ .type = @intFromEnum(Ref.type_type) },
                        .expr = .{ .type = type_slot_index },
                    };
                },
                .enum_decl => {
                    const type_slot_index = self.types.items.len;
                    try self.types.append(self.arena, .{ .Unanalyzed = .{} });

                    var scope: Scope = .{
                        .parent = parent_scope,
                        .enclosing_type = type_slot_index,
                    };

                    const small = @as(Zir.Inst.EnumDecl.Small, @bitCast(extended.small));
                    var extra_index: usize = extended.operand;

                    const src_node: ?i32 = if (small.has_src_node) blk: {
                        const src_node = @as(i32, @bitCast(file.zir.extra[extra_index]));
                        extra_index += 1;
                        break :blk src_node;
                    } else null;

                    const src_info = if (src_node) |sn|
                        try self.srcLocInfo(file, sn, parent_src)
                    else
                        parent_src;

                    const tag_type: ?DocData.Expr = if (small.has_tag_type) blk: {
                        const tag_type = file.zir.extra[extra_index];
                        extra_index += 1;
                        const tag_ref = @as(Ref, @enumFromInt(tag_type));
                        const wr = try self.walkRef(
                            file,
                            parent_scope,
                            parent_src,
                            tag_ref,
                            false,
                            call_ctx,
                        );
                        break :blk wr.expr;
                    } else null;

                    const body_len = if (small.has_body_len) blk: {
                        const body_len = file.zir.extra[extra_index];
                        extra_index += 1;
                        break :blk body_len;
                    } else 0;

                    const fields_len = if (small.has_fields_len) blk: {
                        const fields_len = file.zir.extra[extra_index];
                        extra_index += 1;
                        break :blk fields_len;
                    } else 0;

                    var decl_indexes: std.ArrayListUnmanaged(usize) = .{};
                    var priv_decl_indexes: std.ArrayListUnmanaged(usize) = .{};

                    extra_index = try self.analyzeAllDecls(
                        file,
                        &scope,
                        inst,
                        src_info,
                        &decl_indexes,
                        &priv_decl_indexes,
                        call_ctx,
                    );

                    // const body = file.zir.extra[extra_index..][0..body_len];
                    extra_index += body_len;

                    var field_name_indexes: std.ArrayListUnmanaged(usize) = .{};
                    var field_values: std.ArrayListUnmanaged(?DocData.Expr) = .{};
                    {
                        var bit_bag_idx = extra_index;
                        var cur_bit_bag: u32 = undefined;
                        extra_index += std.math.divCeil(usize, fields_len, 32) catch unreachable;

                        var idx: usize = 0;
                        while (idx < fields_len) : (idx += 1) {
                            if (idx % 32 == 0) {
                                cur_bit_bag = file.zir.extra[bit_bag_idx];
                                bit_bag_idx += 1;
                            }

                            const has_value = @as(u1, @truncate(cur_bit_bag)) != 0;
                            cur_bit_bag >>= 1;

                            const field_name_index: Zir.NullTerminatedString = @enumFromInt(file.zir.extra[extra_index]);
                            extra_index += 1;

                            const doc_comment_index: Zir.NullTerminatedString = @enumFromInt(file.zir.extra[extra_index]);
                            extra_index += 1;

                            const value_expr: ?DocData.Expr = if (has_value) blk: {
                                const value_ref = file.zir.extra[extra_index];
                                extra_index += 1;
                                const value = try self.walkRef(
                                    file,
                                    &scope,
                                    src_info,
                                    @as(Ref, @enumFromInt(value_ref)),
                                    false,
                                    call_ctx,
                                );
                                break :blk value.expr;
                            } else null;
                            try field_values.append(self.arena, value_expr);

                            const field_name = file.zir.nullTerminatedString(field_name_index);

                            try field_name_indexes.append(self.arena, self.ast_nodes.items.len);
                            const doc_comment: ?[]const u8 = if (doc_comment_index != .empty)
                                file.zir.nullTerminatedString(doc_comment_index)
                            else
                                null;
                            try self.ast_nodes.append(self.arena, .{
                                .name = field_name,
                                .docs = doc_comment,
                            });
                        }
                    }

                    self.ast_nodes.items[self_ast_node_index].fields = field_name_indexes.items;

                    self.types.items[type_slot_index] = .{
                        .Enum = .{
                            .name = "todo_name",
                            .src = self_ast_node_index,
                            .privDecls = priv_decl_indexes.items,
                            .pubDecls = decl_indexes.items,
                            .tag = tag_type,
                            .values = field_values.items,
                            .nonexhaustive = small.nonexhaustive,
                            .parent_container = parent_scope.enclosing_type,
                        },
                    };
                    if (self.ref_paths_pending_on_types.get(type_slot_index)) |paths| {
                        for (paths.items) |resume_info| {
                            try self.tryResolveRefPath(
                                resume_info.file,
                                inst,
                                resume_info.ref_path,
                            );
                        }

                        _ = self.ref_paths_pending_on_types.remove(type_slot_index);
                        // TODO: we should deallocate the arraylist that holds all the
                        //       decl paths. not doing it now since it's arena-allocated
                        //       anyway, but maybe we should put it elsewhere.
                    }
                    return DocData.WalkResult{
                        .typeRef = .{ .type = @intFromEnum(Ref.type_type) },
                        .expr = .{ .type = type_slot_index },
                    };
                },
                .struct_decl => {
                    const type_slot_index = self.types.items.len;
                    try self.types.append(self.arena, .{ .Unanalyzed = .{} });

                    var scope: Scope = .{
                        .parent = parent_scope,
                        .enclosing_type = type_slot_index,
                    };

                    const small = @as(Zir.Inst.StructDecl.Small, @bitCast(extended.small));
                    var extra_index: usize = extended.operand;

                    const src_node: ?i32 = if (small.has_src_node) blk: {
                        const src_node = @as(i32, @bitCast(file.zir.extra[extra_index]));
                        extra_index += 1;
                        break :blk src_node;
                    } else null;

                    const src_info = if (src_node) |sn|
                        try self.srcLocInfo(file, sn, parent_src)
                    else
                        parent_src;

                    const fields_len = if (small.has_fields_len) blk: {
                        const fields_len = file.zir.extra[extra_index];
                        extra_index += 1;
                        break :blk fields_len;
                    } else 0;

                    // We don't care about decls yet
                    if (small.has_decls_len) extra_index += 1;

                    var backing_int: ?DocData.Expr = null;
                    if (small.has_backing_int) {
                        const backing_int_body_len = file.zir.extra[extra_index];
                        extra_index += 1; // backing_int_body_len
                        if (backing_int_body_len == 0) {
                            const backing_int_ref = @as(Ref, @enumFromInt(file.zir.extra[extra_index]));
                            const backing_int_res = try self.walkRef(
                                file,
                                &scope,
                                src_info,
                                backing_int_ref,
                                true,
                                call_ctx,
                            );
                            backing_int = backing_int_res.expr;
                            extra_index += 1; // backing_int_ref
                        } else {
                            const backing_int_body = file.zir.bodySlice(extra_index, backing_int_body_len);
                            const break_inst = backing_int_body[backing_int_body.len - 1];
                            const operand = data[@intFromEnum(break_inst)].@"break".operand;
                            const backing_int_res = try self.walkRef(
                                file,
                                &scope,
                                src_info,
                                operand,
                                true,
                                call_ctx,
                            );
                            backing_int = backing_int_res.expr;
                            extra_index += backing_int_body_len; // backing_int_body_inst
                        }
                    }

                    const layout_expr: ?DocData.Expr = switch (small.layout) {
                        .Auto => null,
                        else => .{ .enumLiteral = @tagName(small.layout) },
                    };

                    var decl_indexes: std.ArrayListUnmanaged(usize) = .{};
                    var priv_decl_indexes: std.ArrayListUnmanaged(usize) = .{};

                    extra_index = try self.analyzeAllDecls(
                        file,
                        &scope,
                        inst,
                        src_info,
                        &decl_indexes,
                        &priv_decl_indexes,
                        call_ctx,
                    );

                    // Inside field init bodies, the struct decl instruction is used to refer to the
                    // field type during the second pass of analysis.
                    try self.repurposed_insts.put(self.arena, inst, {});
                    defer _ = self.repurposed_insts.remove(inst);

                    var field_type_refs: std.ArrayListUnmanaged(DocData.Expr) = .{};
                    var field_default_refs: std.ArrayListUnmanaged(?DocData.Expr) = .{};
                    var field_name_indexes: std.ArrayListUnmanaged(usize) = .{};
                    try self.collectStructFieldInfo(
                        file,
                        &scope,
                        src_info,
                        fields_len,
                        &field_type_refs,
                        &field_default_refs,
                        &field_name_indexes,
                        extra_index,
                        small.is_tuple,
                        call_ctx,
                    );

                    self.ast_nodes.items[self_ast_node_index].fields = field_name_indexes.items;

                    self.types.items[type_slot_index] = .{
                        .Struct = .{
                            .name = "todo_name",
                            .src = self_ast_node_index,
                            .privDecls = priv_decl_indexes.items,
                            .pubDecls = decl_indexes.items,
                            .field_types = field_type_refs.items,
                            .field_defaults = field_default_refs.items,
                            .is_tuple = small.is_tuple,
                            .backing_int = backing_int,
                            .line_number = self.ast_nodes.items[self_ast_node_index].line,
                            .parent_container = parent_scope.enclosing_type,
                            .layout = layout_expr,
                        },
                    };
                    if (self.ref_paths_pending_on_types.get(type_slot_index)) |paths| {
                        for (paths.items) |resume_info| {
                            try self.tryResolveRefPath(
                                resume_info.file,
                                inst,
                                resume_info.ref_path,
                            );
                        }

                        _ = self.ref_paths_pending_on_types.remove(type_slot_index);
                        // TODO: we should deallocate the arraylist that holds all the
                        //       decl paths. not doing it now since it's arena-allocated
                        //       anyway, but maybe we should put it elsewhere.
                    }
                    return DocData.WalkResult{
                        .typeRef = .{ .type = @intFromEnum(Ref.type_type) },
                        .expr = .{ .type = type_slot_index },
                    };
                },
                .this => {
                    return DocData.WalkResult{
                        .typeRef = .{ .type = @intFromEnum(Ref.type_type) },
                        .expr = .{
                            .this = parent_scope.enclosing_type.?,
                            // We know enclosing_type is always present
                            // because it's only null for the top-level
                            // struct instruction of a file.
                        },
                    };
                },
                .int_from_error,
                .error_from_int,
                .reify,
                => {
                    const extra = file.zir.extraData(Zir.Inst.UnNode, extended.operand).data;
                    const bin_index = self.exprs.items.len;
                    try self.exprs.append(self.arena, .{ .builtin = .{ .param = 0 } });
                    const param = try self.walkRef(
                        file,
                        parent_scope,
                        parent_src,
                        extra.operand,
                        false,
                        call_ctx,
                    );

                    const param_index = self.exprs.items.len;
                    try self.exprs.append(self.arena, param.expr);

                    self.exprs.items[bin_index] = .{ .builtin = .{ .name = @tagName(extended.opcode), .param = param_index } };

                    return DocData.WalkResult{
                        .typeRef = param.typeRef orelse .{ .type = @intFromEnum(Ref.type_type) },
                        .expr = .{ .builtinIndex = bin_index },
                    };
                },
                .work_item_id,
                .work_group_size,
                .work_group_id,
                => {
                    const extra = file.zir.extraData(Zir.Inst.UnNode, extended.operand).data;
                    const bin_index = self.exprs.items.len;
                    try self.exprs.append(self.arena, .{ .builtin = .{ .param = 0 } });
                    const param = try self.walkRef(
                        file,
                        parent_scope,
                        parent_src,
                        extra.operand,
                        false,
                        call_ctx,
                    );

                    const param_index = self.exprs.items.len;
                    try self.exprs.append(self.arena, param.expr);

                    self.exprs.items[bin_index] = .{ .builtin = .{ .name = @tagName(extended.opcode), .param = param_index } };

                    return DocData.WalkResult{
                        // from docs we know they return u32
                        .typeRef = .{ .type = @intFromEnum(Ref.u32_type) },
                        .expr = .{ .builtinIndex = bin_index },
                    };
                },
                .cmpxchg => {
                    const extra = file.zir.extraData(Zir.Inst.Cmpxchg, extended.operand).data;

                    const last_type_index = self.exprs.items.len;
                    const last_type = self.exprs.items[last_type_index - 1];
                    const type_index = self.exprs.items.len;
                    try self.exprs.append(self.arena, last_type);

                    const ptr_index = self.exprs.items.len;
                    const ptr: DocData.WalkResult = try self.walkRef(
                        file,
                        parent_scope,
                        parent_src,
                        extra.ptr,
                        false,
                        call_ctx,
                    );
                    try self.exprs.append(self.arena, ptr.expr);

                    const expected_value_index = self.exprs.items.len;
                    const expected_value: DocData.WalkResult = try self.walkRef(
                        file,
                        parent_scope,
                        parent_src,
                        extra.expected_value,
                        false,
                        call_ctx,
                    );
                    try self.exprs.append(self.arena, expected_value.expr);

                    const new_value_index = self.exprs.items.len;
                    const new_value: DocData.WalkResult = try self.walkRef(
                        file,
                        parent_scope,
                        parent_src,
                        extra.new_value,
                        false,
                        call_ctx,
                    );
                    try self.exprs.append(self.arena, new_value.expr);

                    const success_order_index = self.exprs.items.len;
                    const success_order: DocData.WalkResult = try self.walkRef(
                        file,
                        parent_scope,
                        parent_src,
                        extra.success_order,
                        false,
                        call_ctx,
                    );
                    try self.exprs.append(self.arena, success_order.expr);

                    const failure_order_index = self.exprs.items.len;
                    const failure_order: DocData.WalkResult = try self.walkRef(
                        file,
                        parent_scope,
                        parent_src,
                        extra.failure_order,
                        false,
                        call_ctx,
                    );
                    try self.exprs.append(self.arena, failure_order.expr);

                    const cmpxchg_index = self.exprs.items.len;
                    try self.exprs.append(self.arena, .{ .cmpxchg = .{
                        .name = @tagName(tags[@intFromEnum(inst)]),
                        .type = type_index,
                        .ptr = ptr_index,
                        .expected_value = expected_value_index,
                        .new_value = new_value_index,
                        .success_order = success_order_index,
                        .failure_order = failure_order_index,
                    } });
                    return DocData.WalkResult{
                        .typeRef = .{ .type = @intFromEnum(Ref.type_type) },
                        .expr = .{ .cmpxchgIndex = cmpxchg_index },
                    };
                },
            }
        },
    }
}

/// Called by `walkInstruction` when encountering a container type.
/// Iterates over all decl definitions in its body and it also analyzes each
/// decl's body recursively by calling into `walkInstruction`.
///
/// Does not append to `self.decls` directly because `walkInstruction`
/// is expected to look-ahead scan all decls and reserve `body_len`
/// slots in `self.decls`, which are then filled out by this function.
fn analyzeAllDecls(
    self: *Autodoc,
    file: *File,
    scope: *Scope,
    parent_inst: Zir.Inst.Index,
    parent_src: SrcLocInfo,
    decl_indexes: *std.ArrayListUnmanaged(usize),
    priv_decl_indexes: *std.ArrayListUnmanaged(usize),
    call_ctx: ?*const CallContext,
) AutodocErrors!usize {
    const first_decl_indexes_slot = decl_indexes.items.len;
    const original_it = file.zir.declIterator(parent_inst);

    // First loop to discover decl names
    {
        var it = original_it;
        while (it.next()) |d| {
            const decl_name_index: Zir.NullTerminatedString = @enumFromInt(file.zir.extra[@intFromEnum(d.sub_index) + 5]);
            switch (decl_name_index) {
                .empty,
                .unnamed_test_decl,
                .decltest,
                => continue,
                _ => if (file.zir.nullTerminatedString(decl_name_index).len == 0) {
                    continue;
                },
            }

            try scope.insertDeclRef(self.arena, decl_name_index, .Pending);
        }
    }

    // Second loop to analyze `usingnamespace` decls
    {
        var it = original_it;
        var decl_indexes_slot = first_decl_indexes_slot;
        while (it.next()) |d| : (decl_indexes_slot += 1) {
            const decl_name_index = file.zir.extra[@intFromEnum(d.sub_index) + 5];
            switch (decl_name_index) {
                0 => {
                    const is_exported = @as(u1, @truncate(d.flags >> 1));
                    switch (is_exported) {
                        0 => continue, // comptime decl
                        1 => {
                            try self.analyzeUsingnamespaceDecl(
                                file,
                                scope,
                                parent_src,
                                decl_indexes,
                                priv_decl_indexes,
                                d,
                                call_ctx,
                            );
                        },
                    }
                },
                else => continue,
            }
        }
    }

    // Third loop to analyze all remaining decls
    var it = original_it;
    while (it.next()) |d| {
        const decl_name_index = file.zir.extra[@intFromEnum(d.sub_index) + 5];
        switch (decl_name_index) {
            0, 1 => continue, // skip over usingnamespace decls
            2 => continue, // skip decltests

            else => if (file.zir.string_bytes[decl_name_index] == 0) {
                continue;
            },
        }

        try self.analyzeDecl(
            file,
            scope,
            parent_src,
            decl_indexes,
            priv_decl_indexes,
            d,
            call_ctx,
        );
    }

    // Fourth loop to analyze decltests
    it = original_it;
    while (it.next()) |d| {
        const decl_name_index = file.zir.extra[@intFromEnum(d.sub_index) + 5];
        switch (decl_name_index) {
            0, 1 => continue, // skip over usingnamespace decls
            2 => {},
            else => continue, // skip tests and normal decls
        }

        try self.analyzeDecltest(
            file,
            scope,
            parent_src,
            d,
        );
    }

    return it.extra_index;
}

// Asserts the given decl is public
fn analyzeDecl(
    self: *Autodoc,
    file: *File,
    scope: *Scope,
    parent_src: SrcLocInfo,
    decl_indexes: *std.ArrayListUnmanaged(usize),
    priv_decl_indexes: *std.ArrayListUnmanaged(usize),
    d: Zir.DeclIterator.Item,
    call_ctx: ?*const CallContext,
) AutodocErrors!void {
    const data = file.zir.instructions.items(.data);
    const is_pub = @as(u1, @truncate(d.flags >> 0)) != 0;
    // const is_exported = @truncate(u1, d.flags >> 1) != 0;
    const has_align = @as(u1, @truncate(d.flags >> 2)) != 0;
    const has_section_or_addrspace = @as(u1, @truncate(d.flags >> 3)) != 0;

    var extra_index = @intFromEnum(d.sub_index);
    // const hash_u32s = file.zir.extra[extra_index..][0..4];

    extra_index += 4;
    // const line = file.zir.extra[extra_index];

    extra_index += 1;
    const decl_name_index: Zir.NullTerminatedString = @enumFromInt(file.zir.extra[extra_index]);

    extra_index += 1;
    const value_index: Zir.Inst.Index = @enumFromInt(file.zir.extra[extra_index]);

    extra_index += 1;
    const doc_comment_index: Zir.NullTerminatedString = @enumFromInt(file.zir.extra[extra_index]);

    extra_index += 1;
    const align_inst: Zir.Inst.Ref = if (!has_align) .none else inst: {
        const inst: Zir.Inst.Ref = @enumFromInt(file.zir.extra[extra_index]);
        extra_index += 1;
        break :inst inst;
    };
    _ = align_inst;

    const section_inst: Zir.Inst.Ref = if (!has_section_or_addrspace) .none else inst: {
        const inst: Zir.Inst.Ref = @enumFromInt(file.zir.extra[extra_index]);
        extra_index += 1;
        break :inst inst;
    };
    _ = section_inst;

    const addrspace_inst: Zir.Inst.Ref = if (!has_section_or_addrspace) .none else inst: {
        const inst: Zir.Inst.Ref = @enumFromInt(file.zir.extra[extra_index]);
        extra_index += 1;
        break :inst inst;
    };
    _ = addrspace_inst;

    // This is known to work because decl values are always block_inlines
    const value_pl_node = data[@intFromEnum(value_index)].pl_node;
    const decl_src = try self.srcLocInfo(file, value_pl_node.src_node, parent_src);

    const name: []const u8 = switch (decl_name_index) {
        .empty, .unnamed_test_decl, .decltest => unreachable,
        _ => blk: {
            if (decl_name_index == .empty) {
                // test decl
                unreachable;
            }
            break :blk file.zir.nullTerminatedString(decl_name_index);
        },
    };

    const doc_comment: ?[]const u8 = if (doc_comment_index != .empty)
        file.zir.nullTerminatedString(doc_comment_index)
    else
        null;

    // astnode
    const ast_node_index = idx: {
        const idx = self.ast_nodes.items.len;
        try self.ast_nodes.append(self.arena, .{
            .file = self.files.getIndex(file).?,
            .line = decl_src.line,
            .col = 0,
            .docs = doc_comment,
            .fields = null, // walkInstruction will fill `fields` if necessary
        });
        break :idx idx;
    };

    const walk_result = try self.walkInstruction(
        file,
        scope,
        decl_src,
        value_index,
        true,
        call_ctx,
    );

    const kind: []const u8 = if (try self.declIsVar(file, value_pl_node.src_node, parent_src)) "var" else "const";

    const decls_slot_index = self.decls.items.len;
    try self.decls.append(self.arena, .{
        .name = name,
        .src = ast_node_index,
        .value = walk_result,
        .kind = kind,
        .parent_container = scope.enclosing_type,
    });

    if (is_pub) {
        try decl_indexes.append(self.arena, decls_slot_index);
    } else {
        try priv_decl_indexes.append(self.arena, decls_slot_index);
    }

    const decl_status_ptr = scope.resolveDeclName(decl_name_index, file, .none);
    std.debug.assert(decl_status_ptr.* == .Pending);
    decl_status_ptr.* = .{ .Analyzed = decls_slot_index };

    // Unblock any pending decl path that was waiting for this decl.
    if (self.ref_paths_pending_on_decls.get(decl_status_ptr)) |paths| {
        for (paths.items) |resume_info| {
            try self.tryResolveRefPath(
                resume_info.file,
                value_index,
                resume_info.ref_path,
            );
        }

        _ = self.ref_paths_pending_on_decls.remove(decl_status_ptr);
        // TODO: we should deallocate the arraylist that holds all the
        //       ref paths. not doing it now since it's arena-allocated
        //       anyway, but maybe we should put it elsewhere.
    }
}

fn analyzeUsingnamespaceDecl(
    self: *Autodoc,
    file: *File,
    scope: *Scope,
    parent_src: SrcLocInfo,
    decl_indexes: *std.ArrayListUnmanaged(usize),
    priv_decl_indexes: *std.ArrayListUnmanaged(usize),
    d: Zir.DeclIterator.Item,
    call_ctx: ?*const CallContext,
) AutodocErrors!void {
    const data = file.zir.instructions.items(.data);

    const is_pub = @as(u1, @truncate(d.flags)) != 0;
    const value_index: Zir.Inst.Index = @enumFromInt(file.zir.extra[@intFromEnum(d.sub_index) + 6]);
    const doc_comment_index: Zir.NullTerminatedString = @enumFromInt(file.zir.extra[@intFromEnum(d.sub_index) + 7]);

    // This is known to work because decl values are always block_inlines
    const value_pl_node = data[@intFromEnum(value_index)].pl_node;
    const decl_src = try self.srcLocInfo(file, value_pl_node.src_node, parent_src);

    const doc_comment: ?[]const u8 = if (doc_comment_index != .empty)
        file.zir.nullTerminatedString(doc_comment_index)
    else
        null;

    // astnode
    const ast_node_index = idx: {
        const idx = self.ast_nodes.items.len;
        try self.ast_nodes.append(self.arena, .{
            .file = self.files.getIndex(file).?,
            .line = decl_src.line,
            .col = 0,
            .docs = doc_comment,
            .fields = null, // walkInstruction will fill `fields` if necessary
        });
        break :idx idx;
    };

    const walk_result = try self.walkInstruction(
        file,
        scope,
        decl_src,
        value_index,
        true,
        call_ctx,
    );

    const decl_slot_index = self.decls.items.len;
    try self.decls.append(self.arena, .{
        .name = "",
        .kind = "",
        .src = ast_node_index,
        .value = walk_result,
        .is_uns = true,
        .parent_container = scope.enclosing_type,
    });

    if (is_pub) {
        try decl_indexes.append(self.arena, decl_slot_index);
    } else {
        try priv_decl_indexes.append(self.arena, decl_slot_index);
    }
}

fn analyzeDecltest(
    self: *Autodoc,
    file: *File,
    scope: *Scope,
    parent_src: SrcLocInfo,
    d: Zir.DeclIterator.Item,
) AutodocErrors!void {
    const data = file.zir.instructions.items(.data);

    const value_index = file.zir.extra[@intFromEnum(d.sub_index) + 6];
    const decl_name_index: Zir.NullTerminatedString = @enumFromInt(file.zir.extra[@intFromEnum(d.sub_index) + 7]);

    const value_pl_node = data[value_index].pl_node;
    const decl_src = try self.srcLocInfo(file, value_pl_node.src_node, parent_src);

    const test_source_code = try self.getBlockSource(file, parent_src, value_pl_node.src_node);

    const decl_name: ?[]const u8 = if (decl_name_index != .empty)
        file.zir.nullTerminatedString(decl_name_index)
    else
        null;

    // astnode
    const ast_node_index = idx: {
        const idx = self.ast_nodes.items.len;
        try self.ast_nodes.append(self.arena, .{
            .file = self.files.getIndex(file).?,
            .line = decl_src.line,
            .col = 0,
            .name = decl_name,
            .code = test_source_code,
        });
        break :idx idx;
    };

    const decl_status = scope.resolveDeclName(decl_name_index, file, .none);

    switch (decl_status.*) {
        .Analyzed => |idx| {
            self.decls.items[idx].decltest = ast_node_index;
        },
        else => unreachable, // we assume analyzeAllDecls analyzed other decls by this point
    }
}

/// An unresolved path has a non-string WalkResult at its beginnig, while every
/// other element is a string WalkResult. Resolving means iteratively map each
/// string to a Decl / Type / Call / etc.
///
/// If we encounter an unanalyzed decl during the process, we append the
/// unsolved sub-path to `self.ref_paths_pending_on_decls` and bail out.
/// Same happens when a decl holds a type definition that hasn't been fully
/// analyzed yet (except that we append to `self.ref_paths_pending_on_types`.
///
/// When analyzeAllDecls / walkInstruction finishes analyzing a decl / type, it will
/// then check if there's any pending ref path blocked on it and, if any, it
/// will progress their resolution by calling tryResolveRefPath again.
///
/// Ref paths can also depend on other ref paths. See
/// `self.pending_ref_paths` for more info.
///
/// A ref path that has a component that resolves into a comptimeExpr will
/// give up its resolution process entirely, leaving the remaining components
/// as strings.
fn tryResolveRefPath(
    self: *Autodoc,
    /// File from which the decl path originates.
    file: *File,
    inst: Zir.Inst.Index, // used only for panicWithContext
    path: []DocData.Expr,
) AutodocErrors!void {
    var i: usize = 0;
    outer: while (i < path.len - 1) : (i += 1) {
        const parent = path[i];
        const child_string = path[i + 1].declName; // we expect to find an unsolved decl

        var resolved_parent = parent;
        var j: usize = 0;
        while (j < 10_000) : (j += 1) {
            switch (resolved_parent) {
                else => break,
                .this => |t| resolved_parent = .{ .type = t },
                .declIndex => |decl_index| {
                    const decl = self.decls.items[decl_index];
                    resolved_parent = decl.value.expr;
                    continue;
                },
                .declRef => |decl_status_ptr| {
                    // NOTE: must be kep in sync with `findNameInUnsDecls`
                    switch (decl_status_ptr.*) {
                        // The use of unreachable here is conservative.
                        // It might be that it truly should be up to us to
                        // request the analys of this decl, but it's not clear
                        // at the moment of writing.
                        .NotRequested => unreachable,
                        .Analyzed => |decl_index| {
                            const decl = self.decls.items[decl_index];
                            resolved_parent = decl.value.expr;
                            continue;
                        },
                        .Pending => {
                            // This decl path is pending completion
                            {
                                const res = try self.pending_ref_paths.getOrPut(
                                    self.arena,
                                    &path[path.len - 1],
                                );
                                if (!res.found_existing) res.value_ptr.* = .{};
                            }

                            const res = try self.ref_paths_pending_on_decls.getOrPut(
                                self.arena,
                                decl_status_ptr,
                            );
                            if (!res.found_existing) res.value_ptr.* = .{};
                            try res.value_ptr.*.append(self.arena, .{
                                .file = file,
                                .ref_path = path[i..path.len],
                            });

                            // We return instead doing `break :outer` to prevent the
                            // code after the :outer while loop to run, as it assumes
                            // that the path will have been fully analyzed (or we
                            // have given up because of a comptimeExpr).
                            return;
                        },
                    }
                },
                .refPath => |rp| {
                    if (self.pending_ref_paths.getPtr(&rp[rp.len - 1])) |waiter_list| {
                        try waiter_list.append(self.arena, .{
                            .file = file,
                            .ref_path = path[i..path.len],
                        });

                        // This decl path is pending completion
                        {
                            const res = try self.pending_ref_paths.getOrPut(
                                self.arena,
                                &path[path.len - 1],
                            );
                            if (!res.found_existing) res.value_ptr.* = .{};
                        }

                        return;
                    }

                    // If the last element is a declName or a CTE, then we give up,
                    // otherwise we resovle the parent to it and loop again.
                    // NOTE: we assume that if we find a string, it's because of
                    // a CTE component somewhere in the path. We know that the path
                    // is not pending futher evaluation because we just checked!
                    const last = rp[rp.len - 1];
                    switch (last) {
                        .comptimeExpr, .declName => break :outer,
                        else => {
                            resolved_parent = last;
                            continue;
                        },
                    }
                },
                .fieldVal => |fv| {
                    resolved_parent = self.exprs.items[fv.val.expr];
                },
            }
        } else {
            panicWithContext(
                file,
                inst,
                "exhausted eval quota for `{}`in tryResolveRefPath\n",
                .{resolved_parent},
            );
        }

        switch (resolved_parent) {
            else => {
                // NOTE: indirect references to types / decls should be handled
                //       in the switch above this one!
                printWithContext(
                    file,
                    inst,
                    "TODO: handle `{s}`in tryResolveRefPath\nInfo: {}",
                    .{ @tagName(resolved_parent), resolved_parent },
                );
                // path[i + 1] = (try self.cteTodo("<match failure>")).expr;
                continue :outer;
            },
            .comptimeExpr, .call, .typeOf => {
                // Since we hit a cte, we leave the remaining strings unresolved
                // and completely give up on resolving this decl path.
                //decl_path.hasCte = true;
                break :outer;
            },
            .type => |t_index| switch (self.types.items[t_index]) {
                else => {
                    panicWithContext(
                        file,
                        inst,
                        "TODO: handle `{s}` in tryResolveDeclPath.type\nInfo: {}",
                        .{ @tagName(self.types.items[t_index]), resolved_parent },
                    );
                },
                .ComptimeExpr => {
                    // Same as the comptimeExpr branch above
                    break :outer;
                },
                .Unanalyzed => {
                    // This decl path is pending completion
                    {
                        const res = try self.pending_ref_paths.getOrPut(
                            self.arena,
                            &path[path.len - 1],
                        );
                        if (!res.found_existing) res.value_ptr.* = .{};
                    }

                    const res = try self.ref_paths_pending_on_types.getOrPut(
                        self.arena,
                        t_index,
                    );
                    if (!res.found_existing) res.value_ptr.* = .{};
                    try res.value_ptr.*.append(self.arena, .{
                        .file = file,
                        .ref_path = path[i..path.len],
                    });

                    return;
                },
                .Array => {
                    if (std.mem.eql(u8, child_string, "len")) {
                        path[i + 1] = .{
                            .builtinField = .len,
                        };
                    } else {
                        panicWithContext(
                            file,
                            inst,
                            "TODO: handle `{s}` in tryResolveDeclPath.type.Array\nInfo: {}",
                            .{ child_string, resolved_parent },
                        );
                    }
                },
                // TODO: the following searches could probably
                //       be performed more efficiently on the corresponding
                //       scope
                .Enum => |t_enum| { // foo.bar.baz
                    // Look into locally-defined pub decls
                    for (t_enum.pubDecls) |idx| {
                        const d = self.decls.items[idx];
                        if (d.is_uns) continue;
                        if (std.mem.eql(u8, d.name, child_string)) {
                            path[i + 1] = .{ .declIndex = idx };
                            continue :outer;
                        }
                    }

                    // Look into locally-defined priv decls
                    for (t_enum.privDecls) |idx| {
                        const d = self.decls.items[idx];
                        if (d.is_uns) continue;
                        if (std.mem.eql(u8, d.name, child_string)) {
                            path[i + 1] = .{ .declIndex = idx };
                            continue :outer;
                        }
                    }

                    switch (try self.findNameInUnsDecls(file, path[i..path.len], resolved_parent, child_string)) {
                        .Pending => return,
                        .NotFound => {},
                        .Found => |match| {
                            path[i + 1] = match;
                            continue :outer;
                        },
                    }

                    for (self.ast_nodes.items[t_enum.src].fields.?, 0..) |ast_node, idx| {
                        const name = self.ast_nodes.items[ast_node].name.?;
                        if (std.mem.eql(u8, name, child_string)) {
                            // TODO: should we really create an artificial
                            //       decl for this type? Probably not.

                            path[i + 1] = .{
                                .fieldRef = .{
                                    .type = t_index,
                                    .index = idx,
                                },
                            };
                            continue :outer;
                        }
                    }

                    // if we got here, our search failed
                    printWithContext(
                        file,
                        inst,
                        "failed to match `{s}` in enum",
                        .{child_string},
                    );

                    path[i + 1] = (try self.cteTodo("match failure")).expr;
                    continue :outer;
                },
                .Union => |t_union| {
                    // Look into locally-defined pub decls
                    for (t_union.pubDecls) |idx| {
                        const d = self.decls.items[idx];
                        if (d.is_uns) continue;
                        if (std.mem.eql(u8, d.name, child_string)) {
                            path[i + 1] = .{ .declIndex = idx };
                            continue :outer;
                        }
                    }

                    // Look into locally-defined priv decls
                    for (t_union.privDecls) |idx| {
                        const d = self.decls.items[idx];
                        if (d.is_uns) continue;
                        if (std.mem.eql(u8, d.name, child_string)) {
                            path[i + 1] = .{ .declIndex = idx };
                            continue :outer;
                        }
                    }

                    switch (try self.findNameInUnsDecls(file, path[i..path.len], resolved_parent, child_string)) {
                        .Pending => return,
                        .NotFound => {},
                        .Found => |match| {
                            path[i + 1] = match;
                            continue :outer;
                        },
                    }

                    for (self.ast_nodes.items[t_union.src].fields.?, 0..) |ast_node, idx| {
                        const name = self.ast_nodes.items[ast_node].name.?;
                        if (std.mem.eql(u8, name, child_string)) {
                            // TODO: should we really create an artificial
                            //       decl for this type? Probably not.

                            path[i + 1] = .{
                                .fieldRef = .{
                                    .type = t_index,
                                    .index = idx,
                                },
                            };
                            continue :outer;
                        }
                    }

                    // if we got here, our search failed
                    printWithContext(
                        file,
                        inst,
                        "failed to match `{s}` in union",
                        .{child_string},
                    );
                    path[i + 1] = (try self.cteTodo("match failure")).expr;
                    continue :outer;
                },

                .Struct => |t_struct| {
                    // Look into locally-defined pub decls
                    for (t_struct.pubDecls) |idx| {
                        const d = self.decls.items[idx];
                        if (d.is_uns) continue;
                        if (std.mem.eql(u8, d.name, child_string)) {
                            path[i + 1] = .{ .declIndex = idx };
                            continue :outer;
                        }
                    }

                    // Look into locally-defined priv decls
                    for (t_struct.privDecls) |idx| {
                        const d = self.decls.items[idx];
                        if (d.is_uns) continue;
                        if (std.mem.eql(u8, d.name, child_string)) {
                            path[i + 1] = .{ .declIndex = idx };
                            continue :outer;
                        }
                    }

                    switch (try self.findNameInUnsDecls(file, path[i..path.len], resolved_parent, child_string)) {
                        .Pending => return,
                        .NotFound => {},
                        .Found => |match| {
                            path[i + 1] = match;
                            continue :outer;
                        },
                    }

                    for (self.ast_nodes.items[t_struct.src].fields.?, 0..) |ast_node, idx| {
                        const name = self.ast_nodes.items[ast_node].name.?;
                        if (std.mem.eql(u8, name, child_string)) {
                            // TODO: should we really create an artificial
                            //       decl for this type? Probably not.

                            path[i + 1] = .{
                                .fieldRef = .{
                                    .type = t_index,
                                    .index = idx,
                                },
                            };
                            continue :outer;
                        }
                    }

                    // if we got here, our search failed
                    // printWithContext(
                    //     file,
                    //     inst,
                    //     "failed to match `{s}` in struct",
                    //     .{child_string},
                    // );
                    // path[i + 1] = (try self.cteTodo("match failure")).expr;
                    //
                    // that's working
                    path[i + 1] = (try self.cteTodo(child_string)).expr;
                    continue :outer;
                },
                .Opaque => |t_opaque| {
                    // Look into locally-defined pub decls
                    for (t_opaque.pubDecls) |idx| {
                        const d = self.decls.items[idx];
                        if (d.is_uns) continue;
                        if (std.mem.eql(u8, d.name, child_string)) {
                            path[i + 1] = .{ .declIndex = idx };
                            continue :outer;
                        }
                    }

                    // Look into locally-defined priv decls
                    for (t_opaque.privDecls) |idx| {
                        const d = self.decls.items[idx];
                        if (d.is_uns) continue;
                        if (std.mem.eql(u8, d.name, child_string)) {
                            path[i + 1] = .{ .declIndex = idx };
                            continue :outer;
                        }
                    }

                    // We delay looking into Uns decls since they could be
                    // not fully analyzed yet.
                    switch (try self.findNameInUnsDecls(file, path[i..path.len], resolved_parent, child_string)) {
                        .Pending => return,
                        .NotFound => {},
                        .Found => |match| {
                            path[i + 1] = match;
                            continue :outer;
                        },
                    }

                    // if we got here, our search failed
                    printWithContext(
                        file,
                        inst,
                        "failed to match `{s}` in opaque",
                        .{child_string},
                    );

                    path[i + 1] = (try self.cteTodo("match failure")).expr;
                    continue :outer;
                },
            },
            .@"struct" => |st| {
                for (st) |field| {
                    if (std.mem.eql(u8, field.name, child_string)) {
                        path[i + 1] = .{ .fieldVal = field };
                        continue :outer;
                    }
                }

                // if we got here, our search failed
                printWithContext(
                    file,
                    inst,
                    "failed to match `{s}` in struct",
                    .{child_string},
                );

                path[i + 1] = (try self.cteTodo("match failure")).expr;
                continue :outer;
            },
        }
    }

    if (self.pending_ref_paths.get(&path[path.len - 1])) |waiter_list| {
        // It's important to de-register ourselves as pending before
        // attempting to resolve any other decl.
        _ = self.pending_ref_paths.remove(&path[path.len - 1]);

        for (waiter_list.items) |resume_info| {
            try self.tryResolveRefPath(resume_info.file, inst, resume_info.ref_path);
        }
        // TODO: this is where we should free waiter_list, but its in the arena
        //       that said, we might want to store it elsewhere and reclaim memory asap
    }
}

const UnsSearchResult = union(enum) {
    Found: DocData.Expr,
    Pending,
    NotFound,
};

fn findNameInUnsDecls(
    self: *Autodoc,
    file: *File,
    tail: []DocData.Expr,
    uns_expr: DocData.Expr,
    name: []const u8,
) !UnsSearchResult {
    var to_analyze = std.SegmentedList(DocData.Expr, 1){};
    // TODO: make this an appendAssumeCapacity
    try to_analyze.append(self.arena, uns_expr);

    while (to_analyze.pop()) |cte| {
        var container_expression = cte;
        for (0..10_000) |_| {
            // TODO: handle other types of indirection, like @import
            const type_index = switch (container_expression) {
                .type => |t| t,
                .declRef => |decl_status_ptr| {
                    switch (decl_status_ptr.*) {
                        // The use of unreachable here is conservative.
                        // It might be that it truly should be up to us to
                        // request the analys of this decl, but it's not clear
                        // at the moment of writing.
                        .NotRequested => unreachable,
                        .Analyzed => |decl_index| {
                            const decl = self.decls.items[decl_index];
                            container_expression = decl.value.expr;
                            continue;
                        },
                        .Pending => {
                            // This decl path is pending completion
                            {
                                const res = try self.pending_ref_paths.getOrPut(
                                    self.arena,
                                    &tail[tail.len - 1],
                                );
                                if (!res.found_existing) res.value_ptr.* = .{};
                            }

                            const res = try self.ref_paths_pending_on_decls.getOrPut(
                                self.arena,
                                decl_status_ptr,
                            );
                            if (!res.found_existing) res.value_ptr.* = .{};
                            try res.value_ptr.*.append(self.arena, .{
                                .file = file,
                                .ref_path = tail,
                            });

                            // TODO: save some state that keeps track of our
                            //       progress because, as things stand, we
                            //       always re-start the search from scratch
                            return .Pending;
                        },
                    }
                },
                else => {
                    log.debug(
                        "Handle `{s}` in findNameInUnsDecls (first switch)",
                        .{@tagName(cte)},
                    );
                    return .{ .Found = .{ .comptimeExpr = 0 } };
                },
            };

            const t = self.types.items[type_index];
            const decls = switch (t) {
                else => {
                    log.debug(
                        "Handle `{s}` in findNameInUnsDecls (second switch)",
                        .{@tagName(cte)},
                    );
                    return .{ .Found = .{ .comptimeExpr = 0 } };
                },
                inline .Struct, .Union, .Opaque, .Enum => |c| c.pubDecls,
            };

            for (decls) |idx| {
                const d = self.decls.items[idx];
                if (d.is_uns) {
                    try to_analyze.append(self.arena, d.value.expr);
                } else if (std.mem.eql(u8, d.name, name)) {
                    return .{ .Found = .{ .declIndex = idx } };
                }
            }
        }
    }

    return .NotFound;
}

fn analyzeFancyFunction(
    self: *Autodoc,
    file: *File,
    scope: *Scope,
    parent_src: SrcLocInfo,
    inst: Zir.Inst.Index,
    self_ast_node_index: usize,
    type_slot_index: usize,
    call_ctx: ?*const CallContext,
) AutodocErrors!DocData.WalkResult {
    const tags = file.zir.instructions.items(.tag);
    const data = file.zir.instructions.items(.data);
    const fn_info = file.zir.getFnInfo(inst);

    try self.ast_nodes.ensureUnusedCapacity(self.arena, fn_info.total_params_len);
    var param_type_refs = try std.ArrayListUnmanaged(DocData.Expr).initCapacity(
        self.arena,
        fn_info.total_params_len,
    );
    var param_ast_indexes = try std.ArrayListUnmanaged(usize).initCapacity(
        self.arena,
        fn_info.total_params_len,
    );

    // TODO: handle scope rules for fn parameters
    for (fn_info.param_body[0..fn_info.total_params_len]) |param_index| {
        switch (tags[@intFromEnum(param_index)]) {
            else => {
                panicWithContext(
                    file,
                    param_index,
                    "TODO: handle `{s}` in walkInstruction.func\n",
                    .{@tagName(tags[@intFromEnum(param_index)])},
                );
            },
            .param_anytype, .param_anytype_comptime => {
                // TODO: where are the doc comments?
                const str_tok = data[@intFromEnum(param_index)].str_tok;

                const name = str_tok.get(file.zir);

                param_ast_indexes.appendAssumeCapacity(self.ast_nodes.items.len);
                self.ast_nodes.appendAssumeCapacity(.{
                    .name = name,
                    .docs = "",
                    .@"comptime" = tags[@intFromEnum(param_index)] == .param_anytype_comptime,
                });

                param_type_refs.appendAssumeCapacity(
                    DocData.Expr{ .@"anytype" = .{} },
                );
            },
            .param, .param_comptime => {
                const pl_tok = data[@intFromEnum(param_index)].pl_tok;
                const extra = file.zir.extraData(Zir.Inst.Param, pl_tok.payload_index);
                const doc_comment = if (extra.data.doc_comment != .empty)
                    file.zir.nullTerminatedString(extra.data.doc_comment)
                else
                    "";
                const name = file.zir.nullTerminatedString(extra.data.name);

                param_ast_indexes.appendAssumeCapacity(self.ast_nodes.items.len);
                try self.ast_nodes.append(self.arena, .{
                    .name = name,
                    .docs = doc_comment,
                    .@"comptime" = tags[@intFromEnum(param_index)] == .param_comptime,
                });

                const break_index = file.zir.extra[extra.end..][extra.data.body_len - 1];
                const break_operand = data[break_index].@"break".operand;
                const param_type_ref = try self.walkRef(
                    file,
                    scope,
                    parent_src,
                    break_operand,
                    false,
                    call_ctx,
                );

                param_type_refs.appendAssumeCapacity(param_type_ref.expr);
            },
        }
    }

    self.ast_nodes.items[self_ast_node_index].fields = param_ast_indexes.items;

    const pl_node = data[@intFromEnum(inst)].pl_node;
    const extra = file.zir.extraData(Zir.Inst.FuncFancy, pl_node.payload_index);

    var extra_index: usize = extra.end;

    var lib_name: []const u8 = "";
    if (extra.data.bits.has_lib_name) {
        const lib_name_index: Zir.NullTerminatedString = @enumFromInt(file.zir.extra[extra_index]);
        lib_name = file.zir.nullTerminatedString(lib_name_index);
        extra_index += 1;
    }

    var align_index: ?usize = null;
    if (extra.data.bits.has_align_ref) {
        const align_ref: Zir.Inst.Ref = @enumFromInt(file.zir.extra[extra_index]);
        align_index = self.exprs.items.len;
        _ = try self.walkRef(
            file,
            scope,
            parent_src,
            align_ref,
            false,
            call_ctx,
        );
        extra_index += 1;
    } else if (extra.data.bits.has_align_body) {
        const align_body_len = file.zir.extra[extra_index];
        extra_index += 1;
        const align_body = file.zir.extra[extra_index .. extra_index + align_body_len];
        _ = align_body;
        // TODO: analyze the block (or bail with a comptimeExpr)
        extra_index += align_body_len;
    } else {
        // default alignment
    }

    var addrspace_index: ?usize = null;
    if (extra.data.bits.has_addrspace_ref) {
        const addrspace_ref: Zir.Inst.Ref = @enumFromInt(file.zir.extra[extra_index]);
        addrspace_index = self.exprs.items.len;
        _ = try self.walkRef(
            file,
            scope,
            parent_src,
            addrspace_ref,
            false,
            call_ctx,
        );
        extra_index += 1;
    } else if (extra.data.bits.has_addrspace_body) {
        const addrspace_body_len = file.zir.extra[extra_index];
        extra_index += 1;
        const addrspace_body = file.zir.extra[extra_index .. extra_index + addrspace_body_len];
        _ = addrspace_body;
        // TODO: analyze the block (or bail with a comptimeExpr)
        extra_index += addrspace_body_len;
    } else {
        // default alignment
    }

    var section_index: ?usize = null;
    if (extra.data.bits.has_section_ref) {
        const section_ref: Zir.Inst.Ref = @enumFromInt(file.zir.extra[extra_index]);
        section_index = self.exprs.items.len;
        _ = try self.walkRef(
            file,
            scope,
            parent_src,
            section_ref,
            false,
            call_ctx,
        );
        extra_index += 1;
    } else if (extra.data.bits.has_section_body) {
        const section_body_len = file.zir.extra[extra_index];
        extra_index += 1;
        const section_body = file.zir.extra[extra_index .. extra_index + section_body_len];
        _ = section_body;
        // TODO: analyze the block (or bail with a comptimeExpr)
        extra_index += section_body_len;
    } else {
        // default alignment
    }

    var cc_index: ?usize = null;
    if (extra.data.bits.has_cc_ref and !extra.data.bits.has_cc_body) {
        const cc_ref: Zir.Inst.Ref = @enumFromInt(file.zir.extra[extra_index]);
        const cc_expr = try self.walkRef(
            file,
            scope,
            parent_src,
            cc_ref,
            false,
            call_ctx,
        );

        cc_index = self.exprs.items.len;
        try self.exprs.append(self.arena, cc_expr.expr);

        extra_index += 1;
    } else if (extra.data.bits.has_cc_body) {
        const cc_body_len = file.zir.extra[extra_index];
        extra_index += 1;
        const cc_body = file.zir.bodySlice(extra_index, cc_body_len);

        // We assume the body ends with a break_inline
        const break_index = cc_body[cc_body.len - 1];
        const break_operand = data[@intFromEnum(break_index)].@"break".operand;
        const cc_expr = try self.walkRef(
            file,
            scope,
            parent_src,
            break_operand,
            false,
            call_ctx,
        );

        cc_index = self.exprs.items.len;
        try self.exprs.append(self.arena, cc_expr.expr);

        extra_index += cc_body_len;
    } else {
        // auto calling convention
    }

    // ret
    const ret_type_ref: DocData.Expr = switch (fn_info.ret_ty_body.len) {
        0 => switch (fn_info.ret_ty_ref) {
            .none => DocData.Expr{ .void = .{} },
            else => blk: {
                const ref = fn_info.ret_ty_ref;
                const wr = try self.walkRef(
                    file,
                    scope,
                    parent_src,
                    ref,
                    false,
                    call_ctx,
                );
                break :blk wr.expr;
            },
        },
        else => blk: {
            const last_instr_index = fn_info.ret_ty_body[fn_info.ret_ty_body.len - 1];
            const break_operand = data[@intFromEnum(last_instr_index)].@"break".operand;
            const wr = try self.walkRef(
                file,
                scope,
                parent_src,
                break_operand,
                false,
                call_ctx,
            );
            break :blk wr.expr;
        },
    };

    // TODO: a complete version of this will probably need a scope
    //       in order to evaluate correctly closures around funcion
    //       parameters etc.
    const generic_ret: ?DocData.Expr = switch (ret_type_ref) {
        .type => |t| blk: {
            if (fn_info.body.len == 0) break :blk null;
            if (t == @intFromEnum(Ref.type_type)) {
                break :blk try self.getGenericReturnType(
                    file,
                    scope,
                    parent_src,
                    fn_info.body[0],
                    call_ctx,
                );
            } else {
                break :blk null;
            }
        },
        else => null,
    };

    // if we're analyzing a function signature (ie without body), we
    // actually don't have an ast_node reserved for us, but since
    // we don't have a name, we don't need it.
    const src = if (fn_info.body.len == 0) 0 else self_ast_node_index;

    self.types.items[type_slot_index] = .{
        .Fn = .{
            .name = "todo_name func",
            .src = src,
            .params = param_type_refs.items,
            .ret = ret_type_ref,
            .generic_ret = generic_ret,
            .is_extern = extra.data.bits.is_extern,
            .has_cc = cc_index != null,
            .has_align = align_index != null,
            .has_lib_name = extra.data.bits.has_lib_name,
            .lib_name = lib_name,
            .is_inferred_error = extra.data.bits.is_inferred_error,
            .cc = cc_index,
            .@"align" = align_index,
        },
    };

    return DocData.WalkResult{
        .typeRef = .{ .type = @intFromEnum(Ref.type_type) },
        .expr = .{ .type = type_slot_index },
    };
}
fn analyzeFunction(
    self: *Autodoc,
    file: *File,
    scope: *Scope,
    parent_src: SrcLocInfo,
    inst: Zir.Inst.Index,
    self_ast_node_index: usize,
    type_slot_index: usize,
    ret_is_inferred_error_set: bool,
    call_ctx: ?*const CallContext,
) AutodocErrors!DocData.WalkResult {
    const tags = file.zir.instructions.items(.tag);
    const data = file.zir.instructions.items(.data);
    const fn_info = file.zir.getFnInfo(inst);

    try self.ast_nodes.ensureUnusedCapacity(self.arena, fn_info.total_params_len);
    var param_type_refs = try std.ArrayListUnmanaged(DocData.Expr).initCapacity(
        self.arena,
        fn_info.total_params_len,
    );
    var param_ast_indexes = try std.ArrayListUnmanaged(usize).initCapacity(
        self.arena,
        fn_info.total_params_len,
    );

    // TODO: handle scope rules for fn parameters
    for (fn_info.param_body[0..fn_info.total_params_len]) |param_index| {
        switch (tags[@intFromEnum(param_index)]) {
            else => {
                panicWithContext(
                    file,
                    param_index,
                    "TODO: handle `{s}` in walkInstruction.func\n",
                    .{@tagName(tags[@intFromEnum(param_index)])},
                );
            },
            .param_anytype, .param_anytype_comptime => {
                // TODO: where are the doc comments?
                const str_tok = data[@intFromEnum(param_index)].str_tok;

                const name = str_tok.get(file.zir);

                param_ast_indexes.appendAssumeCapacity(self.ast_nodes.items.len);
                self.ast_nodes.appendAssumeCapacity(.{
                    .name = name,
                    .docs = "",
                    .@"comptime" = tags[@intFromEnum(param_index)] == .param_anytype_comptime,
                });

                param_type_refs.appendAssumeCapacity(
                    DocData.Expr{ .@"anytype" = .{} },
                );
            },
            .param, .param_comptime => {
                const pl_tok = data[@intFromEnum(param_index)].pl_tok;
                const extra = file.zir.extraData(Zir.Inst.Param, pl_tok.payload_index);
                const doc_comment = if (extra.data.doc_comment != .empty)
                    file.zir.nullTerminatedString(extra.data.doc_comment)
                else
                    "";
                const name = file.zir.nullTerminatedString(extra.data.name);

                param_ast_indexes.appendAssumeCapacity(self.ast_nodes.items.len);
                try self.ast_nodes.append(self.arena, .{
                    .name = name,
                    .docs = doc_comment,
                    .@"comptime" = tags[@intFromEnum(param_index)] == .param_comptime,
                });

                const break_index = file.zir.extra[extra.end..][extra.data.body_len - 1];
                const break_operand = data[break_index].@"break".operand;
                const param_type_ref = try self.walkRef(
                    file,
                    scope,
                    parent_src,
                    break_operand,
                    false,
                    call_ctx,
                );

                param_type_refs.appendAssumeCapacity(param_type_ref.expr);
            },
        }
    }

    // ret
    const ret_type_ref: DocData.Expr = switch (fn_info.ret_ty_body.len) {
        0 => switch (fn_info.ret_ty_ref) {
            .none => DocData.Expr{ .void = .{} },
            else => blk: {
                const ref = fn_info.ret_ty_ref;
                const wr = try self.walkRef(
                    file,
                    scope,
                    parent_src,
                    ref,
                    false,
                    call_ctx,
                );
                break :blk wr.expr;
            },
        },
        else => blk: {
            const last_instr_index = fn_info.ret_ty_body[fn_info.ret_ty_body.len - 1];
            const break_operand = data[@intFromEnum(last_instr_index)].@"break".operand;
            const wr = try self.walkRef(
                file,
                scope,
                parent_src,
                break_operand,
                false,
                call_ctx,
            );
            break :blk wr.expr;
        },
    };

    // TODO: a complete version of this will probably need a scope
    //       in order to evaluate correctly closures around funcion
    //       parameters etc.
    const generic_ret: ?DocData.Expr = switch (ret_type_ref) {
        .type => |t| blk: {
            if (fn_info.body.len == 0) break :blk null;
            if (t == @intFromEnum(Ref.type_type)) {
                break :blk try self.getGenericReturnType(
                    file,
                    scope,
                    parent_src,
                    fn_info.body[0],
                    call_ctx,
                );
            } else {
                break :blk null;
            }
        },
        else => null,
    };

    const ret_type: DocData.Expr = blk: {
        if (ret_is_inferred_error_set) {
            const ret_type_slot_index = self.types.items.len;
            try self.types.append(self.arena, .{
                .InferredErrorUnion = .{ .payload = ret_type_ref },
            });
            break :blk .{ .type = ret_type_slot_index };
        } else break :blk ret_type_ref;
    };

    // if we're analyzing a function signature (ie without body), we
    // actually don't have an ast_node reserved for us, but since
    // we don't have a name, we don't need it.
    const src = if (fn_info.body.len == 0) 0 else self_ast_node_index;

    self.ast_nodes.items[self_ast_node_index].fields = param_ast_indexes.items;
    self.types.items[type_slot_index] = .{
        .Fn = .{
            .name = "todo_name func",
            .src = src,
            .params = param_type_refs.items,
            .ret = ret_type,
            .generic_ret = generic_ret,
        },
    };

    return DocData.WalkResult{
        .typeRef = .{ .type = @intFromEnum(Ref.type_type) },
        .expr = .{ .type = type_slot_index },
    };
}

fn getGenericReturnType(
    self: *Autodoc,
    file: *File,
    scope: *Scope,
    parent_src: SrcLocInfo, // function decl line
    body_main_block: Zir.Inst.Index,
    call_ctx: ?*const CallContext,
) !DocData.Expr {
    const tags = file.zir.instructions.items(.tag);
    const data = file.zir.instructions.items(.data);

    // We expect `body_main_block` to be the first instruction
    // inside the function body, and for it to be a block instruction.
    const pl_node = data[@intFromEnum(body_main_block)].pl_node;
    const extra = file.zir.extraData(Zir.Inst.Block, pl_node.payload_index);
    const body = file.zir.bodySlice(extra.end, extra.data.body_len);
    if (body.len >= 4) {
        const maybe_ret_inst = body[body.len - 4];
        switch (tags[@intFromEnum(maybe_ret_inst)]) {
            .ret_node, .ret_load => {
                const wr = try self.walkInstruction(
                    file,
                    scope,
                    parent_src,
                    maybe_ret_inst,
                    false,
                    call_ctx,
                );
                return wr.expr;
            },
            else => {},
        }
    }
    return DocData.Expr{ .comptimeExpr = 0 };
}

fn collectUnionFieldInfo(
    self: *Autodoc,
    file: *File,
    scope: *Scope,
    parent_src: SrcLocInfo,
    fields_len: usize,
    field_type_refs: *std.ArrayListUnmanaged(DocData.Expr),
    field_name_indexes: *std.ArrayListUnmanaged(usize),
    ei: usize,
    call_ctx: ?*const CallContext,
) !void {
    if (fields_len == 0) return;
    var extra_index = ei;

    const bits_per_field = 4;
    const fields_per_u32 = 32 / bits_per_field;
    const bit_bags_count = std.math.divCeil(usize, fields_len, fields_per_u32) catch unreachable;
    var bit_bag_index: usize = extra_index;
    extra_index += bit_bags_count;

    var cur_bit_bag: u32 = undefined;
    var field_i: u32 = 0;
    while (field_i < fields_len) : (field_i += 1) {
        if (field_i % fields_per_u32 == 0) {
            cur_bit_bag = file.zir.extra[bit_bag_index];
            bit_bag_index += 1;
        }
        const has_type = @as(u1, @truncate(cur_bit_bag)) != 0;
        cur_bit_bag >>= 1;
        const has_align = @as(u1, @truncate(cur_bit_bag)) != 0;
        cur_bit_bag >>= 1;
        const has_tag = @as(u1, @truncate(cur_bit_bag)) != 0;
        cur_bit_bag >>= 1;
        const unused = @as(u1, @truncate(cur_bit_bag)) != 0;
        cur_bit_bag >>= 1;
        _ = unused;

        const field_name = file.zir.nullTerminatedString(@enumFromInt(file.zir.extra[extra_index]));
        extra_index += 1;
        const doc_comment_index: Zir.NullTerminatedString = @enumFromInt(file.zir.extra[extra_index]);
        extra_index += 1;
        const field_type: Zir.Inst.Ref = if (has_type) @enumFromInt(file.zir.extra[extra_index]) else .void_type;
        if (has_type) extra_index += 1;

        if (has_align) extra_index += 1;
        if (has_tag) extra_index += 1;

        // type
        {
            const walk_result = try self.walkRef(
                file,
                scope,
                parent_src,
                field_type,
                false,
                call_ctx,
            );
            try field_type_refs.append(self.arena, walk_result.expr);
        }

        // ast node
        {
            try field_name_indexes.append(self.arena, self.ast_nodes.items.len);
            const doc_comment: ?[]const u8 = if (doc_comment_index != .empty)
                file.zir.nullTerminatedString(doc_comment_index)
            else
                null;
            try self.ast_nodes.append(self.arena, .{
                .name = field_name,
                .docs = doc_comment,
            });
        }
    }
}

fn collectStructFieldInfo(
    self: *Autodoc,
    file: *File,
    scope: *Scope,
    parent_src: SrcLocInfo,
    fields_len: usize,
    field_type_refs: *std.ArrayListUnmanaged(DocData.Expr),
    field_default_refs: *std.ArrayListUnmanaged(?DocData.Expr),
    field_name_indexes: *std.ArrayListUnmanaged(usize),
    ei: usize,
    is_tuple: bool,
    call_ctx: ?*const CallContext,
) !void {
    if (fields_len == 0) return;
    var extra_index = ei;

    const bits_per_field = 4;
    const fields_per_u32 = 32 / bits_per_field;
    const bit_bags_count = std.math.divCeil(usize, fields_len, fields_per_u32) catch unreachable;

    const Field = struct {
        field_name: Zir.NullTerminatedString,
        doc_comment_index: Zir.NullTerminatedString,
        type_body_len: u32 = 0,
        align_body_len: u32 = 0,
        init_body_len: u32 = 0,
        type_ref: Zir.Inst.Ref = .none,
    };
    const fields = try self.arena.alloc(Field, fields_len);

    var bit_bag_index: usize = extra_index;
    extra_index += bit_bags_count;

    var cur_bit_bag: u32 = undefined;
    var field_i: u32 = 0;
    while (field_i < fields_len) : (field_i += 1) {
        if (field_i % fields_per_u32 == 0) {
            cur_bit_bag = file.zir.extra[bit_bag_index];
            bit_bag_index += 1;
        }
        const has_align = @as(u1, @truncate(cur_bit_bag)) != 0;
        cur_bit_bag >>= 1;
        const has_default = @as(u1, @truncate(cur_bit_bag)) != 0;
        cur_bit_bag >>= 1;
        // const is_comptime = @truncate(u1, cur_bit_bag) != 0;
        cur_bit_bag >>= 1;
        const has_type_body = @as(u1, @truncate(cur_bit_bag)) != 0;
        cur_bit_bag >>= 1;

        const field_name: Zir.NullTerminatedString = if (!is_tuple) blk: {
            const fname = file.zir.extra[extra_index];
            extra_index += 1;
            break :blk @enumFromInt(fname);
        } else .empty;

        const doc_comment_index: Zir.NullTerminatedString = @enumFromInt(file.zir.extra[extra_index]);
        extra_index += 1;

        fields[field_i] = .{
            .field_name = field_name,
            .doc_comment_index = doc_comment_index,
        };

        if (has_type_body) {
            fields[field_i].type_body_len = file.zir.extra[extra_index];
        } else {
            fields[field_i].type_ref = @enumFromInt(file.zir.extra[extra_index]);
        }
        extra_index += 1;

        if (has_align) {
            fields[field_i].align_body_len = file.zir.extra[extra_index];
            extra_index += 1;
        }
        if (has_default) {
            fields[field_i].init_body_len = file.zir.extra[extra_index];
            extra_index += 1;
        }
    }

    const data = file.zir.instructions.items(.data);

    for (fields) |field| {
        const type_expr = expr: {
            if (field.type_ref != .none) {
                const walk_result = try self.walkRef(
                    file,
                    scope,
                    parent_src,
                    field.type_ref,
                    false,
                    call_ctx,
                );
                break :expr walk_result.expr;
            }

            std.debug.assert(field.type_body_len != 0);
            const body = file.zir.bodySlice(extra_index, field.type_body_len);
            extra_index += body.len;

            const break_inst = body[body.len - 1];
            const operand = data[@intFromEnum(break_inst)].@"break".operand;
            try self.ast_nodes.append(self.arena, .{
                .file = self.files.getIndex(file).?,
                .line = parent_src.line,
                .col = 0,
                .fields = null, // walkInstruction will fill `fields` if necessary
            });
            const walk_result = try self.walkRef(
                file,
                scope,
                parent_src,
                operand,
                false,
                call_ctx,
            );
            break :expr walk_result.expr;
        };

        extra_index += field.align_body_len;

        const default_expr: ?DocData.Expr = def: {
            if (field.init_body_len == 0) {
                break :def null;
            }

            const body = file.zir.bodySlice(extra_index, field.init_body_len);
            extra_index += body.len;

            const break_inst = body[body.len - 1];
            const operand = data[@intFromEnum(break_inst)].@"break".operand;
            const walk_result = try self.walkRef(
                file,
                scope,
                parent_src,
                operand,
                false,
                call_ctx,
            );
            break :def walk_result.expr;
        };

        try field_type_refs.append(self.arena, type_expr);
        try field_default_refs.append(self.arena, default_expr);

        // ast node
        {
            try field_name_indexes.append(self.arena, self.ast_nodes.items.len);
            const doc_comment: ?[]const u8 = if (field.doc_comment_index != .empty)
                file.zir.nullTerminatedString(field.doc_comment_index)
            else
                null;
            const field_name: []const u8 = if (field.field_name != .empty)
                file.zir.nullTerminatedString(field.field_name)
            else
                "";

            try self.ast_nodes.append(self.arena, .{
                .name = field_name,
                .docs = doc_comment,
            });
        }
    }
}

/// A Zir Ref can either refer to common types and values, or to a Zir index.
/// WalkRef resolves common cases and delegates to `walkInstruction` otherwise.
fn walkRef(
    self: *Autodoc,
    file: *File,
    parent_scope: *Scope,
    parent_src: SrcLocInfo,
    ref: Ref,
    need_type: bool, // true when the caller needs also a typeRef for the return value
    call_ctx: ?*const CallContext,
) AutodocErrors!DocData.WalkResult {
    if (ref == .none) {
        return .{ .expr = .{ .comptimeExpr = 0 } };
    } else if (@intFromEnum(ref) <= @intFromEnum(InternPool.Index.last_type)) {
        // We can just return a type that indexes into `types` with the
        // enum value because in the beginning we pre-filled `types` with
        // the types that are listed in `Ref`.
        return DocData.WalkResult{
            .typeRef = .{ .type = @intFromEnum(std.builtin.TypeId.Type) },
            .expr = .{ .type = @intFromEnum(ref) },
        };
    } else if (ref.toIndex()) |zir_index| {
        return self.walkInstruction(
            file,
            parent_scope,
            parent_src,
            zir_index,
            need_type,
            call_ctx,
        );
    } else {
        switch (ref) {
            else => {
                panicWithOptionalContext(
                    file,
                    .none,
                    "TODO: handle {s} in walkRef",
                    .{@tagName(ref)},
                );
            },
            .undef => {
                return DocData.WalkResult{ .expr = .undefined };
            },
            .zero => {
                return DocData.WalkResult{
                    .typeRef = .{ .type = @intFromEnum(Ref.comptime_int_type) },
                    .expr = .{ .int = .{ .value = 0 } },
                };
            },
            .one => {
                return DocData.WalkResult{
                    .typeRef = .{ .type = @intFromEnum(Ref.comptime_int_type) },
                    .expr = .{ .int = .{ .value = 1 } },
                };
            },

            .void_value => {
                return DocData.WalkResult{
                    .typeRef = .{ .type = @intFromEnum(Ref.void_type) },
                    .expr = .{ .void = .{} },
                };
            },
            .unreachable_value => {
                return DocData.WalkResult{
                    .typeRef = .{ .type = @intFromEnum(Ref.noreturn_type) },
                    .expr = .{ .@"unreachable" = .{} },
                };
            },
            .null_value => {
                return DocData.WalkResult{ .expr = .null };
            },
            .bool_true => {
                return DocData.WalkResult{
                    .typeRef = .{ .type = @intFromEnum(Ref.bool_type) },
                    .expr = .{ .bool = true },
                };
            },
            .bool_false => {
                return DocData.WalkResult{
                    .typeRef = .{ .type = @intFromEnum(Ref.bool_type) },
                    .expr = .{ .bool = false },
                };
            },
            .empty_struct => {
                return DocData.WalkResult{ .expr = .{ .@"struct" = &.{} } };
            },
            .zero_usize => {
                return DocData.WalkResult{
                    .typeRef = .{ .type = @intFromEnum(Ref.usize_type) },
                    .expr = .{ .int = .{ .value = 0 } },
                };
            },
            .one_usize => {
                return DocData.WalkResult{
                    .typeRef = .{ .type = @intFromEnum(Ref.usize_type) },
                    .expr = .{ .int = .{ .value = 1 } },
                };
            },
            .calling_convention_type => {
                return DocData.WalkResult{
                    .typeRef = .{ .type = @intFromEnum(Ref.type_type) },
                    .expr = .{ .type = @intFromEnum(Ref.calling_convention_type) },
                };
            },
            .calling_convention_c => {
                return DocData.WalkResult{
                    .typeRef = .{ .type = @intFromEnum(Ref.calling_convention_type) },
                    .expr = .{ .enumLiteral = "C" },
                };
            },
            .calling_convention_inline => {
                return DocData.WalkResult{
                    .typeRef = .{ .type = @intFromEnum(Ref.calling_convention_type) },
                    .expr = .{ .enumLiteral = "Inline" },
                };
            },
            // .generic_poison => {
            //     return DocData.WalkResult{ .int = .{
            //         .type = @intFromEnum(Ref.comptime_int_type),
            //         .value = 1,
            //     } };
            // },
        }
    }
}

fn getBlockInlineBreak(zir: Zir, inst: Zir.Inst.Index) ?Zir.Inst.Ref {
    const tags = zir.instructions.items(.tag);
    const data = zir.instructions.items(.data);
    const pl_node = data[@intFromEnum(inst)].pl_node;
    const extra = zir.extraData(Zir.Inst.Block, pl_node.payload_index);
    const break_index = zir.extra[extra.end..][extra.data.body_len - 1];
    if (tags[break_index] == .condbr_inline) return null;
    std.debug.assert(tags[break_index] == .break_inline);
    return data[break_index].@"break".operand;
}

fn printWithContext(
    file: *File,
    inst: Zir.Inst.Index,
    comptime fmt: []const u8,
    args: anytype,
) void {
    return printWithOptionalContext(file, inst.toOptional(), fmt, args);
}

fn printWithOptionalContext(file: *File, inst: Zir.Inst.OptionalIndex, comptime fmt: []const u8, args: anytype) void {
    log.debug("Context [{s}] % {} \n " ++ fmt, .{ file.sub_file_path, inst } ++ args);
}

fn panicWithContext(
    file: *File,
    inst: Zir.Inst.Index,
    comptime fmt: []const u8,
    args: anytype,
) noreturn {
    printWithOptionalContext(file, inst.toOptional(), fmt, args);
    unreachable;
}

fn panicWithOptionalContext(
    file: *File,
    inst: Zir.Inst.OptionalIndex,
    comptime fmt: []const u8,
    args: anytype,
) noreturn {
    printWithOptionalContext(file, inst, fmt, args);
    unreachable;
}

fn cteTodo(self: *Autodoc, msg: []const u8) error{OutOfMemory}!DocData.WalkResult {
    const cte_slot_index = self.comptime_exprs.items.len;
    try self.comptime_exprs.append(self.arena, .{
        .code = msg,
    });
    return DocData.WalkResult{ .expr = .{ .comptimeExpr = cte_slot_index } };
}

fn writeFileTableToJson(
    map: std.AutoArrayHashMapUnmanaged(*File, usize),
    mods: std.AutoArrayHashMapUnmanaged(*Module, DocData.DocModule),
    jsw: anytype,
) !void {
    try jsw.beginArray();
    var it = map.iterator();
    while (it.next()) |entry| {
        try jsw.beginArray();
        try jsw.write(entry.key_ptr.*.sub_file_path);
        try jsw.write(mods.getIndex(entry.key_ptr.*.mod) orelse 0);
        try jsw.endArray();
    }
    try jsw.endArray();
}

/// Writes the data like so:
/// ```
/// {
///    "<section name>": [{name: "<guide name>", text: "<guide contents>"},],
/// }
/// ```
fn writeGuidesToJson(sections: std.ArrayListUnmanaged(Section), jsw: anytype) !void {
    try jsw.beginArray();

    for (sections.items) |s| {
        // section name
        try jsw.beginObject();
        try jsw.objectField("name");
        try jsw.write(s.name);
        try jsw.objectField("guides");

        // section value
        try jsw.beginArray();
        for (s.guides.items) |g| {
            try jsw.beginObject();
            try jsw.objectField("name");
            try jsw.write(g.name);
            try jsw.objectField("body");
            try jsw.write(g.body);
            try jsw.endObject();
        }
        try jsw.endArray();
        try jsw.endObject();
    }

    try jsw.endArray();
}

fn writeModuleTableToJson(
    map: std.AutoHashMapUnmanaged(*Module, DocData.DocModule.TableEntry),
    jsw: anytype,
) !void {
    try jsw.beginObject();
    var it = map.valueIterator();
    while (it.next()) |entry| {
        try jsw.objectField(entry.name);
        try jsw.write(entry.value);
    }
    try jsw.endObject();
}

fn srcLocInfo(
    self: Autodoc,
    file: *File,
    src_node: i32,
    parent_src: SrcLocInfo,
) !SrcLocInfo {
    const sn = @as(u32, @intCast(@as(i32, @intCast(parent_src.src_node)) + src_node));
    const tree = try file.getTree(self.zcu.gpa);
    const node_idx = @as(Ast.Node.Index, @bitCast(sn));
    const tokens = tree.nodes.items(.main_token);

    const tok_idx = tokens[node_idx];
    const start = tree.tokens.items(.start)[tok_idx];
    const loc = tree.tokenLocation(parent_src.bytes, tok_idx);
    return SrcLocInfo{
        .line = parent_src.line + loc.line,
        .bytes = start,
        .src_node = sn,
    };
}

fn declIsVar(
    self: Autodoc,
    file: *File,
    src_node: i32,
    parent_src: SrcLocInfo,
) !bool {
    const sn = @as(u32, @intCast(@as(i32, @intCast(parent_src.src_node)) + src_node));
    const tree = try file.getTree(self.zcu.gpa);
    const node_idx = @as(Ast.Node.Index, @bitCast(sn));
    const tokens = tree.nodes.items(.main_token);
    const tags = tree.tokens.items(.tag);

    const tok_idx = tokens[node_idx];

    // tags[tok_idx] is the token called 'mut token' in AstGen
    return (tags[tok_idx] == .keyword_var);
}

fn getBlockSource(
    self: Autodoc,
    file: *File,
    parent_src: SrcLocInfo,
    block_src_node: i32,
) AutodocErrors![]const u8 {
    const tree = try file.getTree(self.zcu.gpa);
    const block_src = try self.srcLocInfo(file, block_src_node, parent_src);
    return tree.getNodeSource(block_src.src_node);
}

fn getTLDocComment(self: *Autodoc, file: *File) ![]const u8 {
    const source = (try file.getSource(self.zcu.gpa)).bytes;
    var tokenizer = Tokenizer.init(source);
    var tok = tokenizer.next();
    var comment = std.ArrayList(u8).init(self.arena);
    while (tok.tag == .container_doc_comment) : (tok = tokenizer.next()) {
        try comment.appendSlice(source[tok.loc.start + "//!".len .. tok.loc.end + 1]);
    }

    return comment.items;
}

/// Returns the doc comment cleared of autodoc directives.
fn findGuidePaths(self: *Autodoc, file: *File, str: []const u8) ![]const u8 {
    const guide_prefix = "zig-autodoc-guide:";
    const section_prefix = "zig-autodoc-section:";

    try self.guide_sections.append(self.arena, .{}); // add a default section
    var current_section = &self.guide_sections.items[self.guide_sections.items.len - 1];

    var clean_docs: std.ArrayListUnmanaged(u8) = .{};
    errdefer clean_docs.deinit(self.arena);

    // TODO: this algo is kinda inefficient

    var it = std.mem.splitScalar(u8, str, '\n');
    while (it.next()) |line| {
        const trimmed_line = std.mem.trim(u8, line, " ");
        if (std.mem.startsWith(u8, trimmed_line, guide_prefix)) {
            const path = trimmed_line[guide_prefix.len..];
            const trimmed_path = std.mem.trim(u8, path, " ");
            try self.addGuide(file, trimmed_path, current_section);
        } else if (std.mem.startsWith(u8, trimmed_line, section_prefix)) {
            const section_name = trimmed_line[section_prefix.len..];
            const trimmed_section_name = std.mem.trim(u8, section_name, " ");
            try self.guide_sections.append(self.arena, .{
                .name = trimmed_section_name,
            });
            current_section = &self.guide_sections.items[self.guide_sections.items.len - 1];
        } else {
            try clean_docs.appendSlice(self.arena, line);
            try clean_docs.append(self.arena, '\n');
        }
    }

    return clean_docs.toOwnedSlice(self.arena);
}

fn addGuide(self: *Autodoc, file: *File, guide_path: []const u8, section: *Section) !void {
    if (guide_path.len == 0) return error.MissingAutodocGuideName;

    const resolved_path = try std.fs.path.resolve(self.arena, &[_][]const u8{
        file.sub_file_path, "..", guide_path,
    });

    var guide_file = try file.mod.root.openFile(resolved_path, .{});
    defer guide_file.close();

    const guide = guide_file.reader().readAllAlloc(self.arena, 1 * 1024 * 1024) catch |err| switch (err) {
        error.StreamTooLong => @panic("stream too long"),
        else => |e| return e,
    };

    try section.guides.append(self.arena, .{
        .name = resolved_path,
        .body = guide,
    });
}<|MERGE_RESOLUTION|>--- conflicted
+++ resolved
@@ -1060,11 +1060,7 @@
                 );
             }
 
-<<<<<<< HEAD
-            const new_file = try self.comp_module.importFile(file, path);
-=======
-            const new_file = self.zcu.importFile(file, path) catch unreachable;
->>>>>>> 8a0429e8
+            const new_file = try self.zcu.importFile(file, path);
             const result = try self.files.getOrPut(self.arena, new_file.file);
             if (result.found_existing) {
                 return DocData.WalkResult{
