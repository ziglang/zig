--- conflicted
+++ resolved
@@ -4227,12 +4227,8 @@
     NotOpenForWriting,
     UnsupportedEncoding,
     ConnectionResetByPeer,
-<<<<<<< HEAD
-} || fs.File.OpenError || io.StdErrType.Error;
-=======
     LockViolation,
 } || fs.File.OpenError;
->>>>>>> fa50e179
 
 fn fmtPath(fmt: *Fmt, file_path: []const u8, check_mode: bool, dir: fs.Dir, sub_path: []const u8) FmtError!void {
     fmtPathFile(fmt, file_path, check_mode, dir, sub_path) catch |err| switch (err) {
