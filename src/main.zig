const std = @import("std");
const builtin = @import("builtin");
const assert = std.debug.assert;
const io = std.io;
const fs = std.fs;
const mem = std.mem;
const process = std.process;
const Allocator = mem.Allocator;
const ArrayList = std.ArrayList;
const Ast = std.zig.Ast;
const warn = std.log.warn;
const ThreadPool = std.Thread.Pool;
const cleanExit = std.process.cleanExit;

const tracy = @import("tracy.zig");
const Compilation = @import("Compilation.zig");
const link = @import("link.zig");
const Package = @import("Package.zig");
const build_options = @import("build_options");
const introspect = @import("introspect.zig");
const LibCInstallation = @import("libc_installation.zig").LibCInstallation;
const wasi_libc = @import("wasi_libc.zig");
const translate_c = @import("translate_c.zig");
const clang = @import("clang.zig");
const Cache = std.Build.Cache;
const target_util = @import("target.zig");
const crash_report = @import("crash_report.zig");
const Module = @import("Module.zig");
const AstGen = @import("AstGen.zig");
const Server = std.zig.Server;

pub const std_options = struct {
    pub const wasiCwd = wasi_cwd;
    pub const logFn = log;
    pub const enable_segfault_handler = false;

    pub const log_level: std.log.Level = switch (builtin.mode) {
        .Debug => .debug,
        .ReleaseSafe, .ReleaseFast => .info,
        .ReleaseSmall => .err,
    };
};

// Crash report needs to override the panic handler
pub const panic = crash_report.panic;

var wasi_preopens: fs.wasi.Preopens = undefined;
pub fn wasi_cwd() fs.Dir {
    // Expect the first preopen to be current working directory.
    const cwd_fd: std.os.fd_t = 3;
    assert(mem.eql(u8, wasi_preopens.names[cwd_fd], "."));
    return .{ .fd = cwd_fd };
}

pub fn getWasiPreopen(name: []const u8) Compilation.Directory {
    return .{
        .path = name,
        .handle = .{
            .fd = wasi_preopens.find(name) orelse fatal("WASI preopen not found: '{s}'", .{name}),
        },
    };
}

pub fn fatal(comptime format: []const u8, args: anytype) noreturn {
    std.log.err(format, args);
    process.exit(1);
}

/// There are many assumptions in the entire codebase that Zig source files can
/// be byte-indexed with a u32 integer.
pub const max_src_size = std.math.maxInt(u32);

pub const debug_extensions_enabled = builtin.mode == .Debug;

pub const Color = enum {
    auto,
    off,
    on,
};

const normal_usage =
    \\Usage: zig [command] [options]
    \\
    \\Commands:
    \\
    \\  build            Build project from build.zig
    \\  init-exe         Initialize a `zig build` application in the cwd
    \\  init-lib         Initialize a `zig build` library in the cwd
    \\
    \\  ast-check        Look for simple compile errors in any set of files
    \\  build-exe        Create executable from source or object files
    \\  build-lib        Create library from source or object files
    \\  build-obj        Create object from source or object files
    \\  fmt              Reformat Zig source into canonical form
    \\  run              Create executable and run immediately
    \\  test             Create and run a test build
    \\  translate-c      Convert C code to Zig code
    \\
    \\  ar               Use Zig as a drop-in archiver
    \\  cc               Use Zig as a drop-in C compiler
    \\  c++              Use Zig as a drop-in C++ compiler
    \\  dlltool          Use Zig as a drop-in dlltool.exe
    \\  lib              Use Zig as a drop-in lib.exe
    \\  ranlib           Use Zig as a drop-in ranlib
    \\  objcopy          Use Zig as a drop-in objcopy
    \\
    \\  env              Print lib path, std path, cache directory, and version
    \\  help             Print this help and exit
    \\  libc             Display native libc paths file or validate one
    \\  targets          List available compilation targets
    \\  version          Print version number and exit
    \\  zen              Print Zen of Zig and exit
    \\
    \\General Options:
    \\
    \\  -h, --help       Print command-specific usage
    \\
;

const debug_usage = normal_usage ++
    \\
    \\Debug Commands:
    \\
    \\  changelist       Compute mappings from old ZIR to new ZIR
    \\
;

const usage = if (debug_extensions_enabled) debug_usage else normal_usage;

var log_scopes: std.ArrayListUnmanaged([]const u8) = .{};

pub fn log(
    comptime level: std.log.Level,
    comptime scope: @TypeOf(.EnumLiteral),
    comptime format: []const u8,
    args: anytype,
) void {
    // Hide debug messages unless:
    // * logging enabled with `-Dlog`.
    // * the --debug-log arg for the scope has been provided
    if (@enumToInt(level) > @enumToInt(std.options.log_level) or
        @enumToInt(level) > @enumToInt(std.log.Level.info))
    {
        if (!build_options.enable_logging) return;

        const scope_name = @tagName(scope);
        for (log_scopes.items) |log_scope| {
            if (mem.eql(u8, log_scope, scope_name))
                break;
        } else return;
    }

    const prefix1 = comptime level.asText();
    const prefix2 = if (scope == .default) ": " else "(" ++ @tagName(scope) ++ "): ";

    // Print the message to stderr, silently ignoring any errors
    std.debug.print(prefix1 ++ prefix2 ++ format ++ "\n", args);
}

var general_purpose_allocator = std.heap.GeneralPurposeAllocator(.{
    .stack_trace_frames = build_options.mem_leak_frames,
}){};

pub fn main() anyerror!void {
    crash_report.initialize();

    const use_gpa = (build_options.force_gpa or !builtin.link_libc) and builtin.os.tag != .wasi;
    const gpa = gpa: {
        if (builtin.os.tag == .wasi) {
            break :gpa std.heap.wasm_allocator;
        }
        if (use_gpa) {
            break :gpa general_purpose_allocator.allocator();
        }
        // We would prefer to use raw libc allocator here, but cannot
        // use it if it won't support the alignment we need.
        if (@alignOf(std.c.max_align_t) < @alignOf(i128)) {
            break :gpa std.heap.c_allocator;
        }
        break :gpa std.heap.raw_c_allocator;
    };
    defer if (use_gpa) {
        _ = general_purpose_allocator.deinit();
    };
    var arena_instance = std.heap.ArenaAllocator.init(gpa);
    defer arena_instance.deinit();
    const arena = arena_instance.allocator();

    const args = try process.argsAlloc(arena);

    if (tracy.enable_allocation) {
        var gpa_tracy = tracy.tracyAllocator(gpa);
        return mainArgs(gpa_tracy.allocator(), arena, args);
    }

    if (builtin.os.tag == .wasi) {
        wasi_preopens = try fs.wasi.preopensAlloc(arena);
    }

    // Short circuit some of the other logic for bootstrapping.
    if (build_options.only_c) {
        if (mem.eql(u8, args[1], "build-exe")) {
            return buildOutputType(gpa, arena, args, .{ .build = .Exe });
        } else if (mem.eql(u8, args[1], "build-obj")) {
            return buildOutputType(gpa, arena, args, .{ .build = .Obj });
        } else {
            @panic("only build-exe or build-obj is supported in a -Donly-c build");
        }
    }

    return mainArgs(gpa, arena, args);
}

/// Check that LLVM and Clang have been linked properly so that they are using the same
/// libc++ and can safely share objects with pointers to static variables in libc++
fn verifyLibcxxCorrectlyLinked() void {
    if (build_options.have_llvm and ZigClangIsLLVMUsingSeparateLibcxx()) {
        fatal(
            \\Zig was built/linked incorrectly: LLVM and Clang have separate copies of libc++
            \\       If you are dynamically linking LLVM, make sure you dynamically link libc++ too
        , .{});
    }
}

pub fn mainArgs(gpa: Allocator, arena: Allocator, args: []const []const u8) !void {
    if (args.len <= 1) {
        std.log.info("{s}", .{usage});
        fatal("expected command argument", .{});
    }

    if (std.process.can_execv and std.os.getenvZ("ZIG_IS_DETECTING_LIBC_PATHS") != null) {
        // In this case we have accidentally invoked ourselves as "the system C compiler"
        // to figure out where libc is installed. This is essentially infinite recursion
        // via child process execution due to the CC environment variable pointing to Zig.
        // Here we ignore the CC environment variable and exec `cc` as a child process.
        // However it's possible Zig is installed as *that* C compiler as well, which is
        // why we have this additional environment variable here to check.
        var env_map = try std.process.getEnvMap(arena);

        const inf_loop_env_key = "ZIG_IS_TRYING_TO_NOT_CALL_ITSELF";
        if (env_map.get(inf_loop_env_key) != null) {
            fatal("The compilation links against libc, but Zig is unable to provide a libc " ++
                "for this operating system, and no --libc " ++
                "parameter was provided, so Zig attempted to invoke the system C compiler " ++
                "in order to determine where libc is installed. However the system C " ++
                "compiler is `zig cc`, so no libc installation was found.", .{});
        }
        try env_map.put(inf_loop_env_key, "1");

        // Some programs such as CMake will strip the `cc` and subsequent args from the
        // CC environment variable. We detect and support this scenario here because of
        // the ZIG_IS_DETECTING_LIBC_PATHS environment variable.
        if (mem.eql(u8, args[1], "cc")) {
            return std.process.execve(arena, args[1..], &env_map);
        } else {
            const modified_args = try arena.dupe([]const u8, args);
            modified_args[0] = "cc";
            return std.process.execve(arena, modified_args, &env_map);
        }
    }

    defer log_scopes.deinit(gpa);

    const cmd = args[1];
    const cmd_args = args[2..];
    if (mem.eql(u8, cmd, "build-exe")) {
        return buildOutputType(gpa, arena, args, .{ .build = .Exe });
    } else if (mem.eql(u8, cmd, "build-lib")) {
        return buildOutputType(gpa, arena, args, .{ .build = .Lib });
    } else if (mem.eql(u8, cmd, "build-obj")) {
        return buildOutputType(gpa, arena, args, .{ .build = .Obj });
    } else if (mem.eql(u8, cmd, "test")) {
        return buildOutputType(gpa, arena, args, .zig_test);
    } else if (mem.eql(u8, cmd, "run")) {
        return buildOutputType(gpa, arena, args, .run);
    } else if (mem.eql(u8, cmd, "dlltool") or
        mem.eql(u8, cmd, "ranlib") or
        mem.eql(u8, cmd, "lib") or
        mem.eql(u8, cmd, "ar"))
    {
        return process.exit(try llvmArMain(arena, args));
    } else if (mem.eql(u8, cmd, "cc")) {
        return buildOutputType(gpa, arena, args, .cc);
    } else if (mem.eql(u8, cmd, "c++")) {
        return buildOutputType(gpa, arena, args, .cpp);
    } else if (mem.eql(u8, cmd, "translate-c")) {
        return buildOutputType(gpa, arena, args, .translate_c);
    } else if (mem.eql(u8, cmd, "clang") or
        mem.eql(u8, cmd, "-cc1") or mem.eql(u8, cmd, "-cc1as"))
    {
        return process.exit(try clangMain(arena, args));
    } else if (mem.eql(u8, cmd, "ld.lld") or
        mem.eql(u8, cmd, "lld-link") or
        mem.eql(u8, cmd, "wasm-ld"))
    {
        return process.exit(try lldMain(arena, args, true));
    } else if (mem.eql(u8, cmd, "build")) {
        return cmdBuild(gpa, arena, cmd_args);
    } else if (mem.eql(u8, cmd, "fmt")) {
        return cmdFmt(gpa, arena, cmd_args);
    } else if (mem.eql(u8, cmd, "objcopy")) {
        return @import("objcopy.zig").cmdObjCopy(gpa, arena, cmd_args);
    } else if (mem.eql(u8, cmd, "libc")) {
        return cmdLibC(gpa, cmd_args);
    } else if (mem.eql(u8, cmd, "init-exe")) {
        return cmdInit(gpa, arena, cmd_args, .Exe);
    } else if (mem.eql(u8, cmd, "init-lib")) {
        return cmdInit(gpa, arena, cmd_args, .Lib);
    } else if (mem.eql(u8, cmd, "targets")) {
        const info = try detectNativeTargetInfo(.{});
        const stdout = io.getStdOut().writer();
        return @import("print_targets.zig").cmdTargets(arena, cmd_args, stdout, info.target);
    } else if (mem.eql(u8, cmd, "version")) {
        try std.io.getStdOut().writeAll(build_options.version ++ "\n");
        // Check libc++ linkage to make sure Zig was built correctly, but only for "env" and "version"
        // to avoid affecting the startup time for build-critical commands (check takes about ~10 μs)
        return verifyLibcxxCorrectlyLinked();
    } else if (mem.eql(u8, cmd, "env")) {
        verifyLibcxxCorrectlyLinked();
        return @import("print_env.zig").cmdEnv(arena, cmd_args, io.getStdOut().writer());
    } else if (mem.eql(u8, cmd, "zen")) {
        return io.getStdOut().writeAll(info_zen);
    } else if (mem.eql(u8, cmd, "help") or mem.eql(u8, cmd, "-h") or mem.eql(u8, cmd, "--help")) {
        return io.getStdOut().writeAll(usage);
    } else if (mem.eql(u8, cmd, "ast-check")) {
        return cmdAstCheck(gpa, arena, cmd_args);
    } else if (debug_extensions_enabled and mem.eql(u8, cmd, "changelist")) {
        return cmdChangelist(gpa, arena, cmd_args);
    } else {
        std.log.info("{s}", .{usage});
        fatal("unknown command: {s}", .{args[1]});
    }
}

const usage_build_generic =
    \\Usage: zig build-exe   [options] [files]
    \\       zig build-lib   [options] [files]
    \\       zig build-obj   [options] [files]
    \\       zig test        [options] [files]
    \\       zig run         [options] [files] [-- [args]]
    \\       zig translate-c [options] [file]
    \\
    \\Supported file types:
    \\                    .zig    Zig source code
    \\                      .o    ELF object file
    \\                      .o    Mach-O (macOS) object file
    \\                      .o    WebAssembly object file
    \\                    .obj    COFF (Windows) object file
    \\                    .lib    COFF (Windows) static library
    \\                      .a    ELF static library
    \\                      .a    Mach-O (macOS) static library
    \\                      .a    WebAssembly static library
    \\                     .so    ELF shared object (dynamic link)
    \\                    .dll    Windows Dynamic Link Library
    \\                  .dylib    Mach-O (macOS) dynamic library
    \\                    .tbd    (macOS) text-based dylib definition
    \\                      .s    Target-specific assembly source code
    \\                      .S    Assembly with C preprocessor (requires LLVM extensions)
    \\                      .c    C source code (requires LLVM extensions)
    \\  .cxx .cc .C .cpp .stub    C++ source code (requires LLVM extensions)
    \\                      .m    Objective-C source code (requires LLVM extensions)
    \\                     .mm    Objective-C++ source code (requires LLVM extensions)
    \\                     .bc    LLVM IR Module (requires LLVM extensions)
    \\                     .cu    Cuda source code (requires LLVM extensions)
    \\
    \\General Options:
    \\  -h, --help                Print this help and exit
    \\  --color [auto|off|on]     Enable or disable colored error messages
    \\  -femit-bin[=path]         (default) Output machine code
    \\  -fno-emit-bin             Do not output machine code
    \\  -femit-asm[=path]         Output .s (assembly code)
    \\  -fno-emit-asm             (default) Do not output .s (assembly code)
    \\  -femit-llvm-ir[=path]     Produce a .ll file with optimized LLVM IR (requires LLVM extensions)
    \\  -fno-emit-llvm-ir         (default) Do not produce a .ll file with optimized LLVM IR
    \\  -femit-llvm-bc[=path]     Produce an optimized LLVM module as a .bc file (requires LLVM extensions)
    \\  -fno-emit-llvm-bc         (default) Do not produce an optimized LLVM module as a .bc file
    \\  -femit-h[=path]           Generate a C header file (.h)
    \\  -fno-emit-h               (default) Do not generate a C header file (.h)
    \\  -femit-docs[=path]        Create a docs/ dir with html documentation
    \\  -fno-emit-docs            (default) Do not produce docs/ dir with html documentation
    \\  -femit-analysis[=path]    Write analysis JSON file with type information
    \\  -fno-emit-analysis        (default) Do not write analysis JSON file with type information
    \\  -femit-implib[=path]      (default) Produce an import .lib when building a Windows DLL
    \\  -fno-emit-implib          Do not produce an import .lib when building a Windows DLL
    \\  --show-builtin            Output the source of @import("builtin") then exit
    \\  --cache-dir [path]        Override the local cache directory
    \\  --global-cache-dir [path] Override the global cache directory
    \\  --zig-lib-dir [path]      Override path to Zig installation lib directory
    \\  --enable-cache            Output to cache directory; print path to stdout
    \\
    \\Compile Options:
    \\  -target [name]            <arch><sub>-<os>-<abi> see the targets command
    \\  -mcpu [cpu]               Specify target CPU and feature set
    \\  -mcmodel=[default|tiny|   Limit range of code and data virtual addresses
    \\            small|kernel|
    \\            medium|large]
    \\  -x language               Treat subsequent input files as having type <language>
    \\  -mred-zone                Force-enable the "red-zone"
    \\  -mno-red-zone             Force-disable the "red-zone"
    \\  -fomit-frame-pointer      Omit the stack frame pointer
    \\  -fno-omit-frame-pointer   Store the stack frame pointer
    \\  -mexec-model=[value]      (WASI) Execution model
    \\  --name [name]             Override root name (not a file path)
    \\  -O [mode]                 Choose what to optimize for
    \\    Debug                   (default) Optimizations off, safety on
    \\    ReleaseFast             Optimizations on, safety off
    \\    ReleaseSafe             Optimizations on, safety on
    \\    ReleaseSmall            Optimize for small binary, safety off
    \\  --mod [name]:[deps]:[src] Make a module available for dependency under the given name
    \\      deps: [dep],[dep],...
    \\      dep:  [[import=]name]
    \\  --deps [dep],[dep],...    Set dependency names for the root package
    \\      dep:  [[import=]name]
    \\  --main-pkg-path           Set the directory of the root package
    \\  -fPIC                     Force-enable Position Independent Code
    \\  -fno-PIC                  Force-disable Position Independent Code
    \\  -fPIE                     Force-enable Position Independent Executable
    \\  -fno-PIE                  Force-disable Position Independent Executable
    \\  -flto                     Force-enable Link Time Optimization (requires LLVM extensions)
    \\  -fno-lto                  Force-disable Link Time Optimization
    \\  -fstack-check             Enable stack probing in unsafe builds
    \\  -fno-stack-check          Disable stack probing in safe builds
    \\  -fstack-protector         Enable stack protection in unsafe builds
    \\  -fno-stack-protector      Disable stack protection in safe builds
    \\  -fsanitize-c              Enable C undefined behavior detection in unsafe builds
    \\  -fno-sanitize-c           Disable C undefined behavior detection in safe builds
    \\  -fvalgrind                Include valgrind client requests in release builds
    \\  -fno-valgrind             Omit valgrind client requests in debug builds
    \\  -fsanitize-thread         Enable Thread Sanitizer
    \\  -fno-sanitize-thread      Disable Thread Sanitizer
    \\  -fdll-export-fns          Mark exported functions as DLL exports (Windows)
    \\  -fno-dll-export-fns       Force-disable marking exported functions as DLL exports
    \\  -funwind-tables           Always produce unwind table entries for all functions
    \\  -fno-unwind-tables        Never produce unwind table entries
    \\  -fLLVM                    Force using LLVM as the codegen backend
    \\  -fno-LLVM                 Prevent using LLVM as the codegen backend
    \\  -fClang                   Force using Clang as the C/C++ compilation backend
    \\  -fno-Clang                Prevent using Clang as the C/C++ compilation backend
    \\  -freference-trace[=num]   How many lines of reference trace should be shown per compile error
    \\  -fno-reference-trace      Disable reference trace
    \\  -ferror-tracing           Enable error tracing in ReleaseFast mode
    \\  -fno-error-tracing        Disable error tracing in Debug and ReleaseSafe mode
    \\  -fsingle-threaded         Code assumes there is only one thread
    \\  -fno-single-threaded      Code may not assume there is only one thread
    \\  -fbuiltin                 Enable implicit builtin knowledge of functions
    \\  -fno-builtin              Disable implicit builtin knowledge of functions
    \\  -ffunction-sections       Places each function in a separate section
    \\  -fno-function-sections    All functions go into same section
    \\  -fstrip                   Omit debug symbols
    \\  -fno-strip                Keep debug symbols
    \\  -fformatted-panics        Enable formatted safety panics
    \\  -fno-formatted-panics     Disable formatted safety panics
    \\  -ofmt=[mode]              Override target object format
    \\    elf                     Executable and Linking Format
    \\    c                       C source code
    \\    wasm                    WebAssembly
    \\    coff                    Common Object File Format (Windows)
    \\    macho                   macOS relocatables
    \\    spirv                   Standard, Portable Intermediate Representation V (SPIR-V)
    \\    plan9                   Plan 9 from Bell Labs object format
    \\    hex  (planned feature)  Intel IHEX
    \\    raw  (planned feature)  Dump machine code directly
    \\  -idirafter [dir]          Add directory to AFTER include search path
    \\  -isystem  [dir]           Add directory to SYSTEM include search path
    \\  -I[dir]                   Add directory to include search path
    \\  -D[macro]=[value]         Define C [macro] to [value] (1 if [value] omitted)
    \\  --libc [file]             Provide a file which specifies libc paths
    \\  -cflags [flags] --        Set extra flags for the next positional C source files
    \\
    \\Link Options:
    \\  -l[lib], --library [lib]       Link against system library (only if actually used)
    \\  -needed-l[lib],                Link against system library (even if unused)
    \\    --needed-library [lib]
    \\  -L[d], --library-directory [d] Add a directory to the library search path
    \\  -T[script], --script [script]  Use a custom linker script
    \\  --version-script [path]        Provide a version .map file
    \\  --dynamic-linker [path]        Set the dynamic interpreter path (usually ld.so)
    \\  --sysroot [path]               Set the system root directory (usually /)
    \\  --version [ver]                Dynamic library semver
    \\  --entry [name]                 Set the entrypoint symbol name
    \\  -fsoname[=name]                Override the default SONAME value
    \\  -fno-soname                    Disable emitting a SONAME
    \\  -fLLD                          Force using LLD as the linker
    \\  -fno-LLD                       Prevent using LLD as the linker
    \\  -fcompiler-rt                  Always include compiler-rt symbols in output
    \\  -fno-compiler-rt               Prevent including compiler-rt symbols in output
    \\  -rdynamic                      Add all symbols to the dynamic symbol table
    \\  -rpath [path]                  Add directory to the runtime library search path
    \\  -feach-lib-rpath               Ensure adding rpath for each used dynamic library
    \\  -fno-each-lib-rpath            Prevent adding rpath for each used dynamic library
    \\  -fallow-shlib-undefined        Allows undefined symbols in shared libraries
    \\  -fno-allow-shlib-undefined     Disallows undefined symbols in shared libraries
    \\  -fbuild-id                     Helps coordinate stripped binaries with debug symbols
    \\  -fno-build-id                  (default) Saves a bit of time linking
    \\  --eh-frame-hdr                 Enable C++ exception handling by passing --eh-frame-hdr to linker
    \\  --emit-relocs                  Enable output of relocation sections for post build tools
    \\  -z [arg]                       Set linker extension flags
    \\    nodelete                     Indicate that the object cannot be deleted from a process
    \\    notext                       Permit read-only relocations in read-only segments
    \\    defs                         Force a fatal error if any undefined symbols remain
    \\    undefs                       Reverse of -z defs
    \\    origin                       Indicate that the object must have its origin processed
    \\    nocopyreloc                  Disable the creation of copy relocations
    \\    now                          (default) Force all relocations to be processed on load
    \\    lazy                         Don't force all relocations to be processed on load
    \\    relro                        (default) Force all relocations to be read-only after processing
    \\    norelro                      Don't force all relocations to be read-only after processing
    \\    common-page-size=[bytes]     Set the common page size for ELF binaries
    \\    max-page-size=[bytes]        Set the max page size for ELF binaries
    \\  -dynamic                       Force output to be dynamically linked
    \\  -static                        Force output to be statically linked
    \\  -Bsymbolic                     Bind global references locally
    \\  --compress-debug-sections=[e]  Debug section compression settings
    \\      none                       No compression
    \\      zlib                       Compression with deflate/inflate
    \\  --gc-sections                  Force removal of functions and data that are unreachable by the entry point or exported symbols
    \\  --no-gc-sections               Don't force removal of unreachable functions and data
    \\  --sort-section=[value]         Sort wildcard section patterns by 'name' or 'alignment'
    \\  --subsystem [subsystem]        (Windows) /SUBSYSTEM:<subsystem> to the linker
    \\  --stack [size]                 Override default stack size
    \\  --image-base [addr]            Set base address for executable image
    \\  -weak-l[lib]                   (Darwin) link against system library and mark it and all referenced symbols as weak
    \\    -weak_library [lib]
    \\  -framework [name]              (Darwin) link against framework
    \\  -needed_framework [name]       (Darwin) link against framework (even if unused)
    \\  -needed_library [lib]          (Darwin) link against system library (even if unused)
    \\  -weak_framework [name]         (Darwin) link against framework and mark it and all referenced symbols as weak
    \\  -F[dir]                        (Darwin) add search path for frameworks
    \\  -install_name=[value]          (Darwin) add dylib's install name
    \\  --entitlements [path]          (Darwin) add path to entitlements file for embedding in code signature
    \\  -pagezero_size [value]         (Darwin) size of the __PAGEZERO segment in hexadecimal notation
    \\  -search_paths_first            (Darwin) search each dir in library search paths for `libx.dylib` then `libx.a`
    \\  -search_dylibs_first           (Darwin) search `libx.dylib` in each dir in library search paths, then `libx.a`
    \\  -headerpad [value]             (Darwin) set minimum space for future expansion of the load commands in hexadecimal notation
    \\  -headerpad_max_install_names   (Darwin) set enough space as if all paths were MAXPATHLEN
    \\  -dead_strip                    (Darwin) remove functions and data that are unreachable by the entry point or exported symbols
    \\  -dead_strip_dylibs             (Darwin) remove dylibs that are unreachable by the entry point or exported symbols
    \\  --import-memory                (WebAssembly) import memory from the environment
    \\  --import-symbols               (WebAssembly) import missing symbols from the host environment
    \\  --import-table                 (WebAssembly) import function table from the host environment
    \\  --export-table                 (WebAssembly) export function table to the host environment
    \\  --initial-memory=[bytes]       (WebAssembly) initial size of the linear memory
    \\  --max-memory=[bytes]           (WebAssembly) maximum size of the linear memory
    \\  --shared-memory                (WebAssembly) use shared linear memory
    \\  --global-base=[addr]           (WebAssembly) where to start to place global data
    \\  --export=[value]               (WebAssembly) Force a symbol to be exported
    \\
    \\Test Options:
    \\  --test-filter [text]           Skip tests that do not match filter
    \\  --test-name-prefix [text]      Add prefix to all tests
    \\  --test-cmd [arg]               Specify test execution command one arg at a time
    \\  --test-cmd-bin                 Appends test binary path to test cmd args
    \\  --test-evented-io              Runs the test in evented I/O mode
    \\  --test-no-exec                 Compiles test binary without running it
    \\  --test-runner [path]           Specify a custom test runner
    \\
    \\Debug Options (Zig Compiler Development):
    \\  -fopt-bisect-limit=[limit]   Only run [limit] first LLVM optimization passes
    \\  -ftime-report                Print timing diagnostics
    \\  -fstack-report               Print stack size diagnostics
    \\  --verbose-link               Display linker invocations
    \\  --verbose-cc                 Display C compiler invocations
    \\  --verbose-air                Enable compiler debug output for Zig AIR
    \\  --verbose-llvm-ir[=path]     Enable compiler debug output for unoptimized LLVM IR
    \\  --verbose-llvm-bc=[path]     Enable compiler debug output for unoptimized LLVM BC
    \\  --verbose-cimport            Enable compiler debug output for C imports
    \\  --verbose-llvm-cpu-features  Enable compiler debug output for LLVM CPU features
    \\  --debug-log [scope]          Enable printing debug/info log messages for scope
    \\  --debug-compile-errors       Crash with helpful diagnostics at the first compile error
    \\  --debug-link-snapshot        Enable dumping of the linker's state in JSON format
    \\
;

const repl_help =
    \\Commands:
    \\         update  Detect changes to source files and update output files.
    \\            run  Execute the output file, if it is an executable or test.
    \\ update-and-run  Perform an `update` followed by `run`.
    \\           help  Print this text
    \\           exit  Quit this repl
    \\
;

const SOName = union(enum) {
    no,
    yes_default_value,
    yes: []const u8,
};

const EmitBin = union(enum) {
    no,
    yes_default_path,
    yes: []const u8,
    yes_a_out,
};

const Emit = union(enum) {
    no,
    yes_default_path,
    yes: []const u8,

    const Resolved = struct {
        data: ?Compilation.EmitLoc,
        dir: ?fs.Dir,

        fn deinit(self: *Resolved) void {
            if (self.dir) |*dir| {
                dir.close();
            }
        }
    };

    fn resolve(emit: Emit, default_basename: []const u8) !Resolved {
        var resolved: Resolved = .{ .data = null, .dir = null };
        errdefer resolved.deinit();

        switch (emit) {
            .no => {},
            .yes_default_path => {
                resolved.data = Compilation.EmitLoc{
                    .directory = .{ .path = null, .handle = fs.cwd() },
                    .basename = default_basename,
                };
            },
            .yes => |full_path| {
                const basename = fs.path.basename(full_path);
                if (fs.path.dirname(full_path)) |dirname| {
                    const handle = try fs.cwd().openDir(dirname, .{});
                    resolved = .{
                        .dir = handle,
                        .data = Compilation.EmitLoc{
                            .basename = basename,
                            .directory = .{
                                .path = dirname,
                                .handle = handle,
                            },
                        },
                    };
                } else {
                    resolved.data = Compilation.EmitLoc{
                        .basename = basename,
                        .directory = .{ .path = null, .handle = fs.cwd() },
                    };
                }
            },
        }
        return resolved;
    }
};

fn optionalStringEnvVar(arena: Allocator, name: []const u8) !?[]const u8 {
    // Env vars aren't used in the bootstrap stage.
    if (build_options.only_c) {
        return null;
    }
    if (std.process.getEnvVarOwned(arena, name)) |value| {
        return value;
    } else |err| switch (err) {
        error.EnvironmentVariableNotFound => return null,
        else => |e| return e,
    }
}

const ArgMode = union(enum) {
    build: std.builtin.OutputMode,
    cc,
    cpp,
    translate_c,
    zig_test,
    run,
};

<<<<<<< HEAD
/// Add the CACHEDIR.TAG file to the cache directory.
/// See http://www.brynosaurus.com/cachedir/.
fn tagCacheDirectory(dir: fs.Dir) !void {
    const bytes =
        \\Signature: 8a477f597d28d172789f06886806bc55
        \\# This file is a cache directory tag created by Zig.
        \\# For information about cache directory tags, see:
        \\#	http://www.brynosaurus.com/cachedir/
    ;
    const file = try dir.createFile("CACHEDIR.TAG", .{});
    defer file.close();

    try file.writeAll(bytes);
}
=======
/// Avoid dragging networking into zig2.c because it adds dependencies on some
/// linker symbols that are annoying to satisfy while bootstrapping.
const Ip4Address = if (build_options.omit_pkg_fetching_code) void else std.net.Ip4Address;

const Listen = union(enum) {
    none,
    ip4: Ip4Address,
    stdio,
};
>>>>>>> 38ee46dd

fn buildOutputType(
    gpa: Allocator,
    arena: Allocator,
    all_args: []const []const u8,
    arg_mode: ArgMode,
) !void {
    var color: Color = .auto;
    var optimize_mode: std.builtin.Mode = .Debug;
    var provided_name: ?[]const u8 = null;
    var link_mode: ?std.builtin.LinkMode = null;
    var dll_export_fns: ?bool = null;
    var single_threaded: ?bool = null;
    var root_src_file: ?[]const u8 = null;
    var version: std.builtin.Version = .{ .major = 0, .minor = 0, .patch = 0 };
    var have_version = false;
    var compatibility_version: ?std.builtin.Version = null;
    var strip: ?bool = null;
    var formatted_panics: ?bool = null;
    var function_sections = false;
    var no_builtin = false;
    var listen: Listen = .none;
    var debug_compile_errors = false;
    var verbose_link = (builtin.os.tag != .wasi or builtin.link_libc) and std.process.hasEnvVarConstant("ZIG_VERBOSE_LINK");
    var verbose_cc = (builtin.os.tag != .wasi or builtin.link_libc) and std.process.hasEnvVarConstant("ZIG_VERBOSE_CC");
    var verbose_air = false;
    var verbose_llvm_ir: ?[]const u8 = null;
    var verbose_llvm_bc: ?[]const u8 = null;
    var verbose_cimport = false;
    var verbose_llvm_cpu_features = false;
    var time_report = false;
    var stack_report = false;
    var show_builtin = false;
    var emit_bin: EmitBin = .yes_default_path;
    var emit_asm: Emit = .no;
    var emit_llvm_ir: Emit = .no;
    var emit_llvm_bc: Emit = .no;
    var emit_docs: Emit = .no;
    var emit_analysis: Emit = .no;
    var emit_implib: Emit = .yes_default_path;
    var emit_implib_arg_provided = false;
    var target_arch_os_abi: []const u8 = "native";
    var target_mcpu: ?[]const u8 = null;
    var target_dynamic_linker: ?[]const u8 = null;
    var target_ofmt: ?[]const u8 = null;
    var output_mode: std.builtin.OutputMode = undefined;
    var emit_h: Emit = .no;
    var soname: SOName = undefined;
    var ensure_libc_on_non_freestanding = false;
    var ensure_libcpp_on_non_freestanding = false;
    var link_libc = false;
    var link_libcpp = false;
    var link_libunwind = false;
    var want_native_include_dirs = false;
    var enable_cache: ?bool = null;
    var want_pic: ?bool = null;
    var want_pie: ?bool = null;
    var want_lto: ?bool = null;
    var want_unwind_tables: ?bool = null;
    var want_sanitize_c: ?bool = null;
    var want_stack_check: ?bool = null;
    var want_stack_protector: ?u32 = null;
    var want_red_zone: ?bool = null;
    var omit_frame_pointer: ?bool = null;
    var want_valgrind: ?bool = null;
    var want_tsan: ?bool = null;
    var want_compiler_rt: ?bool = null;
    var rdynamic: bool = false;
    var linker_script: ?[]const u8 = null;
    var version_script: ?[]const u8 = null;
    var disable_c_depfile = false;
    var linker_sort_section: ?link.SortSection = null;
    var linker_gc_sections: ?bool = null;
    var linker_compress_debug_sections: ?link.CompressDebugSections = null;
    var linker_allow_shlib_undefined: ?bool = null;
    var linker_bind_global_refs_locally: ?bool = null;
    var linker_import_memory: ?bool = null;
    var linker_import_symbols: bool = false;
    var linker_import_table: bool = false;
    var linker_export_table: bool = false;
    var linker_initial_memory: ?u64 = null;
    var linker_max_memory: ?u64 = null;
    var linker_shared_memory: bool = false;
    var linker_global_base: ?u64 = null;
    var linker_print_gc_sections: bool = false;
    var linker_print_icf_sections: bool = false;
    var linker_print_map: bool = false;
    var linker_opt_bisect_limit: i32 = -1;
    var linker_z_nocopyreloc = false;
    var linker_z_nodelete = false;
    var linker_z_notext = false;
    var linker_z_defs = false;
    var linker_z_origin = false;
    var linker_z_now = true;
    var linker_z_relro = true;
    var linker_z_common_page_size: ?u64 = null;
    var linker_z_max_page_size: ?u64 = null;
    var linker_tsaware = false;
    var linker_nxcompat = false;
    var linker_dynamicbase = false;
    var linker_optimization: ?u8 = null;
    var linker_module_definition_file: ?[]const u8 = null;
    var test_evented_io = false;
    var test_no_exec = false;
    var entry: ?[]const u8 = null;
    var stack_size_override: ?u64 = null;
    var image_base_override: ?u64 = null;
    var use_llvm: ?bool = null;
    var use_lld: ?bool = null;
    var use_clang: ?bool = null;
    var link_eh_frame_hdr = false;
    var link_emit_relocs = false;
    var each_lib_rpath: ?bool = null;
    var build_id: ?bool = null;
    var sysroot: ?[]const u8 = null;
    var libc_paths_file: ?[]const u8 = try optionalStringEnvVar(arena, "ZIG_LIBC");
    var machine_code_model: std.builtin.CodeModel = .default;
    var runtime_args_start: ?usize = null;
    var test_filter: ?[]const u8 = null;
    var test_name_prefix: ?[]const u8 = null;
    var test_runner_path: ?[]const u8 = null;
    var override_local_cache_dir: ?[]const u8 = try optionalStringEnvVar(arena, "ZIG_LOCAL_CACHE_DIR");
    var override_global_cache_dir: ?[]const u8 = try optionalStringEnvVar(arena, "ZIG_GLOBAL_CACHE_DIR");
    var override_lib_dir: ?[]const u8 = try optionalStringEnvVar(arena, "ZIG_LIB_DIR");
    var main_pkg_path: ?[]const u8 = null;
    var clang_preprocessor_mode: Compilation.ClangPreprocessorMode = .no;
    var subsystem: ?std.Target.SubSystem = null;
    var major_subsystem_version: ?u32 = null;
    var minor_subsystem_version: ?u32 = null;
    var wasi_exec_model: ?std.builtin.WasiExecModel = null;
    var enable_link_snapshots: bool = false;
    var native_darwin_sdk: ?std.zig.system.darwin.DarwinSDK = null;
    var install_name: ?[]const u8 = null;
    var hash_style: link.HashStyle = .both;
    var entitlements: ?[]const u8 = null;
    var pagezero_size: ?u64 = null;
    var search_strategy: ?link.File.MachO.SearchStrategy = null;
    var headerpad_size: ?u32 = null;
    var headerpad_max_install_names: bool = false;
    var dead_strip_dylibs: bool = false;
    var reference_trace: ?u32 = null;
    var error_tracing: ?bool = null;
    var pdb_out_path: ?[]const u8 = null;

    // e.g. -m3dnow or -mno-outline-atomics. They correspond to std.Target llvm cpu feature names.
    // This array is populated by zig cc frontend and then has to be converted to zig-style
    // CPU features.
    var llvm_m_args = std.ArrayList([]const u8).init(gpa);
    defer llvm_m_args.deinit();

    var system_libs = std.StringArrayHashMap(Compilation.SystemLib).init(gpa);
    defer system_libs.deinit();

    var static_libs = std.ArrayList([]const u8).init(gpa);
    defer static_libs.deinit();

    var wasi_emulated_libs = std.ArrayList(wasi_libc.CRTFile).init(gpa);
    defer wasi_emulated_libs.deinit();

    var clang_argv = std.ArrayList([]const u8).init(gpa);
    defer clang_argv.deinit();

    var extra_cflags = std.ArrayList([]const u8).init(gpa);
    defer extra_cflags.deinit();

    var lib_dirs = std.ArrayList([]const u8).init(gpa);
    defer lib_dirs.deinit();

    var rpath_list = std.ArrayList([]const u8).init(gpa);
    defer rpath_list.deinit();

    var c_source_files = std.ArrayList(Compilation.CSourceFile).init(gpa);
    defer c_source_files.deinit();

    var link_objects = std.ArrayList(Compilation.LinkObject).init(gpa);
    defer link_objects.deinit();

    // This map is a flag per link_objects item, used to represent the
    // `-l :file.so` syntax from gcc/clang.
    // This is only exposed from the `zig cc` interface. It means that the `path`
    // field from the corresponding `link_objects` element is a suffix, and is
    // to be tried against each library path as a prefix until an existing file is found.
    // This map remains empty for the main CLI.
    var link_objects_lib_search_paths: std.AutoHashMapUnmanaged(u32, void) = .{};

    var framework_dirs = std.ArrayList([]const u8).init(gpa);
    defer framework_dirs.deinit();

    var frameworks: std.StringArrayHashMapUnmanaged(Compilation.SystemLib) = .{};

    // null means replace with the test executable binary
    var test_exec_args = std.ArrayList(?[]const u8).init(gpa);
    defer test_exec_args.deinit();

    var linker_export_symbol_names = std.ArrayList([]const u8).init(gpa);
    defer linker_export_symbol_names.deinit();

    // Contains every module specified via --mod. The dependencies are added
    // after argument parsing is completed. We use a StringArrayHashMap to make
    // error output consistent.
    var modules = std.StringArrayHashMap(struct {
        mod: *Package,
        deps_str: []const u8, // still in CLI arg format
    }).init(gpa);
    defer {
        var it = modules.iterator();
        while (it.next()) |kv| kv.value_ptr.mod.destroy(gpa);
        modules.deinit();
    }

    // The dependency string for the root package
    var root_deps_str: ?[]const u8 = null;

    // before arg parsing, check for the NO_COLOR environment variable
    // if it exists, default the color setting to .off
    // explicit --color arguments will still override this setting.
    // Disable color on WASI per https://github.com/WebAssembly/WASI/issues/162
    color = if (builtin.os.tag == .wasi or std.process.hasEnvVarConstant("NO_COLOR")) .off else .auto;

    switch (arg_mode) {
        .build, .translate_c, .zig_test, .run => {
            var optimize_mode_string: ?[]const u8 = null;
            switch (arg_mode) {
                .build => |m| {
                    output_mode = m;
                },
                .translate_c => {
                    emit_bin = .no;
                    output_mode = .Obj;
                },
                .zig_test, .run => {
                    output_mode = .Exe;
                },
                else => unreachable,
            }

            soname = .yes_default_value;

            const Iterator = struct {
                resp_file: ?ArgIteratorResponseFile = null,
                args: []const []const u8,
                i: usize = 0,
                fn next(it: *@This()) ?[]const u8 {
                    if (it.i >= it.args.len) {
                        if (it.resp_file) |*resp| return resp.next();
                        return null;
                    }
                    defer it.i += 1;
                    return it.args[it.i];
                }
                fn nextOrFatal(it: *@This()) []const u8 {
                    if (it.i >= it.args.len) {
                        if (it.resp_file) |*resp| if (resp.next()) |ret| return ret;
                        fatal("expected parameter after {s}", .{it.args[it.i - 1]});
                    }
                    defer it.i += 1;
                    return it.args[it.i];
                }
            };
            var args_iter = Iterator{
                .args = all_args[2..],
            };

            var cssan = ClangSearchSanitizer.init(gpa, &clang_argv);
            defer cssan.map.deinit();

            var file_ext: ?Compilation.FileExt = null;
            args_loop: while (args_iter.next()) |arg| {
                if (mem.startsWith(u8, arg, "@")) {
                    // This is a "compiler response file". We must parse the file and treat its
                    // contents as command line parameters.
                    const resp_file_path = arg[1..];
                    args_iter.resp_file = initArgIteratorResponseFile(arena, resp_file_path) catch |err| {
                        fatal("unable to read response file '{s}': {s}", .{ resp_file_path, @errorName(err) });
                    };
                } else if (mem.startsWith(u8, arg, "-")) {
                    if (mem.eql(u8, arg, "-h") or mem.eql(u8, arg, "--help")) {
                        try io.getStdOut().writeAll(usage_build_generic);
                        return cleanExit();
                    } else if (mem.eql(u8, arg, "--")) {
                        if (arg_mode == .run) {
                            // args_iter.i is 1, referring the next arg after "--" in ["--", ...]
                            // Add +2 to the index so it is relative to all_args
                            runtime_args_start = args_iter.i + 2;
                            break :args_loop;
                        } else {
                            fatal("unexpected end-of-parameter mark: --", .{});
                        }
                    } else if (mem.eql(u8, arg, "--mod")) {
                        const info = args_iter.nextOrFatal();
                        var info_it = mem.split(u8, info, ":");
                        const mod_name = info_it.next() orelse fatal("expected non-empty argument after {s}", .{arg});
                        const deps_str = info_it.next() orelse fatal("expected 'name:deps:path' after {s}", .{arg});
                        const root_src_orig = info_it.rest();
                        if (root_src_orig.len == 0) fatal("expected 'name:deps:path' after {s}", .{arg});
                        if (mod_name.len == 0) fatal("empty name for module at '{s}'", .{root_src_orig});

                        const root_src = try introspect.resolvePath(arena, root_src_orig);

                        for ([_][]const u8{ "std", "root", "builtin" }) |name| {
                            if (mem.eql(u8, mod_name, name)) {
                                fatal("unable to add module '{s}' -> '{s}': conflicts with builtin module", .{ mod_name, root_src });
                            }
                        }

                        var mod_it = modules.iterator();
                        while (mod_it.next()) |kv| {
                            if (std.mem.eql(u8, mod_name, kv.key_ptr.*)) {
                                fatal("unable to add module '{s}' -> '{s}': already exists as '{s}'", .{ mod_name, root_src, kv.value_ptr.mod.root_src_path });
                            }
                        }

                        try modules.ensureUnusedCapacity(1);
                        modules.put(mod_name, .{
                            .mod = try Package.create(
                                gpa,
                                fs.path.dirname(root_src),
                                fs.path.basename(root_src),
                            ),
                            .deps_str = deps_str,
                        }) catch unreachable;
                    } else if (mem.eql(u8, arg, "--deps")) {
                        if (root_deps_str != null) {
                            fatal("only one --deps argument is allowed", .{});
                        }
                        root_deps_str = args_iter.nextOrFatal();
                    } else if (mem.eql(u8, arg, "--main-pkg-path")) {
                        main_pkg_path = args_iter.nextOrFatal();
                    } else if (mem.eql(u8, arg, "-cflags")) {
                        extra_cflags.shrinkRetainingCapacity(0);
                        while (true) {
                            const next_arg = args_iter.next() orelse {
                                fatal("expected -- after -cflags", .{});
                            };
                            if (mem.eql(u8, next_arg, "--")) break;
                            try extra_cflags.append(next_arg);
                        }
                    } else if (mem.eql(u8, arg, "--color")) {
                        const next_arg = args_iter.next() orelse {
                            fatal("expected [auto|on|off] after --color", .{});
                        };
                        color = std.meta.stringToEnum(Color, next_arg) orelse {
                            fatal("expected [auto|on|off] after --color, found '{s}'", .{next_arg});
                        };
                    } else if (mem.eql(u8, arg, "--subsystem")) {
                        subsystem = try parseSubSystem(args_iter.nextOrFatal());
                    } else if (mem.eql(u8, arg, "-O")) {
                        optimize_mode_string = args_iter.nextOrFatal();
                    } else if (mem.eql(u8, arg, "--entry")) {
                        entry = args_iter.nextOrFatal();
                    } else if (mem.eql(u8, arg, "--stack")) {
                        const next_arg = args_iter.nextOrFatal();
                        stack_size_override = std.fmt.parseUnsigned(u64, next_arg, 0) catch |err| {
                            fatal("unable to parse stack size '{s}': {s}", .{ next_arg, @errorName(err) });
                        };
                    } else if (mem.eql(u8, arg, "--image-base")) {
                        const next_arg = args_iter.nextOrFatal();
                        image_base_override = std.fmt.parseUnsigned(u64, next_arg, 0) catch |err| {
                            fatal("unable to parse image base override '{s}': {s}", .{ next_arg, @errorName(err) });
                        };
                    } else if (mem.eql(u8, arg, "--name")) {
                        provided_name = args_iter.nextOrFatal();
                        if (!mem.eql(u8, provided_name.?, fs.path.basename(provided_name.?)))
                            fatal("invalid package name '{s}': cannot contain folder separators", .{provided_name.?});
                    } else if (mem.eql(u8, arg, "-rpath")) {
                        try rpath_list.append(args_iter.nextOrFatal());
                    } else if (mem.eql(u8, arg, "--library-directory") or mem.eql(u8, arg, "-L")) {
                        try lib_dirs.append(args_iter.nextOrFatal());
                    } else if (mem.eql(u8, arg, "-F")) {
                        try framework_dirs.append(args_iter.nextOrFatal());
                    } else if (mem.eql(u8, arg, "-framework")) {
                        try frameworks.put(gpa, args_iter.nextOrFatal(), .{});
                    } else if (mem.eql(u8, arg, "-weak_framework")) {
                        try frameworks.put(gpa, args_iter.nextOrFatal(), .{ .weak = true });
                    } else if (mem.eql(u8, arg, "-needed_framework")) {
                        try frameworks.put(gpa, args_iter.nextOrFatal(), .{ .needed = true });
                    } else if (mem.eql(u8, arg, "-install_name")) {
                        install_name = args_iter.nextOrFatal();
                    } else if (mem.startsWith(u8, arg, "--compress-debug-sections=")) {
                        const param = arg["--compress-debug-sections=".len..];
                        linker_compress_debug_sections = std.meta.stringToEnum(link.CompressDebugSections, param) orelse {
                            fatal("expected --compress-debug-sections=[none|zlib], found '{s}'", .{param});
                        };
                    } else if (mem.eql(u8, arg, "--compress-debug-sections")) {
                        linker_compress_debug_sections = link.CompressDebugSections.zlib;
                    } else if (mem.eql(u8, arg, "-pagezero_size")) {
                        const next_arg = args_iter.nextOrFatal();
                        pagezero_size = std.fmt.parseUnsigned(u64, eatIntPrefix(next_arg, 16), 16) catch |err| {
                            fatal("unable to parse pagezero size'{s}': {s}", .{ next_arg, @errorName(err) });
                        };
                    } else if (mem.eql(u8, arg, "-search_paths_first")) {
                        search_strategy = .paths_first;
                    } else if (mem.eql(u8, arg, "-search_dylibs_first")) {
                        search_strategy = .dylibs_first;
                    } else if (mem.eql(u8, arg, "-headerpad")) {
                        const next_arg = args_iter.nextOrFatal();
                        headerpad_size = std.fmt.parseUnsigned(u32, eatIntPrefix(next_arg, 16), 16) catch |err| {
                            fatal("unable to parse headerpat size '{s}': {s}", .{ next_arg, @errorName(err) });
                        };
                    } else if (mem.eql(u8, arg, "-headerpad_max_install_names")) {
                        headerpad_max_install_names = true;
                    } else if (mem.eql(u8, arg, "-dead_strip")) {
                        linker_gc_sections = true;
                    } else if (mem.eql(u8, arg, "-dead_strip_dylibs")) {
                        dead_strip_dylibs = true;
                    } else if (mem.eql(u8, arg, "-T") or mem.eql(u8, arg, "--script")) {
                        linker_script = args_iter.nextOrFatal();
                    } else if (mem.eql(u8, arg, "--version-script")) {
                        version_script = args_iter.nextOrFatal();
                    } else if (mem.eql(u8, arg, "--library") or mem.eql(u8, arg, "-l")) {
                        // We don't know whether this library is part of libc or libc++ until
                        // we resolve the target, so we simply append to the list for now.
                        try system_libs.put(args_iter.nextOrFatal(), .{});
                    } else if (mem.eql(u8, arg, "--needed-library") or
                        mem.eql(u8, arg, "-needed-l") or
                        mem.eql(u8, arg, "-needed_library"))
                    {
                        const next_arg = args_iter.nextOrFatal();
                        try system_libs.put(next_arg, .{ .needed = true });
                    } else if (mem.eql(u8, arg, "-weak_library") or mem.eql(u8, arg, "-weak-l")) {
                        try system_libs.put(args_iter.nextOrFatal(), .{ .weak = true });
                    } else if (mem.eql(u8, arg, "-D")) {
                        try clang_argv.append(arg);
                        try clang_argv.append(args_iter.nextOrFatal());
                    } else if (mem.eql(u8, arg, "-I")) {
                        try cssan.addIncludePath(.I, arg, args_iter.nextOrFatal(), false);
                    } else if (mem.eql(u8, arg, "-isystem") or mem.eql(u8, arg, "-iwithsysroot")) {
                        try cssan.addIncludePath(.isystem, arg, args_iter.nextOrFatal(), false);
                    } else if (mem.eql(u8, arg, "-idirafter")) {
                        try cssan.addIncludePath(.idirafter, arg, args_iter.nextOrFatal(), false);
                    } else if (mem.eql(u8, arg, "-iframework") or mem.eql(u8, arg, "-iframeworkwithsysroot")) {
                        try cssan.addIncludePath(.iframework, arg, args_iter.nextOrFatal(), false);
                    } else if (mem.eql(u8, arg, "--version")) {
                        const next_arg = args_iter.nextOrFatal();
                        version = std.builtin.Version.parse(next_arg) catch |err| {
                            fatal("unable to parse --version '{s}': {s}", .{ next_arg, @errorName(err) });
                        };
                        have_version = true;
                    } else if (mem.eql(u8, arg, "-target")) {
                        target_arch_os_abi = args_iter.nextOrFatal();
                    } else if (mem.eql(u8, arg, "-mcpu")) {
                        target_mcpu = args_iter.nextOrFatal();
                    } else if (mem.eql(u8, arg, "-mcmodel")) {
                        machine_code_model = parseCodeModel(args_iter.nextOrFatal());
                    } else if (mem.startsWith(u8, arg, "-ofmt=")) {
                        target_ofmt = arg["-ofmt=".len..];
                    } else if (mem.startsWith(u8, arg, "-mcpu=")) {
                        target_mcpu = arg["-mcpu=".len..];
                    } else if (mem.startsWith(u8, arg, "-mcmodel=")) {
                        machine_code_model = parseCodeModel(arg["-mcmodel=".len..]);
                    } else if (mem.startsWith(u8, arg, "-O")) {
                        optimize_mode_string = arg["-O".len..];
                    } else if (mem.eql(u8, arg, "--dynamic-linker")) {
                        target_dynamic_linker = args_iter.nextOrFatal();
                    } else if (mem.eql(u8, arg, "--sysroot")) {
                        sysroot = args_iter.nextOrFatal();
                        try clang_argv.append("-isysroot");
                        try clang_argv.append(sysroot.?);
                    } else if (mem.eql(u8, arg, "--libc")) {
                        libc_paths_file = args_iter.nextOrFatal();
                    } else if (mem.eql(u8, arg, "--test-filter")) {
                        test_filter = args_iter.nextOrFatal();
                    } else if (mem.eql(u8, arg, "--test-name-prefix")) {
                        test_name_prefix = args_iter.nextOrFatal();
                    } else if (mem.eql(u8, arg, "--test-runner")) {
                        test_runner_path = args_iter.nextOrFatal();
                    } else if (mem.eql(u8, arg, "--test-cmd")) {
                        try test_exec_args.append(args_iter.nextOrFatal());
                    } else if (mem.eql(u8, arg, "--cache-dir")) {
                        override_local_cache_dir = args_iter.nextOrFatal();
                    } else if (mem.eql(u8, arg, "--global-cache-dir")) {
                        override_global_cache_dir = args_iter.nextOrFatal();
                    } else if (mem.eql(u8, arg, "--zig-lib-dir")) {
                        override_lib_dir = args_iter.nextOrFatal();
                    } else if (mem.eql(u8, arg, "--debug-log")) {
                        if (!build_options.enable_logging) {
                            std.log.warn("Zig was compiled without logging enabled (-Dlog). --debug-log has no effect.", .{});
                        } else {
                            try log_scopes.append(gpa, args_iter.nextOrFatal());
                        }
                    } else if (mem.eql(u8, arg, "--listen")) {
                        const next_arg = args_iter.nextOrFatal();
                        if (mem.eql(u8, next_arg, "-")) {
                            listen = .stdio;
                        } else {
                            if (build_options.omit_pkg_fetching_code) unreachable;
                            // example: --listen 127.0.0.1:9000
                            var it = std.mem.split(u8, next_arg, ":");
                            const host = it.next().?;
                            const port_text = it.next() orelse "14735";
                            const port = std.fmt.parseInt(u16, port_text, 10) catch |err|
                                fatal("invalid port number: '{s}': {s}", .{ port_text, @errorName(err) });
                            listen = .{ .ip4 = std.net.Ip4Address.parse(host, port) catch |err|
                                fatal("invalid host: '{s}': {s}", .{ host, @errorName(err) }) };
                        }
                    } else if (mem.eql(u8, arg, "--listen=-")) {
                        listen = .stdio;
                    } else if (mem.eql(u8, arg, "--debug-link-snapshot")) {
                        if (!build_options.enable_link_snapshots) {
                            std.log.warn("Zig was compiled without linker snapshots enabled (-Dlink-snapshot). --debug-link-snapshot has no effect.", .{});
                        } else {
                            enable_link_snapshots = true;
                        }
                    } else if (mem.eql(u8, arg, "--entitlements")) {
                        entitlements = args_iter.nextOrFatal();
                    } else if (mem.eql(u8, arg, "-fcompiler-rt")) {
                        want_compiler_rt = true;
                    } else if (mem.eql(u8, arg, "-fno-compiler-rt")) {
                        want_compiler_rt = false;
                    } else if (mem.eql(u8, arg, "-feach-lib-rpath")) {
                        each_lib_rpath = true;
                    } else if (mem.eql(u8, arg, "-fno-each-lib-rpath")) {
                        each_lib_rpath = false;
                    } else if (mem.eql(u8, arg, "-fbuild-id")) {
                        build_id = true;
                    } else if (mem.eql(u8, arg, "-fno-build-id")) {
                        build_id = false;
                    } else if (mem.eql(u8, arg, "--enable-cache")) {
                        enable_cache = true;
                    } else if (mem.eql(u8, arg, "--test-cmd-bin")) {
                        try test_exec_args.append(null);
                    } else if (mem.eql(u8, arg, "--test-evented-io")) {
                        test_evented_io = true;
                    } else if (mem.eql(u8, arg, "--test-no-exec")) {
                        test_no_exec = true;
                    } else if (mem.eql(u8, arg, "-ftime-report")) {
                        time_report = true;
                    } else if (mem.eql(u8, arg, "-fstack-report")) {
                        stack_report = true;
                    } else if (mem.eql(u8, arg, "-fPIC")) {
                        want_pic = true;
                    } else if (mem.eql(u8, arg, "-fno-PIC")) {
                        want_pic = false;
                    } else if (mem.eql(u8, arg, "-fPIE")) {
                        want_pie = true;
                    } else if (mem.eql(u8, arg, "-fno-PIE")) {
                        want_pie = false;
                    } else if (mem.eql(u8, arg, "-flto")) {
                        want_lto = true;
                    } else if (mem.eql(u8, arg, "-fno-lto")) {
                        want_lto = false;
                    } else if (mem.eql(u8, arg, "-funwind-tables")) {
                        want_unwind_tables = true;
                    } else if (mem.eql(u8, arg, "-fno-unwind-tables")) {
                        want_unwind_tables = false;
                    } else if (mem.eql(u8, arg, "-fstack-check")) {
                        want_stack_check = true;
                    } else if (mem.eql(u8, arg, "-fno-stack-check")) {
                        want_stack_check = false;
                    } else if (mem.eql(u8, arg, "-fstack-protector")) {
                        want_stack_protector = Compilation.default_stack_protector_buffer_size;
                    } else if (mem.eql(u8, arg, "-fno-stack-protector")) {
                        want_stack_protector = 0;
                    } else if (mem.eql(u8, arg, "-mred-zone")) {
                        want_red_zone = true;
                    } else if (mem.eql(u8, arg, "-mno-red-zone")) {
                        want_red_zone = false;
                    } else if (mem.eql(u8, arg, "-fomit-frame-pointer")) {
                        omit_frame_pointer = true;
                    } else if (mem.eql(u8, arg, "-fno-omit-frame-pointer")) {
                        omit_frame_pointer = false;
                    } else if (mem.eql(u8, arg, "-fsanitize-c")) {
                        want_sanitize_c = true;
                    } else if (mem.eql(u8, arg, "-fno-sanitize-c")) {
                        want_sanitize_c = false;
                    } else if (mem.eql(u8, arg, "-fvalgrind")) {
                        want_valgrind = true;
                    } else if (mem.eql(u8, arg, "-fno-valgrind")) {
                        want_valgrind = false;
                    } else if (mem.eql(u8, arg, "-fsanitize-thread")) {
                        want_tsan = true;
                    } else if (mem.eql(u8, arg, "-fno-sanitize-thread")) {
                        want_tsan = false;
                    } else if (mem.eql(u8, arg, "-fLLVM")) {
                        use_llvm = true;
                    } else if (mem.eql(u8, arg, "-fno-LLVM")) {
                        use_llvm = false;
                    } else if (mem.eql(u8, arg, "-fLLD")) {
                        use_lld = true;
                    } else if (mem.eql(u8, arg, "-fno-LLD")) {
                        use_lld = false;
                    } else if (mem.eql(u8, arg, "-fClang")) {
                        use_clang = true;
                    } else if (mem.eql(u8, arg, "-fno-Clang")) {
                        use_clang = false;
                    } else if (mem.eql(u8, arg, "-freference-trace")) {
                        reference_trace = 256;
                    } else if (mem.startsWith(u8, arg, "-freference-trace=")) {
                        const num = arg["-freference-trace=".len..];
                        reference_trace = std.fmt.parseUnsigned(u32, num, 10) catch |err| {
                            fatal("unable to parse reference_trace count '{s}': {s}", .{ num, @errorName(err) });
                        };
                    } else if (mem.eql(u8, arg, "-fno-reference-trace")) {
                        reference_trace = null;
                    } else if (mem.eql(u8, arg, "-ferror-tracing")) {
                        error_tracing = true;
                    } else if (mem.eql(u8, arg, "-fno-error-tracing")) {
                        error_tracing = false;
                    } else if (mem.eql(u8, arg, "-rdynamic")) {
                        rdynamic = true;
                    } else if (mem.eql(u8, arg, "-fsoname")) {
                        soname = .yes_default_value;
                    } else if (mem.startsWith(u8, arg, "-fsoname=")) {
                        soname = .{ .yes = arg["-fsoname=".len..] };
                    } else if (mem.eql(u8, arg, "-fno-soname")) {
                        soname = .no;
                    } else if (mem.eql(u8, arg, "-femit-bin")) {
                        emit_bin = .yes_default_path;
                    } else if (mem.startsWith(u8, arg, "-femit-bin=")) {
                        emit_bin = .{ .yes = arg["-femit-bin=".len..] };
                    } else if (mem.eql(u8, arg, "-fno-emit-bin")) {
                        emit_bin = .no;
                    } else if (mem.eql(u8, arg, "-femit-h")) {
                        emit_h = .yes_default_path;
                    } else if (mem.startsWith(u8, arg, "-femit-h=")) {
                        emit_h = .{ .yes = arg["-femit-h=".len..] };
                    } else if (mem.eql(u8, arg, "-fno-emit-h")) {
                        emit_h = .no;
                    } else if (mem.eql(u8, arg, "-femit-asm")) {
                        emit_asm = .yes_default_path;
                    } else if (mem.startsWith(u8, arg, "-femit-asm=")) {
                        emit_asm = .{ .yes = arg["-femit-asm=".len..] };
                    } else if (mem.eql(u8, arg, "-fno-emit-asm")) {
                        emit_asm = .no;
                    } else if (mem.eql(u8, arg, "-femit-llvm-ir")) {
                        emit_llvm_ir = .yes_default_path;
                    } else if (mem.startsWith(u8, arg, "-femit-llvm-ir=")) {
                        emit_llvm_ir = .{ .yes = arg["-femit-llvm-ir=".len..] };
                    } else if (mem.eql(u8, arg, "-fno-emit-llvm-ir")) {
                        emit_llvm_ir = .no;
                    } else if (mem.eql(u8, arg, "-femit-llvm-bc")) {
                        emit_llvm_bc = .yes_default_path;
                    } else if (mem.startsWith(u8, arg, "-femit-llvm-bc=")) {
                        emit_llvm_bc = .{ .yes = arg["-femit-llvm-bc=".len..] };
                    } else if (mem.eql(u8, arg, "-fno-emit-llvm-bc")) {
                        emit_llvm_bc = .no;
                    } else if (mem.eql(u8, arg, "-femit-docs")) {
                        emit_docs = .yes_default_path;
                    } else if (mem.startsWith(u8, arg, "-femit-docs=")) {
                        emit_docs = .{ .yes = arg["-femit-docs=".len..] };
                    } else if (mem.eql(u8, arg, "-fno-emit-docs")) {
                        emit_docs = .no;
                    } else if (mem.eql(u8, arg, "-femit-analysis")) {
                        emit_analysis = .yes_default_path;
                    } else if (mem.startsWith(u8, arg, "-femit-analysis=")) {
                        emit_analysis = .{ .yes = arg["-femit-analysis=".len..] };
                    } else if (mem.eql(u8, arg, "-fno-emit-analysis")) {
                        emit_analysis = .no;
                    } else if (mem.eql(u8, arg, "-femit-implib")) {
                        emit_implib = .yes_default_path;
                        emit_implib_arg_provided = true;
                    } else if (mem.startsWith(u8, arg, "-femit-implib=")) {
                        emit_implib = .{ .yes = arg["-femit-implib=".len..] };
                        emit_implib_arg_provided = true;
                    } else if (mem.eql(u8, arg, "-fno-emit-implib")) {
                        emit_implib = .no;
                        emit_implib_arg_provided = true;
                    } else if (mem.eql(u8, arg, "-dynamic")) {
                        link_mode = .Dynamic;
                    } else if (mem.eql(u8, arg, "-static")) {
                        link_mode = .Static;
                    } else if (mem.eql(u8, arg, "-fdll-export-fns")) {
                        dll_export_fns = true;
                    } else if (mem.eql(u8, arg, "-fno-dll-export-fns")) {
                        dll_export_fns = false;
                    } else if (mem.eql(u8, arg, "--show-builtin")) {
                        show_builtin = true;
                        emit_bin = .no;
                    } else if (mem.eql(u8, arg, "-fstrip")) {
                        strip = true;
                    } else if (mem.eql(u8, arg, "-fno-strip")) {
                        strip = false;
                    } else if (mem.eql(u8, arg, "-fformatted-panics")) {
                        formatted_panics = true;
                    } else if (mem.eql(u8, arg, "-fno-formatted-panics")) {
                        formatted_panics = false;
                    } else if (mem.eql(u8, arg, "-fsingle-threaded")) {
                        single_threaded = true;
                    } else if (mem.eql(u8, arg, "-fno-single-threaded")) {
                        single_threaded = false;
                    } else if (mem.eql(u8, arg, "-ffunction-sections")) {
                        function_sections = true;
                    } else if (mem.eql(u8, arg, "-fno-function-sections")) {
                        function_sections = false;
                    } else if (mem.eql(u8, arg, "-fbuiltin")) {
                        no_builtin = false;
                    } else if (mem.eql(u8, arg, "-fno-builtin")) {
                        no_builtin = true;
                    } else if (mem.startsWith(u8, arg, "-fopt-bisect-limit=")) {
                        linker_opt_bisect_limit = std.math.lossyCast(i32, parseIntSuffix(arg, "-fopt-bisect-limit=".len));
                    } else if (mem.eql(u8, arg, "--eh-frame-hdr")) {
                        link_eh_frame_hdr = true;
                    } else if (mem.eql(u8, arg, "--emit-relocs")) {
                        link_emit_relocs = true;
                    } else if (mem.eql(u8, arg, "-fallow-shlib-undefined")) {
                        linker_allow_shlib_undefined = true;
                    } else if (mem.eql(u8, arg, "-fno-allow-shlib-undefined")) {
                        linker_allow_shlib_undefined = false;
                    } else if (mem.eql(u8, arg, "-z")) {
                        const z_arg = args_iter.nextOrFatal();
                        if (mem.eql(u8, z_arg, "nodelete")) {
                            linker_z_nodelete = true;
                        } else if (mem.eql(u8, z_arg, "notext")) {
                            linker_z_notext = true;
                        } else if (mem.eql(u8, z_arg, "defs")) {
                            linker_z_defs = true;
                        } else if (mem.eql(u8, z_arg, "undefs")) {
                            linker_z_defs = false;
                        } else if (mem.eql(u8, z_arg, "origin")) {
                            linker_z_origin = true;
                        } else if (mem.eql(u8, z_arg, "nocopyreloc")) {
                            linker_z_nocopyreloc = true;
                        } else if (mem.eql(u8, z_arg, "now")) {
                            linker_z_now = true;
                        } else if (mem.eql(u8, z_arg, "lazy")) {
                            linker_z_now = false;
                        } else if (mem.eql(u8, z_arg, "relro")) {
                            linker_z_relro = true;
                        } else if (mem.eql(u8, z_arg, "norelro")) {
                            linker_z_relro = false;
                        } else if (mem.startsWith(u8, z_arg, "common-page-size=")) {
                            linker_z_common_page_size = parseIntSuffix(z_arg, "common-page-size=".len);
                        } else if (mem.startsWith(u8, z_arg, "max-page-size=")) {
                            linker_z_max_page_size = parseIntSuffix(z_arg, "max-page-size=".len);
                        } else {
                            fatal("unsupported linker extension flag: -z {s}", .{z_arg});
                        }
                    } else if (mem.eql(u8, arg, "--import-memory")) {
                        linker_import_memory = true;
                    } else if (mem.eql(u8, arg, "--import-symbols")) {
                        linker_import_symbols = true;
                    } else if (mem.eql(u8, arg, "--import-table")) {
                        linker_import_table = true;
                    } else if (mem.eql(u8, arg, "--export-table")) {
                        linker_export_table = true;
                    } else if (mem.startsWith(u8, arg, "--initial-memory=")) {
                        linker_initial_memory = parseIntSuffix(arg, "--initial-memory=".len);
                    } else if (mem.startsWith(u8, arg, "--max-memory=")) {
                        linker_max_memory = parseIntSuffix(arg, "--max-memory=".len);
                    } else if (mem.startsWith(u8, arg, "--shared-memory")) {
                        linker_shared_memory = true;
                    } else if (mem.startsWith(u8, arg, "--global-base=")) {
                        linker_global_base = parseIntSuffix(arg, "--global-base=".len);
                    } else if (mem.startsWith(u8, arg, "--export=")) {
                        try linker_export_symbol_names.append(arg["--export=".len..]);
                    } else if (mem.eql(u8, arg, "-Bsymbolic")) {
                        linker_bind_global_refs_locally = true;
                    } else if (mem.eql(u8, arg, "--gc-sections")) {
                        linker_gc_sections = true;
                    } else if (mem.eql(u8, arg, "--no-gc-sections")) {
                        linker_gc_sections = false;
                    } else if (mem.eql(u8, arg, "--debug-compile-errors")) {
                        if (!crash_report.is_enabled) {
                            std.log.warn("Zig was compiled in a release mode. --debug-compile-errors has no effect.", .{});
                        } else {
                            debug_compile_errors = true;
                        }
                    } else if (mem.eql(u8, arg, "--verbose-link")) {
                        verbose_link = true;
                    } else if (mem.eql(u8, arg, "--verbose-cc")) {
                        verbose_cc = true;
                    } else if (mem.eql(u8, arg, "--verbose-air")) {
                        verbose_air = true;
                    } else if (mem.eql(u8, arg, "--verbose-llvm-ir")) {
                        verbose_llvm_ir = "-";
                    } else if (mem.startsWith(u8, arg, "--verbose-llvm-ir=")) {
                        verbose_llvm_ir = arg["--verbose-llvm-ir=".len..];
                    } else if (mem.startsWith(u8, arg, "--verbose-llvm-bc=")) {
                        verbose_llvm_bc = arg["--verbose-llvm-bc=".len..];
                    } else if (mem.eql(u8, arg, "--verbose-cimport")) {
                        verbose_cimport = true;
                    } else if (mem.eql(u8, arg, "--verbose-llvm-cpu-features")) {
                        verbose_llvm_cpu_features = true;
                    } else if (mem.startsWith(u8, arg, "-T")) {
                        linker_script = arg[2..];
                    } else if (mem.startsWith(u8, arg, "-L")) {
                        try lib_dirs.append(arg[2..]);
                    } else if (mem.startsWith(u8, arg, "-F")) {
                        try framework_dirs.append(arg[2..]);
                    } else if (mem.startsWith(u8, arg, "-l")) {
                        // We don't know whether this library is part of libc or libc++ until
                        // we resolve the target, so we simply append to the list for now.
                        try system_libs.put(arg["-l".len..], .{});
                    } else if (mem.startsWith(u8, arg, "-needed-l")) {
                        try system_libs.put(arg["-needed-l".len..], .{ .needed = true });
                    } else if (mem.startsWith(u8, arg, "-weak-l")) {
                        try system_libs.put(arg["-weak-l".len..], .{ .weak = true });
                    } else if (mem.startsWith(u8, arg, "-D")) {
                        try clang_argv.append(arg);
                    } else if (mem.startsWith(u8, arg, "-I")) {
                        try cssan.addIncludePath(.I, arg, arg[2..], true);
                    } else if (mem.eql(u8, arg, "-x")) {
                        const lang = args_iter.nextOrFatal();
                        if (mem.eql(u8, lang, "none")) {
                            file_ext = null;
                        } else if (Compilation.LangToExt.get(lang)) |got_ext| {
                            file_ext = got_ext;
                        } else {
                            fatal("language not recognized: '{s}'", .{lang});
                        }
                    } else if (mem.startsWith(u8, arg, "-mexec-model=")) {
                        wasi_exec_model = std.meta.stringToEnum(std.builtin.WasiExecModel, arg["-mexec-model=".len..]) orelse {
                            fatal("expected [command|reactor] for -mexec-mode=[value], found '{s}'", .{arg["-mexec-model=".len..]});
                        };
                    } else {
                        fatal("unrecognized parameter: '{s}'", .{arg});
                    }
                } else switch (file_ext orelse
                    Compilation.classifyFileExt(arg)) {
                    .object, .static_library, .shared_library => try link_objects.append(.{ .path = arg }),
                    .assembly, .assembly_with_cpp, .c, .cpp, .h, .ll, .bc, .m, .mm, .cu => {
                        try c_source_files.append(.{
                            .src_path = arg,
                            .extra_flags = try arena.dupe([]const u8, extra_cflags.items),
                            // duped when parsing the args.
                            .ext = file_ext,
                        });
                    },
                    .zig => {
                        if (root_src_file) |other| {
                            fatal("found another zig file '{s}' after root source file '{s}'", .{ arg, other });
                        } else root_src_file = arg;
                    },
                    .def, .unknown => {
                        fatal("unrecognized file extension of parameter '{s}'", .{arg});
                    },
                }
            }
            if (optimize_mode_string) |s| {
                optimize_mode = std.meta.stringToEnum(std.builtin.Mode, s) orelse
                    fatal("unrecognized optimization mode: '{s}'", .{s});
            }
        },
        .cc, .cpp => {
            if (build_options.only_c) unreachable;

            emit_h = .no;
            soname = .no;
            ensure_libc_on_non_freestanding = true;
            ensure_libcpp_on_non_freestanding = arg_mode == .cpp;
            want_native_include_dirs = true;
            // Clang's driver enables this switch unconditionally.
            // Disabling the emission of .eh_frame_hdr can unexpectedly break
            // some functionality that depend on it, such as C++ exceptions and
            // DWARF-based stack traces.
            link_eh_frame_hdr = true;

            const COutMode = enum {
                link,
                object,
                assembly,
                preprocessor,
            };
            var c_out_mode: COutMode = .link;
            var out_path: ?[]const u8 = null;
            var is_shared_lib = false;
            var linker_args = std.ArrayList([]const u8).init(arena);
            var it = ClangArgIterator.init(arena, all_args);
            var emit_llvm = false;
            var needed = false;
            var must_link = false;
            var force_static_libs = false;
            var file_ext: ?Compilation.FileExt = null;
            while (it.has_next) {
                it.next() catch |err| {
                    fatal("unable to parse command line parameters: {s}", .{@errorName(err)});
                };
                switch (it.zig_equivalent) {
                    .target => target_arch_os_abi = it.only_arg, // example: -target riscv64-linux-unknown
                    .o => {
                        // We handle -o /dev/null equivalent to -fno-emit-bin because
                        // otherwise our atomic rename into place will fail. This also
                        // makes Zig do less work, avoiding pointless file system operations.
                        if (mem.eql(u8, it.only_arg, "/dev/null")) {
                            emit_bin = .no;
                        } else {
                            out_path = it.only_arg;
                        }
                    },
                    .c => c_out_mode = .object, // -c
                    .asm_only => c_out_mode = .assembly, // -S
                    .preprocess_only => c_out_mode = .preprocessor, // -E
                    .emit_llvm => emit_llvm = true,
                    .x => {
                        const lang = mem.sliceTo(it.only_arg, 0);
                        if (mem.eql(u8, lang, "none")) {
                            file_ext = null;
                        } else if (Compilation.LangToExt.get(lang)) |got_ext| {
                            file_ext = got_ext;
                        } else {
                            fatal("language not recognized: '{s}'", .{lang});
                        }
                    },
                    .other => {
                        try clang_argv.appendSlice(it.other_args);
                    },
                    .positional => switch (file_ext orelse
                        Compilation.classifyFileExt(mem.sliceTo(it.only_arg, 0))) {
                        .assembly, .assembly_with_cpp, .c, .cpp, .ll, .bc, .h, .m, .mm, .cu => {
                            try c_source_files.append(.{
                                .src_path = it.only_arg,
                                .ext = file_ext, // duped while parsing the args.
                            });
                        },
                        .unknown, .shared_library, .object, .static_library => try link_objects.append(.{
                            .path = it.only_arg,
                            .must_link = must_link,
                        }),
                        .def => {
                            linker_module_definition_file = it.only_arg;
                        },
                        .zig => {
                            if (root_src_file) |other| {
                                fatal("found another zig file '{s}' after root source file '{s}'", .{ it.only_arg, other });
                            } else root_src_file = it.only_arg;
                        },
                    },
                    .l => {
                        // -l
                        // We don't know whether this library is part of libc or libc++ until
                        // we resolve the target, so we simply append to the list for now.
                        if (mem.startsWith(u8, it.only_arg, ":")) {
                            // This "feature" of gcc/clang means to treat this as a positional
                            // link object, but using the library search directories as a prefix.
                            try link_objects.append(.{
                                .path = it.only_arg[1..],
                                .must_link = must_link,
                            });
                            const index = @intCast(u32, link_objects.items.len - 1);
                            try link_objects_lib_search_paths.put(arena, index, {});
                        } else if (force_static_libs) {
                            try static_libs.append(it.only_arg);
                        } else {
                            try system_libs.put(it.only_arg, .{ .needed = needed });
                        }
                    },
                    .ignore => {},
                    .driver_punt => {
                        // Never mind what we're doing, just pass the args directly. For example --help.
                        return process.exit(try clangMain(arena, all_args));
                    },
                    .pic => want_pic = true,
                    .no_pic => want_pic = false,
                    .pie => want_pie = true,
                    .no_pie => want_pie = false,
                    .lto => want_lto = true,
                    .no_lto => want_lto = false,
                    .red_zone => want_red_zone = true,
                    .no_red_zone => want_red_zone = false,
                    .omit_frame_pointer => omit_frame_pointer = true,
                    .no_omit_frame_pointer => omit_frame_pointer = false,
                    .function_sections => function_sections = true,
                    .no_function_sections => function_sections = false,
                    .builtin => no_builtin = false,
                    .no_builtin => no_builtin = true,
                    .color_diagnostics => color = .on,
                    .no_color_diagnostics => color = .off,
                    .stack_check => want_stack_check = true,
                    .no_stack_check => want_stack_check = false,
                    .stack_protector => {
                        if (want_stack_protector == null) {
                            want_stack_protector = Compilation.default_stack_protector_buffer_size;
                        }
                    },
                    .no_stack_protector => want_stack_protector = 0,
                    .unwind_tables => want_unwind_tables = true,
                    .no_unwind_tables => want_unwind_tables = false,
                    .nostdlib => {
                        ensure_libc_on_non_freestanding = false;
                        ensure_libcpp_on_non_freestanding = false;
                    },
                    .nostdlib_cpp => ensure_libcpp_on_non_freestanding = false,
                    .shared => {
                        link_mode = .Dynamic;
                        is_shared_lib = true;
                    },
                    .rdynamic => rdynamic = true,
                    .wl => {
                        var split_it = mem.split(u8, it.only_arg, ",");
                        while (split_it.next()) |linker_arg| {
                            // Handle nested-joined args like `-Wl,-rpath=foo`.
                            // Must be prefixed with 1 or 2 dashes.
                            if (linker_arg.len >= 3 and
                                linker_arg[0] == '-' and
                                linker_arg[2] != '-')
                            {
                                if (mem.indexOfScalar(u8, linker_arg, '=')) |equals_pos| {
                                    const key = linker_arg[0..equals_pos];
                                    const value = linker_arg[equals_pos + 1 ..];
                                    if (mem.eql(u8, key, "build-id")) {
                                        build_id = true;
                                        warn("ignoring build-id style argument: '{s}'", .{value});
                                        continue;
                                    } else if (mem.eql(u8, key, "--sort-common")) {
                                        // this ignores --sort=common=<anything>; ignoring plain --sort-common
                                        // is done below.
                                        continue;
                                    }
                                    try linker_args.append(key);
                                    try linker_args.append(value);
                                    continue;
                                }
                            }
                            if (mem.eql(u8, linker_arg, "--as-needed")) {
                                needed = false;
                            } else if (mem.eql(u8, linker_arg, "--no-as-needed")) {
                                needed = true;
                            } else if (mem.eql(u8, linker_arg, "-no-pie")) {
                                want_pie = false;
                            } else if (mem.eql(u8, linker_arg, "--sort-common")) {
                                // from ld.lld(1): --sort-common is ignored for GNU compatibility,
                                // this ignores plain --sort-common
                            } else if (mem.eql(u8, linker_arg, "--whole-archive") or
                                mem.eql(u8, linker_arg, "-whole-archive"))
                            {
                                must_link = true;
                            } else if (mem.eql(u8, linker_arg, "--no-whole-archive") or
                                mem.eql(u8, linker_arg, "-no-whole-archive"))
                            {
                                must_link = false;
                            } else if (mem.eql(u8, linker_arg, "-Bdynamic") or
                                mem.eql(u8, linker_arg, "-dy") or
                                mem.eql(u8, linker_arg, "-call_shared"))
                            {
                                force_static_libs = false;
                            } else if (mem.eql(u8, linker_arg, "-Bstatic") or
                                mem.eql(u8, linker_arg, "-dn") or
                                mem.eql(u8, linker_arg, "-non_shared") or
                                mem.eql(u8, linker_arg, "-static"))
                            {
                                force_static_libs = true;
                            } else if (mem.eql(u8, linker_arg, "-search_paths_first")) {
                                search_strategy = .paths_first;
                            } else if (mem.eql(u8, linker_arg, "-search_dylibs_first")) {
                                search_strategy = .dylibs_first;
                            } else {
                                try linker_args.append(linker_arg);
                            }
                        }
                    },
                    .optimize => {
                        // Alright, what release mode do they want?
                        const level = if (it.only_arg.len >= 1 and it.only_arg[0] == 'O') it.only_arg[1..] else it.only_arg;
                        if (mem.eql(u8, level, "s") or
                            mem.eql(u8, level, "z"))
                        {
                            optimize_mode = .ReleaseSmall;
                        } else if (mem.eql(u8, level, "1") or
                            mem.eql(u8, level, "2") or
                            mem.eql(u8, level, "3") or
                            mem.eql(u8, level, "4") or
                            mem.eql(u8, level, "fast"))
                        {
                            optimize_mode = .ReleaseFast;
                        } else if (mem.eql(u8, level, "g") or
                            mem.eql(u8, level, "0"))
                        {
                            optimize_mode = .Debug;
                        } else {
                            try clang_argv.appendSlice(it.other_args);
                        }
                    },
                    .debug => {
                        strip = false;
                        if (mem.eql(u8, it.only_arg, "g")) {
                            // We handled with strip = false above.
                        } else if (mem.eql(u8, it.only_arg, "g1") or
                            mem.eql(u8, it.only_arg, "gline-tables-only"))
                        {
                            // We handled with strip = false above. but we also want reduced debug info.
                            try clang_argv.append("-gline-tables-only");
                        } else {
                            try clang_argv.appendSlice(it.other_args);
                        }
                    },
                    .sanitize => {
                        if (mem.eql(u8, it.only_arg, "undefined")) {
                            want_sanitize_c = true;
                        } else if (mem.eql(u8, it.only_arg, "thread")) {
                            want_tsan = true;
                        } else {
                            try clang_argv.appendSlice(it.other_args);
                        }
                    },
                    .linker_script => linker_script = it.only_arg,
                    .verbose => {
                        verbose_link = true;
                        // Have Clang print more infos, some tools such as CMake
                        // parse this to discover any implicit include and
                        // library dir to look-up into.
                        try clang_argv.append("-v");
                    },
                    .dry_run => {
                        verbose_link = true;
                        try clang_argv.append("-###");
                        // This flag is supposed to mean "dry run" but currently this
                        // will actually still execute. The tracking issue for this is
                        // https://github.com/ziglang/zig/issues/7170
                    },
                    .for_linker => try linker_args.append(it.only_arg),
                    .linker_input_z => {
                        try linker_args.append("-z");
                        try linker_args.append(it.only_arg);
                    },
                    .lib_dir => try lib_dirs.append(it.only_arg),
                    .mcpu => target_mcpu = it.only_arg,
                    .m => try llvm_m_args.append(it.only_arg),
                    .dep_file => {
                        disable_c_depfile = true;
                        try clang_argv.appendSlice(it.other_args);
                    },
                    .dep_file_to_stdout => { // -M, -MM
                        // "Like -MD, but also implies -E and writes to stdout by default"
                        // "Like -MMD, but also implies -E and writes to stdout by default"
                        c_out_mode = .preprocessor;
                        disable_c_depfile = true;
                        try clang_argv.appendSlice(it.other_args);
                    },
                    .framework_dir => try framework_dirs.append(it.only_arg),
                    .framework => try frameworks.put(gpa, it.only_arg, .{}),
                    .nostdlibinc => want_native_include_dirs = false,
                    .strip => strip = true,
                    .exec_model => {
                        wasi_exec_model = std.meta.stringToEnum(std.builtin.WasiExecModel, it.only_arg) orelse {
                            fatal("expected [command|reactor] for -mexec-mode=[value], found '{s}'", .{it.only_arg});
                        };
                    },
                    .sysroot => {
                        sysroot = it.only_arg;
                    },
                    .entry => {
                        entry = it.only_arg;
                    },
                    .weak_library => try system_libs.put(it.only_arg, .{ .weak = true }),
                    .weak_framework => try frameworks.put(gpa, it.only_arg, .{ .weak = true }),
                    .headerpad_max_install_names => headerpad_max_install_names = true,
                    .compress_debug_sections => {
                        if (it.only_arg.len == 0) {
                            linker_compress_debug_sections = .zlib;
                        } else {
                            linker_compress_debug_sections = std.meta.stringToEnum(link.CompressDebugSections, it.only_arg) orelse {
                                fatal("expected [none|zlib] after --compress-debug-sections, found '{s}'", .{it.only_arg});
                            };
                        }
                    },
                    .install_name => {
                        install_name = it.only_arg;
                    },
                    .undefined => {
                        if (mem.eql(u8, "dynamic_lookup", it.only_arg)) {
                            linker_allow_shlib_undefined = true;
                        } else if (mem.eql(u8, "error", it.only_arg)) {
                            linker_allow_shlib_undefined = false;
                        } else {
                            fatal("unsupported -undefined option '{s}'", .{it.only_arg});
                        }
                    },
                }
            }
            // Parse linker args.
            var i: usize = 0;
            while (i < linker_args.items.len) : (i += 1) {
                const arg = linker_args.items[i];
                if (mem.eql(u8, arg, "-soname") or
                    mem.eql(u8, arg, "--soname"))
                {
                    i += 1;
                    if (i >= linker_args.items.len) {
                        fatal("expected linker arg after '{s}'", .{arg});
                    }
                    const name = linker_args.items[i];
                    soname = .{ .yes = name };
                    // Use it as --name.
                    // Example: libsoundio.so.2
                    var prefix: usize = 0;
                    if (mem.startsWith(u8, name, "lib")) {
                        prefix = 3;
                    }
                    var end: usize = name.len;
                    if (mem.endsWith(u8, name, ".so")) {
                        end -= 3;
                    } else {
                        var found_digit = false;
                        while (end > 0 and std.ascii.isDigit(name[end - 1])) {
                            found_digit = true;
                            end -= 1;
                        }
                        if (found_digit and end > 0 and name[end - 1] == '.') {
                            end -= 1;
                        } else {
                            end = name.len;
                        }
                        if (mem.endsWith(u8, name[prefix..end], ".so")) {
                            end -= 3;
                        }
                    }
                    provided_name = name[prefix..end];
                } else if (mem.eql(u8, arg, "-rpath")) {
                    i += 1;
                    if (i >= linker_args.items.len) {
                        fatal("expected linker arg after '{s}'", .{arg});
                    }
                    try rpath_list.append(linker_args.items[i]);
                } else if (mem.eql(u8, arg, "--subsystem")) {
                    i += 1;
                    if (i >= linker_args.items.len) {
                        fatal("expected linker arg after '{s}'", .{arg});
                    }
                    subsystem = try parseSubSystem(linker_args.items[i]);
                } else if (mem.eql(u8, arg, "-I") or
                    mem.eql(u8, arg, "--dynamic-linker") or
                    mem.eql(u8, arg, "-dynamic-linker"))
                {
                    i += 1;
                    if (i >= linker_args.items.len) {
                        fatal("expected linker arg after '{s}'", .{arg});
                    }
                    target_dynamic_linker = linker_args.items[i];
                } else if (mem.eql(u8, arg, "-E") or
                    mem.eql(u8, arg, "--export-dynamic") or
                    mem.eql(u8, arg, "-export-dynamic"))
                {
                    rdynamic = true;
                } else if (mem.eql(u8, arg, "--version-script")) {
                    i += 1;
                    if (i >= linker_args.items.len) {
                        fatal("expected linker arg after '{s}'", .{arg});
                    }
                    version_script = linker_args.items[i];
                } else if (mem.eql(u8, arg, "-O")) {
                    i += 1;
                    if (i >= linker_args.items.len) {
                        fatal("expected linker arg after '{s}'", .{arg});
                    }
                    linker_optimization = std.fmt.parseUnsigned(u8, linker_args.items[i], 10) catch |err| {
                        fatal("unable to parse optimization level '{s}': {s}", .{ linker_args.items[i], @errorName(err) });
                    };
                } else if (mem.startsWith(u8, arg, "-O")) {
                    linker_optimization = std.fmt.parseUnsigned(u8, arg["-O".len..], 10) catch |err| {
                        fatal("unable to parse optimization level '{s}': {s}", .{ arg, @errorName(err) });
                    };
                } else if (mem.eql(u8, arg, "-pagezero_size")) {
                    i += 1;
                    if (i >= linker_args.items.len) {
                        fatal("expected linker arg after '{s}'", .{arg});
                    }
                    const next_arg = linker_args.items[i];
                    pagezero_size = std.fmt.parseUnsigned(u64, eatIntPrefix(next_arg, 16), 16) catch |err| {
                        fatal("unable to parse pagezero size '{s}': {s}", .{ next_arg, @errorName(err) });
                    };
                } else if (mem.eql(u8, arg, "-headerpad")) {
                    i += 1;
                    if (i >= linker_args.items.len) {
                        fatal("expected linker arg after '{s}'", .{arg});
                    }
                    const next_arg = linker_args.items[i];
                    headerpad_size = std.fmt.parseUnsigned(u32, eatIntPrefix(next_arg, 16), 16) catch |err| {
                        fatal("unable to parse  headerpad size '{s}': {s}", .{ next_arg, @errorName(err) });
                    };
                } else if (mem.eql(u8, arg, "-headerpad_max_install_names")) {
                    headerpad_max_install_names = true;
                } else if (mem.eql(u8, arg, "-dead_strip")) {
                    linker_gc_sections = true;
                } else if (mem.eql(u8, arg, "-dead_strip_dylibs")) {
                    dead_strip_dylibs = true;
                } else if (mem.eql(u8, arg, "--no-undefined")) {
                    linker_z_defs = true;
                } else if (mem.eql(u8, arg, "--gc-sections")) {
                    linker_gc_sections = true;
                } else if (mem.eql(u8, arg, "--no-gc-sections")) {
                    linker_gc_sections = false;
                } else if (mem.eql(u8, arg, "--print-gc-sections")) {
                    linker_print_gc_sections = true;
                } else if (mem.eql(u8, arg, "--print-icf-sections")) {
                    linker_print_icf_sections = true;
                } else if (mem.eql(u8, arg, "--print-map")) {
                    linker_print_map = true;
                } else if (mem.eql(u8, arg, "--sort-section")) {
                    i += 1;
                    if (i >= linker_args.items.len) {
                        fatal("expected linker arg after '{s}'", .{arg});
                    }
                    const arg1 = linker_args.items[i];
                    linker_sort_section = std.meta.stringToEnum(link.SortSection, arg1) orelse {
                        fatal("expected [name|alignment] after --sort-section, found '{s}'", .{arg1});
                    };
                } else if (mem.eql(u8, arg, "--allow-shlib-undefined") or
                    mem.eql(u8, arg, "-allow-shlib-undefined"))
                {
                    linker_allow_shlib_undefined = true;
                } else if (mem.eql(u8, arg, "--no-allow-shlib-undefined") or
                    mem.eql(u8, arg, "-no-allow-shlib-undefined"))
                {
                    linker_allow_shlib_undefined = false;
                } else if (mem.eql(u8, arg, "-Bsymbolic")) {
                    linker_bind_global_refs_locally = true;
                } else if (mem.eql(u8, arg, "--import-memory")) {
                    linker_import_memory = true;
                } else if (mem.eql(u8, arg, "--import-symbols")) {
                    linker_import_symbols = true;
                } else if (mem.eql(u8, arg, "--import-table")) {
                    linker_import_table = true;
                } else if (mem.eql(u8, arg, "--export-table")) {
                    linker_export_table = true;
                } else if (mem.startsWith(u8, arg, "--initial-memory=")) {
                    linker_initial_memory = parseIntSuffix(arg, "--initial-memory=".len);
                } else if (mem.startsWith(u8, arg, "--max-memory=")) {
                    linker_max_memory = parseIntSuffix(arg, "--max-memory=".len);
                } else if (mem.startsWith(u8, arg, "--shared-memory")) {
                    linker_shared_memory = true;
                } else if (mem.startsWith(u8, arg, "--global-base=")) {
                    linker_global_base = parseIntSuffix(arg, "--global-base=".len);
                } else if (mem.startsWith(u8, arg, "--export=")) {
                    try linker_export_symbol_names.append(arg["--export=".len..]);
                } else if (mem.eql(u8, arg, "--export")) {
                    i += 1;
                    if (i >= linker_args.items.len) {
                        fatal("expected linker arg after '{s}'", .{arg});
                    }
                    try linker_export_symbol_names.append(linker_args.items[i]);
                } else if (mem.eql(u8, arg, "--compress-debug-sections")) {
                    i += 1;
                    if (i >= linker_args.items.len) {
                        fatal("expected linker arg after '{s}'", .{arg});
                    }
                    const arg1 = linker_args.items[i];
                    linker_compress_debug_sections = std.meta.stringToEnum(link.CompressDebugSections, arg1) orelse {
                        fatal("expected [none|zlib] after --compress-debug-sections, found '{s}'", .{arg1});
                    };
                } else if (mem.startsWith(u8, arg, "-z")) {
                    var z_arg = arg[2..];
                    if (z_arg.len == 0) {
                        i += 1;
                        if (i >= linker_args.items.len) {
                            fatal("expected linker extension flag after '{s}'", .{arg});
                        }
                        z_arg = linker_args.items[i];
                    }
                    if (mem.eql(u8, z_arg, "nodelete")) {
                        linker_z_nodelete = true;
                    } else if (mem.eql(u8, z_arg, "notext")) {
                        linker_z_notext = true;
                    } else if (mem.eql(u8, z_arg, "defs")) {
                        linker_z_defs = true;
                    } else if (mem.eql(u8, z_arg, "undefs")) {
                        linker_z_defs = false;
                    } else if (mem.eql(u8, z_arg, "origin")) {
                        linker_z_origin = true;
                    } else if (mem.eql(u8, z_arg, "nocopyreloc")) {
                        linker_z_nocopyreloc = true;
                    } else if (mem.eql(u8, z_arg, "noexecstack")) {
                        // noexecstack is the default when linking with LLD
                    } else if (mem.eql(u8, z_arg, "now")) {
                        linker_z_now = true;
                    } else if (mem.eql(u8, z_arg, "lazy")) {
                        linker_z_now = false;
                    } else if (mem.eql(u8, z_arg, "relro")) {
                        linker_z_relro = true;
                    } else if (mem.eql(u8, z_arg, "norelro")) {
                        linker_z_relro = false;
                    } else if (mem.startsWith(u8, z_arg, "stack-size=")) {
                        const next_arg = z_arg["stack-size=".len..];
                        stack_size_override = std.fmt.parseUnsigned(u64, next_arg, 0) catch |err| {
                            fatal("unable to parse stack size '{s}': {s}", .{ next_arg, @errorName(err) });
                        };
                    } else if (mem.startsWith(u8, z_arg, "common-page-size=")) {
                        linker_z_common_page_size = parseIntSuffix(z_arg, "common-page-size=".len);
                    } else if (mem.startsWith(u8, z_arg, "max-page-size=")) {
                        linker_z_max_page_size = parseIntSuffix(z_arg, "max-page-size=".len);
                    } else {
                        fatal("unsupported linker extension flag: -z {s}", .{z_arg});
                    }
                } else if (mem.eql(u8, arg, "--major-image-version")) {
                    i += 1;
                    if (i >= linker_args.items.len) {
                        fatal("expected linker arg after '{s}'", .{arg});
                    }
                    version.major = std.fmt.parseUnsigned(u32, linker_args.items[i], 10) catch |err| {
                        fatal("unable to parse major image version '{s}': {s}", .{ linker_args.items[i], @errorName(err) });
                    };
                    have_version = true;
                } else if (mem.eql(u8, arg, "--minor-image-version")) {
                    i += 1;
                    if (i >= linker_args.items.len) {
                        fatal("expected linker arg after '{s}'", .{arg});
                    }
                    version.minor = std.fmt.parseUnsigned(u32, linker_args.items[i], 10) catch |err| {
                        fatal("unable to parse minor image version '{s}': {s}", .{ linker_args.items[i], @errorName(err) });
                    };
                    have_version = true;
                } else if (mem.eql(u8, arg, "-e") or mem.eql(u8, arg, "--entry")) {
                    i += 1;
                    if (i >= linker_args.items.len) {
                        fatal("expected linker arg after '{s}'", .{arg});
                    }
                    entry = linker_args.items[i];
                } else if (mem.eql(u8, arg, "--stack") or mem.eql(u8, arg, "-stack_size")) {
                    i += 1;
                    if (i >= linker_args.items.len) {
                        fatal("expected linker arg after '{s}'", .{arg});
                    }
                    stack_size_override = std.fmt.parseUnsigned(u64, linker_args.items[i], 0) catch |err| {
                        fatal("unable to parse stack size override '{s}': {s}", .{ linker_args.items[i], @errorName(err) });
                    };
                } else if (mem.eql(u8, arg, "--image-base")) {
                    i += 1;
                    if (i >= linker_args.items.len) {
                        fatal("expected linker arg after '{s}'", .{arg});
                    }
                    image_base_override = std.fmt.parseUnsigned(u64, linker_args.items[i], 0) catch |err| {
                        fatal("unable to parse image base override '{s}': {s}", .{ linker_args.items[i], @errorName(err) });
                    };
                } else if (mem.eql(u8, arg, "-T") or mem.eql(u8, arg, "--script")) {
                    i += 1;
                    if (i >= linker_args.items.len) {
                        fatal("expected linker arg after '{s}'", .{arg});
                    }
                    linker_script = linker_args.items[i];
                } else if (mem.eql(u8, arg, "--eh-frame-hdr")) {
                    link_eh_frame_hdr = true;
                } else if (mem.eql(u8, arg, "--no-eh-frame-hdr")) {
                    link_eh_frame_hdr = false;
                } else if (mem.eql(u8, arg, "--tsaware")) {
                    linker_tsaware = true;
                } else if (mem.eql(u8, arg, "--nxcompat")) {
                    linker_nxcompat = true;
                } else if (mem.eql(u8, arg, "--dynamicbase")) {
                    linker_dynamicbase = true;
                } else if (mem.eql(u8, arg, "--high-entropy-va")) {
                    // This option does not do anything.
                } else if (mem.eql(u8, arg, "--export-all-symbols")) {
                    rdynamic = true;
                } else if (mem.eql(u8, arg, "--color-diagnostics") or
                    mem.eql(u8, arg, "--color-diagnostics=always"))
                {
                    color = .on;
                } else if (mem.eql(u8, arg, "--no-color-diagnostics") or
                    mem.eql(u8, arg, "--color-diagnostics=never"))
                {
                    color = .off;
                } else if (mem.eql(u8, arg, "-s") or mem.eql(u8, arg, "--strip-all") or
                    mem.eql(u8, arg, "-S") or mem.eql(u8, arg, "--strip-debug"))
                {
                    // -s, --strip-all             Strip all symbols
                    // -S, --strip-debug           Strip debugging symbols
                    strip = true;
                } else if (mem.eql(u8, arg, "--start-group") or
                    mem.eql(u8, arg, "--end-group"))
                {
                    // We don't need to care about these because these args are
                    // for resolving circular dependencies but our linker takes
                    // care of this without explicit args.
                } else if (mem.eql(u8, arg, "--major-os-version") or
                    mem.eql(u8, arg, "--minor-os-version"))
                {
                    i += 1;
                    if (i >= linker_args.items.len) {
                        fatal("expected linker arg after '{s}'", .{arg});
                    }
                    // This option does not do anything.
                } else if (mem.eql(u8, arg, "--major-subsystem-version")) {
                    i += 1;
                    if (i >= linker_args.items.len) {
                        fatal("expected linker arg after '{s}'", .{arg});
                    }

                    major_subsystem_version = std.fmt.parseUnsigned(
                        u32,
                        linker_args.items[i],
                        10,
                    ) catch |err| {
                        fatal("unable to parse major subsystem version '{s}': {s}", .{ linker_args.items[i], @errorName(err) });
                    };
                } else if (mem.eql(u8, arg, "--minor-subsystem-version")) {
                    i += 1;
                    if (i >= linker_args.items.len) {
                        fatal("expected linker arg after '{s}'", .{arg});
                    }

                    minor_subsystem_version = std.fmt.parseUnsigned(
                        u32,
                        linker_args.items[i],
                        10,
                    ) catch |err| {
                        fatal("unable to parse minor subsystem version '{s}': {s}", .{ linker_args.items[i], @errorName(err) });
                    };
                } else if (mem.eql(u8, arg, "-framework")) {
                    i += 1;
                    if (i >= linker_args.items.len) {
                        fatal("expected linker arg after '{s}'", .{arg});
                    }
                    try frameworks.put(gpa, linker_args.items[i], .{});
                } else if (mem.eql(u8, arg, "-weak_framework")) {
                    i += 1;
                    if (i >= linker_args.items.len) {
                        fatal("expected linker arg after '{s}'", .{arg});
                    }
                    try frameworks.put(gpa, linker_args.items[i], .{ .weak = true });
                } else if (mem.eql(u8, arg, "-needed_framework")) {
                    i += 1;
                    if (i >= linker_args.items.len) {
                        fatal("expected linker arg after '{s}'", .{arg});
                    }
                    try frameworks.put(gpa, linker_args.items[i], .{ .needed = true });
                } else if (mem.eql(u8, arg, "-needed_library")) {
                    i += 1;
                    if (i >= linker_args.items.len) {
                        fatal("expected linker arg after '{s}'", .{arg});
                    }
                    try system_libs.put(linker_args.items[i], .{ .needed = true });
                } else if (mem.startsWith(u8, arg, "-weak-l")) {
                    try system_libs.put(arg["-weak-l".len..], .{ .weak = true });
                } else if (mem.eql(u8, arg, "-weak_library")) {
                    i += 1;
                    if (i >= linker_args.items.len) {
                        fatal("expected linker arg after '{s}'", .{arg});
                    }
                    try system_libs.put(linker_args.items[i], .{ .weak = true });
                } else if (mem.eql(u8, arg, "-compatibility_version")) {
                    i += 1;
                    if (i >= linker_args.items.len) {
                        fatal("expected linker arg after '{s}'", .{arg});
                    }
                    compatibility_version = std.builtin.Version.parse(linker_args.items[i]) catch |err| {
                        fatal("unable to parse -compatibility_version '{s}': {s}", .{ linker_args.items[i], @errorName(err) });
                    };
                } else if (mem.eql(u8, arg, "-current_version")) {
                    i += 1;
                    if (i >= linker_args.items.len) {
                        fatal("expected linker arg after '{s}'", .{arg});
                    }
                    version = std.builtin.Version.parse(linker_args.items[i]) catch |err| {
                        fatal("unable to parse -current_version '{s}': {s}", .{ linker_args.items[i], @errorName(err) });
                    };
                    have_version = true;
                } else if (mem.eql(u8, arg, "--out-implib") or
                    mem.eql(u8, arg, "-implib"))
                {
                    i += 1;
                    if (i >= linker_args.items.len) {
                        fatal("expected linker arg after '{s}'", .{arg});
                    }
                    emit_implib = .{ .yes = linker_args.items[i] };
                    emit_implib_arg_provided = true;
                } else if (mem.eql(u8, arg, "-undefined")) {
                    i += 1;
                    if (i >= linker_args.items.len) {
                        fatal("expected linker arg after '{s}'", .{arg});
                    }
                    if (mem.eql(u8, "dynamic_lookup", linker_args.items[i])) {
                        linker_allow_shlib_undefined = true;
                    } else if (mem.eql(u8, "error", linker_args.items[i])) {
                        linker_allow_shlib_undefined = false;
                    } else {
                        fatal("unsupported -undefined option '{s}'", .{linker_args.items[i]});
                    }
                } else if (mem.eql(u8, arg, "-install_name")) {
                    i += 1;
                    if (i >= linker_args.items.len) {
                        fatal("expected linker arg after '{s}'", .{arg});
                    }
                    install_name = linker_args.items[i];
                } else if (mem.eql(u8, arg, "-force_load")) {
                    i += 1;
                    if (i >= linker_args.items.len) {
                        fatal("expected linker arg after '{s}'", .{arg});
                    }
                    try link_objects.append(.{
                        .path = linker_args.items[i],
                        .must_link = true,
                    });
                } else if (mem.eql(u8, arg, "-hash-style") or
                    mem.eql(u8, arg, "--hash-style"))
                {
                    i += 1;
                    if (i >= linker_args.items.len) {
                        fatal("expected linker arg after '{s}'", .{arg});
                    }
                    const next_arg = linker_args.items[i];
                    hash_style = std.meta.stringToEnum(link.HashStyle, next_arg) orelse {
                        fatal("expected [sysv|gnu|both] after --hash-style, found '{s}'", .{
                            next_arg,
                        });
                    };
                } else if (mem.startsWith(u8, arg, "/subsystem:")) {
                    var split_it = mem.splitBackwards(u8, arg, ":");
                    subsystem = try parseSubSystem(split_it.first());
                } else if (mem.startsWith(u8, arg, "/implib:")) {
                    var split_it = mem.splitBackwards(u8, arg, ":");
                    emit_implib = .{ .yes = split_it.first() };
                    emit_implib_arg_provided = true;
                } else if (mem.startsWith(u8, arg, "/pdb:")) {
                    var split_it = mem.splitBackwards(u8, arg, ":");
                    pdb_out_path = split_it.first();
                } else if (mem.startsWith(u8, arg, "/version:")) {
                    var split_it = mem.splitBackwards(u8, arg, ":");
                    const version_arg = split_it.first();
                    version = std.builtin.Version.parse(version_arg) catch |err| {
                        fatal("unable to parse /version '{s}': {s}", .{ arg, @errorName(err) });
                    };

                    have_version = true;
                } else {
                    fatal("unsupported linker arg: {s}", .{arg});
                }
            }

            if (want_sanitize_c) |wsc| {
                if (wsc and optimize_mode == .ReleaseFast) {
                    optimize_mode = .ReleaseSafe;
                }
            }

            switch (c_out_mode) {
                .link => {
                    output_mode = if (is_shared_lib) .Lib else .Exe;
                    emit_bin = if (out_path) |p| .{ .yes = p } else EmitBin.yes_a_out;
                    if (emit_llvm) {
                        fatal("-emit-llvm cannot be used when linking", .{});
                    }
                },
                .object => {
                    output_mode = .Obj;
                    if (emit_llvm) {
                        emit_bin = .no;
                        if (out_path) |p| {
                            emit_llvm_bc = .{ .yes = p };
                        } else {
                            emit_llvm_bc = .yes_default_path;
                        }
                    } else {
                        if (out_path) |p| {
                            emit_bin = .{ .yes = p };
                        } else {
                            emit_bin = .yes_default_path;
                        }
                    }
                },
                .assembly => {
                    output_mode = .Obj;
                    emit_bin = .no;
                    if (emit_llvm) {
                        if (out_path) |p| {
                            emit_llvm_ir = .{ .yes = p };
                        } else {
                            emit_llvm_ir = .yes_default_path;
                        }
                    } else {
                        if (out_path) |p| {
                            emit_asm = .{ .yes = p };
                        } else {
                            emit_asm = .yes_default_path;
                        }
                    }
                },
                .preprocessor => {
                    output_mode = .Obj;
                    // An error message is generated when there is more than 1 C source file.
                    if (c_source_files.items.len != 1) {
                        // For example `zig cc` and no args should print the "no input files" message.
                        return process.exit(try clangMain(arena, all_args));
                    }
                    if (out_path) |p| {
                        emit_bin = .{ .yes = p };
                        clang_preprocessor_mode = .yes;
                    } else {
                        clang_preprocessor_mode = .stdout;
                    }
                },
            }
            if (c_source_files.items.len == 0 and
                link_objects.items.len == 0 and
                root_src_file == null)
            {
                // For example `zig cc` and no args should print the "no input files" message.
                // There could be other reasons to punt to clang, for example, --help.
                return process.exit(try clangMain(arena, all_args));
            }
        },
    }

    {
        // Resolve module dependencies
        var it = modules.iterator();
        while (it.next()) |kv| {
            const deps_str = kv.value_ptr.deps_str;
            var deps_it = ModuleDepIterator.init(deps_str);
            while (deps_it.next()) |dep| {
                if (dep.expose.len == 0) {
                    fatal("module '{s}' depends on '{s}' with a blank name", .{ kv.key_ptr.*, dep.name });
                }

                for ([_][]const u8{ "std", "root", "builtin" }) |name| {
                    if (mem.eql(u8, dep.expose, name)) {
                        fatal("unable to add module '{s}' under name '{s}': conflicts with builtin module", .{ dep.name, dep.expose });
                    }
                }

                const dep_mod = modules.get(dep.name) orelse
                    fatal("module '{s}' depends on module '{s}' which does not exist", .{ kv.key_ptr.*, dep.name });

                try kv.value_ptr.mod.add(gpa, dep.expose, dep_mod.mod);
            }
        }
    }

    if (arg_mode == .build and optimize_mode == .ReleaseSmall and strip == null)
        strip = true;

    if (arg_mode == .translate_c and c_source_files.items.len != 1) {
        fatal("translate-c expects exactly 1 source file (found {d})", .{c_source_files.items.len});
    }

    if (root_src_file == null and arg_mode == .zig_test) {
        fatal("`zig test` expects a zig source file argument", .{});
    }

    const root_name = if (provided_name) |n| n else blk: {
        if (arg_mode == .zig_test) {
            break :blk "test";
        } else if (root_src_file) |file| {
            const basename = fs.path.basename(file);
            break :blk basename[0 .. basename.len - fs.path.extension(basename).len];
        } else if (c_source_files.items.len >= 1) {
            const basename = fs.path.basename(c_source_files.items[0].src_path);
            break :blk basename[0 .. basename.len - fs.path.extension(basename).len];
        } else if (link_objects.items.len >= 1) {
            const basename = fs.path.basename(link_objects.items[0].path);
            break :blk basename[0 .. basename.len - fs.path.extension(basename).len];
        } else if (emit_bin == .yes) {
            const basename = fs.path.basename(emit_bin.yes);
            break :blk basename[0 .. basename.len - fs.path.extension(basename).len];
        } else if (show_builtin) {
            break :blk "builtin";
        } else if (arg_mode == .run) {
            fatal("`zig run` expects at least one positional argument", .{});
            // TODO once the attempt to unwrap error: LinkingWithoutZigSourceUnimplemented
            // is solved, remove the above fatal() and uncomment the `break` below.
            //break :blk "run";
        } else {
            fatal("expected a positional argument, -femit-bin=[path], --show-builtin, or --name [name]", .{});
        }
    };

    var target_parse_options: std.zig.CrossTarget.ParseOptions = .{
        .arch_os_abi = target_arch_os_abi,
        .cpu_features = target_mcpu,
        .dynamic_linker = target_dynamic_linker,
        .object_format = target_ofmt,
    };

    // Before passing the mcpu string in for parsing, we convert any -m flags that were
    // passed in via zig cc to zig-style.
    if (llvm_m_args.items.len != 0) {
        // If this returns null, we let it fall through to the case below which will
        // run the full parse function and do proper error handling.
        if (std.zig.CrossTarget.parseCpuArch(target_parse_options)) |cpu_arch| {
            var llvm_to_zig_name = std.StringHashMap([]const u8).init(gpa);
            defer llvm_to_zig_name.deinit();

            for (cpu_arch.allFeaturesList()) |feature| {
                const llvm_name = feature.llvm_name orelse continue;
                try llvm_to_zig_name.put(llvm_name, feature.name);
            }

            var mcpu_buffer = std.ArrayList(u8).init(gpa);
            defer mcpu_buffer.deinit();

            try mcpu_buffer.appendSlice(target_mcpu orelse "baseline");

            for (llvm_m_args.items) |llvm_m_arg| {
                if (mem.startsWith(u8, llvm_m_arg, "mno-")) {
                    const llvm_name = llvm_m_arg["mno-".len..];
                    const zig_name = llvm_to_zig_name.get(llvm_name) orelse {
                        fatal("target architecture {s} has no LLVM CPU feature named '{s}'", .{
                            @tagName(cpu_arch), llvm_name,
                        });
                    };
                    try mcpu_buffer.append('-');
                    try mcpu_buffer.appendSlice(zig_name);
                } else if (mem.startsWith(u8, llvm_m_arg, "m")) {
                    const llvm_name = llvm_m_arg["m".len..];
                    const zig_name = llvm_to_zig_name.get(llvm_name) orelse {
                        fatal("target architecture {s} has no LLVM CPU feature named '{s}'", .{
                            @tagName(cpu_arch), llvm_name,
                        });
                    };
                    try mcpu_buffer.append('+');
                    try mcpu_buffer.appendSlice(zig_name);
                } else {
                    unreachable;
                }
            }

            const adjusted_target_mcpu = try arena.dupe(u8, mcpu_buffer.items);
            std.log.debug("adjusted target_mcpu: {s}", .{adjusted_target_mcpu});
            target_parse_options.cpu_features = adjusted_target_mcpu;
        }
    }

    const cross_target = try parseCrossTargetOrReportFatalError(arena, target_parse_options);
    const target_info = try detectNativeTargetInfo(cross_target);

    if (target_info.target.os.tag != .freestanding) {
        if (ensure_libc_on_non_freestanding)
            link_libc = true;
        if (ensure_libcpp_on_non_freestanding)
            link_libcpp = true;
    }

    if (target_info.target.cpu.arch.isWasm() and linker_shared_memory) {
        if (output_mode == .Obj) {
            fatal("shared memory is not allowed in object files", .{});
        }

        if (!target_info.target.cpu.features.isEnabled(@enumToInt(std.Target.wasm.Feature.atomics)) or
            !target_info.target.cpu.features.isEnabled(@enumToInt(std.Target.wasm.Feature.bulk_memory)))
        {
            fatal("'atomics' and 'bulk-memory' features must be enabled to use shared memory", .{});
        }
    }

    // Now that we have target info, we can find out if any of the system libraries
    // are part of libc or libc++. We remove them from the list and communicate their
    // existence via flags instead.
    {
        // Similarly, if any libs in this list are statically provided, we remove
        // them from this list and populate the link_objects array instead.
        const sep = fs.path.sep_str;
        var test_path = std.ArrayList(u8).init(gpa);
        defer test_path.deinit();

        var i: usize = 0;
        syslib: while (i < system_libs.count()) {
            const lib_name = system_libs.keys()[i];

            if (target_util.is_libc_lib_name(target_info.target, lib_name)) {
                link_libc = true;
                system_libs.orderedRemoveAt(i);
                continue;
            }
            if (target_util.is_libcpp_lib_name(target_info.target, lib_name)) {
                link_libcpp = true;
                system_libs.orderedRemoveAt(i);
                continue;
            }
            switch (target_util.classifyCompilerRtLibName(target_info.target, lib_name)) {
                .none => {},
                .only_libunwind, .both => {
                    link_libunwind = true;
                    system_libs.orderedRemoveAt(i);
                    continue;
                },
                .only_compiler_rt => {
                    std.log.warn("ignoring superfluous library '{s}': this dependency is fulfilled instead by compiler-rt which zig unconditionally provides", .{lib_name});
                    system_libs.orderedRemoveAt(i);
                    continue;
                },
            }

            if (fs.path.isAbsolute(lib_name)) {
                fatal("cannot use absolute path as a system library: {s}", .{lib_name});
            }

            if (target_info.target.os.tag == .wasi) {
                if (wasi_libc.getEmulatedLibCRTFile(lib_name)) |crt_file| {
                    try wasi_emulated_libs.append(crt_file);
                    system_libs.orderedRemoveAt(i);
                    continue;
                }
            }

            for (lib_dirs.items) |lib_dir_path| {
                if (cross_target.isDarwin()) break; // Targeting Darwin we let the linker resolve the libraries in the correct order
                test_path.clearRetainingCapacity();
                try test_path.writer().print("{s}" ++ sep ++ "{s}{s}{s}", .{
                    lib_dir_path,
                    target_info.target.libPrefix(),
                    lib_name,
                    target_info.target.staticLibSuffix(),
                });
                fs.cwd().access(test_path.items, .{}) catch |err| switch (err) {
                    error.FileNotFound => continue,
                    else => |e| fatal("unable to search for static library '{s}': {s}", .{
                        test_path.items, @errorName(e),
                    }),
                };
                try link_objects.append(.{ .path = try arena.dupe(u8, test_path.items) });
                system_libs.orderedRemoveAt(i);
                continue :syslib;
            }

            // Unfortunately, in the case of MinGW we also need to look for `libfoo.a`.
            if (target_info.target.isMinGW()) {
                for (lib_dirs.items) |lib_dir_path| {
                    test_path.clearRetainingCapacity();
                    try test_path.writer().print("{s}" ++ sep ++ "lib{s}.a", .{
                        lib_dir_path, lib_name,
                    });
                    fs.cwd().access(test_path.items, .{}) catch |err| switch (err) {
                        error.FileNotFound => continue,
                        else => |e| fatal("unable to search for static library '{s}': {s}", .{
                            test_path.items, @errorName(e),
                        }),
                    };
                    try link_objects.append(.{ .path = try arena.dupe(u8, test_path.items) });
                    system_libs.orderedRemoveAt(i);
                    continue :syslib;
                }
            }

            std.log.scoped(.cli).debug("depending on system for -l{s}", .{lib_name});

            i += 1;
        }
    }
    // libc++ depends on libc
    if (link_libcpp) {
        link_libc = true;
    }

    if (use_lld) |opt| {
        if (opt and cross_target.isDarwin()) {
            fatal("LLD requested with Mach-O object format. Only the self-hosted linker is supported for this target.", .{});
        }
    }

    if (want_lto) |opt| {
        if (opt and cross_target.isDarwin()) {
            fatal("LTO is not yet supported with the Mach-O object format. More details: https://github.com/ziglang/zig/issues/8680", .{});
        }
    }

    if (comptime builtin.target.isDarwin()) {
        // If we want to link against frameworks, we need system headers.
        if (framework_dirs.items.len > 0 or frameworks.count() > 0)
            want_native_include_dirs = true;
    }

    if (sysroot == null and cross_target.isNativeOs() and
        (system_libs.count() != 0 or want_native_include_dirs))
    {
        const paths = std.zig.system.NativePaths.detect(arena, target_info) catch |err| {
            fatal("unable to detect native system paths: {s}", .{@errorName(err)});
        };
        for (paths.warnings.items) |warning| {
            warn("{s}", .{warning});
        }

        const has_sysroot = if (comptime builtin.target.isDarwin()) outer: {
            if (std.zig.system.darwin.isDarwinSDKInstalled(arena)) {
                const sdk = std.zig.system.darwin.getDarwinSDK(arena, target_info.target) orelse
                    break :outer false;
                native_darwin_sdk = sdk;
                try clang_argv.ensureUnusedCapacity(2);
                clang_argv.appendAssumeCapacity("-isysroot");
                clang_argv.appendAssumeCapacity(sdk.path);
                break :outer true;
            } else break :outer false;
        } else false;

        try clang_argv.ensureUnusedCapacity(paths.include_dirs.items.len * 2);
        const isystem_flag = if (has_sysroot) "-iwithsysroot" else "-isystem";
        for (paths.include_dirs.items) |include_dir| {
            clang_argv.appendAssumeCapacity(isystem_flag);
            clang_argv.appendAssumeCapacity(include_dir);
        }

        try clang_argv.ensureUnusedCapacity(paths.framework_dirs.items.len * 2);
        try framework_dirs.ensureUnusedCapacity(paths.framework_dirs.items.len);
        const iframework_flag = if (has_sysroot) "-iframeworkwithsysroot" else "-iframework";
        for (paths.framework_dirs.items) |framework_dir| {
            clang_argv.appendAssumeCapacity(iframework_flag);
            clang_argv.appendAssumeCapacity(framework_dir);
            framework_dirs.appendAssumeCapacity(framework_dir);
        }

        for (paths.lib_dirs.items) |lib_dir| {
            try lib_dirs.append(lib_dir);
        }
        for (paths.rpaths.items) |rpath| {
            try rpath_list.append(rpath);
        }
    }

    {
        // Resolve static libraries into full paths.
        const sep = fs.path.sep_str;

        var test_path = std.ArrayList(u8).init(gpa);
        defer test_path.deinit();

        for (static_libs.items) |static_lib| {
            for (lib_dirs.items) |lib_dir_path| {
                test_path.clearRetainingCapacity();
                try test_path.writer().print("{s}" ++ sep ++ "{s}{s}{s}", .{
                    lib_dir_path,
                    target_info.target.libPrefix(),
                    static_lib,
                    target_info.target.staticLibSuffix(),
                });
                fs.cwd().access(test_path.items, .{}) catch |err| switch (err) {
                    error.FileNotFound => continue,
                    else => |e| fatal("unable to search for static library '{s}': {s}", .{
                        test_path.items, @errorName(e),
                    }),
                };
                try link_objects.append(.{ .path = try arena.dupe(u8, test_path.items) });
                break;
            } else {
                var search_paths = std.ArrayList(u8).init(arena);
                for (lib_dirs.items) |lib_dir_path| {
                    try search_paths.writer().print("\n {s}" ++ sep ++ "{s}{s}{s}", .{
                        lib_dir_path,
                        target_info.target.libPrefix(),
                        static_lib,
                        target_info.target.staticLibSuffix(),
                    });
                }
                try search_paths.appendSlice("\n suggestion: use full paths to static libraries on the command line rather than using -l and -L arguments");
                fatal("static library '{s}' not found. search paths: {s}", .{
                    static_lib, search_paths.items,
                });
            }
        }
    }

    // Resolve `-l :file.so` syntax from `zig cc`. We use a separate map for this data
    // since this is an uncommon case.
    {
        var it = link_objects_lib_search_paths.iterator();
        while (it.next()) |item| {
            const link_object_i = item.key_ptr.*;
            const suffix = link_objects.items[link_object_i].path;

            for (lib_dirs.items) |lib_dir_path| {
                const test_path = try fs.path.join(arena, &.{ lib_dir_path, suffix });
                fs.cwd().access(test_path, .{}) catch |err| switch (err) {
                    error.FileNotFound => continue,
                    else => |e| fatal("unable to search for library '{s}': {s}", .{
                        test_path, @errorName(e),
                    }),
                };
                link_objects.items[link_object_i].path = test_path;
                break;
            } else {
                fatal("library '{s}' not found", .{suffix});
            }
        }
    }

    const object_format = target_info.target.ofmt;

    if (output_mode == .Obj and (object_format == .coff or object_format == .macho)) {
        const total_obj_count = c_source_files.items.len +
            @boolToInt(root_src_file != null) +
            link_objects.items.len;
        if (total_obj_count > 1) {
            fatal("{s} does not support linking multiple objects into one", .{@tagName(object_format)});
        }
    }

    var cleanup_emit_bin_dir: ?fs.Dir = null;
    defer if (cleanup_emit_bin_dir) |*dir| dir.close();

    const have_enable_cache = enable_cache orelse false;
    const optional_version = if (have_version) version else null;

    const resolved_soname: ?[]const u8 = switch (soname) {
        .yes => |explicit| explicit,
        .no => null,
        .yes_default_value => switch (object_format) {
            .elf => if (have_version)
                try std.fmt.allocPrint(arena, "lib{s}.so.{d}", .{ root_name, version.major })
            else
                try std.fmt.allocPrint(arena, "lib{s}.so", .{root_name}),
            else => null,
        },
    };

    const a_out_basename = switch (object_format) {
        .coff => "a.exe",
        else => "a.out",
    };

    const emit_bin_loc: ?Compilation.EmitLoc = switch (emit_bin) {
        .no => null,
        .yes_default_path => Compilation.EmitLoc{
            .directory = blk: {
                switch (arg_mode) {
                    .run, .zig_test => break :blk null,
                    else => {
                        if (have_enable_cache) {
                            break :blk null;
                        } else {
                            break :blk .{ .path = null, .handle = fs.cwd() };
                        }
                    },
                }
            },
            .basename = try std.zig.binNameAlloc(arena, .{
                .root_name = root_name,
                .target = target_info.target,
                .output_mode = output_mode,
                .link_mode = link_mode,
                .version = optional_version,
            }),
        },
        .yes => |full_path| b: {
            const basename = fs.path.basename(full_path);
            if (have_enable_cache) {
                break :b Compilation.EmitLoc{
                    .basename = basename,
                    .directory = null,
                };
            }
            if (fs.path.dirname(full_path)) |dirname| {
                const handle = fs.cwd().openDir(dirname, .{}) catch |err| {
                    fatal("unable to open output directory '{s}': {s}", .{ dirname, @errorName(err) });
                };
                cleanup_emit_bin_dir = handle;
                break :b Compilation.EmitLoc{
                    .basename = basename,
                    .directory = .{
                        .path = dirname,
                        .handle = handle,
                    },
                };
            } else {
                break :b Compilation.EmitLoc{
                    .basename = basename,
                    .directory = .{ .path = null, .handle = fs.cwd() },
                };
            }
        },
        .yes_a_out => Compilation.EmitLoc{
            .directory = .{ .path = null, .handle = fs.cwd() },
            .basename = a_out_basename,
        },
    };

    const default_h_basename = try std.fmt.allocPrint(arena, "{s}.h", .{root_name});
    var emit_h_resolved = emit_h.resolve(default_h_basename) catch |err| {
        switch (emit_h) {
            .yes => |p| {
                fatal("unable to open directory from argument '-femit-h', '{s}': {s}", .{
                    p, @errorName(err),
                });
            },
            .yes_default_path => {
                fatal("unable to open directory from arguments '--name' or '-fsoname', '{s}': {s}", .{
                    default_h_basename, @errorName(err),
                });
            },
            .no => unreachable,
        }
    };
    defer emit_h_resolved.deinit();

    const default_asm_basename = try std.fmt.allocPrint(arena, "{s}.s", .{root_name});
    var emit_asm_resolved = emit_asm.resolve(default_asm_basename) catch |err| {
        switch (emit_asm) {
            .yes => |p| {
                fatal("unable to open directory from argument '-femit-asm', '{s}': {s}", .{
                    p, @errorName(err),
                });
            },
            .yes_default_path => {
                fatal("unable to open directory from arguments '--name' or '-fsoname', '{s}': {s}", .{
                    default_asm_basename, @errorName(err),
                });
            },
            .no => unreachable,
        }
    };
    defer emit_asm_resolved.deinit();

    const default_llvm_ir_basename = try std.fmt.allocPrint(arena, "{s}.ll", .{root_name});
    var emit_llvm_ir_resolved = emit_llvm_ir.resolve(default_llvm_ir_basename) catch |err| {
        switch (emit_llvm_ir) {
            .yes => |p| {
                fatal("unable to open directory from argument '-femit-llvm-ir', '{s}': {s}", .{
                    p, @errorName(err),
                });
            },
            .yes_default_path => {
                fatal("unable to open directory from arguments '--name' or '-fsoname', '{s}': {s}", .{
                    default_llvm_ir_basename, @errorName(err),
                });
            },
            .no => unreachable,
        }
    };
    defer emit_llvm_ir_resolved.deinit();

    const default_llvm_bc_basename = try std.fmt.allocPrint(arena, "{s}.bc", .{root_name});
    var emit_llvm_bc_resolved = emit_llvm_bc.resolve(default_llvm_bc_basename) catch |err| {
        switch (emit_llvm_bc) {
            .yes => |p| {
                fatal("unable to open directory from argument '-femit-llvm-bc', '{s}': {s}", .{
                    p, @errorName(err),
                });
            },
            .yes_default_path => {
                fatal("unable to open directory from arguments '--name' or '-fsoname', '{s}': {s}", .{
                    default_llvm_bc_basename, @errorName(err),
                });
            },
            .no => unreachable,
        }
    };
    defer emit_llvm_bc_resolved.deinit();

    const default_analysis_basename = try std.fmt.allocPrint(arena, "{s}-analysis.json", .{root_name});
    var emit_analysis_resolved = emit_analysis.resolve(default_analysis_basename) catch |err| {
        switch (emit_analysis) {
            .yes => |p| {
                fatal("unable to open directory from argument '-femit-analysis',  '{s}': {s}", .{
                    p, @errorName(err),
                });
            },
            .yes_default_path => {
                fatal("unable to open directory from arguments 'name' or 'soname', '{s}': {s}", .{
                    default_analysis_basename, @errorName(err),
                });
            },
            .no => unreachable,
        }
    };
    defer emit_analysis_resolved.deinit();

    var emit_docs_resolved = emit_docs.resolve("docs") catch |err| {
        switch (emit_docs) {
            .yes => |p| {
                fatal("unable to open directory from argument '-femit-docs', '{s}': {s}", .{
                    p, @errorName(err),
                });
            },
            .yes_default_path => {
                fatal("unable to open directory 'docs': {s}", .{@errorName(err)});
            },
            .no => unreachable,
        }
    };
    defer emit_docs_resolved.deinit();

    const is_exe_or_dyn_lib = switch (output_mode) {
        .Obj => false,
        .Lib => (link_mode orelse .Static) == .Dynamic,
        .Exe => true,
    };
    // Note that cmake when targeting Windows will try to execute
    // zig cc to make an executable and output an implib too.
    const implib_eligible = is_exe_or_dyn_lib and
        emit_bin_loc != null and target_info.target.os.tag == .windows;
    if (!implib_eligible) {
        if (!emit_implib_arg_provided) {
            emit_implib = .no;
        } else if (emit_implib != .no) {
            fatal("the argument -femit-implib is allowed only when building a Windows DLL", .{});
        }
    }
    const default_implib_basename = try std.fmt.allocPrint(arena, "{s}.lib", .{root_name});
    var emit_implib_resolved = switch (emit_implib) {
        .no => Emit.Resolved{ .data = null, .dir = null },
        .yes => |p| emit_implib.resolve(default_implib_basename) catch |err| {
            fatal("unable to open directory from argument '-femit-implib', '{s}': {s}", .{
                p, @errorName(err),
            });
        },
        .yes_default_path => Emit.Resolved{
            .data = Compilation.EmitLoc{
                .directory = emit_bin_loc.?.directory,
                .basename = default_implib_basename,
            },
            .dir = null,
        },
    };
    defer emit_implib_resolved.deinit();

    const main_pkg: ?*Package = if (root_src_file) |unresolved_src_path| blk: {
        const src_path = try introspect.resolvePath(arena, unresolved_src_path);
        if (main_pkg_path) |unresolved_main_pkg_path| {
            const p = try introspect.resolvePath(arena, unresolved_main_pkg_path);
            if (p.len == 0) {
                break :blk try Package.create(gpa, null, src_path);
            } else {
                const rel_src_path = try fs.path.relative(arena, p, src_path);
                break :blk try Package.create(gpa, p, rel_src_path);
            }
        } else {
            const root_src_dir_path = fs.path.dirname(src_path);
            break :blk Package.create(gpa, root_src_dir_path, fs.path.basename(src_path)) catch |err| {
                if (root_src_dir_path) |p| {
                    fatal("unable to open '{s}': {s}", .{ p, @errorName(err) });
                } else {
                    return err;
                }
            };
        }
    } else null;
    defer if (main_pkg) |p| p.destroy(gpa);

    // Transfer packages added with --deps to the root package
    if (main_pkg) |mod| {
        var it = ModuleDepIterator.init(root_deps_str orelse "");
        while (it.next()) |dep| {
            if (dep.expose.len == 0) {
                fatal("root module depends on '{s}' with a blank name", .{dep.name});
            }

            for ([_][]const u8{ "std", "root", "builtin" }) |name| {
                if (mem.eql(u8, dep.expose, name)) {
                    fatal("unable to add module '{s}' under name '{s}': conflicts with builtin module", .{ dep.name, dep.expose });
                }
            }

            const dep_mod = modules.get(dep.name) orelse
                fatal("root module depends on module '{s}' which does not exist", .{dep.name});

            try mod.add(gpa, dep.expose, dep_mod.mod);
        }
    }

    const self_exe_path: ?[]const u8 = if (!process.can_spawn)
        null
    else
        introspect.findZigExePath(arena) catch |err| {
            fatal("unable to find zig self exe path: {s}", .{@errorName(err)});
        };

    var zig_lib_directory: Compilation.Directory = d: {
        if (override_lib_dir) |unresolved_lib_dir| {
            const lib_dir = try introspect.resolvePath(arena, unresolved_lib_dir);
            break :d .{
                .path = lib_dir,
                .handle = fs.cwd().openDir(lib_dir, .{}) catch |err| {
                    fatal("unable to open zig lib directory '{s}': {s}", .{ lib_dir, @errorName(err) });
                },
            };
        } else if (builtin.os.tag == .wasi) {
            break :d getWasiPreopen("/lib");
        } else if (self_exe_path) |p| {
            break :d introspect.findZigLibDirFromSelfExe(arena, p) catch |err| {
                fatal("unable to find zig installation directory: {s}", .{@errorName(err)});
            };
        } else {
            unreachable;
        }
    };

    defer zig_lib_directory.handle.close();

    var thread_pool: ThreadPool = undefined;
    try thread_pool.init(.{ .allocator = gpa });
    defer thread_pool.deinit();

    var libc_installation: ?LibCInstallation = null;
    defer if (libc_installation) |*l| l.deinit(gpa);

    if (libc_paths_file) |paths_file| {
        libc_installation = LibCInstallation.parse(gpa, paths_file, cross_target) catch |err| {
            fatal("unable to parse libc paths file at path {s}: {s}", .{ paths_file, @errorName(err) });
        };
    }

    var global_cache_directory: Compilation.Directory = l: {
        if (override_global_cache_dir) |p| {
            break :l .{
                .handle = try fs.cwd().makeOpenPath(p, .{}),
                .path = p,
            };
        }
        if (builtin.os.tag == .wasi) {
            break :l getWasiPreopen("/cache");
        }
        const p = try introspect.resolveGlobalCacheDir(arena);
        break :l .{
            .handle = try fs.cwd().makeOpenPath(p, .{}),
            .path = p,
        };
    };
    defer global_cache_directory.handle.close();
    try tagCacheDirectory(global_cache_directory.handle);

    var cleanup_local_cache_dir: ?fs.Dir = null;
    defer if (cleanup_local_cache_dir) |*dir| dir.close();

    var local_cache_directory: Compilation.Directory = l: {
        if (override_local_cache_dir) |local_cache_dir_path| {
            const dir = try fs.cwd().makeOpenPath(local_cache_dir_path, .{});
            cleanup_local_cache_dir = dir;
            break :l .{
                .handle = dir,
                .path = local_cache_dir_path,
            };
        }
        if (arg_mode == .run) {
            break :l global_cache_directory;
        }
        if (main_pkg) |pkg| {
            // search upwards from cwd until we find directory with build.zig
            const cwd_path = try process.getCwdAlloc(arena);
            const build_zig = "build.zig";
            const zig_cache = "zig-cache";
            var dirname: []const u8 = cwd_path;
            while (true) {
                const joined_path = try fs.path.join(arena, &[_][]const u8{ dirname, build_zig });
                if (fs.cwd().access(joined_path, .{})) |_| {
                    const cache_dir_path = try fs.path.join(arena, &[_][]const u8{ dirname, zig_cache });
                    const dir = try pkg.root_src_directory.handle.makeOpenPath(cache_dir_path, .{});
                    cleanup_local_cache_dir = dir;
                    break :l .{ .handle = dir, .path = cache_dir_path };
                } else |err| switch (err) {
                    error.FileNotFound => {
                        dirname = fs.path.dirname(dirname) orelse {
                            break :l global_cache_directory;
                        };
                        continue;
                    },
                    else => break :l global_cache_directory,
                }
            }
        }
        // Otherwise we really don't have a reasonable place to put the local cache directory,
        // so we utilize the global one.
        break :l global_cache_directory;
    };
    try tagCacheDirectory(local_cache_directory.handle);

    if (build_options.have_llvm and emit_asm != .no) {
        // LLVM has no way to set this non-globally.
        const argv = [_][*:0]const u8{ "zig (LLVM option parsing)", "--x86-asm-syntax=intel" };
        @import("codegen/llvm/bindings.zig").ParseCommandLineOptions(argv.len, &argv);
    }

    const clang_passthrough_mode = switch (arg_mode) {
        .cc, .cpp, .translate_c => true,
        else => false,
    };

    gimmeMoreOfThoseSweetSweetFileDescriptors();

    const comp = Compilation.create(gpa, .{
        .zig_lib_directory = zig_lib_directory,
        .local_cache_directory = local_cache_directory,
        .global_cache_directory = global_cache_directory,
        .root_name = root_name,
        .target = target_info.target,
        .is_native_os = cross_target.isNativeOs(),
        .is_native_abi = cross_target.isNativeAbi(),
        .dynamic_linker = target_info.dynamic_linker.get(),
        .sysroot = sysroot,
        .output_mode = output_mode,
        .main_pkg = main_pkg,
        .emit_bin = emit_bin_loc,
        .emit_h = emit_h_resolved.data,
        .emit_asm = emit_asm_resolved.data,
        .emit_llvm_ir = emit_llvm_ir_resolved.data,
        .emit_llvm_bc = emit_llvm_bc_resolved.data,
        .emit_docs = emit_docs_resolved.data,
        .emit_analysis = emit_analysis_resolved.data,
        .emit_implib = emit_implib_resolved.data,
        .link_mode = link_mode,
        .dll_export_fns = dll_export_fns,
        .optimize_mode = optimize_mode,
        .keep_source_files_loaded = false,
        .clang_argv = clang_argv.items,
        .lib_dirs = lib_dirs.items,
        .rpath_list = rpath_list.items,
        .c_source_files = c_source_files.items,
        .link_objects = link_objects.items,
        .framework_dirs = framework_dirs.items,
        .frameworks = frameworks,
        .system_lib_names = system_libs.keys(),
        .system_lib_infos = system_libs.values(),
        .wasi_emulated_libs = wasi_emulated_libs.items,
        .link_libc = link_libc,
        .link_libcpp = link_libcpp,
        .link_libunwind = link_libunwind,
        .want_pic = want_pic,
        .want_pie = want_pie,
        .want_lto = want_lto,
        .want_unwind_tables = want_unwind_tables,
        .want_sanitize_c = want_sanitize_c,
        .want_stack_check = want_stack_check,
        .want_stack_protector = want_stack_protector,
        .want_red_zone = want_red_zone,
        .omit_frame_pointer = omit_frame_pointer,
        .want_valgrind = want_valgrind,
        .want_tsan = want_tsan,
        .want_compiler_rt = want_compiler_rt,
        .use_llvm = use_llvm,
        .use_lld = use_lld,
        .use_clang = use_clang,
        .hash_style = hash_style,
        .rdynamic = rdynamic,
        .linker_script = linker_script,
        .version_script = version_script,
        .disable_c_depfile = disable_c_depfile,
        .soname = resolved_soname,
        .linker_sort_section = linker_sort_section,
        .linker_gc_sections = linker_gc_sections,
        .linker_allow_shlib_undefined = linker_allow_shlib_undefined,
        .linker_bind_global_refs_locally = linker_bind_global_refs_locally,
        .linker_import_memory = linker_import_memory,
        .linker_import_symbols = linker_import_symbols,
        .linker_import_table = linker_import_table,
        .linker_export_table = linker_export_table,
        .linker_initial_memory = linker_initial_memory,
        .linker_max_memory = linker_max_memory,
        .linker_shared_memory = linker_shared_memory,
        .linker_print_gc_sections = linker_print_gc_sections,
        .linker_print_icf_sections = linker_print_icf_sections,
        .linker_print_map = linker_print_map,
        .linker_opt_bisect_limit = linker_opt_bisect_limit,
        .linker_global_base = linker_global_base,
        .linker_export_symbol_names = linker_export_symbol_names.items,
        .linker_z_nocopyreloc = linker_z_nocopyreloc,
        .linker_z_nodelete = linker_z_nodelete,
        .linker_z_notext = linker_z_notext,
        .linker_z_defs = linker_z_defs,
        .linker_z_origin = linker_z_origin,
        .linker_z_now = linker_z_now,
        .linker_z_relro = linker_z_relro,
        .linker_z_common_page_size = linker_z_common_page_size,
        .linker_z_max_page_size = linker_z_max_page_size,
        .linker_tsaware = linker_tsaware,
        .linker_nxcompat = linker_nxcompat,
        .linker_dynamicbase = linker_dynamicbase,
        .linker_optimization = linker_optimization,
        .linker_compress_debug_sections = linker_compress_debug_sections,
        .linker_module_definition_file = linker_module_definition_file,
        .major_subsystem_version = major_subsystem_version,
        .minor_subsystem_version = minor_subsystem_version,
        .link_eh_frame_hdr = link_eh_frame_hdr,
        .link_emit_relocs = link_emit_relocs,
        .entry = entry,
        .stack_size_override = stack_size_override,
        .image_base_override = image_base_override,
        .strip = strip,
        .formatted_panics = formatted_panics,
        .single_threaded = single_threaded,
        .function_sections = function_sections,
        .no_builtin = no_builtin,
        .self_exe_path = self_exe_path,
        .thread_pool = &thread_pool,
        .clang_passthrough_mode = clang_passthrough_mode,
        .clang_preprocessor_mode = clang_preprocessor_mode,
        .version = optional_version,
        .libc_installation = if (libc_installation) |*lci| lci else null,
        .verbose_cc = verbose_cc,
        .verbose_link = verbose_link,
        .verbose_air = verbose_air,
        .verbose_llvm_ir = verbose_llvm_ir,
        .verbose_llvm_bc = verbose_llvm_bc,
        .verbose_cimport = verbose_cimport,
        .verbose_llvm_cpu_features = verbose_llvm_cpu_features,
        .machine_code_model = machine_code_model,
        .color = color,
        .time_report = time_report,
        .stack_report = stack_report,
        .is_test = arg_mode == .zig_test,
        .each_lib_rpath = each_lib_rpath,
        .build_id = build_id,
        .test_evented_io = test_evented_io,
        .test_filter = test_filter,
        .test_name_prefix = test_name_prefix,
        .test_runner_path = test_runner_path,
        .disable_lld_caching = !have_enable_cache,
        .subsystem = subsystem,
        .wasi_exec_model = wasi_exec_model,
        .debug_compile_errors = debug_compile_errors,
        .enable_link_snapshots = enable_link_snapshots,
        .native_darwin_sdk = native_darwin_sdk,
        .install_name = install_name,
        .entitlements = entitlements,
        .pagezero_size = pagezero_size,
        .search_strategy = search_strategy,
        .headerpad_size = headerpad_size,
        .headerpad_max_install_names = headerpad_max_install_names,
        .dead_strip_dylibs = dead_strip_dylibs,
        .reference_trace = reference_trace,
        .error_tracing = error_tracing,
        .pdb_out_path = pdb_out_path,
    }) catch |err| switch (err) {
        error.LibCUnavailable => {
            const target = target_info.target;
            const triple_name = try target.zigTriple(arena);
            std.log.err("unable to find or provide libc for target '{s}'", .{triple_name});

            for (target_util.available_libcs) |t| {
                if (t.arch == target.cpu.arch and t.os == target.os.tag) {
                    if (t.os_ver) |os_ver| {
                        std.log.info("zig can provide libc for related target {s}-{s}.{d}-{s}", .{
                            @tagName(t.arch), @tagName(t.os), os_ver.major, @tagName(t.abi),
                        });
                    } else {
                        std.log.info("zig can provide libc for related target {s}-{s}-{s}", .{
                            @tagName(t.arch), @tagName(t.os), @tagName(t.abi),
                        });
                    }
                }
            }
            process.exit(1);
        },
        error.ExportTableAndImportTableConflict => {
            fatal("--import-table and --export-table may not be used together", .{});
        },
        else => fatal("unable to create compilation: {s}", .{@errorName(err)}),
    };
    var comp_destroyed = false;
    defer if (!comp_destroyed) comp.destroy();

    if (show_builtin) {
        return std.io.getStdOut().writeAll(try comp.generateBuiltinZigSource(arena));
    }
    switch (listen) {
        .none => {},
        .stdio => {
            if (build_options.only_c) unreachable;
            try serve(
                comp,
                std.io.getStdIn(),
                std.io.getStdOut(),
                test_exec_args.items,
                self_exe_path,
                arg_mode,
                all_args,
                runtime_args_start,
            );
            return cleanExit();
        },
        .ip4 => |ip4_addr| {
            if (build_options.omit_pkg_fetching_code) unreachable;

            var server = std.net.StreamServer.init(.{
                .reuse_address = true,
            });
            defer server.deinit();

            try server.listen(.{ .in = ip4_addr });

            const conn = try server.accept();
            defer conn.stream.close();

            try serve(
                comp,
                .{ .handle = conn.stream.handle },
                .{ .handle = conn.stream.handle },
                test_exec_args.items,
                self_exe_path,
                arg_mode,
                all_args,
                runtime_args_start,
            );
            return cleanExit();
        },
    }

    if (arg_mode == .translate_c) {
        return cmdTranslateC(comp, arena, null);
    }

    const hook: AfterUpdateHook = blk: {
        if (!have_enable_cache)
            break :blk .none;

        switch (emit_bin) {
            .no => break :blk .none,
            .yes_default_path => break :blk .print_emit_bin_dir_path,
            .yes => |full_path| break :blk .{ .update = full_path },
            .yes_a_out => break :blk .{ .update = a_out_basename },
        }
    };

    updateModule(gpa, comp, hook) catch |err| switch (err) {
        error.SemanticAnalyzeFail => if (listen == .none) process.exit(1),
        else => |e| return e,
    };
    if (build_options.only_c) return cleanExit();
    try comp.makeBinFileExecutable();

    if (test_exec_args.items.len == 0 and object_format == .c) default_exec_args: {
        // Default to using `zig run` to execute the produced .c code from `zig test`.
        const c_code_loc = emit_bin_loc orelse break :default_exec_args;
        const c_code_directory = c_code_loc.directory orelse comp.bin_file.options.emit.?.directory;
        const c_code_path = try fs.path.join(arena, &[_][]const u8{
            c_code_directory.path orelse ".", c_code_loc.basename,
        });
        try test_exec_args.append(self_exe_path);
        try test_exec_args.append("run");
        if (zig_lib_directory.path) |p| {
            try test_exec_args.appendSlice(&.{ "-I", p });
        }

        if (link_libc) {
            try test_exec_args.append("-lc");
        } else if (target_info.target.os.tag == .windows) {
            try test_exec_args.appendSlice(&.{
                "--subsystem", "console",
                "-lkernel32",  "-lntdll",
            });
        }

        if (!mem.eql(u8, target_arch_os_abi, "native")) {
            try test_exec_args.append("-target");
            try test_exec_args.append(target_arch_os_abi);
        }
        if (target_mcpu) |mcpu| {
            try test_exec_args.append(try std.fmt.allocPrint(arena, "-mcpu={s}", .{mcpu}));
        }
        if (target_dynamic_linker) |dl| {
            try test_exec_args.append("--dynamic-linker");
            try test_exec_args.append(dl);
        }
        try test_exec_args.append(c_code_path);
    }

    const run_or_test = switch (arg_mode) {
        .run => true,
        .zig_test => !test_no_exec,
        else => false,
    };
    if (run_or_test) {
        try runOrTest(
            comp,
            gpa,
            arena,
            test_exec_args.items,
            self_exe_path.?,
            arg_mode,
            target_info,
            &comp_destroyed,
            all_args,
            runtime_args_start,
            link_libc,
        );
    }

    // Skip resource deallocation in release builds; let the OS do it.
    return cleanExit();
}

fn serve(
    comp: *Compilation,
    in: fs.File,
    out: fs.File,
    test_exec_args: []const ?[]const u8,
    self_exe_path: ?[]const u8,
    arg_mode: ArgMode,
    all_args: []const []const u8,
    runtime_args_start: ?usize,
) !void {
    const gpa = comp.gpa;

    var server = try Server.init(.{
        .gpa = gpa,
        .in = in,
        .out = out,
        .zig_version = build_options.version,
    });
    defer server.deinit();

    var child_pid: ?std.ChildProcess.Id = null;

    var progress: std.Progress = .{
        .terminal = null,
        .root = .{
            .context = undefined,
            .parent = null,
            .name = "",
            .unprotected_estimated_total_items = 0,
            .unprotected_completed_items = 0,
        },
        .columns_written = 0,
        .prev_refresh_timestamp = 0,
        .timer = null,
        .done = false,
    };
    const main_progress_node = &progress.root;
    main_progress_node.context = &progress;

    while (true) {
        const hdr = try server.receiveMessage();

        switch (hdr.tag) {
            .exit => return,
            .update => {
                assert(main_progress_node.recently_updated_child == null);
                tracy.frameMark();

                if (arg_mode == .translate_c) {
                    var arena_instance = std.heap.ArenaAllocator.init(gpa);
                    defer arena_instance.deinit();
                    const arena = arena_instance.allocator();
                    var output: TranslateCOutput = undefined;
                    try cmdTranslateC(comp, arena, &output);
                    try server.serveEmitBinPath(output.path, .{
                        .flags = .{ .cache_hit = output.cache_hit },
                    });
                    continue;
                }

                if (comp.bin_file.options.output_mode == .Exe) {
                    try comp.makeBinFileWritable();
                }

                {
                    var reset: std.Thread.ResetEvent = .{};

                    var progress_thread = try std.Thread.spawn(.{}, progressThread, .{
                        &progress, &server, &reset,
                    });
                    defer {
                        reset.set();
                        progress_thread.join();
                    }

                    try comp.update(main_progress_node);
                }

                try comp.makeBinFileExecutable();
                try serveUpdateResults(&server, comp);
            },
            .run => {
                if (child_pid != null) {
                    @panic("TODO block until the child exits");
                }
                @panic("TODO call runOrTest");
                //try runOrTest(
                //    comp,
                //    gpa,
                //    arena,
                //    test_exec_args,
                //    self_exe_path.?,
                //    arg_mode,
                //    target_info,
                //    true,
                //    &comp_destroyed,
                //    all_args,
                //    runtime_args_start,
                //    link_libc,
                //);
            },
            .hot_update => {
                tracy.frameMark();
                assert(main_progress_node.recently_updated_child == null);
                if (child_pid) |pid| {
                    try comp.hotCodeSwap(main_progress_node, pid);
                    try serveUpdateResults(&server, comp);
                } else {
                    if (comp.bin_file.options.output_mode == .Exe) {
                        try comp.makeBinFileWritable();
                    }
                    try comp.update(main_progress_node);
                    try comp.makeBinFileExecutable();
                    try serveUpdateResults(&server, comp);

                    child_pid = try runOrTestHotSwap(
                        comp,
                        gpa,
                        test_exec_args,
                        self_exe_path.?,
                        arg_mode,
                        all_args,
                        runtime_args_start,
                    );
                }
            },
            else => {
                fatal("unrecognized message from client: 0x{x}", .{@enumToInt(hdr.tag)});
            },
        }
    }
}

fn progressThread(progress: *std.Progress, server: *const Server, reset: *std.Thread.ResetEvent) void {
    while (true) {
        if (reset.timedWait(500 * std.time.ns_per_ms)) |_| {
            // The Compilation update has completed.
            return;
        } else |err| switch (err) {
            error.Timeout => {},
        }

        var buf: std.BoundedArray(u8, 160) = .{};

        {
            progress.update_mutex.lock();
            defer progress.update_mutex.unlock();

            var need_ellipse = false;
            var maybe_node: ?*std.Progress.Node = &progress.root;
            while (maybe_node) |node| {
                if (need_ellipse) {
                    buf.appendSlice("... ") catch {};
                }
                need_ellipse = false;
                const eti = @atomicLoad(usize, &node.unprotected_estimated_total_items, .Monotonic);
                const completed_items = @atomicLoad(usize, &node.unprotected_completed_items, .Monotonic);
                const current_item = completed_items + 1;
                if (node.name.len != 0 or eti > 0) {
                    if (node.name.len != 0) {
                        buf.appendSlice(node.name) catch {};
                        need_ellipse = true;
                    }
                    if (eti > 0) {
                        if (need_ellipse) buf.appendSlice(" ") catch {};
                        buf.writer().print("[{d}/{d}] ", .{ current_item, eti }) catch {};
                        need_ellipse = false;
                    } else if (completed_items != 0) {
                        if (need_ellipse) buf.appendSlice(" ") catch {};
                        buf.writer().print("[{d}] ", .{current_item}) catch {};
                        need_ellipse = false;
                    }
                }
                maybe_node = @atomicLoad(?*std.Progress.Node, &node.recently_updated_child, .Acquire);
            }
        }

        const progress_string = buf.slice();

        server.serveMessage(.{
            .tag = .progress,
            .bytes_len = @intCast(u32, progress_string.len),
        }, &.{
            progress_string,
        }) catch |err| {
            fatal("unable to write to client: {s}", .{@errorName(err)});
        };
    }
}

fn serveUpdateResults(s: *Server, comp: *Compilation) !void {
    const gpa = comp.gpa;
    var error_bundle = try comp.getAllErrorsAlloc();
    defer error_bundle.deinit(gpa);
    if (error_bundle.errorMessageCount() > 0) {
        try s.serveErrorBundle(error_bundle);
    } else if (comp.bin_file.options.emit) |emit| {
        const full_path = try emit.directory.join(gpa, &.{emit.sub_path});
        defer gpa.free(full_path);
        try s.serveEmitBinPath(full_path, .{
            .flags = .{ .cache_hit = comp.last_update_was_cache_hit },
        });
    }
}

const ModuleDepIterator = struct {
    split: mem.SplitIterator(u8),

    fn init(deps_str: []const u8) ModuleDepIterator {
        return .{ .split = mem.split(u8, deps_str, ",") };
    }

    const Dependency = struct {
        expose: []const u8,
        name: []const u8,
    };

    fn next(it: *ModuleDepIterator) ?Dependency {
        if (it.split.buffer.len == 0) return null; // don't return "" for the first iteration on ""
        const str = it.split.next() orelse return null;
        if (mem.indexOfScalar(u8, str, '=')) |i| {
            return .{
                .expose = str[0..i],
                .name = str[i + 1 ..],
            };
        } else {
            return .{ .expose = str, .name = str };
        }
    }
};

fn parseCrossTargetOrReportFatalError(
    allocator: Allocator,
    opts: std.zig.CrossTarget.ParseOptions,
) !std.zig.CrossTarget {
    var opts_with_diags = opts;
    var diags: std.zig.CrossTarget.ParseOptions.Diagnostics = .{};
    if (opts_with_diags.diagnostics == null) {
        opts_with_diags.diagnostics = &diags;
    }
    return std.zig.CrossTarget.parse(opts_with_diags) catch |err| switch (err) {
        error.UnknownCpuModel => {
            help: {
                var help_text = std.ArrayList(u8).init(allocator);
                defer help_text.deinit();
                for (diags.arch.?.allCpuModels()) |cpu| {
                    help_text.writer().print(" {s}\n", .{cpu.name}) catch break :help;
                }
                std.log.info("available CPUs for architecture '{s}':\n{s}", .{
                    @tagName(diags.arch.?), help_text.items,
                });
            }
            fatal("unknown CPU: '{s}'", .{diags.cpu_name.?});
        },
        error.UnknownCpuFeature => {
            help: {
                var help_text = std.ArrayList(u8).init(allocator);
                defer help_text.deinit();
                for (diags.arch.?.allFeaturesList()) |feature| {
                    help_text.writer().print(" {s}: {s}\n", .{ feature.name, feature.description }) catch break :help;
                }
                std.log.info("available CPU features for architecture '{s}':\n{s}", .{
                    @tagName(diags.arch.?), help_text.items,
                });
            }
            fatal("unknown CPU feature: '{s}'", .{diags.unknown_feature_name.?});
        },
        error.UnknownObjectFormat => {
            help: {
                var help_text = std.ArrayList(u8).init(allocator);
                defer help_text.deinit();
                inline for (@typeInfo(std.Target.ObjectFormat).Enum.fields) |field| {
                    help_text.writer().print(" {s}\n", .{field.name}) catch break :help;
                }
                std.log.info("available object formats:\n{s}", .{help_text.items});
            }
            fatal("unknown object format: '{s}'", .{opts.object_format.?});
        },
        else => |e| return e,
    };
}

fn runOrTest(
    comp: *Compilation,
    gpa: Allocator,
    arena: Allocator,
    test_exec_args: []const ?[]const u8,
    self_exe_path: []const u8,
    arg_mode: ArgMode,
    target_info: std.zig.system.NativeTargetInfo,
    comp_destroyed: *bool,
    all_args: []const []const u8,
    runtime_args_start: ?usize,
    link_libc: bool,
) !void {
    const exe_emit = comp.bin_file.options.emit orelse return;
    // A naive `directory.join` here will indeed get the correct path to the binary,
    // however, in the case of cwd, we actually want `./foo` so that the path can be executed.
    const exe_path = try fs.path.join(arena, &[_][]const u8{
        exe_emit.directory.path orelse ".", exe_emit.sub_path,
    });

    var argv = std.ArrayList([]const u8).init(gpa);
    defer argv.deinit();

    if (test_exec_args.len == 0) {
        try argv.append(exe_path);
    } else {
        for (test_exec_args) |arg| {
            try argv.append(arg orelse exe_path);
        }
    }
    if (runtime_args_start) |i| {
        try argv.appendSlice(all_args[i..]);
    }
    var env_map = try std.process.getEnvMap(arena);
    try env_map.put("ZIG_EXE", self_exe_path);

    // We do not execve for tests because if the test fails we want to print
    // the error message and invocation below.
    if (std.process.can_execv and arg_mode == .run) {
        // execv releases the locks; no need to destroy the Compilation here.
        const err = std.process.execve(gpa, argv.items, &env_map);
        try warnAboutForeignBinaries(arena, arg_mode, target_info, link_libc);
        const cmd = try std.mem.join(arena, " ", argv.items);
        fatal("the following command failed to execve with '{s}':\n{s}", .{ @errorName(err), cmd });
    } else if (std.process.can_spawn) {
        var child = std.ChildProcess.init(argv.items, gpa);
        child.env_map = &env_map;
        child.stdin_behavior = .Inherit;
        child.stdout_behavior = .Inherit;
        child.stderr_behavior = .Inherit;

        // Here we release all the locks associated with the Compilation so
        // that whatever this child process wants to do won't deadlock.
        comp.destroy();
        comp_destroyed.* = true;

        const term = child.spawnAndWait() catch |err| {
            try warnAboutForeignBinaries(arena, arg_mode, target_info, link_libc);
            const cmd = try std.mem.join(arena, " ", argv.items);
            fatal("the following command failed with '{s}':\n{s}", .{ @errorName(err), cmd });
        };
        switch (arg_mode) {
            .run, .build => {
                switch (term) {
                    .Exited => |code| {
                        if (code == 0) {
                            return cleanExit();
                        } else {
                            process.exit(code);
                        }
                    },
                    else => {
                        process.exit(1);
                    },
                }
            },
            .zig_test => {
                switch (term) {
                    .Exited => |code| {
                        if (code == 0) {
                            return cleanExit();
                        } else {
                            const cmd = try std.mem.join(arena, " ", argv.items);
                            fatal("the following test command failed with exit code {d}:\n{s}", .{ code, cmd });
                        }
                    },
                    else => {
                        const cmd = try std.mem.join(arena, " ", argv.items);
                        fatal("the following test command crashed:\n{s}", .{cmd});
                    },
                }
            },
            else => unreachable,
        }
    } else {
        const cmd = try std.mem.join(arena, " ", argv.items);
        fatal("the following command cannot be executed ({s} does not support spawning a child process):\n{s}", .{ @tagName(builtin.os.tag), cmd });
    }
}

fn runOrTestHotSwap(
    comp: *Compilation,
    gpa: Allocator,
    test_exec_args: []const ?[]const u8,
    self_exe_path: []const u8,
    arg_mode: ArgMode,
    all_args: []const []const u8,
    runtime_args_start: ?usize,
) !std.ChildProcess.Id {
    const exe_emit = comp.bin_file.options.emit.?;
    // A naive `directory.join` here will indeed get the correct path to the binary,
    // however, in the case of cwd, we actually want `./foo` so that the path can be executed.
    const exe_path = try fs.path.join(gpa, &[_][]const u8{
        exe_emit.directory.path orelse ".", exe_emit.sub_path,
    });
    defer gpa.free(exe_path);

    var argv = std.ArrayList([]const u8).init(gpa);
    defer argv.deinit();

    if (test_exec_args.len == 0) {
        // when testing pass the zig_exe_path to argv
        if (arg_mode == .zig_test)
            try argv.appendSlice(&[_][]const u8{
                exe_path, self_exe_path,
            })
            // when running just pass the current exe
        else
            try argv.appendSlice(&[_][]const u8{
                exe_path,
            });
    } else {
        for (test_exec_args) |arg| {
            if (arg) |a| {
                try argv.append(a);
            } else {
                try argv.appendSlice(&[_][]const u8{
                    exe_path, self_exe_path,
                });
            }
        }
    }
    if (runtime_args_start) |i| {
        try argv.appendSlice(all_args[i..]);
    }

    switch (builtin.target.os.tag) {
        .macos, .ios, .tvos, .watchos => {
            const PosixSpawn = std.os.darwin.PosixSpawn;

            var attr = try PosixSpawn.Attr.init();
            defer attr.deinit();

            // ASLR is probably a good default for better debugging experience/programming
            // with hot-code updates in mind. However, we can also make it work with ASLR on.
            const flags: u16 = std.os.darwin.POSIX_SPAWN.SETSIGDEF |
                std.os.darwin.POSIX_SPAWN.SETSIGMASK |
                std.os.darwin.POSIX_SPAWN.DISABLE_ASLR;
            try attr.set(flags);

            var arena_allocator = std.heap.ArenaAllocator.init(gpa);
            defer arena_allocator.deinit();
            const arena = arena_allocator.allocator();

            const argv_buf = try arena.allocSentinel(?[*:0]u8, argv.items.len, null);
            for (argv.items, 0..) |arg, i| argv_buf[i] = (try arena.dupeZ(u8, arg)).ptr;

            const pid = try PosixSpawn.spawn(argv.items[0], null, attr, argv_buf, std.c.environ);
            return pid;
        },
        else => {
            var child = std.ChildProcess.init(argv.items, gpa);

            child.stdin_behavior = .Inherit;
            child.stdout_behavior = .Inherit;
            child.stderr_behavior = .Inherit;

            try child.spawn();

            return child.id;
        },
    }
}

const AfterUpdateHook = union(enum) {
    none,
    print_emit_bin_dir_path,
    update: []const u8,
};

fn updateModule(gpa: Allocator, comp: *Compilation, hook: AfterUpdateHook) !void {
    {
        // If the terminal is dumb, we dont want to show the user all the output.
        var progress: std.Progress = .{ .dont_print_on_dumb = true };
        const main_progress_node = progress.start("", 0);
        defer main_progress_node.end();
        switch (comp.color) {
            .off => {
                progress.terminal = null;
            },
            .on => {
                progress.terminal = std.io.getStdErr();
                progress.supports_ansi_escape_codes = true;
            },
            .auto => {},
        }

        try comp.update(main_progress_node);
    }

    var errors = try comp.getAllErrorsAlloc();
    defer errors.deinit(comp.gpa);

    if (errors.errorMessageCount() > 0) {
        errors.renderToStdErr(renderOptions(comp.color));
        return error.SemanticAnalyzeFail;
    } else switch (hook) {
        .none => {},
        .print_emit_bin_dir_path => {
            const emit = comp.bin_file.options.emit.?;
            const full_path = try emit.directory.join(gpa, &.{emit.sub_path});
            defer gpa.free(full_path);
            const dir_path = fs.path.dirname(full_path).?;
            try io.getStdOut().writer().print("{s}\n", .{dir_path});
        },
        .update => |full_path| {
            const bin_sub_path = comp.bin_file.options.emit.?.sub_path;
            const cwd = fs.cwd();
            const cache_dir = comp.bin_file.options.emit.?.directory.handle;
            _ = try cache_dir.updateFile(bin_sub_path, cwd, full_path, .{});

            // If a .pdb file is part of the expected output, we must also copy
            // it into place here.
            const is_coff = comp.bin_file.options.target.ofmt == .coff;
            const have_pdb = is_coff and !comp.bin_file.options.strip;
            if (have_pdb) {
                // Replace `.out` or `.exe` with `.pdb` on both the source and destination
                const src_bin_ext = fs.path.extension(bin_sub_path);
                const dst_bin_ext = fs.path.extension(full_path);

                const src_pdb_path = try std.fmt.allocPrint(gpa, "{s}.pdb", .{
                    bin_sub_path[0 .. bin_sub_path.len - src_bin_ext.len],
                });
                defer gpa.free(src_pdb_path);

                const dst_pdb_path = try std.fmt.allocPrint(gpa, "{s}.pdb", .{
                    full_path[0 .. full_path.len - dst_bin_ext.len],
                });
                defer gpa.free(dst_pdb_path);

                _ = try cache_dir.updateFile(src_pdb_path, cwd, dst_pdb_path, .{});
            }
        },
    }
}

const TranslateCOutput = struct {
    path: []const u8,
    cache_hit: bool,
};

fn cmdTranslateC(comp: *Compilation, arena: Allocator, fancy_output: ?*TranslateCOutput) !void {
    if (!build_options.have_llvm)
        fatal("cannot translate-c: compiler built without LLVM extensions", .{});

    assert(comp.c_source_files.len == 1);
    const c_source_file = comp.c_source_files[0];

    const translated_zig_basename = try std.fmt.allocPrint(arena, "{s}.zig", .{comp.bin_file.options.root_name});

    var man: Cache.Manifest = comp.obtainCObjectCacheManifest();
    man.want_shared_lock = false;
    defer man.deinit();

    man.hash.add(@as(u16, 0xb945)); // Random number to distinguish translate-c from compiling C objects
    Compilation.cache_helpers.hashCSource(&man, c_source_file) catch |err| {
        fatal("unable to process '{s}': {s}", .{ c_source_file.src_path, @errorName(err) });
    };

    if (fancy_output) |p| p.cache_hit = true;
    const digest = if (try man.hit()) man.final() else digest: {
        if (fancy_output) |p| p.cache_hit = false;
        var argv = std.ArrayList([]const u8).init(arena);
        try argv.append(""); // argv[0] is program name, actual args start at [1]

        var zig_cache_tmp_dir = try comp.local_cache_directory.handle.makeOpenPath("tmp", .{});
        defer zig_cache_tmp_dir.close();

        const ext = Compilation.classifyFileExt(c_source_file.src_path);
        const out_dep_path: ?[]const u8 = blk: {
            if (comp.disable_c_depfile or !ext.clangSupportsDepFile())
                break :blk null;

            const c_src_basename = fs.path.basename(c_source_file.src_path);
            const dep_basename = try std.fmt.allocPrint(arena, "{s}.d", .{c_src_basename});
            const out_dep_path = try comp.tmpFilePath(arena, dep_basename);
            break :blk out_dep_path;
        };

        try comp.addTranslateCCArgs(arena, &argv, ext, out_dep_path);
        try argv.append(c_source_file.src_path);

        if (comp.verbose_cc) {
            std.debug.print("clang ", .{});
            Compilation.dump_argv(argv.items);
        }

        // Convert to null terminated args.
        const clang_args_len = argv.items.len + c_source_file.extra_flags.len;
        const new_argv_with_sentinel = try arena.alloc(?[*:0]const u8, clang_args_len + 1);
        new_argv_with_sentinel[clang_args_len] = null;
        const new_argv = new_argv_with_sentinel[0..clang_args_len :null];
        for (argv.items, 0..) |arg, i| {
            new_argv[i] = try arena.dupeZ(u8, arg);
        }
        for (c_source_file.extra_flags, 0..) |arg, i| {
            new_argv[argv.items.len + i] = try arena.dupeZ(u8, arg);
        }

        const c_headers_dir_path = try comp.zig_lib_directory.join(arena, &[_][]const u8{"include"});
        const c_headers_dir_path_z = try arena.dupeZ(u8, c_headers_dir_path);
        var clang_errors: []clang.ErrorMsg = &[0]clang.ErrorMsg{};
        var tree = translate_c.translate(
            comp.gpa,
            new_argv.ptr,
            new_argv.ptr + new_argv.len,
            &clang_errors,
            c_headers_dir_path_z,
        ) catch |err| switch (err) {
            error.OutOfMemory => return error.OutOfMemory,
            error.ASTUnitFailure => fatal("clang API returned errors but due to a clang bug, it is not exposing the errors for zig to see. For more details: https://github.com/ziglang/zig/issues/4455", .{}),
            error.SemanticAnalyzeFail => {
                // TODO convert these to zig errors
                for (clang_errors) |clang_err| {
                    std.debug.print("{s}:{d}:{d}: {s}\n", .{
                        if (clang_err.filename_ptr) |p| p[0..clang_err.filename_len] else "(no file)",
                        clang_err.line + 1,
                        clang_err.column + 1,
                        clang_err.msg_ptr[0..clang_err.msg_len],
                    });
                }
                process.exit(1);
            },
        };
        defer tree.deinit(comp.gpa);

        if (out_dep_path) |dep_file_path| {
            const dep_basename = fs.path.basename(dep_file_path);
            // Add the files depended on to the cache system.
            try man.addDepFilePost(zig_cache_tmp_dir, dep_basename);
            // Just to save disk space, we delete the file because it is never needed again.
            zig_cache_tmp_dir.deleteFile(dep_basename) catch |err| {
                warn("failed to delete '{s}': {s}", .{ dep_file_path, @errorName(err) });
            };
        }

        const digest = man.final();
        const o_sub_path = try fs.path.join(arena, &[_][]const u8{ "o", &digest });

        var o_dir = try comp.local_cache_directory.handle.makeOpenPath(o_sub_path, .{});
        defer o_dir.close();

        var zig_file = try o_dir.createFile(translated_zig_basename, .{});
        defer zig_file.close();

        const formatted = try tree.render(comp.gpa);
        defer comp.gpa.free(formatted);

        try zig_file.writeAll(formatted);

        man.writeManifest() catch |err| warn("failed to write cache manifest: {s}", .{
            @errorName(err),
        });

        break :digest digest;
    };

    if (fancy_output) |p| {
        const full_zig_path = try comp.local_cache_directory.join(arena, &[_][]const u8{
            "o", &digest, translated_zig_basename,
        });
        p.path = full_zig_path;
    } else {
        const out_zig_path = try fs.path.join(arena, &[_][]const u8{ "o", &digest, translated_zig_basename });
        const zig_file = comp.local_cache_directory.handle.openFile(out_zig_path, .{}) catch |err| {
            const path = comp.local_cache_directory.path orelse ".";
            fatal("unable to open cached translated zig file '{s}{s}{s}': {s}", .{ path, fs.path.sep_str, out_zig_path, @errorName(err) });
        };
        defer zig_file.close();
        try io.getStdOut().writeFileAll(zig_file, .{});
        return cleanExit();
    }
}

pub const usage_libc =
    \\Usage: zig libc
    \\
    \\    Detect the native libc installation and print the resulting
    \\    paths to stdout. You can save this into a file and then edit
    \\    the paths to create a cross compilation libc kit. Then you
    \\    can pass `--libc [file]` for Zig to use it.
    \\
    \\Usage: zig libc [paths_file]
    \\
    \\    Parse a libc installation text file and validate it.
    \\
    \\Options:
    \\    -h, --help             Print this help and exit
    \\    -target [name]         <arch><sub>-<os>-<abi> see the targets command
    \\
;

pub fn cmdLibC(gpa: Allocator, args: []const []const u8) !void {
    var input_file: ?[]const u8 = null;
    var target_arch_os_abi: []const u8 = "native";
    {
        var i: usize = 0;
        while (i < args.len) : (i += 1) {
            const arg = args[i];
            if (mem.startsWith(u8, arg, "-")) {
                if (mem.eql(u8, arg, "-h") or mem.eql(u8, arg, "--help")) {
                    const stdout = io.getStdOut().writer();
                    try stdout.writeAll(usage_libc);
                    return cleanExit();
                } else if (mem.eql(u8, arg, "-target")) {
                    if (i + 1 >= args.len) fatal("expected parameter after {s}", .{arg});
                    i += 1;
                    target_arch_os_abi = args[i];
                } else {
                    fatal("unrecognized parameter: '{s}'", .{arg});
                }
            } else if (input_file != null) {
                fatal("unexpected extra parameter: '{s}'", .{arg});
            } else {
                input_file = arg;
            }
        }
    }

    const cross_target = try parseCrossTargetOrReportFatalError(gpa, .{
        .arch_os_abi = target_arch_os_abi,
    });

    if (input_file) |libc_file| {
        var libc = LibCInstallation.parse(gpa, libc_file, cross_target) catch |err| {
            fatal("unable to parse libc file at path {s}: {s}", .{ libc_file, @errorName(err) });
        };
        defer libc.deinit(gpa);
    } else {
        if (!cross_target.isNative()) {
            fatal("unable to detect libc for non-native target", .{});
        }

        var libc = LibCInstallation.findNative(.{
            .allocator = gpa,
            .verbose = true,
        }) catch |err| {
            fatal("unable to detect native libc: {s}", .{@errorName(err)});
        };
        defer libc.deinit(gpa);

        var bw = io.bufferedWriter(io.getStdOut().writer());
        try libc.render(bw.writer());
        try bw.flush();
    }
}

pub const usage_init =
    \\Usage: zig init-exe
    \\       zig init-lib
    \\
    \\   Initializes a `zig build` project in the current working
    \\   directory.
    \\
    \\Options:
    \\   -h, --help             Print this help and exit
    \\
    \\
;

pub fn cmdInit(
    gpa: Allocator,
    arena: Allocator,
    args: []const []const u8,
    output_mode: std.builtin.OutputMode,
) !void {
    _ = gpa;
    {
        var i: usize = 0;
        while (i < args.len) : (i += 1) {
            const arg = args[i];
            if (mem.startsWith(u8, arg, "-")) {
                if (mem.eql(u8, arg, "-h") or mem.eql(u8, arg, "--help")) {
                    try io.getStdOut().writeAll(usage_init);
                    return cleanExit();
                } else {
                    fatal("unrecognized parameter: '{s}'", .{arg});
                }
            } else {
                fatal("unexpected extra parameter: '{s}'", .{arg});
            }
        }
    }
    const self_exe_path = try introspect.findZigExePath(arena);
    var zig_lib_directory = introspect.findZigLibDirFromSelfExe(arena, self_exe_path) catch |err| {
        fatal("unable to find zig installation directory: {s}\n", .{@errorName(err)});
    };
    defer zig_lib_directory.handle.close();

    const s = fs.path.sep_str;
    const template_sub_path = switch (output_mode) {
        .Obj => unreachable,
        .Lib => "init-lib",
        .Exe => "init-exe",
    };
    var template_dir = zig_lib_directory.handle.openDir(template_sub_path, .{}) catch |err| {
        const path = zig_lib_directory.path orelse ".";
        fatal("unable to open zig project template directory '{s}{s}{s}': {s}", .{ path, s, template_sub_path, @errorName(err) });
    };
    defer template_dir.close();

    const cwd_path = try process.getCwdAlloc(arena);
    const cwd_basename = fs.path.basename(cwd_path);

    const max_bytes = 10 * 1024 * 1024;
    const build_zig_contents = template_dir.readFileAlloc(arena, "build.zig", max_bytes) catch |err| {
        fatal("unable to read template file 'build.zig': {s}", .{@errorName(err)});
    };
    var modified_build_zig_contents = try std.ArrayList(u8).initCapacity(arena, build_zig_contents.len);
    for (build_zig_contents) |c| {
        if (c == '$') {
            try modified_build_zig_contents.appendSlice(cwd_basename);
        } else {
            try modified_build_zig_contents.append(c);
        }
    }
    const main_zig_contents = template_dir.readFileAlloc(arena, "src" ++ s ++ "main.zig", max_bytes) catch |err| {
        fatal("unable to read template file 'main.zig': {s}", .{@errorName(err)});
    };
    if (fs.cwd().access("build.zig", .{})) |_| {
        fatal("existing build.zig file would be overwritten", .{});
    } else |err| switch (err) {
        error.FileNotFound => {},
        else => fatal("unable to test existence of build.zig: {s}\n", .{@errorName(err)}),
    }
    if (fs.cwd().access("src" ++ s ++ "main.zig", .{})) |_| {
        fatal("existing src" ++ s ++ "main.zig file would be overwritten", .{});
    } else |err| switch (err) {
        error.FileNotFound => {},
        else => fatal("unable to test existence of src" ++ s ++ "main.zig: {s}\n", .{@errorName(err)}),
    }
    var src_dir = try fs.cwd().makeOpenPath("src", .{});
    defer src_dir.close();

    try src_dir.writeFile("main.zig", main_zig_contents);
    try fs.cwd().writeFile("build.zig", modified_build_zig_contents.items);

    std.log.info("Created build.zig", .{});
    std.log.info("Created src" ++ s ++ "main.zig", .{});

    switch (output_mode) {
        .Lib => std.log.info("Next, try `zig build --help` or `zig build test`", .{}),
        .Exe => std.log.info("Next, try `zig build --help` or `zig build run`", .{}),
        .Obj => unreachable,
    }
}

pub const usage_build =
    \\Usage: zig build [steps] [options]
    \\
    \\   Build a project from build.zig.
    \\
    \\Options:
    \\   -freference-trace[=num]       How many lines of reference trace should be shown per compile error
    \\   -fno-reference-trace          Disable reference trace
    \\   -fsummary                     Print the build summary, even on success
    \\   -fno-summary                  Omit the build summary, even on failure
    \\   --build-file [file]           Override path to build.zig
    \\   --cache-dir [path]            Override path to local Zig cache directory
    \\   --global-cache-dir [path]     Override path to global Zig cache directory
    \\   --zig-lib-dir [arg]           Override path to Zig lib directory
    \\   --build-runner [file]         Override path to build runner
    \\   -h, --help                    Print this help and exit
    \\
;

pub fn cmdBuild(gpa: Allocator, arena: Allocator, args: []const []const u8) !void {
    var color: Color = .auto;

    // We want to release all the locks before executing the child process, so we make a nice
    // big block here to ensure the cleanup gets run when we extract out our argv.
    const child_argv = argv: {
        const self_exe_path = try introspect.findZigExePath(arena);

        var build_file: ?[]const u8 = null;
        var override_lib_dir: ?[]const u8 = try optionalStringEnvVar(arena, "ZIG_LIB_DIR");
        var override_global_cache_dir: ?[]const u8 = try optionalStringEnvVar(arena, "ZIG_GLOBAL_CACHE_DIR");
        var override_local_cache_dir: ?[]const u8 = try optionalStringEnvVar(arena, "ZIG_LOCAL_CACHE_DIR");
        var override_build_runner: ?[]const u8 = try optionalStringEnvVar(arena, "ZIG_BUILD_RUNNER");
        var child_argv = std.ArrayList([]const u8).init(arena);
        var reference_trace: ?u32 = null;
        var debug_compile_errors = false;

        const argv_index_exe = child_argv.items.len;
        _ = try child_argv.addOne();

        try child_argv.append(self_exe_path);

        const argv_index_build_file = child_argv.items.len;
        _ = try child_argv.addOne();

        const argv_index_cache_dir = child_argv.items.len;
        _ = try child_argv.addOne();

        const argv_index_global_cache_dir = child_argv.items.len;
        _ = try child_argv.addOne();

        {
            var i: usize = 0;
            while (i < args.len) : (i += 1) {
                const arg = args[i];
                if (mem.startsWith(u8, arg, "-")) {
                    if (mem.eql(u8, arg, "--build-file")) {
                        if (i + 1 >= args.len) fatal("expected argument after '{s}'", .{arg});
                        i += 1;
                        build_file = args[i];
                        continue;
                    } else if (mem.eql(u8, arg, "--zig-lib-dir")) {
                        if (i + 1 >= args.len) fatal("expected argument after '{s}'", .{arg});
                        i += 1;
                        override_lib_dir = args[i];
                        try child_argv.appendSlice(&[_][]const u8{ arg, args[i] });
                        continue;
                    } else if (mem.eql(u8, arg, "--build-runner")) {
                        if (i + 1 >= args.len) fatal("expected argument after '{s}'", .{arg});
                        i += 1;
                        override_build_runner = args[i];
                        continue;
                    } else if (mem.eql(u8, arg, "--cache-dir")) {
                        if (i + 1 >= args.len) fatal("expected argument after '{s}'", .{arg});
                        i += 1;
                        override_local_cache_dir = args[i];
                        continue;
                    } else if (mem.eql(u8, arg, "--global-cache-dir")) {
                        if (i + 1 >= args.len) fatal("expected argument after '{s}'", .{arg});
                        i += 1;
                        override_global_cache_dir = args[i];
                        continue;
                    } else if (mem.eql(u8, arg, "-freference-trace")) {
                        try child_argv.append(arg);
                        reference_trace = 256;
                    } else if (mem.startsWith(u8, arg, "-freference-trace=")) {
                        try child_argv.append(arg);
                        const num = arg["-freference-trace=".len..];
                        reference_trace = std.fmt.parseUnsigned(u32, num, 10) catch |err| {
                            fatal("unable to parse reference_trace count '{s}': {s}", .{ num, @errorName(err) });
                        };
                    } else if (mem.eql(u8, arg, "-fno-reference-trace")) {
                        try child_argv.append(arg);
                        reference_trace = null;
                    } else if (mem.eql(u8, arg, "--debug-compile-errors")) {
                        try child_argv.append(arg);
                        debug_compile_errors = true;
                    }
                }
                try child_argv.append(arg);
            }
        }

        var zig_lib_directory: Compilation.Directory = if (override_lib_dir) |lib_dir| .{
            .path = lib_dir,
            .handle = fs.cwd().openDir(lib_dir, .{}) catch |err| {
                fatal("unable to open zig lib directory from 'zig-lib-dir' argument: '{s}': {s}", .{ lib_dir, @errorName(err) });
            },
        } else introspect.findZigLibDirFromSelfExe(arena, self_exe_path) catch |err| {
            fatal("unable to find zig installation directory '{s}': {s}", .{ self_exe_path, @errorName(err) });
        };
        defer zig_lib_directory.handle.close();

        var cleanup_build_dir: ?fs.Dir = null;
        defer if (cleanup_build_dir) |*dir| dir.close();

        const cwd_path = try process.getCwdAlloc(arena);
        const build_zig_basename = if (build_file) |bf| fs.path.basename(bf) else "build.zig";
        const build_directory: Compilation.Directory = blk: {
            if (build_file) |bf| {
                if (fs.path.dirname(bf)) |dirname| {
                    const dir = fs.cwd().openDir(dirname, .{}) catch |err| {
                        fatal("unable to open directory to build file from argument 'build-file', '{s}': {s}", .{ dirname, @errorName(err) });
                    };
                    cleanup_build_dir = dir;
                    break :blk .{ .path = dirname, .handle = dir };
                }

                break :blk .{ .path = null, .handle = fs.cwd() };
            }
            // Search up parent directories until we find build.zig.
            var dirname: []const u8 = cwd_path;
            while (true) {
                const joined_path = try fs.path.join(arena, &[_][]const u8{ dirname, build_zig_basename });
                if (fs.cwd().access(joined_path, .{})) |_| {
                    const dir = fs.cwd().openDir(dirname, .{}) catch |err| {
                        fatal("unable to open directory while searching for build.zig file, '{s}': {s}", .{ dirname, @errorName(err) });
                    };
                    break :blk .{ .path = dirname, .handle = dir };
                } else |err| switch (err) {
                    error.FileNotFound => {
                        dirname = fs.path.dirname(dirname) orelse {
                            std.log.info("{s}", .{
                                \\Initialize a 'build.zig' template file with `zig init-lib` or `zig init-exe`,
                                \\or see `zig --help` for more options.
                            });
                            fatal("No 'build.zig' file found, in the current directory or any parent directories.", .{});
                        };
                        continue;
                    },
                    else => |e| return e,
                }
            }
        };
        child_argv.items[argv_index_build_file] = build_directory.path orelse cwd_path;

        var global_cache_directory: Compilation.Directory = l: {
            const p = override_global_cache_dir orelse try introspect.resolveGlobalCacheDir(arena);
            break :l .{
                .handle = try fs.cwd().makeOpenPath(p, .{}),
                .path = p,
            };
        };
        defer global_cache_directory.handle.close();

        child_argv.items[argv_index_global_cache_dir] = global_cache_directory.path orelse cwd_path;

        var local_cache_directory: Compilation.Directory = l: {
            if (override_local_cache_dir) |local_cache_dir_path| {
                break :l .{
                    .handle = try fs.cwd().makeOpenPath(local_cache_dir_path, .{}),
                    .path = local_cache_dir_path,
                };
            }
            const cache_dir_path = try build_directory.join(arena, &[_][]const u8{"zig-cache"});
            break :l .{
                .handle = try build_directory.handle.makeOpenPath("zig-cache", .{}),
                .path = cache_dir_path,
            };
        };
        defer local_cache_directory.handle.close();

        child_argv.items[argv_index_cache_dir] = local_cache_directory.path orelse cwd_path;

        gimmeMoreOfThoseSweetSweetFileDescriptors();

        const cross_target: std.zig.CrossTarget = .{};
        const target_info = try detectNativeTargetInfo(cross_target);

        const exe_basename = try std.zig.binNameAlloc(arena, .{
            .root_name = "build",
            .target = target_info.target,
            .output_mode = .Exe,
        });
        const emit_bin: Compilation.EmitLoc = .{
            .directory = null, // Use the local zig-cache.
            .basename = exe_basename,
        };
        var thread_pool: ThreadPool = undefined;
        try thread_pool.init(.{ .allocator = gpa });
        defer thread_pool.deinit();

        var cleanup_build_runner_dir: ?fs.Dir = null;
        defer if (cleanup_build_runner_dir) |*dir| dir.close();

        var main_pkg: Package = if (override_build_runner) |build_runner_path|
            .{
                .root_src_directory = blk: {
                    if (std.fs.path.dirname(build_runner_path)) |dirname| {
                        const dir = fs.cwd().openDir(dirname, .{}) catch |err| {
                            fatal("unable to open directory to build runner from argument 'build-runner', '{s}': {s}", .{ dirname, @errorName(err) });
                        };
                        cleanup_build_runner_dir = dir;
                        break :blk .{ .path = dirname, .handle = dir };
                    }

                    break :blk .{ .path = null, .handle = fs.cwd() };
                },
                .root_src_path = std.fs.path.basename(build_runner_path),
            }
        else
            .{
                .root_src_directory = zig_lib_directory,
                .root_src_path = "build_runner.zig",
            };

        var build_pkg: Package = .{
            .root_src_directory = build_directory,
            .root_src_path = build_zig_basename,
        };
        if (!build_options.omit_pkg_fetching_code) {
            var http_client: std.http.Client = .{ .allocator = gpa };
            defer http_client.deinit();

            // Here we provide an import to the build runner that allows using reflection to find
            // all of the dependencies. Without this, there would be no way to use `@import` to
            // access dependencies by name, since `@import` requires string literals.
            var dependencies_source = std.ArrayList(u8).init(gpa);
            defer dependencies_source.deinit();
            try dependencies_source.appendSlice("pub const imports = struct {\n");

            // This will go into the same package. It contains the file system paths
            // to all the build.zig files.
            var build_roots_source = std.ArrayList(u8).init(gpa);
            defer build_roots_source.deinit();

            var all_modules: Package.AllModules = .{};
            defer all_modules.deinit(gpa);

            var wip_errors: std.zig.ErrorBundle.Wip = undefined;
            try wip_errors.init(gpa);
            defer wip_errors.deinit();

            // Here we borrow main package's table and will replace it with a fresh
            // one after this process completes.
            const fetch_result = build_pkg.fetchAndAddDependencies(
                &main_pkg,
                arena,
                &thread_pool,
                &http_client,
                build_directory,
                global_cache_directory,
                local_cache_directory,
                &dependencies_source,
                &build_roots_source,
                "",
                &wip_errors,
                &all_modules,
            );
            if (wip_errors.root_list.items.len > 0) {
                var errors = try wip_errors.toOwnedBundle("");
                defer errors.deinit(gpa);
                errors.renderToStdErr(renderOptions(color));
                process.exit(1);
            }
            try fetch_result;

            try dependencies_source.appendSlice("};\npub const build_root = struct {\n");
            try dependencies_source.appendSlice(build_roots_source.items);
            try dependencies_source.appendSlice("};\n");

            const deps_pkg = try Package.createFilePkg(
                gpa,
                local_cache_directory,
                "dependencies.zig",
                dependencies_source.items,
            );

            mem.swap(Package.Table, &main_pkg.table, &deps_pkg.table);
            try main_pkg.add(gpa, "@dependencies", deps_pkg);
        }
        try main_pkg.add(gpa, "@build", &build_pkg);

        const comp = Compilation.create(gpa, .{
            .zig_lib_directory = zig_lib_directory,
            .local_cache_directory = local_cache_directory,
            .global_cache_directory = global_cache_directory,
            .root_name = "build",
            .target = target_info.target,
            .is_native_os = cross_target.isNativeOs(),
            .is_native_abi = cross_target.isNativeAbi(),
            .dynamic_linker = target_info.dynamic_linker.get(),
            .output_mode = .Exe,
            .main_pkg = &main_pkg,
            .emit_bin = emit_bin,
            .emit_h = null,
            .optimize_mode = .Debug,
            .self_exe_path = self_exe_path,
            .thread_pool = &thread_pool,
            .cache_mode = .whole,
            .reference_trace = reference_trace,
            .debug_compile_errors = debug_compile_errors,
        }) catch |err| {
            fatal("unable to create compilation: {s}", .{@errorName(err)});
        };
        defer comp.destroy();

        updateModule(gpa, comp, .none) catch |err| switch (err) {
            error.SemanticAnalyzeFail => process.exit(2),
            else => |e| return e,
        };
        try comp.makeBinFileExecutable();

        const emit = comp.bin_file.options.emit.?;
        child_argv.items[argv_index_exe] = try emit.directory.join(
            arena,
            &[_][]const u8{emit.sub_path},
        );

        break :argv child_argv.items;
    };

    if (std.process.can_spawn) {
        var child = std.ChildProcess.init(child_argv, gpa);
        child.stdin_behavior = .Inherit;
        child.stdout_behavior = .Inherit;
        child.stderr_behavior = .Inherit;

        const term = try child.spawnAndWait();
        switch (term) {
            .Exited => |code| {
                if (code == 0) return cleanExit();
                // Indicates that the build runner has reported compile errors
                // and this parent process does not need to report any further
                // diagnostics.
                if (code == 2) process.exit(2);

                const cmd = try std.mem.join(arena, " ", child_argv);
                fatal("the following build command failed with exit code {d}:\n{s}", .{ code, cmd });
            },
            else => {
                const cmd = try std.mem.join(arena, " ", child_argv);
                fatal("the following build command crashed:\n{s}", .{cmd});
            },
        }
    } else {
        const cmd = try std.mem.join(arena, " ", child_argv);
        fatal("the following command cannot be executed ({s} does not support spawning a child process):\n{s}", .{ @tagName(builtin.os.tag), cmd });
    }
}

fn readSourceFileToEndAlloc(
    allocator: Allocator,
    input: *const fs.File,
    size_hint: ?usize,
) ![:0]u8 {
    const source_code = input.readToEndAllocOptions(
        allocator,
        max_src_size,
        size_hint,
        @alignOf(u16),
        0,
    ) catch |err| switch (err) {
        error.ConnectionResetByPeer => unreachable,
        error.ConnectionTimedOut => unreachable,
        error.NotOpenForReading => unreachable,
        else => |e| return e,
    };
    errdefer allocator.free(source_code);

    // Detect unsupported file types with their Byte Order Mark
    const unsupported_boms = [_][]const u8{
        "\xff\xfe\x00\x00", // UTF-32 little endian
        "\xfe\xff\x00\x00", // UTF-32 big endian
        "\xfe\xff", // UTF-16 big endian
    };
    for (unsupported_boms) |bom| {
        if (mem.startsWith(u8, source_code, bom)) {
            return error.UnsupportedEncoding;
        }
    }

    // If the file starts with a UTF-16 little endian BOM, translate it to UTF-8
    if (mem.startsWith(u8, source_code, "\xff\xfe")) {
        const source_code_utf16_le = mem.bytesAsSlice(u16, source_code);
        const source_code_utf8 = std.unicode.utf16leToUtf8AllocZ(allocator, source_code_utf16_le) catch |err| switch (err) {
            error.DanglingSurrogateHalf => error.UnsupportedEncoding,
            error.ExpectedSecondSurrogateHalf => error.UnsupportedEncoding,
            error.UnexpectedSecondSurrogateHalf => error.UnsupportedEncoding,
            else => |e| return e,
        };

        allocator.free(source_code);
        return source_code_utf8;
    }

    return source_code;
}

pub const usage_fmt =
    \\Usage: zig fmt [file]...
    \\
    \\   Formats the input files and modifies them in-place.
    \\   Arguments can be files or directories, which are searched
    \\   recursively.
    \\
    \\Options:
    \\   -h, --help             Print this help and exit
    \\   --color [auto|off|on]  Enable or disable colored error messages
    \\   --stdin                Format code from stdin; output to stdout
    \\   --check                List non-conforming files and exit with an error
    \\                          if the list is non-empty
    \\   --ast-check            Run zig ast-check on every file
    \\   --exclude [file]       Exclude file or directory from formatting
    \\
    \\
;

const Fmt = struct {
    seen: SeenMap,
    any_error: bool,
    check_ast: bool,
    color: Color,
    gpa: Allocator,
    arena: Allocator,
    out_buffer: std.ArrayList(u8),

    const SeenMap = std.AutoHashMap(fs.File.INode, void);
};

pub fn cmdFmt(gpa: Allocator, arena: Allocator, args: []const []const u8) !void {
    var color: Color = .auto;
    var stdin_flag: bool = false;
    var check_flag: bool = false;
    var check_ast_flag: bool = false;
    var input_files = ArrayList([]const u8).init(gpa);
    defer input_files.deinit();
    var excluded_files = ArrayList([]const u8).init(gpa);
    defer excluded_files.deinit();

    {
        var i: usize = 0;
        while (i < args.len) : (i += 1) {
            const arg = args[i];
            if (mem.startsWith(u8, arg, "-")) {
                if (mem.eql(u8, arg, "-h") or mem.eql(u8, arg, "--help")) {
                    const stdout = io.getStdOut().writer();
                    try stdout.writeAll(usage_fmt);
                    return cleanExit();
                } else if (mem.eql(u8, arg, "--color")) {
                    if (i + 1 >= args.len) {
                        fatal("expected [auto|on|off] after --color", .{});
                    }
                    i += 1;
                    const next_arg = args[i];
                    color = std.meta.stringToEnum(Color, next_arg) orelse {
                        fatal("expected [auto|on|off] after --color, found '{s}'", .{next_arg});
                    };
                } else if (mem.eql(u8, arg, "--stdin")) {
                    stdin_flag = true;
                } else if (mem.eql(u8, arg, "--check")) {
                    check_flag = true;
                } else if (mem.eql(u8, arg, "--ast-check")) {
                    check_ast_flag = true;
                } else if (mem.eql(u8, arg, "--exclude")) {
                    if (i + 1 >= args.len) {
                        fatal("expected parameter after --exclude", .{});
                    }
                    i += 1;
                    const next_arg = args[i];
                    try excluded_files.append(next_arg);
                } else {
                    fatal("unrecognized parameter: '{s}'", .{arg});
                }
            } else {
                try input_files.append(arg);
            }
        }
    }

    if (stdin_flag) {
        if (input_files.items.len != 0) {
            fatal("cannot use --stdin with positional arguments", .{});
        }

        const stdin = io.getStdIn();
        const source_code = readSourceFileToEndAlloc(gpa, &stdin, null) catch |err| {
            fatal("unable to read stdin: {}", .{err});
        };
        defer gpa.free(source_code);

        var tree = Ast.parse(gpa, source_code, .zig) catch |err| {
            fatal("error parsing stdin: {}", .{err});
        };
        defer tree.deinit(gpa);

        if (check_ast_flag) {
            var file: Module.File = .{
                .status = .never_loaded,
                .source_loaded = true,
                .zir_loaded = false,
                .sub_file_path = "<stdin>",
                .source = source_code,
                .stat = undefined,
                .tree = tree,
                .tree_loaded = true,
                .zir = undefined,
                .pkg = undefined,
                .root_decl = .none,
            };

            file.pkg = try Package.create(gpa, null, file.sub_file_path);
            defer file.pkg.destroy(gpa);

            file.zir = try AstGen.generate(gpa, file.tree);
            file.zir_loaded = true;
            defer file.zir.deinit(gpa);

            if (file.zir.hasCompileErrors()) {
                var wip_errors: std.zig.ErrorBundle.Wip = undefined;
                try wip_errors.init(gpa);
                defer wip_errors.deinit();
                try Compilation.addZirErrorMessages(&wip_errors, &file);
                var error_bundle = try wip_errors.toOwnedBundle("");
                defer error_bundle.deinit(gpa);
                error_bundle.renderToStdErr(renderOptions(color));
                process.exit(2);
            }
        } else if (tree.errors.len != 0) {
            try printAstErrorsToStderr(gpa, tree, "<stdin>", color);
            process.exit(2);
        }
        const formatted = try tree.render(gpa);
        defer gpa.free(formatted);

        if (check_flag) {
            const code: u8 = @boolToInt(mem.eql(u8, formatted, source_code));
            process.exit(code);
        }

        return io.getStdOut().writeAll(formatted);
    }

    if (input_files.items.len == 0) {
        fatal("expected at least one source file argument", .{});
    }

    var fmt = Fmt{
        .gpa = gpa,
        .arena = arena,
        .seen = Fmt.SeenMap.init(gpa),
        .any_error = false,
        .check_ast = check_ast_flag,
        .color = color,
        .out_buffer = std.ArrayList(u8).init(gpa),
    };
    defer fmt.seen.deinit();
    defer fmt.out_buffer.deinit();

    // Mark any excluded files/directories as already seen,
    // so that they are skipped later during actual processing
    for (excluded_files.items) |file_path| {
        var dir = fs.cwd().openDir(file_path, .{}) catch |err| switch (err) {
            error.FileNotFound => continue,
            else => |e| return e,
        };
        defer dir.close();

        const stat = try dir.stat();
        try fmt.seen.put(stat.inode, {});
    }

    for (input_files.items) |file_path| {
        try fmtPath(&fmt, file_path, check_flag, fs.cwd(), file_path);
    }
    if (fmt.any_error) {
        process.exit(1);
    }
}

const FmtError = error{
    SystemResources,
    OperationAborted,
    IoPending,
    BrokenPipe,
    Unexpected,
    WouldBlock,
    FileClosed,
    DestinationAddressRequired,
    DiskQuota,
    FileTooBig,
    InputOutput,
    NoSpaceLeft,
    AccessDenied,
    OutOfMemory,
    RenameAcrossMountPoints,
    ReadOnlyFileSystem,
    LinkQuotaExceeded,
    FileBusy,
    EndOfStream,
    Unseekable,
    NotOpenForWriting,
    UnsupportedEncoding,
    ConnectionResetByPeer,
    LockViolation,
    NetNameDeleted,
    InvalidArgument,
} || fs.File.OpenError;

fn fmtPath(fmt: *Fmt, file_path: []const u8, check_mode: bool, dir: fs.Dir, sub_path: []const u8) FmtError!void {
    fmtPathFile(fmt, file_path, check_mode, dir, sub_path) catch |err| switch (err) {
        error.IsDir, error.AccessDenied => return fmtPathDir(fmt, file_path, check_mode, dir, sub_path),
        else => {
            warn("unable to format '{s}': {s}", .{ file_path, @errorName(err) });
            fmt.any_error = true;
            return;
        },
    };
}

fn fmtPathDir(
    fmt: *Fmt,
    file_path: []const u8,
    check_mode: bool,
    parent_dir: fs.Dir,
    parent_sub_path: []const u8,
) FmtError!void {
    var iterable_dir = try parent_dir.openIterableDir(parent_sub_path, .{});
    defer iterable_dir.close();

    const stat = try iterable_dir.dir.stat();
    if (try fmt.seen.fetchPut(stat.inode, {})) |_| return;

    var dir_it = iterable_dir.iterate();
    while (try dir_it.next()) |entry| {
        const is_dir = entry.kind == .Directory;

        if (is_dir and (mem.eql(u8, entry.name, "zig-cache") or mem.eql(u8, entry.name, "zig-out"))) continue;

        if (is_dir or entry.kind == .File and (mem.endsWith(u8, entry.name, ".zig") or mem.endsWith(u8, entry.name, ".zon"))) {
            const full_path = try fs.path.join(fmt.gpa, &[_][]const u8{ file_path, entry.name });
            defer fmt.gpa.free(full_path);

            if (is_dir) {
                try fmtPathDir(fmt, full_path, check_mode, iterable_dir.dir, entry.name);
            } else {
                fmtPathFile(fmt, full_path, check_mode, iterable_dir.dir, entry.name) catch |err| {
                    warn("unable to format '{s}': {s}", .{ full_path, @errorName(err) });
                    fmt.any_error = true;
                    return;
                };
            }
        }
    }
}

fn fmtPathFile(
    fmt: *Fmt,
    file_path: []const u8,
    check_mode: bool,
    dir: fs.Dir,
    sub_path: []const u8,
) FmtError!void {
    const source_file = try dir.openFile(sub_path, .{});
    var file_closed = false;
    errdefer if (!file_closed) source_file.close();

    const stat = try source_file.stat();

    if (stat.kind == .Directory)
        return error.IsDir;

    const gpa = fmt.gpa;
    const source_code = try readSourceFileToEndAlloc(
        gpa,
        &source_file,
        std.math.cast(usize, stat.size) orelse return error.FileTooBig,
    );
    defer gpa.free(source_code);

    source_file.close();
    file_closed = true;

    // Add to set after no longer possible to get error.IsDir.
    if (try fmt.seen.fetchPut(stat.inode, {})) |_| return;

    var tree = try Ast.parse(gpa, source_code, .zig);
    defer tree.deinit(gpa);

    if (tree.errors.len != 0) {
        try printAstErrorsToStderr(gpa, tree, file_path, fmt.color);
        fmt.any_error = true;
        return;
    }

    if (fmt.check_ast) {
        var file: Module.File = .{
            .status = .never_loaded,
            .source_loaded = true,
            .zir_loaded = false,
            .sub_file_path = file_path,
            .source = source_code,
            .stat = .{
                .size = stat.size,
                .inode = stat.inode,
                .mtime = stat.mtime,
            },
            .tree = tree,
            .tree_loaded = true,
            .zir = undefined,
            .pkg = undefined,
            .root_decl = .none,
        };

        file.pkg = try Package.create(gpa, null, file.sub_file_path);
        defer file.pkg.destroy(gpa);

        if (stat.size > max_src_size)
            return error.FileTooBig;

        file.zir = try AstGen.generate(gpa, file.tree);
        file.zir_loaded = true;
        defer file.zir.deinit(gpa);

        if (file.zir.hasCompileErrors()) {
            var wip_errors: std.zig.ErrorBundle.Wip = undefined;
            try wip_errors.init(gpa);
            defer wip_errors.deinit();
            try Compilation.addZirErrorMessages(&wip_errors, &file);
            var error_bundle = try wip_errors.toOwnedBundle("");
            defer error_bundle.deinit(gpa);
            error_bundle.renderToStdErr(renderOptions(fmt.color));
            fmt.any_error = true;
        }
    }

    // As a heuristic, we make enough capacity for the same as the input source.
    fmt.out_buffer.shrinkRetainingCapacity(0);
    try fmt.out_buffer.ensureTotalCapacity(source_code.len);

    try tree.renderToArrayList(&fmt.out_buffer);
    if (mem.eql(u8, fmt.out_buffer.items, source_code))
        return;

    if (check_mode) {
        const stdout = io.getStdOut().writer();
        try stdout.print("{s}\n", .{file_path});
        fmt.any_error = true;
    } else {
        var af = try dir.atomicFile(sub_path, .{ .mode = stat.mode });
        defer af.deinit();

        try af.file.writeAll(fmt.out_buffer.items);
        try af.finish();
        const stdout = io.getStdOut().writer();
        try stdout.print("{s}\n", .{file_path});
    }
}

fn printAstErrorsToStderr(gpa: Allocator, tree: Ast, path: []const u8, color: Color) !void {
    var wip_errors: std.zig.ErrorBundle.Wip = undefined;
    try wip_errors.init(gpa);
    defer wip_errors.deinit();

    try putAstErrorsIntoBundle(gpa, tree, path, &wip_errors);

    var error_bundle = try wip_errors.toOwnedBundle("");
    defer error_bundle.deinit(gpa);
    error_bundle.renderToStdErr(renderOptions(color));
}

pub fn putAstErrorsIntoBundle(
    gpa: Allocator,
    tree: Ast,
    path: []const u8,
    wip_errors: *std.zig.ErrorBundle.Wip,
) !void {
    var file: Module.File = .{
        .status = .never_loaded,
        .source_loaded = true,
        .zir_loaded = false,
        .sub_file_path = path,
        .source = tree.source,
        .stat = .{
            .size = 0,
            .inode = 0,
            .mtime = 0,
        },
        .tree = tree,
        .tree_loaded = true,
        .zir = undefined,
        .pkg = undefined,
        .root_decl = .none,
    };

    file.pkg = try Package.create(gpa, null, path);
    defer file.pkg.destroy(gpa);

    file.zir = try AstGen.generate(gpa, file.tree);
    file.zir_loaded = true;
    defer file.zir.deinit(gpa);

    try Compilation.addZirErrorMessages(wip_errors, &file);
}

pub const info_zen =
    \\
    \\ * Communicate intent precisely.
    \\ * Edge cases matter.
    \\ * Favor reading code over writing code.
    \\ * Only one obvious way to do things.
    \\ * Runtime crashes are better than bugs.
    \\ * Compile errors are better than runtime crashes.
    \\ * Incremental improvements.
    \\ * Avoid local maximums.
    \\ * Reduce the amount one must remember.
    \\ * Focus on code rather than style.
    \\ * Resource allocation may fail; resource deallocation must succeed.
    \\ * Memory is a resource.
    \\ * Together we serve the users.
    \\
    \\
;

extern fn ZigClangIsLLVMUsingSeparateLibcxx() bool;

extern "c" fn ZigClang_main(argc: c_int, argv: [*:null]?[*:0]u8) c_int;
extern "c" fn ZigLlvmAr_main(argc: c_int, argv: [*:null]?[*:0]u8) c_int;

fn argsCopyZ(alloc: Allocator, args: []const []const u8) ![:null]?[*:0]u8 {
    var argv = try alloc.allocSentinel(?[*:0]u8, args.len, null);
    for (args, 0..) |arg, i| {
        argv[i] = try alloc.dupeZ(u8, arg); // TODO If there was an argsAllocZ we could avoid this allocation.
    }
    return argv;
}

pub fn clangMain(alloc: Allocator, args: []const []const u8) error{OutOfMemory}!u8 {
    if (!build_options.have_llvm)
        fatal("`zig cc` and `zig c++` unavailable: compiler built without LLVM extensions", .{});

    var arena_instance = std.heap.ArenaAllocator.init(alloc);
    defer arena_instance.deinit();
    const arena = arena_instance.allocator();

    // Convert the args to the null-terminated format Clang expects.
    const argv = try argsCopyZ(arena, args);
    const exit_code = ZigClang_main(@intCast(c_int, argv.len), argv.ptr);
    return @bitCast(u8, @truncate(i8, exit_code));
}

pub fn llvmArMain(alloc: Allocator, args: []const []const u8) error{OutOfMemory}!u8 {
    if (!build_options.have_llvm)
        fatal("`zig ar`, `zig dlltool`, `zig ranlib', and `zig lib` unavailable: compiler built without LLVM extensions", .{});

    var arena_instance = std.heap.ArenaAllocator.init(alloc);
    defer arena_instance.deinit();
    const arena = arena_instance.allocator();

    // Convert the args to the format llvm-ar expects.
    // We intentionally shave off the zig binary at args[0].
    const argv = try argsCopyZ(arena, args[1..]);
    const exit_code = ZigLlvmAr_main(@intCast(c_int, argv.len), argv.ptr);
    return @bitCast(u8, @truncate(i8, exit_code));
}

/// The first argument determines which backend is invoked. The options are:
/// * `ld.lld` - ELF
/// * `lld-link` - COFF
/// * `wasm-ld` - WebAssembly
pub fn lldMain(
    alloc: Allocator,
    args: []const []const u8,
    can_exit_early: bool,
) error{OutOfMemory}!u8 {
    if (!build_options.have_llvm)
        fatal("`zig {s}` unavailable: compiler built without LLVM extensions", .{args[0]});

    // Print a warning if lld is called multiple times in the same process,
    // since it may misbehave
    // https://github.com/ziglang/zig/issues/3825
    const CallCounter = struct {
        var count: usize = 0;
    };
    if (CallCounter.count == 1) { // Issue the warning on the first repeat call
        warn("invoking LLD for the second time within the same process because the host OS ({s}) does not support spawning child processes. This sometimes activates LLD bugs", .{@tagName(builtin.os.tag)});
    }
    CallCounter.count += 1;

    var arena_instance = std.heap.ArenaAllocator.init(alloc);
    defer arena_instance.deinit();
    const arena = arena_instance.allocator();

    // Convert the args to the format LLD expects.
    // We intentionally shave off the zig binary at args[0].
    const argv = try argsCopyZ(arena, args[1..]);
    // "If an error occurs, false will be returned."
    const ok = rc: {
        const llvm = @import("codegen/llvm/bindings.zig");
        const argc = @intCast(c_int, argv.len);
        if (mem.eql(u8, args[1], "ld.lld")) {
            break :rc llvm.LinkELF(argc, argv.ptr, can_exit_early, false);
        } else if (mem.eql(u8, args[1], "lld-link")) {
            break :rc llvm.LinkCOFF(argc, argv.ptr, can_exit_early, false);
        } else if (mem.eql(u8, args[1], "wasm-ld")) {
            break :rc llvm.LinkWasm(argc, argv.ptr, can_exit_early, false);
        } else {
            unreachable;
        }
    };
    return @boolToInt(!ok);
}

const ArgIteratorResponseFile = process.ArgIteratorGeneral(.{ .comments = true, .single_quotes = true });

/// Initialize the arguments from a Response File. "*.rsp"
fn initArgIteratorResponseFile(allocator: Allocator, resp_file_path: []const u8) !ArgIteratorResponseFile {
    const max_bytes = 10 * 1024 * 1024; // 10 MiB of command line arguments is a reasonable limit
    var cmd_line = try fs.cwd().readFileAlloc(allocator, resp_file_path, max_bytes);
    errdefer allocator.free(cmd_line);

    return ArgIteratorResponseFile.initTakeOwnership(allocator, cmd_line);
}

const clang_args = @import("clang_options.zig").list;

pub const ClangArgIterator = struct {
    has_next: bool,
    zig_equivalent: ZigEquivalent,
    only_arg: []const u8,
    second_arg: []const u8,
    other_args: []const []const u8,
    argv: []const []const u8,
    next_index: usize,
    root_args: ?*Args,
    arg_iterator_response_file: ArgIteratorResponseFile,
    arena: Allocator,

    pub const ZigEquivalent = enum {
        target,
        o,
        c,
        m,
        x,
        other,
        positional,
        l,
        ignore,
        driver_punt,
        pic,
        no_pic,
        pie,
        no_pie,
        lto,
        no_lto,
        unwind_tables,
        no_unwind_tables,
        nostdlib,
        nostdlib_cpp,
        shared,
        rdynamic,
        wl,
        preprocess_only,
        asm_only,
        optimize,
        debug,
        sanitize,
        linker_script,
        dry_run,
        verbose,
        for_linker,
        linker_input_z,
        lib_dir,
        mcpu,
        dep_file,
        dep_file_to_stdout,
        framework_dir,
        framework,
        nostdlibinc,
        red_zone,
        no_red_zone,
        omit_frame_pointer,
        no_omit_frame_pointer,
        function_sections,
        no_function_sections,
        builtin,
        no_builtin,
        color_diagnostics,
        no_color_diagnostics,
        stack_check,
        no_stack_check,
        stack_protector,
        no_stack_protector,
        strip,
        exec_model,
        emit_llvm,
        sysroot,
        entry,
        weak_library,
        weak_framework,
        headerpad_max_install_names,
        compress_debug_sections,
        install_name,
        undefined,
    };

    const Args = struct {
        next_index: usize,
        argv: []const []const u8,
    };

    fn init(arena: Allocator, argv: []const []const u8) ClangArgIterator {
        return .{
            .next_index = 2, // `zig cc foo` this points to `foo`
            .has_next = argv.len > 2,
            .zig_equivalent = undefined,
            .only_arg = undefined,
            .second_arg = undefined,
            .other_args = undefined,
            .argv = argv,
            .root_args = null,
            .arg_iterator_response_file = undefined,
            .arena = arena,
        };
    }

    fn next(self: *ClangArgIterator) !void {
        assert(self.has_next);
        assert(self.next_index < self.argv.len);
        // In this state we know that the parameter we are looking at is a root parameter
        // rather than an argument to a parameter.
        // We adjust the len below when necessary.
        self.other_args = (self.argv.ptr + self.next_index)[0..1];
        var arg = self.argv[self.next_index];
        self.incrementArgIndex();

        if (mem.startsWith(u8, arg, "@")) {
            if (self.root_args != null) return error.NestedResponseFile;

            // This is a "compiler response file". We must parse the file and treat its
            // contents as command line parameters.
            const arena = self.arena;
            const resp_file_path = arg[1..];

            self.arg_iterator_response_file =
                initArgIteratorResponseFile(arena, resp_file_path) catch |err| {
                fatal("unable to read response file '{s}': {s}", .{ resp_file_path, @errorName(err) });
            };
            // NOTE: The ArgIteratorResponseFile returns tokens from next() that are slices of an
            // internal buffer. This internal buffer is arena allocated, so it is not cleaned up here.

            var resp_arg_list = std.ArrayList([]const u8).init(arena);
            defer resp_arg_list.deinit();
            {
                while (self.arg_iterator_response_file.next()) |token| {
                    try resp_arg_list.append(token);
                }

                const args = try arena.create(Args);
                errdefer arena.destroy(args);
                args.* = .{
                    .next_index = self.next_index,
                    .argv = self.argv,
                };
                self.root_args = args;
            }
            const resp_arg_slice = try resp_arg_list.toOwnedSlice();
            self.next_index = 0;
            self.argv = resp_arg_slice;

            if (resp_arg_slice.len == 0) {
                self.resolveRespFileArgs();
                return;
            }

            self.has_next = true;
            self.other_args = (self.argv.ptr + self.next_index)[0..1]; // We adjust len below when necessary.
            arg = self.argv[self.next_index];
            self.incrementArgIndex();
        }

        if (mem.eql(u8, arg, "-") or !mem.startsWith(u8, arg, "-")) {
            self.zig_equivalent = .positional;
            self.only_arg = arg;
            return;
        }

        find_clang_arg: for (clang_args) |clang_arg| switch (clang_arg.syntax) {
            .flag => {
                const prefix_len = clang_arg.matchEql(arg);
                if (prefix_len > 0) {
                    self.zig_equivalent = clang_arg.zig_equivalent;
                    self.only_arg = arg[prefix_len..];

                    break :find_clang_arg;
                }
            },
            .joined, .comma_joined => {
                // joined example: --target=foo
                // comma_joined example: -Wl,-soname,libsoundio.so.2
                const prefix_len = clang_arg.matchStartsWith(arg);
                if (prefix_len != 0) {
                    self.zig_equivalent = clang_arg.zig_equivalent;
                    self.only_arg = arg[prefix_len..]; // This will skip over the "--target=" part.

                    break :find_clang_arg;
                }
            },
            .joined_or_separate => {
                // Examples: `-lfoo`, `-l foo`
                const prefix_len = clang_arg.matchStartsWith(arg);
                if (prefix_len == arg.len) {
                    if (self.next_index >= self.argv.len) {
                        fatal("Expected parameter after '{s}'", .{arg});
                    }
                    self.only_arg = self.argv[self.next_index];
                    self.incrementArgIndex();
                    self.other_args.len += 1;
                    self.zig_equivalent = clang_arg.zig_equivalent;

                    break :find_clang_arg;
                } else if (prefix_len != 0) {
                    self.zig_equivalent = clang_arg.zig_equivalent;
                    self.only_arg = arg[prefix_len..];

                    break :find_clang_arg;
                }
            },
            .joined_and_separate => {
                // Example: `-Xopenmp-target=riscv64-linux-unknown foo`
                const prefix_len = clang_arg.matchStartsWith(arg);
                if (prefix_len != 0) {
                    self.only_arg = arg[prefix_len..];
                    if (self.next_index >= self.argv.len) {
                        fatal("Expected parameter after '{s}'", .{arg});
                    }
                    self.second_arg = self.argv[self.next_index];
                    self.incrementArgIndex();
                    self.other_args.len += 1;
                    self.zig_equivalent = clang_arg.zig_equivalent;
                    break :find_clang_arg;
                }
            },
            .separate => if (clang_arg.matchEql(arg) > 0) {
                if (self.next_index >= self.argv.len) {
                    fatal("Expected parameter after '{s}'", .{arg});
                }
                self.only_arg = self.argv[self.next_index];
                self.incrementArgIndex();
                self.other_args.len += 1;
                self.zig_equivalent = clang_arg.zig_equivalent;
                break :find_clang_arg;
            },
            .remaining_args_joined => {
                const prefix_len = clang_arg.matchStartsWith(arg);
                if (prefix_len != 0) {
                    @panic("TODO");
                }
            },
            .multi_arg => |num_args| if (clang_arg.matchEql(arg) > 0) {
                // Example `-sectcreate <arg1> <arg2> <arg3>`.
                var i: usize = 0;
                while (i < num_args) : (i += 1) {
                    self.incrementArgIndex();
                    self.other_args.len += 1;
                }
                self.zig_equivalent = clang_arg.zig_equivalent;
                break :find_clang_arg;
            },
        } else {
            fatal("Unknown Clang option: '{s}'", .{arg});
        }
    }

    fn incrementArgIndex(self: *ClangArgIterator) void {
        self.next_index += 1;
        self.resolveRespFileArgs();
    }

    fn resolveRespFileArgs(self: *ClangArgIterator) void {
        const arena = self.arena;
        if (self.next_index >= self.argv.len) {
            if (self.root_args) |root_args| {
                self.next_index = root_args.next_index;
                self.argv = root_args.argv;

                arena.destroy(root_args);
                self.root_args = null;
            }
            if (self.next_index >= self.argv.len) {
                self.has_next = false;
            }
        }
    }
};

fn parseCodeModel(arg: []const u8) std.builtin.CodeModel {
    return std.meta.stringToEnum(std.builtin.CodeModel, arg) orelse
        fatal("unsupported machine code model: '{s}'", .{arg});
}

/// Raise the open file descriptor limit. Ask and ye shall receive.
/// For one example of why this is handy, consider the case of building musl libc.
/// We keep a lock open for each of the object files in the form of a file descriptor
/// until they are finally put into an archive file. This is to allow a zig-cache
/// garbage collector to run concurrently to zig processes, and to allow multiple
/// zig processes to run concurrently with each other, without clobbering each other.
fn gimmeMoreOfThoseSweetSweetFileDescriptors() void {
    if (!@hasDecl(std.os.system, "rlimit")) return;
    const posix = std.os;

    var lim = posix.getrlimit(.NOFILE) catch return; // Oh well; we tried.
    if (comptime builtin.target.isDarwin()) {
        // On Darwin, `NOFILE` is bounded by a hardcoded value `OPEN_MAX`.
        // According to the man pages for setrlimit():
        //   setrlimit() now returns with errno set to EINVAL in places that historically succeeded.
        //   It no longer accepts "rlim_cur = RLIM.INFINITY" for RLIM.NOFILE.
        //   Use "rlim_cur = min(OPEN_MAX, rlim_max)".
        lim.max = std.math.min(std.os.darwin.OPEN_MAX, lim.max);
    }
    if (lim.cur == lim.max) return;

    // Do a binary search for the limit.
    var min: posix.rlim_t = lim.cur;
    var max: posix.rlim_t = 1 << 20;
    // But if there's a defined upper bound, don't search, just set it.
    if (lim.max != posix.RLIM.INFINITY) {
        min = lim.max;
        max = lim.max;
    }

    while (true) {
        lim.cur = min + @divTrunc(max - min, 2); // on freebsd rlim_t is signed
        if (posix.setrlimit(.NOFILE, lim)) |_| {
            min = lim.cur;
        } else |_| {
            max = lim.cur;
        }
        if (min + 1 >= max) break;
    }
}

test "fds" {
    gimmeMoreOfThoseSweetSweetFileDescriptors();
}

fn detectNativeTargetInfo(cross_target: std.zig.CrossTarget) !std.zig.system.NativeTargetInfo {
    return std.zig.system.NativeTargetInfo.detect(cross_target);
}

const usage_ast_check =
    \\Usage: zig ast-check [file]
    \\
    \\    Given a .zig source file, reports any compile errors that can be
    \\    ascertained on the basis of the source code alone, without target
    \\    information or type checking.
    \\
    \\    If [file] is omitted, stdin is used.
    \\
    \\Options:
    \\  -h, --help            Print this help and exit
    \\  --color [auto|off|on] Enable or disable colored error messages
    \\  -t                    (debug option) Output ZIR in text form to stdout
    \\
    \\
;

pub fn cmdAstCheck(
    gpa: Allocator,
    arena: Allocator,
    args: []const []const u8,
) !void {
    const Zir = @import("Zir.zig");

    var color: Color = .auto;
    var want_output_text = false;
    var zig_source_file: ?[]const u8 = null;

    var i: usize = 0;
    while (i < args.len) : (i += 1) {
        const arg = args[i];
        if (mem.startsWith(u8, arg, "-")) {
            if (mem.eql(u8, arg, "-h") or mem.eql(u8, arg, "--help")) {
                try io.getStdOut().writeAll(usage_ast_check);
                return cleanExit();
            } else if (mem.eql(u8, arg, "-t")) {
                want_output_text = true;
            } else if (mem.eql(u8, arg, "--color")) {
                if (i + 1 >= args.len) {
                    fatal("expected [auto|on|off] after --color", .{});
                }
                i += 1;
                const next_arg = args[i];
                color = std.meta.stringToEnum(Color, next_arg) orelse {
                    fatal("expected [auto|on|off] after --color, found '{s}'", .{next_arg});
                };
            } else {
                fatal("unrecognized parameter: '{s}'", .{arg});
            }
        } else if (zig_source_file == null) {
            zig_source_file = arg;
        } else {
            fatal("extra positional parameter: '{s}'", .{arg});
        }
    }

    var file: Module.File = .{
        .status = .never_loaded,
        .source_loaded = false,
        .tree_loaded = false,
        .zir_loaded = false,
        .sub_file_path = undefined,
        .source = undefined,
        .stat = undefined,
        .tree = undefined,
        .zir = undefined,
        .pkg = undefined,
        .root_decl = .none,
    };
    if (zig_source_file) |file_name| {
        var f = fs.cwd().openFile(file_name, .{}) catch |err| {
            fatal("unable to open file for ast-check '{s}': {s}", .{ file_name, @errorName(err) });
        };
        defer f.close();

        const stat = try f.stat();

        if (stat.size > max_src_size)
            return error.FileTooBig;

        const source = try arena.allocSentinel(u8, @intCast(usize, stat.size), 0);
        const amt = try f.readAll(source);
        if (amt != stat.size)
            return error.UnexpectedEndOfFile;

        file.sub_file_path = file_name;
        file.source = source;
        file.source_loaded = true;
        file.stat = .{
            .size = stat.size,
            .inode = stat.inode,
            .mtime = stat.mtime,
        };
    } else {
        const stdin = io.getStdIn();
        const source = readSourceFileToEndAlloc(arena, &stdin, null) catch |err| {
            fatal("unable to read stdin: {}", .{err});
        };
        file.sub_file_path = "<stdin>";
        file.source = source;
        file.source_loaded = true;
        file.stat.size = source.len;
    }

    file.pkg = try Package.create(gpa, null, file.sub_file_path);
    defer file.pkg.destroy(gpa);

    file.tree = try Ast.parse(gpa, file.source, .zig);
    file.tree_loaded = true;
    defer file.tree.deinit(gpa);

    file.zir = try AstGen.generate(gpa, file.tree);
    file.zir_loaded = true;
    defer file.zir.deinit(gpa);

    if (file.zir.hasCompileErrors()) {
        var wip_errors: std.zig.ErrorBundle.Wip = undefined;
        try wip_errors.init(gpa);
        defer wip_errors.deinit();
        try Compilation.addZirErrorMessages(&wip_errors, &file);
        var error_bundle = try wip_errors.toOwnedBundle("");
        defer error_bundle.deinit(gpa);
        error_bundle.renderToStdErr(renderOptions(color));
        process.exit(1);
    }

    if (!want_output_text) {
        return cleanExit();
    }
    if (!debug_extensions_enabled) {
        fatal("-t option only available in debug builds of zig", .{});
    }

    {
        const token_bytes = @sizeOf(Ast.TokenList) +
            file.tree.tokens.len * (@sizeOf(std.zig.Token.Tag) + @sizeOf(Ast.ByteOffset));
        const tree_bytes = @sizeOf(Ast) + file.tree.nodes.len *
            (@sizeOf(Ast.Node.Tag) +
            @sizeOf(Ast.Node.Data) +
            @sizeOf(Ast.TokenIndex));
        const instruction_bytes = file.zir.instructions.len *
            // Here we don't use @sizeOf(Zir.Inst.Data) because it would include
            // the debug safety tag but we want to measure release size.
            (@sizeOf(Zir.Inst.Tag) + 8);
        const extra_bytes = file.zir.extra.len * @sizeOf(u32);
        const total_bytes = @sizeOf(Zir) + instruction_bytes + extra_bytes +
            file.zir.string_bytes.len * @sizeOf(u8);
        const stdout = io.getStdOut();
        const fmtIntSizeBin = std.fmt.fmtIntSizeBin;
        // zig fmt: off
        try stdout.writer().print(
            \\# Source bytes:       {}
            \\# Tokens:             {} ({})
            \\# AST Nodes:          {} ({})
            \\# Total ZIR bytes:    {}
            \\# Instructions:       {d} ({})
            \\# String Table Bytes: {}
            \\# Extra Data Items:   {d} ({})
            \\
        , .{
            fmtIntSizeBin(file.source.len),
            file.tree.tokens.len, fmtIntSizeBin(token_bytes),
            file.tree.nodes.len, fmtIntSizeBin(tree_bytes),
            fmtIntSizeBin(total_bytes),
            file.zir.instructions.len, fmtIntSizeBin(instruction_bytes),
            fmtIntSizeBin(file.zir.string_bytes.len),
            file.zir.extra.len, fmtIntSizeBin(extra_bytes),
        });
        // zig fmt: on
    }

    return @import("print_zir.zig").renderAsTextToFile(gpa, &file, io.getStdOut());
}

/// This is only enabled for debug builds.
pub fn cmdChangelist(
    gpa: Allocator,
    arena: Allocator,
    args: []const []const u8,
) !void {
    const color: Color = .auto;
    const Zir = @import("Zir.zig");

    const old_source_file = args[0];
    const new_source_file = args[1];

    var f = fs.cwd().openFile(old_source_file, .{}) catch |err| {
        fatal("unable to open old source file for comparison '{s}': {s}", .{ old_source_file, @errorName(err) });
    };
    defer f.close();

    const stat = try f.stat();

    if (stat.size > max_src_size)
        return error.FileTooBig;

    var file: Module.File = .{
        .status = .never_loaded,
        .source_loaded = false,
        .tree_loaded = false,
        .zir_loaded = false,
        .sub_file_path = old_source_file,
        .source = undefined,
        .stat = .{
            .size = stat.size,
            .inode = stat.inode,
            .mtime = stat.mtime,
        },
        .tree = undefined,
        .zir = undefined,
        .pkg = undefined,
        .root_decl = .none,
    };

    file.pkg = try Package.create(gpa, null, file.sub_file_path);
    defer file.pkg.destroy(gpa);

    const source = try arena.allocSentinel(u8, @intCast(usize, stat.size), 0);
    const amt = try f.readAll(source);
    if (amt != stat.size)
        return error.UnexpectedEndOfFile;
    file.source = source;
    file.source_loaded = true;

    file.tree = try Ast.parse(gpa, file.source, .zig);
    file.tree_loaded = true;
    defer file.tree.deinit(gpa);

    file.zir = try AstGen.generate(gpa, file.tree);
    file.zir_loaded = true;
    defer file.zir.deinit(gpa);

    if (file.zir.hasCompileErrors()) {
        var wip_errors: std.zig.ErrorBundle.Wip = undefined;
        try wip_errors.init(gpa);
        defer wip_errors.deinit();
        try Compilation.addZirErrorMessages(&wip_errors, &file);
        var error_bundle = try wip_errors.toOwnedBundle("");
        defer error_bundle.deinit(gpa);
        error_bundle.renderToStdErr(renderOptions(color));
        process.exit(1);
    }

    var new_f = fs.cwd().openFile(new_source_file, .{}) catch |err| {
        fatal("unable to open new source file for comparison '{s}': {s}", .{ new_source_file, @errorName(err) });
    };
    defer new_f.close();

    const new_stat = try new_f.stat();

    if (new_stat.size > max_src_size)
        return error.FileTooBig;

    const new_source = try arena.allocSentinel(u8, @intCast(usize, new_stat.size), 0);
    const new_amt = try new_f.readAll(new_source);
    if (new_amt != new_stat.size)
        return error.UnexpectedEndOfFile;

    var new_tree = try Ast.parse(gpa, new_source, .zig);
    defer new_tree.deinit(gpa);

    var old_zir = file.zir;
    defer old_zir.deinit(gpa);
    file.zir_loaded = false;
    file.zir = try AstGen.generate(gpa, new_tree);
    file.zir_loaded = true;

    if (file.zir.hasCompileErrors()) {
        var wip_errors: std.zig.ErrorBundle.Wip = undefined;
        try wip_errors.init(gpa);
        defer wip_errors.deinit();
        try Compilation.addZirErrorMessages(&wip_errors, &file);
        var error_bundle = try wip_errors.toOwnedBundle("");
        defer error_bundle.deinit(gpa);
        error_bundle.renderToStdErr(renderOptions(color));
        process.exit(1);
    }

    var inst_map: std.AutoHashMapUnmanaged(Zir.Inst.Index, Zir.Inst.Index) = .{};
    defer inst_map.deinit(gpa);

    var extra_map: std.AutoHashMapUnmanaged(u32, u32) = .{};
    defer extra_map.deinit(gpa);

    try Module.mapOldZirToNew(gpa, old_zir, file.zir, &inst_map, &extra_map);

    var bw = io.bufferedWriter(io.getStdOut().writer());
    const stdout = bw.writer();
    {
        try stdout.print("Instruction mappings:\n", .{});
        var it = inst_map.iterator();
        while (it.next()) |entry| {
            try stdout.print(" %{d} => %{d}\n", .{
                entry.key_ptr.*, entry.value_ptr.*,
            });
        }
    }
    {
        try stdout.print("Extra mappings:\n", .{});
        var it = extra_map.iterator();
        while (it.next()) |entry| {
            try stdout.print(" {d} => {d}\n", .{
                entry.key_ptr.*, entry.value_ptr.*,
            });
        }
    }
    try bw.flush();
}

fn eatIntPrefix(arg: []const u8, radix: u8) []const u8 {
    if (arg.len > 2 and arg[0] == '0') {
        switch (std.ascii.toLower(arg[1])) {
            'b' => if (radix == 2) return arg[2..],
            'o' => if (radix == 8) return arg[2..],
            'x' => if (radix == 16) return arg[2..],
            else => {},
        }
    }
    return arg;
}

fn parseIntSuffix(arg: []const u8, prefix_len: usize) u64 {
    return std.fmt.parseUnsigned(u64, arg[prefix_len..], 0) catch |err| {
        fatal("unable to parse '{s}': {s}", .{ arg, @errorName(err) });
    };
}

fn warnAboutForeignBinaries(
    arena: Allocator,
    arg_mode: ArgMode,
    target_info: std.zig.system.NativeTargetInfo,
    link_libc: bool,
) !void {
    const host_cross_target: std.zig.CrossTarget = .{};
    const host_target_info = try detectNativeTargetInfo(host_cross_target);

    switch (host_target_info.getExternalExecutor(target_info, .{ .link_libc = link_libc })) {
        .native => return,
        .rosetta => {
            const host_name = try host_target_info.target.zigTriple(arena);
            const foreign_name = try target_info.target.zigTriple(arena);
            warn("the host system ({s}) does not appear to be capable of executing binaries from the target ({s}). Consider installing Rosetta.", .{
                host_name, foreign_name,
            });
        },
        .qemu => |qemu| {
            const host_name = try host_target_info.target.zigTriple(arena);
            const foreign_name = try target_info.target.zigTriple(arena);
            switch (arg_mode) {
                .zig_test => warn(
                    "the host system ({s}) does not appear to be capable of executing binaries " ++
                        "from the target ({s}). Consider using '--test-cmd {s} --test-cmd-bin' " ++
                        "to run the tests",
                    .{ host_name, foreign_name, qemu },
                ),
                else => warn(
                    "the host system ({s}) does not appear to be capable of executing binaries " ++
                        "from the target ({s}). Consider using '{s}' to run the binary",
                    .{ host_name, foreign_name, qemu },
                ),
            }
        },
        .wine => |wine| {
            const host_name = try host_target_info.target.zigTriple(arena);
            const foreign_name = try target_info.target.zigTriple(arena);
            switch (arg_mode) {
                .zig_test => warn(
                    "the host system ({s}) does not appear to be capable of executing binaries " ++
                        "from the target ({s}). Consider using '--test-cmd {s} --test-cmd-bin' " ++
                        "to run the tests",
                    .{ host_name, foreign_name, wine },
                ),
                else => warn(
                    "the host system ({s}) does not appear to be capable of executing binaries " ++
                        "from the target ({s}). Consider using '{s}' to run the binary",
                    .{ host_name, foreign_name, wine },
                ),
            }
        },
        .wasmtime => |wasmtime| {
            const host_name = try host_target_info.target.zigTriple(arena);
            const foreign_name = try target_info.target.zigTriple(arena);
            switch (arg_mode) {
                .zig_test => warn(
                    "the host system ({s}) does not appear to be capable of executing binaries " ++
                        "from the target ({s}). Consider using '--test-cmd {s} --test-cmd-bin' " ++
                        "to run the tests",
                    .{ host_name, foreign_name, wasmtime },
                ),
                else => warn(
                    "the host system ({s}) does not appear to be capable of executing binaries " ++
                        "from the target ({s}). Consider using '{s}' to run the binary",
                    .{ host_name, foreign_name, wasmtime },
                ),
            }
        },
        .darling => |darling| {
            const host_name = try host_target_info.target.zigTriple(arena);
            const foreign_name = try target_info.target.zigTriple(arena);
            switch (arg_mode) {
                .zig_test => warn(
                    "the host system ({s}) does not appear to be capable of executing binaries " ++
                        "from the target ({s}). Consider using '--test-cmd {s} --test-cmd-bin' " ++
                        "to run the tests",
                    .{ host_name, foreign_name, darling },
                ),
                else => warn(
                    "the host system ({s}) does not appear to be capable of executing binaries " ++
                        "from the target ({s}). Consider using '{s}' to run the binary",
                    .{ host_name, foreign_name, darling },
                ),
            }
        },
        .bad_dl => |foreign_dl| {
            const host_dl = host_target_info.dynamic_linker.get() orelse "(none)";
            const tip_suffix = switch (arg_mode) {
                .zig_test => ", '--test-no-exec', or '--test-cmd'",
                else => "",
            };
            warn("the host system does not appear to be capable of executing binaries from the target because the host dynamic linker is '{s}', while the target dynamic linker is '{s}'. Consider using '--dynamic-linker'{s}", .{
                host_dl, foreign_dl, tip_suffix,
            });
        },
        .bad_os_or_cpu => {
            const host_name = try host_target_info.target.zigTriple(arena);
            const foreign_name = try target_info.target.zigTriple(arena);
            const tip_suffix = switch (arg_mode) {
                .zig_test => ". Consider using '--test-no-exec' or '--test-cmd'",
                else => "",
            };
            warn("the host system ({s}) does not appear to be capable of executing binaries from the target ({s}){s}", .{
                host_name, foreign_name, tip_suffix,
            });
        },
    }
}

fn parseSubSystem(next_arg: []const u8) !std.Target.SubSystem {
    if (mem.eql(u8, next_arg, "console")) {
        return .Console;
    } else if (mem.eql(u8, next_arg, "windows")) {
        return .Windows;
    } else if (mem.eql(u8, next_arg, "posix")) {
        return .Posix;
    } else if (mem.eql(u8, next_arg, "native")) {
        return .Native;
    } else if (mem.eql(u8, next_arg, "efi_application")) {
        return .EfiApplication;
    } else if (mem.eql(u8, next_arg, "efi_boot_service_driver")) {
        return .EfiBootServiceDriver;
    } else if (mem.eql(u8, next_arg, "efi_rom")) {
        return .EfiRom;
    } else if (mem.eql(u8, next_arg, "efi_runtime_driver")) {
        return .EfiRuntimeDriver;
    } else {
        fatal("invalid: --subsystem: '{s}'. Options are:\n{s}", .{
            next_arg,
            \\  console
            \\  windows
            \\  posix
            \\  native
            \\  efi_application
            \\  efi_boot_service_driver
            \\  efi_rom
            \\  efi_runtime_driver
            \\
        });
    }
}

/// Model a header searchlist as a group.
/// Silently ignore superfluous search dirs.
/// Warn when a dir is added to multiple searchlists.
const ClangSearchSanitizer = struct {
    argv: *std.ArrayList([]const u8),
    map: std.StringHashMap(Membership),

    fn init(gpa: Allocator, argv: *std.ArrayList([]const u8)) @This() {
        return .{
            .argv = argv,
            .map = std.StringHashMap(Membership).init(gpa),
        };
    }

    fn addIncludePath(self: *@This(), group: Group, arg: []const u8, dir: []const u8, joined: bool) !void {
        const gopr = try self.map.getOrPut(dir);
        const m = gopr.value_ptr;
        if (!gopr.found_existing) {
            // init empty membership
            m.* = .{};
        }
        const wtxt = "add '{s}' to header searchlist '-{s}' conflicts with '-{s}'";
        switch (group) {
            .I => {
                if (m.I) return;
                m.I = true;
                if (m.isystem) std.log.warn(wtxt, .{ dir, "I", "isystem" });
                if (m.idirafter) std.log.warn(wtxt, .{ dir, "I", "idirafter" });
                if (m.iframework) std.log.warn(wtxt, .{ dir, "I", "iframework" });
            },
            .isystem => {
                if (m.isystem) return;
                m.isystem = true;
                if (m.I) std.log.warn(wtxt, .{ dir, "isystem", "I" });
                if (m.idirafter) std.log.warn(wtxt, .{ dir, "isystem", "idirafter" });
                if (m.iframework) std.log.warn(wtxt, .{ dir, "isystem", "iframework" });
            },
            .idirafter => {
                if (m.idirafter) return;
                m.idirafter = true;
                if (m.I) std.log.warn(wtxt, .{ dir, "idirafter", "I" });
                if (m.isystem) std.log.warn(wtxt, .{ dir, "idirafter", "isystem" });
                if (m.iframework) std.log.warn(wtxt, .{ dir, "idirafter", "iframework" });
            },
            .iframework => {
                if (m.iframework) return;
                m.iframework = true;
                if (m.I) std.log.warn(wtxt, .{ dir, "iframework", "I" });
                if (m.isystem) std.log.warn(wtxt, .{ dir, "iframework", "isystem" });
                if (m.idirafter) std.log.warn(wtxt, .{ dir, "iframework", "idirafter" });
            },
        }
        try self.argv.append(arg);
        if (!joined) try self.argv.append(dir);
    }

    const Group = enum { I, isystem, idirafter, iframework };

    const Membership = packed struct {
        I: bool = false,
        isystem: bool = false,
        idirafter: bool = false,
        iframework: bool = false,
    };
};

fn get_tty_conf(color: Color) std.debug.TTY.Config {
    return switch (color) {
        .auto => std.debug.detectTTYConfig(std.io.getStdErr()),
        .on => .escape_codes,
        .off => .no_color,
    };
}

fn renderOptions(color: Color) std.zig.ErrorBundle.RenderOptions {
    const ttyconf = get_tty_conf(color);
    return .{
        .ttyconf = ttyconf,
        .include_source_line = ttyconf != .no_color,
        .include_reference_trace = ttyconf != .no_color,
    };
}<|MERGE_RESOLUTION|>--- conflicted
+++ resolved
@@ -670,7 +670,16 @@
     run,
 };
 
-<<<<<<< HEAD
+/// Avoid dragging networking into zig2.c because it adds dependencies on some
+/// linker symbols that are annoying to satisfy while bootstrapping.
+const Ip4Address = if (build_options.omit_pkg_fetching_code) void else std.net.Ip4Address;
+
+const Listen = union(enum) {
+    none,
+    ip4: Ip4Address,
+    stdio,
+};
+
 /// Add the CACHEDIR.TAG file to the cache directory.
 /// See http://www.brynosaurus.com/cachedir/.
 fn tagCacheDirectory(dir: fs.Dir) !void {
@@ -685,17 +694,6 @@
 
     try file.writeAll(bytes);
 }
-=======
-/// Avoid dragging networking into zig2.c because it adds dependencies on some
-/// linker symbols that are annoying to satisfy while bootstrapping.
-const Ip4Address = if (build_options.omit_pkg_fetching_code) void else std.net.Ip4Address;
-
-const Listen = union(enum) {
-    none,
-    ip4: Ip4Address,
-    stdio,
-};
->>>>>>> 38ee46dd
 
 fn buildOutputType(
     gpa: Allocator,
