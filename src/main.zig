const std = @import("std");
const builtin = @import("builtin");
const assert = std.debug.assert;
const io = std.io;
const fs = std.fs;
const mem = std.mem;
const process = std.process;
const Allocator = mem.Allocator;
const ArrayList = std.ArrayList;
const Ast = std.zig.Ast;
const Color = std.zig.Color;
const warn = std.log.warn;
const ThreadPool = std.Thread.Pool;
const cleanExit = std.process.cleanExit;
const native_os = builtin.os.tag;
const Cache = std.Build.Cache;
const Path = std.Build.Cache.Path;
const Directory = std.Build.Cache.Directory;
const EnvVar = std.zig.EnvVar;
const LibCInstallation = std.zig.LibCInstallation;
const AstGen = std.zig.AstGen;
const ZonGen = std.zig.ZonGen;
const Server = std.zig.Server;

const tracy = @import("tracy.zig");
const Compilation = @import("Compilation.zig");
const link = @import("link.zig");
const Package = @import("Package.zig");
const build_options = @import("build_options");
const introspect = @import("introspect.zig");
const wasi_libc = @import("wasi_libc.zig");
const target_util = @import("target.zig");
const crash_report = @import("crash_report.zig");
const Zcu = @import("Zcu.zig");
const mingw = @import("mingw.zig");
const dev = @import("dev.zig");

test {
    _ = Package;
}

const thread_stack_size = 50 << 20;

pub const std_options: std.Options = .{
    .wasiCwd = wasi_cwd,
    .logFn = log,
    .enable_segfault_handler = false,

    .log_level = switch (builtin.mode) {
        .Debug => .debug,
        .ReleaseSafe, .ReleaseFast => .info,
        .ReleaseSmall => .err,
    },
};

pub const panic = crash_report.panic;

var wasi_preopens: fs.wasi.Preopens = undefined;
pub fn wasi_cwd() std.os.wasi.fd_t {
    // Expect the first preopen to be current working directory.
    const cwd_fd: std.posix.fd_t = 3;
    assert(mem.eql(u8, wasi_preopens.names[cwd_fd], "."));
    return cwd_fd;
}

fn getWasiPreopen(name: []const u8) Directory {
    return .{
        .path = name,
        .handle = .{
            .fd = wasi_preopens.find(name) orelse fatal("WASI preopen not found: '{s}'", .{name}),
        },
    };
}

pub fn fatal(comptime format: []const u8, args: anytype) noreturn {
    std.log.err(format, args);
    process.exit(1);
}

/// Shaming all the locations that inappropriately use an O(N) search algorithm.
/// Please delete this and fix the compilation errors!
pub const @"bad O(N)" = void;

const normal_usage =
    \\Usage: zig [command] [options]
    \\
    \\Commands:
    \\
    \\  build            Build project from build.zig
    \\  fetch            Copy a package into global cache and print its hash
    \\  init             Initialize a Zig package in the current directory
    \\
    \\  build-exe        Create executable from source or object files
    \\  build-lib        Create library from source or object files
    \\  build-obj        Create object from source or object files
    \\  test             Perform unit testing
    \\  run              Create executable and run immediately
    \\
    \\  ast-check        Look for simple compile errors in any set of files
    \\  fmt              Reformat Zig source into canonical form
    \\  reduce           Minimize a bug report
    \\  translate-c      Convert C code to Zig code
    \\
    \\  ar               Use Zig as a drop-in archiver
    \\  cc               Use Zig as a drop-in C compiler
    \\  c++              Use Zig as a drop-in C++ compiler
    \\  dlltool          Use Zig as a drop-in dlltool.exe
    \\  lib              Use Zig as a drop-in lib.exe
    \\  ranlib           Use Zig as a drop-in ranlib
    \\  objcopy          Use Zig as a drop-in objcopy
    \\  rc               Use Zig as a drop-in rc.exe
    \\
    \\  env              Print lib path, std path, cache directory, and version
    \\  help             Print this help and exit
    \\  std              View standard library documentation in a browser
    \\  libc             Display native libc paths file or validate one
    \\  targets          List available compilation targets
    \\  version          Print version number and exit
    \\  zen              Print Zen of Zig and exit
    \\
    \\General Options:
    \\
    \\  -h, --help       Print command-specific usage
    \\
;

const debug_usage = normal_usage ++
    \\
    \\Debug Commands:
    \\
    \\  changelist       Compute mappings from old ZIR to new ZIR
    \\  dump-zir         Dump a file containing cached ZIR
    \\  detect-cpu       Compare Zig's CPU feature detection vs LLVM
    \\  llvm-ints        Dump a list of LLVMABIAlignmentOfType for all integers
    \\
;

const usage = if (build_options.enable_debug_extensions) debug_usage else normal_usage;
const default_local_zig_cache_basename = ".zig-cache";

var log_scopes: std.ArrayListUnmanaged([]const u8) = .empty;

pub fn log(
    comptime level: std.log.Level,
    comptime scope: @Type(.enum_literal),
    comptime format: []const u8,
    args: anytype,
) void {
    // Hide debug messages unless:
    // * logging enabled with `-Dlog`.
    // * the --debug-log arg for the scope has been provided
    if (@intFromEnum(level) > @intFromEnum(std.options.log_level) or
        @intFromEnum(level) > @intFromEnum(std.log.Level.info))
    {
        if (!build_options.enable_logging) return;

        const scope_name = @tagName(scope);
        for (log_scopes.items) |log_scope| {
            if (mem.eql(u8, log_scope, scope_name))
                break;
        } else return;
    }

    const prefix1 = comptime level.asText();
    const prefix2 = if (scope == .default) ": " else "(" ++ @tagName(scope) ++ "): ";

    // Print the message to stderr, silently ignoring any errors
    std.debug.print(prefix1 ++ prefix2 ++ format ++ "\n", args);
}

var debug_allocator: std.heap.DebugAllocator(.{
    .stack_trace_frames = build_options.mem_leak_frames,
}) = .init;

pub fn main() anyerror!void {
    crash_report.initialize();

    const gpa, const is_debug = gpa: {
        if (build_options.debug_gpa) break :gpa .{ debug_allocator.allocator(), true };
        if (native_os == .wasi) break :gpa .{ std.heap.wasm_allocator, false };
        if (builtin.link_libc) {
            // We would prefer to use raw libc allocator here, but cannot use
            // it if it won't support the alignment we need.
            if (@alignOf(std.c.max_align_t) < @max(@alignOf(i128), std.atomic.cache_line)) {
                break :gpa .{ std.heap.c_allocator, false };
            }
            break :gpa .{ std.heap.raw_c_allocator, false };
        }
        break :gpa switch (builtin.mode) {
            .Debug, .ReleaseSafe => .{ debug_allocator.allocator(), true },
            .ReleaseFast, .ReleaseSmall => .{ std.heap.smp_allocator, false },
        };
    };
    defer if (is_debug) {
        _ = debug_allocator.deinit();
    };
    var arena_instance = std.heap.ArenaAllocator.init(gpa);
    defer arena_instance.deinit();
    const arena = arena_instance.allocator();

    const args = try process.argsAlloc(arena);

    if (tracy.enable_allocation) {
        var gpa_tracy = tracy.tracyAllocator(gpa);
        return mainArgs(gpa_tracy.allocator(), arena, args);
    }

    if (native_os == .wasi) {
        wasi_preopens = try fs.wasi.preopensAlloc(arena);
    }

    return mainArgs(gpa, arena, args);
}

/// Check that LLVM and Clang have been linked properly so that they are using the same
/// libc++ and can safely share objects with pointers to static variables in libc++
fn verifyLibcxxCorrectlyLinked() void {
    if (build_options.have_llvm and ZigClangIsLLVMUsingSeparateLibcxx()) {
        fatal(
            \\Zig was built/linked incorrectly: LLVM and Clang have separate copies of libc++
            \\       If you are dynamically linking LLVM, make sure you dynamically link libc++ too
        , .{});
    }
}

fn mainArgs(gpa: Allocator, arena: Allocator, args: []const []const u8) !void {
    const tr = tracy.trace(@src());
    defer tr.end();

    if (args.len <= 1) {
        std.log.info("{s}", .{usage});
        fatal("expected command argument", .{});
    }

    if (process.can_execv and std.posix.getenvZ("ZIG_IS_DETECTING_LIBC_PATHS") != null) {
        dev.check(.cc_command);
        // In this case we have accidentally invoked ourselves as "the system C compiler"
        // to figure out where libc is installed. This is essentially infinite recursion
        // via child process execution due to the CC environment variable pointing to Zig.
        // Here we ignore the CC environment variable and exec `cc` as a child process.
        // However it's possible Zig is installed as *that* C compiler as well, which is
        // why we have this additional environment variable here to check.
        var env_map = try process.getEnvMap(arena);

        const inf_loop_env_key = "ZIG_IS_TRYING_TO_NOT_CALL_ITSELF";
        if (env_map.get(inf_loop_env_key) != null) {
            fatal("The compilation links against libc, but Zig is unable to provide a libc " ++
                "for this operating system, and no --libc " ++
                "parameter was provided, so Zig attempted to invoke the system C compiler " ++
                "in order to determine where libc is installed. However the system C " ++
                "compiler is `zig cc`, so no libc installation was found.", .{});
        }
        try env_map.put(inf_loop_env_key, "1");

        // Some programs such as CMake will strip the `cc` and subsequent args from the
        // CC environment variable. We detect and support this scenario here because of
        // the ZIG_IS_DETECTING_LIBC_PATHS environment variable.
        if (mem.eql(u8, args[1], "cc")) {
            return process.execve(arena, args[1..], &env_map);
        } else {
            const modified_args = try arena.dupe([]const u8, args);
            modified_args[0] = "cc";
            return process.execve(arena, modified_args, &env_map);
        }
    }

    const cmd = args[1];
    const cmd_args = args[2..];
    if (mem.eql(u8, cmd, "build-exe")) {
        dev.check(.build_exe_command);
        return buildOutputType(gpa, arena, args, .{ .build = .Exe });
    } else if (mem.eql(u8, cmd, "build-lib")) {
        dev.check(.build_lib_command);
        return buildOutputType(gpa, arena, args, .{ .build = .Lib });
    } else if (mem.eql(u8, cmd, "build-obj")) {
        dev.check(.build_obj_command);
        return buildOutputType(gpa, arena, args, .{ .build = .Obj });
    } else if (mem.eql(u8, cmd, "test")) {
        dev.check(.test_command);
        return buildOutputType(gpa, arena, args, .zig_test);
    } else if (mem.eql(u8, cmd, "test-obj")) {
        dev.check(.test_command);
        return buildOutputType(gpa, arena, args, .zig_test_obj);
    } else if (mem.eql(u8, cmd, "run")) {
        dev.check(.run_command);
        return buildOutputType(gpa, arena, args, .run);
    } else if (mem.eql(u8, cmd, "dlltool") or
        mem.eql(u8, cmd, "ranlib") or
        mem.eql(u8, cmd, "lib") or
        mem.eql(u8, cmd, "ar"))
    {
        dev.check(.ar_command);
        return process.exit(try llvmArMain(arena, args));
    } else if (mem.eql(u8, cmd, "build")) {
        dev.check(.build_command);
        return cmdBuild(gpa, arena, cmd_args);
    } else if (mem.eql(u8, cmd, "clang") or
        mem.eql(u8, cmd, "-cc1") or mem.eql(u8, cmd, "-cc1as"))
    {
        dev.check(.clang_command);
        return process.exit(try clangMain(arena, args));
    } else if (mem.eql(u8, cmd, "ld.lld") or
        mem.eql(u8, cmd, "lld-link") or
        mem.eql(u8, cmd, "wasm-ld"))
    {
        dev.check(.lld_linker);
        return process.exit(try lldMain(arena, args, true));
    } else if (mem.eql(u8, cmd, "cc")) {
        dev.check(.cc_command);
        return buildOutputType(gpa, arena, args, .cc);
    } else if (mem.eql(u8, cmd, "c++")) {
        dev.check(.cc_command);
        return buildOutputType(gpa, arena, args, .cpp);
    } else if (mem.eql(u8, cmd, "translate-c")) {
        dev.check(.translate_c_command);
        return buildOutputType(gpa, arena, args, .translate_c);
    } else if (mem.eql(u8, cmd, "rc")) {
        const use_server = cmd_args.len > 0 and std.mem.eql(u8, cmd_args[0], "--zig-integration");
        return jitCmd(gpa, arena, cmd_args, .{
            .cmd_name = "resinator",
            .root_src_path = "resinator/main.zig",
            .depend_on_aro = true,
            .prepend_zig_lib_dir_path = true,
            .server = use_server,
        });
    } else if (mem.eql(u8, cmd, "fmt")) {
        dev.check(.fmt_command);
        return @import("fmt.zig").run(gpa, arena, cmd_args);
    } else if (mem.eql(u8, cmd, "objcopy")) {
        return jitCmd(gpa, arena, cmd_args, .{
            .cmd_name = "objcopy",
            .root_src_path = "objcopy.zig",
        });
    } else if (mem.eql(u8, cmd, "fetch")) {
        return cmdFetch(gpa, arena, cmd_args);
    } else if (mem.eql(u8, cmd, "libc")) {
        return jitCmd(gpa, arena, cmd_args, .{
            .cmd_name = "libc",
            .root_src_path = "libc.zig",
            .prepend_zig_lib_dir_path = true,
        });
    } else if (mem.eql(u8, cmd, "std")) {
        return jitCmd(gpa, arena, cmd_args, .{
            .cmd_name = "std",
            .root_src_path = "std-docs.zig",
            .prepend_zig_lib_dir_path = true,
            .prepend_zig_exe_path = true,
            .prepend_global_cache_path = true,
        });
    } else if (mem.eql(u8, cmd, "init")) {
        return cmdInit(gpa, arena, cmd_args);
    } else if (mem.eql(u8, cmd, "targets")) {
        dev.check(.targets_command);
        const host = std.zig.resolveTargetQueryOrFatal(.{});
        const stdout = io.getStdOut().writer();
        return @import("print_targets.zig").cmdTargets(arena, cmd_args, stdout, host);
    } else if (mem.eql(u8, cmd, "version")) {
        dev.check(.version_command);
        try std.io.getStdOut().writeAll(build_options.version ++ "\n");
        // Check libc++ linkage to make sure Zig was built correctly, but only
        // for "env" and "version" to avoid affecting the startup time for
        // build-critical commands (check takes about ~10 μs)
        return verifyLibcxxCorrectlyLinked();
    } else if (mem.eql(u8, cmd, "env")) {
        dev.check(.env_command);
        verifyLibcxxCorrectlyLinked();
        return @import("print_env.zig").cmdEnv(arena, cmd_args, io.getStdOut().writer());
    } else if (mem.eql(u8, cmd, "reduce")) {
        return jitCmd(gpa, arena, cmd_args, .{
            .cmd_name = "reduce",
            .root_src_path = "reduce.zig",
        });
    } else if (mem.eql(u8, cmd, "zen")) {
        dev.check(.zen_command);
        return io.getStdOut().writeAll(info_zen);
    } else if (mem.eql(u8, cmd, "help") or mem.eql(u8, cmd, "-h") or mem.eql(u8, cmd, "--help")) {
        dev.check(.help_command);
        return io.getStdOut().writeAll(usage);
    } else if (mem.eql(u8, cmd, "ast-check")) {
        return cmdAstCheck(gpa, arena, cmd_args);
    } else if (mem.eql(u8, cmd, "detect-cpu")) {
        return cmdDetectCpu(gpa, arena, cmd_args);
    } else if (build_options.enable_debug_extensions and mem.eql(u8, cmd, "changelist")) {
        return cmdChangelist(gpa, arena, cmd_args);
    } else if (build_options.enable_debug_extensions and mem.eql(u8, cmd, "dump-zir")) {
        return cmdDumpZir(gpa, arena, cmd_args);
    } else if (build_options.enable_debug_extensions and mem.eql(u8, cmd, "llvm-ints")) {
        return cmdDumpLlvmInts(gpa, arena, cmd_args);
    } else {
        std.log.info("{s}", .{usage});
        fatal("unknown command: {s}", .{args[1]});
    }
}

const usage_build_generic =
    \\Usage: zig build-exe   [options] [files]
    \\       zig build-lib   [options] [files]
    \\       zig build-obj   [options] [files]
    \\       zig test        [options] [files]
    \\       zig run         [options] [files] [-- [args]]
    \\       zig translate-c [options] [file]
    \\
    \\Supported file types:
    \\                         .zig    Zig source code
    \\                           .o    ELF object file
    \\                           .o    Mach-O (macOS) object file
    \\                           .o    WebAssembly object file
    \\                         .obj    COFF (Windows) object file
    \\                         .lib    COFF (Windows) static library
    \\                           .a    ELF static library
    \\                           .a    Mach-O (macOS) static library
    \\                           .a    WebAssembly static library
    \\                          .so    ELF shared object (dynamic link)
    \\                         .dll    Windows Dynamic Link Library
    \\                       .dylib    Mach-O (macOS) dynamic library
    \\                         .tbd    (macOS) text-based dylib definition
    \\                           .s    Target-specific assembly source code
    \\                           .S    Assembly with C preprocessor (requires LLVM extensions)
    \\                           .c    C source code (requires LLVM extensions)
    \\        .cxx .cc .C .cpp .c++    C++ source code (requires LLVM extensions)
    \\                           .m    Objective-C source code (requires LLVM extensions)
    \\                          .mm    Objective-C++ source code (requires LLVM extensions)
    \\                          .bc    LLVM IR Module (requires LLVM extensions)
    \\
    \\General Options:
    \\  -h, --help                Print this help and exit
    \\  --color [auto|off|on]     Enable or disable colored error messages
    \\  -j<N>                     Limit concurrent jobs (default is to use all CPU cores)
    \\  -fincremental             Enable incremental compilation
    \\  -fno-incremental          Disable incremental compilation
    \\  -femit-bin[=path]         (default) Output machine code
    \\  -fno-emit-bin             Do not output machine code
    \\  -femit-asm[=path]         Output .s (assembly code)
    \\  -fno-emit-asm             (default) Do not output .s (assembly code)
    \\  -femit-llvm-ir[=path]     Produce a .ll file with optimized LLVM IR (requires LLVM extensions)
    \\  -fno-emit-llvm-ir         (default) Do not produce a .ll file with optimized LLVM IR
    \\  -femit-llvm-bc[=path]     Produce an optimized LLVM module as a .bc file (requires LLVM extensions)
    \\  -fno-emit-llvm-bc         (default) Do not produce an optimized LLVM module as a .bc file
    \\  -femit-h[=path]           Generate a C header file (.h)
    \\  -fno-emit-h               (default) Do not generate a C header file (.h)
    \\  -femit-docs[=path]        Create a docs/ dir with html documentation
    \\  -fno-emit-docs            (default) Do not produce docs/ dir with html documentation
    \\  -femit-implib[=path]      (default) Produce an import .lib when building a Windows DLL
    \\  -fno-emit-implib          Do not produce an import .lib when building a Windows DLL
    \\  --show-builtin            Output the source of @import("builtin") then exit
    \\  --cache-dir [path]        Override the local cache directory
    \\  --global-cache-dir [path] Override the global cache directory
    \\  --zig-lib-dir [path]      Override path to Zig installation lib directory
    \\
    \\Global Compile Options:
    \\  --name [name]             Compilation unit name (not a file path)
    \\  --libc [file]             Provide a file which specifies libc paths
    \\  -x language               Treat subsequent input files as having type <language>
    \\  --dep [[import=]name]     Add an entry to the next module's import table
    \\  -M[name][=src]            Create a module based on the current per-module settings.
    \\                            The first module is the main module.
    \\                            "std" can be configured by omitting src
    \\                            After a -M argument, per-module settings are reset.
    \\  --error-limit [num]       Set the maximum amount of distinct error values
    \\  -fllvm                    Force using LLVM as the codegen backend
    \\  -fno-llvm                 Prevent using LLVM as the codegen backend
    \\  -flibllvm                 Force using the LLVM API in the codegen backend
    \\  -fno-libllvm              Prevent using the LLVM API in the codegen backend
    \\  -fclang                   Force using Clang as the C/C++ compilation backend
    \\  -fno-clang                Prevent using Clang as the C/C++ compilation backend
    \\  -fPIE                     Force-enable Position Independent Executable
    \\  -fno-PIE                  Force-disable Position Independent Executable
    \\  -flto                     Force-enable Link Time Optimization (requires LLVM extensions)
    \\  -fno-lto                  Force-disable Link Time Optimization
    \\  -fdll-export-fns          Mark exported functions as DLL exports (Windows)
    \\  -fno-dll-export-fns       Force-disable marking exported functions as DLL exports
    \\  -freference-trace[=num]   Show num lines of reference trace per compile error
    \\  -fno-reference-trace      Disable reference trace
    \\  -fbuiltin                 Enable implicit builtin knowledge of functions
    \\  -fno-builtin              Disable implicit builtin knowledge of functions
    \\  -ffunction-sections       Places each function in a separate section
    \\  -fno-function-sections    All functions go into same section
    \\  -fdata-sections           Places each data in a separate section
    \\  -fno-data-sections        All data go into same section
    \\  -fformatted-panics        Enable formatted safety panics
    \\  -fno-formatted-panics     Disable formatted safety panics
    \\  -fstructured-cfg          (SPIR-V) force SPIR-V kernels to use structured control flow
    \\  -fno-structured-cfg       (SPIR-V) force SPIR-V kernels to not use structured control flow
    \\  -mexec-model=[value]      (WASI) Execution model
    \\  -municode                 (Windows) Use wmain/wWinMain as entry point
    \\
    \\Per-Module Compile Options:
    \\  -target [name]            <arch><sub>-<os>-<abi> see the targets command
    \\  -O [mode]                 Choose what to optimize for
    \\    Debug                   (default) Optimizations off, safety on
    \\    ReleaseFast             Optimize for performance, safety off
    \\    ReleaseSafe             Optimize for performance, safety on
    \\    ReleaseSmall            Optimize for small binary, safety off
    \\  -ofmt=[fmt]               Override target object format
    \\    elf                     Executable and Linking Format
    \\    c                       C source code
    \\    wasm                    WebAssembly
    \\    coff                    Common Object File Format (Windows)
    \\    macho                   macOS relocatables
    \\    spirv                   Standard, Portable Intermediate Representation V (SPIR-V)
    \\    plan9                   Plan 9 from Bell Labs object format
    \\    hex  (planned feature)  Intel IHEX
    \\    raw  (planned feature)  Dump machine code directly
    \\  -mcpu [cpu]               Specify target CPU and feature set
    \\  -mcmodel=[model]          Limit range of code and data virtual addresses
    \\    default
    \\    extreme
    \\    kernel
    \\    large
    \\    medany
    \\    medium
    \\    medlow
    \\    medmid
    \\    normal
    \\    small
    \\    tiny
    \\  -mred-zone                Force-enable the "red-zone"
    \\  -mno-red-zone             Force-disable the "red-zone"
    \\  -fomit-frame-pointer      Omit the stack frame pointer
    \\  -fno-omit-frame-pointer   Store the stack frame pointer
    \\  -fPIC                     Force-enable Position Independent Code
    \\  -fno-PIC                  Force-disable Position Independent Code
    \\  -fstack-check             Enable stack probing in unsafe builds
    \\  -fno-stack-check          Disable stack probing in safe builds
    \\  -fstack-protector         Enable stack protection in unsafe builds
    \\  -fno-stack-protector      Disable stack protection in safe builds
    \\  -fvalgrind                Include valgrind client requests in release builds
    \\  -fno-valgrind             Omit valgrind client requests in debug builds
    \\  -fsanitize-c[=mode]       Enable C undefined behavior detection in unsafe builds
    \\    trap                    Insert trap instructions on undefined behavior
    \\    full                    (Default) Insert runtime calls on undefined behavior
    \\  -fno-sanitize-c           Disable C undefined behavior detection in safe builds
    \\  -fsanitize-thread         Enable Thread Sanitizer
    \\  -fno-sanitize-thread      Disable Thread Sanitizer
    \\  -fsanitize-address         Enable Address Sanitizer
    \\  -fno-sanitize-address      Disable Address Sanitizer
    \\  -ffuzz                    Enable fuzz testing instrumentation
    \\  -fno-fuzz                 Disable fuzz testing instrumentation
    \\  -funwind-tables           Always produce unwind table entries for all functions
    \\  -fasync-unwind-tables     Always produce asynchronous unwind table entries for all functions
    \\  -fno-unwind-tables        Never produce unwind table entries
    \\  -ferror-tracing           Enable error tracing in ReleaseFast mode
    \\  -fno-error-tracing        Disable error tracing in Debug and ReleaseSafe mode
    \\  -fsingle-threaded         Code assumes there is only one thread
    \\  -fno-single-threaded      Code may not assume there is only one thread
    \\  -fstrip                   Omit debug symbols
    \\  -fno-strip                Keep debug symbols
    \\  -idirafter [dir]          Add directory to AFTER include search path
    \\  -isystem  [dir]           Add directory to SYSTEM include search path
    \\  -I[dir]                   Add directory to include search path
    \\  --embed-dir=[dir]         Add directory to embed search path
    \\  -D[macro]=[value]         Define C [macro] to [value] (1 if [value] omitted)
    \\  -cflags [flags] --        Set extra flags for the next positional C source files
    \\  -rcflags [flags] --       Set extra flags for the next positional .rc source files
    \\  -rcincludes=[type]        Set the type of includes to use when compiling .rc source files
    \\    any                     (default) Use msvc if available, fall back to gnu
    \\    msvc                    Use msvc include paths (must be present on the system)
    \\    gnu                     Use mingw include paths (distributed with Zig)
    \\    none                    Do not use any autodetected include paths
    \\
    \\Global Link Options:
    \\  -T[script], --script [script]  Use a custom linker script
    \\  --version-script [path]        Provide a version .map file
    \\  --undefined-version            Allow version scripts to refer to undefined symbols
    \\  --no-undefined-version         (default) Disallow version scripts from referring to undefined symbols
    \\  --enable-new-dtags             Use the new behavior for dynamic tags (RUNPATH)
    \\  --disable-new-dtags            Use the old behavior for dynamic tags (RPATH)
    \\  --dynamic-linker [path]        Set the dynamic interpreter path (usually ld.so)
    \\  --sysroot [path]               Set the system root directory (usually /)
    \\  --version [ver]                Dynamic library semver
    \\  -fentry                        Enable entry point with default symbol name
    \\  -fentry=[name]                 Override the entry point symbol name
    \\  -fno-entry                     Do not output any entry point
    \\  --force_undefined [name]       Specify the symbol must be defined for the link to succeed
    \\  -fsoname[=name]                Override the default SONAME value
    \\  -fno-soname                    Disable emitting a SONAME
    \\  -flld                          Force using LLD as the linker
    \\  -fno-lld                       Prevent using LLD as the linker
    \\  -fcompiler-rt                  Always include compiler-rt symbols in output
    \\  -fno-compiler-rt               Prevent including compiler-rt symbols in output
    \\  -fubsan-rt                     Always include ubsan-rt symbols in the output
    \\  -fno-ubsan-rt                  Prevent including ubsan-rt symbols in the output
    \\  -rdynamic                      Add all symbols to the dynamic symbol table
    \\  -feach-lib-rpath               Ensure adding rpath for each used dynamic library
    \\  -fno-each-lib-rpath            Prevent adding rpath for each used dynamic library
    \\  -fallow-shlib-undefined        Allows undefined symbols in shared libraries
    \\  -fno-allow-shlib-undefined     Disallows undefined symbols in shared libraries
    \\  -fallow-so-scripts             Allows .so files to be GNU ld scripts
    \\  -fno-allow-so-scripts          (default) .so files must be ELF files
    \\  --build-id[=style]             At a minor link-time expense, embeds a build ID in binaries
    \\      fast                       8-byte non-cryptographic hash (COFF, ELF, WASM)
    \\      sha1, tree                 20-byte cryptographic hash (ELF, WASM)
    \\      md5                        16-byte cryptographic hash (ELF)
    \\      uuid                       16-byte random UUID (ELF, WASM)
    \\      0x[hexstring]              Constant ID, maximum 32 bytes (ELF, WASM)
    \\      none                     (default) No build ID
    \\  --eh-frame-hdr                 Enable C++ exception handling by passing --eh-frame-hdr to linker
    \\  --no-eh-frame-hdr              Disable C++ exception handling by passing --no-eh-frame-hdr to linker
    \\  --emit-relocs                  Enable output of relocation sections for post build tools
    \\  -z [arg]                       Set linker extension flags
    \\    nodelete                     Indicate that the object cannot be deleted from a process
    \\    notext                       Permit read-only relocations in read-only segments
    \\    defs                         Force a fatal error if any undefined symbols remain
    \\    undefs                       Reverse of -z defs
    \\    origin                       Indicate that the object must have its origin processed
    \\    nocopyreloc                  Disable the creation of copy relocations
    \\    now                          (default) Force all relocations to be processed on load
    \\    lazy                         Don't force all relocations to be processed on load
    \\    relro                        (default) Force all relocations to be read-only after processing
    \\    norelro                      Don't force all relocations to be read-only after processing
    \\    common-page-size=[bytes]     Set the common page size for ELF binaries
    \\    max-page-size=[bytes]        Set the max page size for ELF binaries
    \\  -dynamic                       Force output to be dynamically linked
    \\  -static                        Force output to be statically linked
    \\  -Bsymbolic                     Bind global references locally
    \\  --compress-debug-sections=[e]  Debug section compression settings
    \\      none                       No compression
    \\      zlib                       Compression with deflate/inflate
    \\      zstd                       Compression with zstandard
    \\  --gc-sections                  Force removal of functions and data that are unreachable by the entry point or exported symbols
    \\  --no-gc-sections               Don't force removal of unreachable functions and data
    \\  --sort-section=[value]         Sort wildcard section patterns by 'name' or 'alignment'
    \\  --subsystem [subsystem]        (Windows) /SUBSYSTEM:<subsystem> to the linker
    \\  --stack [size]                 Override default stack size
    \\  --image-base [addr]            Set base address for executable image
    \\  -install_name=[value]          (Darwin) add dylib's install name
    \\  --entitlements [path]          (Darwin) add path to entitlements file for embedding in code signature
    \\  -pagezero_size [value]         (Darwin) size of the __PAGEZERO segment in hexadecimal notation
    \\  -headerpad [value]             (Darwin) set minimum space for future expansion of the load commands in hexadecimal notation
    \\  -headerpad_max_install_names   (Darwin) set enough space as if all paths were MAXPATHLEN
    \\  -dead_strip                    (Darwin) remove functions and data that are unreachable by the entry point or exported symbols
    \\  -dead_strip_dylibs             (Darwin) remove dylibs that are unreachable by the entry point or exported symbols
    \\  -ObjC                          (Darwin) force load all members of static archives that implement an Objective-C class or category
    \\  --import-memory                (WebAssembly) import memory from the environment
    \\  --export-memory                (WebAssembly) export memory to the host (Default unless --import-memory used)
    \\  --import-symbols               (WebAssembly) import missing symbols from the host environment
    \\  --import-table                 (WebAssembly) import function table from the host environment
    \\  --export-table                 (WebAssembly) export function table to the host environment
    \\  --initial-memory=[bytes]       (WebAssembly) initial size of the linear memory
    \\  --max-memory=[bytes]           (WebAssembly) maximum size of the linear memory
    \\  --shared-memory                (WebAssembly) use shared linear memory
    \\  --global-base=[addr]           (WebAssembly) where to start to place global data
    \\
    \\Per-Module Link Options:
    \\  -l[lib], --library [lib]       Link against system library (only if actually used)
    \\  -needed-l[lib],                Link against system library (even if unused)
    \\    --needed-library [lib]
    \\  -weak-l[lib]                   link against system library marking it and all
    \\    -weak_library [lib]          referenced symbols as weak
    \\  -L[d], --library-directory [d] Add a directory to the library search path
    \\  -search_paths_first            For each library search path, check for dynamic
    \\                                 lib then static lib before proceeding to next path.
    \\  -search_paths_first_static     For each library search path, check for static
    \\                                 lib then dynamic lib before proceeding to next path.
    \\  -search_dylibs_first           Search for dynamic libs in all library search
    \\                                 paths, then static libs.
    \\  -search_static_first           Search for static libs in all library search
    \\                                 paths, then dynamic libs.
    \\  -search_dylibs_only            Only search for dynamic libs.
    \\  -search_static_only            Only search for static libs.
    \\  -rpath [path]                  Add directory to the runtime library search path
    \\  -framework [name]              (Darwin) link against framework
    \\  -needed_framework [name]       (Darwin) link against framework (even if unused)
    \\  -needed_library [lib]          (Darwin) link against system library (even if unused)
    \\  -weak_framework [name]         (Darwin) link against framework and mark it and all referenced symbols as weak
    \\  -F[dir]                        (Darwin) add search path for frameworks
    \\  --export=[value]               (WebAssembly) Force a symbol to be exported
    \\
    \\Test Options:
    \\  --test-filter [text]           Skip tests that do not match any filter
    \\  --test-name-prefix [text]      Add prefix to all tests
    \\  --test-cmd [arg]               Specify test execution command one arg at a time
    \\  --test-cmd-bin                 Appends test binary path to test cmd args
    \\  --test-evented-io              Runs the test in evented I/O mode
    \\  --test-no-exec                 Compiles test binary without running it
    \\  --test-runner [path]           Specify a custom test runner
    \\
    \\Debug Options (Zig Compiler Development):
    \\  -fopt-bisect-limit=[limit]   Only run [limit] first LLVM optimization passes
    \\  -ftime-report                Print timing diagnostics
    \\  -fstack-report               Print stack size diagnostics
    \\  --verbose-link               Display linker invocations
    \\  --verbose-cc                 Display C compiler invocations
    \\  --verbose-air                Enable compiler debug output for Zig AIR
    \\  --verbose-intern-pool        Enable compiler debug output for InternPool
    \\  --verbose-generic-instances  Enable compiler debug output for generic instance generation
    \\  --verbose-llvm-ir[=path]     Enable compiler debug output for unoptimized LLVM IR
    \\  --verbose-llvm-bc=[path]     Enable compiler debug output for unoptimized LLVM BC
    \\  --verbose-cimport            Enable compiler debug output for C imports
    \\  --verbose-llvm-cpu-features  Enable compiler debug output for LLVM CPU features
    \\  --debug-log [scope]          Enable printing debug/info log messages for scope
    \\  --debug-compile-errors       Crash with helpful diagnostics at the first compile error
    \\  --debug-link-snapshot        Enable dumping of the linker's state in JSON format
    \\  --debug-rt                   Debug compiler runtime libraries
    \\
;

const SOName = union(enum) {
    no,
    yes_default_value,
    yes: []const u8,
};

const EmitBin = union(enum) {
    no,
    yes_default_path,
    yes: []const u8,
    yes_a_out,
};

const Emit = union(enum) {
    no,
    yes_default_path,
    yes: []const u8,

    const Resolved = struct {
        data: ?Compilation.EmitLoc,
        dir: ?fs.Dir,

        fn deinit(self: *Resolved) void {
            if (self.dir) |*dir| {
                dir.close();
            }
        }
    };

    fn resolve(emit: Emit, default_basename: []const u8, output_to_cache: bool) !Resolved {
        var resolved: Resolved = .{ .data = null, .dir = null };
        errdefer resolved.deinit();

        switch (emit) {
            .no => {},
            .yes_default_path => {
                resolved.data = Compilation.EmitLoc{
                    .directory = if (output_to_cache) null else .{
                        .path = null,
                        .handle = fs.cwd(),
                    },
                    .basename = default_basename,
                };
            },
            .yes => |full_path| {
                const basename = fs.path.basename(full_path);
                if (fs.path.dirname(full_path)) |dirname| {
                    const handle = try fs.cwd().openDir(dirname, .{});
                    resolved = .{
                        .dir = handle,
                        .data = Compilation.EmitLoc{
                            .basename = basename,
                            .directory = .{
                                .path = dirname,
                                .handle = handle,
                            },
                        },
                    };
                } else {
                    resolved.data = Compilation.EmitLoc{
                        .basename = basename,
                        .directory = .{ .path = null, .handle = fs.cwd() },
                    };
                }
            },
        }
        return resolved;
    }
};

const ArgMode = union(enum) {
    build: std.builtin.OutputMode,
    cc,
    cpp,
    translate_c,
    zig_test,
    zig_test_obj,
    run,
};

const Listen = union(enum) {
    none,
    stdio: if (dev.env.supports(.stdio_listen)) void else noreturn,
    ip4: if (dev.env.supports(.network_listen)) std.net.Ip4Address else noreturn,
};

const ArgsIterator = struct {
    resp_file: ?ArgIteratorResponseFile = null,
    args: []const []const u8,
    i: usize = 0,
    fn next(it: *@This()) ?[]const u8 {
        if (it.i >= it.args.len) {
            if (it.resp_file) |*resp| return resp.next();
            return null;
        }
        defer it.i += 1;
        return it.args[it.i];
    }
    fn nextOrFatal(it: *@This()) []const u8 {
        if (it.i >= it.args.len) {
            if (it.resp_file) |*resp| if (resp.next()) |ret| return ret;
            fatal("expected parameter after {s}", .{it.args[it.i - 1]});
        }
        defer it.i += 1;
        return it.args[it.i];
    }
};

/// Similar to `link.Framework` except it doesn't store yet unresolved
/// path to the framework.
const Framework = struct {
    needed: bool = false,
    weak: bool = false,
};

const CliModule = struct {
    paths: Package.Module.CreateOptions.Paths,
    cc_argv: []const []const u8,
    inherited: Package.Module.CreateOptions.Inherited,
    target_arch_os_abi: ?[]const u8,
    target_mcpu: ?[]const u8,

    deps: []const Dep,
    resolved: ?*Package.Module,

    c_source_files_start: usize,
    c_source_files_end: usize,
    rc_source_files_start: usize,
    rc_source_files_end: usize,

    const Dep = struct {
        key: []const u8,
        value: []const u8,
    };
};

fn buildOutputType(
    gpa: Allocator,
    arena: Allocator,
    all_args: []const []const u8,
    arg_mode: ArgMode,
) !void {
    var provided_name: ?[]const u8 = null;
    var root_src_file: ?[]const u8 = null;
    var version: std.SemanticVersion = .{ .major = 0, .minor = 0, .patch = 0 };
    var have_version = false;
    var compatibility_version: ?std.SemanticVersion = null;
    var function_sections = false;
    var data_sections = false;
    var listen: Listen = .none;
    var debug_compile_errors = false;
    var verbose_link = (native_os != .wasi or builtin.link_libc) and
        EnvVar.ZIG_VERBOSE_LINK.isSet();
    var verbose_cc = (native_os != .wasi or builtin.link_libc) and
        EnvVar.ZIG_VERBOSE_CC.isSet();
    var verbose_air = false;
    var verbose_intern_pool = false;
    var verbose_generic_instances = false;
    var verbose_llvm_ir: ?[]const u8 = null;
    var verbose_llvm_bc: ?[]const u8 = null;
    var verbose_cimport = false;
    var verbose_llvm_cpu_features = false;
    var time_report = false;
    var stack_report = false;
    var show_builtin = false;
    var emit_bin: EmitBin = .yes_default_path;
    var emit_asm: Emit = .no;
    var emit_llvm_ir: Emit = .no;
    var emit_llvm_bc: Emit = .no;
    var emit_docs: Emit = .no;
    var emit_implib: Emit = .yes_default_path;
    var emit_implib_arg_provided = false;
    var target_arch_os_abi: ?[]const u8 = null;
    var target_mcpu: ?[]const u8 = null;
    var emit_h: Emit = .no;
    var soname: SOName = undefined;
    var want_compiler_rt: ?bool = null;
    var want_ubsan_rt: ?bool = null;
    var linker_script: ?[]const u8 = null;
    var version_script: ?[]const u8 = null;
    var linker_repro: ?bool = null;
    var linker_allow_undefined_version: bool = false;
    var linker_enable_new_dtags: ?bool = null;
    var disable_c_depfile = false;
    var linker_sort_section: ?link.File.Elf.SortSection = null;
    var linker_gc_sections: ?bool = null;
    var linker_compress_debug_sections: ?link.File.Elf.CompressDebugSections = null;
    var linker_allow_shlib_undefined: ?bool = null;
    var allow_so_scripts: bool = false;
    var linker_bind_global_refs_locally: ?bool = null;
    var linker_import_symbols: bool = false;
    var linker_import_table: bool = false;
    var linker_export_table: bool = false;
    var linker_initial_memory: ?u64 = null;
    var linker_max_memory: ?u64 = null;
    var linker_global_base: ?u64 = null;
    var linker_print_gc_sections: bool = false;
    var linker_print_icf_sections: bool = false;
    var linker_print_map: bool = false;
    var llvm_opt_bisect_limit: c_int = -1;
    var linker_z_nocopyreloc = false;
    var linker_z_nodelete = false;
    var linker_z_notext = false;
    var linker_z_defs = false;
    var linker_z_origin = false;
    var linker_z_now = true;
    var linker_z_relro = true;
    var linker_z_common_page_size: ?u64 = null;
    var linker_z_max_page_size: ?u64 = null;
    var linker_tsaware = false;
    var linker_nxcompat = false;
    var linker_dynamicbase = true;
    var linker_optimization: ?[]const u8 = null;
    var linker_module_definition_file: ?[]const u8 = null;
    var test_no_exec = false;
    var entry: Compilation.CreateOptions.Entry = .default;
    var force_undefined_symbols: std.StringArrayHashMapUnmanaged(void) = .empty;
    var stack_size: ?u64 = null;
    var image_base: ?u64 = null;
    var link_eh_frame_hdr = false;
    var link_emit_relocs = false;
    var build_id: ?std.zig.BuildId = null;
    var runtime_args_start: ?usize = null;
    var test_filters: std.ArrayListUnmanaged([]const u8) = .empty;
    var test_name_prefix: ?[]const u8 = null;
    var test_runner_path: ?[]const u8 = null;
    var override_local_cache_dir: ?[]const u8 = try EnvVar.ZIG_LOCAL_CACHE_DIR.get(arena);
    var override_global_cache_dir: ?[]const u8 = try EnvVar.ZIG_GLOBAL_CACHE_DIR.get(arena);
    var override_lib_dir: ?[]const u8 = try EnvVar.ZIG_LIB_DIR.get(arena);
    var clang_preprocessor_mode: Compilation.ClangPreprocessorMode = .no;
    var subsystem: ?std.Target.SubSystem = null;
    var major_subsystem_version: ?u16 = null;
    var minor_subsystem_version: ?u16 = null;
    var mingw_unicode_entry_point: bool = false;
    var enable_link_snapshots: bool = false;
    var debug_compiler_runtime_libs = false;
    var opt_incremental: ?bool = null;
    var install_name: ?[]const u8 = null;
    var hash_style: link.File.Elf.HashStyle = .both;
    var entitlements: ?[]const u8 = null;
    var pagezero_size: ?u64 = null;
    var lib_search_strategy: link.UnresolvedInput.SearchStrategy = .paths_first;
    var lib_preferred_mode: std.builtin.LinkMode = .dynamic;
    var headerpad_size: ?u32 = null;
    var headerpad_max_install_names: bool = false;
    var dead_strip_dylibs: bool = false;
    var force_load_objc: bool = false;
    var discard_local_symbols: bool = false;
    var contains_res_file: bool = false;
    var reference_trace: ?u32 = null;
    var pdb_out_path: ?[]const u8 = null;
    var error_limit: ?Zcu.ErrorInt = null;
    // These are before resolving sysroot.
    var extra_cflags: std.ArrayListUnmanaged([]const u8) = .empty;
    var extra_rcflags: std.ArrayListUnmanaged([]const u8) = .empty;
    var symbol_wrap_set: std.StringArrayHashMapUnmanaged(void) = .empty;
    var rc_includes: Compilation.RcIncludes = .any;
    var manifest_file: ?[]const u8 = null;
    var linker_export_symbol_names: std.ArrayListUnmanaged([]const u8) = .empty;

    // Tracks the position in c_source_files which have already their owner populated.
    var c_source_files_owner_index: usize = 0;
    // Tracks the position in rc_source_files which have already their owner populated.
    var rc_source_files_owner_index: usize = 0;

    // null means replace with the test executable binary
    var test_exec_args: std.ArrayListUnmanaged(?[]const u8) = .empty;

    // These get set by CLI flags and then snapshotted when a `-M` flag is
    // encountered.
    var mod_opts: Package.Module.CreateOptions.Inherited = .{};

    // These get appended to by CLI flags and then slurped when a `-M` flag
    // is encountered.
    var cssan: ClangSearchSanitizer = .{};
    var cc_argv: std.ArrayListUnmanaged([]const u8) = .empty;
    var deps: std.ArrayListUnmanaged(CliModule.Dep) = .empty;

    // Contains every module specified via -M. The dependencies are added
    // after argument parsing is completed. We use a StringArrayHashMap to make
    // error output consistent. "root" is special.
    var create_module: CreateModule = .{
        // Populated just before the call to `createModule`.
        .global_cache_directory = undefined,
        .object_format = null,
        .dynamic_linker = null,
        .modules = .{},
        .opts = .{
            .is_test = switch (arg_mode) {
                .zig_test, .zig_test_obj => true,
                .build, .cc, .cpp, .translate_c, .run => false,
            },
            // Populated while parsing CLI args.
            .output_mode = undefined,
            // Populated in the call to `createModule` for the root module.
            .resolved_target = undefined,
            .have_zcu = false,
            // Populated just before the call to `createModule`.
            .emit_llvm_ir = undefined,
            // Populated just before the call to `createModule`.
            .emit_llvm_bc = undefined,
            // Populated just before the call to `createModule`.
            .emit_bin = undefined,
            // Populated just before the call to `createModule`.
            .any_c_source_files = undefined,
        },
        // Populated in the call to `createModule` for the root module.
        .resolved_options = undefined,

        .cli_link_inputs = .empty,
        .windows_libs = .empty,
        .link_inputs = .empty,

        .wasi_emulated_libs = .{},

        .c_source_files = .{},
        .rc_source_files = .{},

        .llvm_m_args = .{},
        .sysroot = null,
        .lib_directories = .{}, // populated by createModule()
        .lib_dir_args = .{}, // populated from CLI arg parsing
        .libc_installation = null,
        .want_native_include_dirs = false,
        .frameworks = .{},
        .framework_dirs = .{},
        .rpath_list = .{},
        .each_lib_rpath = null,
        .libc_paths_file = try EnvVar.ZIG_LIBC.get(arena),
        .native_system_include_paths = &.{},
    };
    defer create_module.link_inputs.deinit(gpa);

    // before arg parsing, check for the NO_COLOR and CLICOLOR_FORCE environment variables
    // if set, default the color setting to .off or .on, respectively
    // explicit --color arguments will still override this setting.
    // Disable color on WASI per https://github.com/WebAssembly/WASI/issues/162
    var color: Color = if (native_os == .wasi or EnvVar.NO_COLOR.isSet())
        .off
    else if (EnvVar.CLICOLOR_FORCE.isSet())
        .on
    else
        .auto;
    var n_jobs: ?u32 = null;

    switch (arg_mode) {
        .build, .translate_c, .zig_test, .zig_test_obj, .run => {
            switch (arg_mode) {
                .build => |m| {
                    create_module.opts.output_mode = m;
                },
                .translate_c => {
                    emit_bin = .no;
                    create_module.opts.output_mode = .Obj;
                },
                .zig_test, .run => {
                    create_module.opts.output_mode = .Exe;
                },
                .zig_test_obj => {
                    create_module.opts.output_mode = .Obj;
                },
                else => unreachable,
            }

            soname = .yes_default_value;

            var args_iter = ArgsIterator{
                .args = all_args[2..],
            };

            var file_ext: ?Compilation.FileExt = null;
            args_loop: while (args_iter.next()) |arg| {
                if (mem.startsWith(u8, arg, "@")) {
                    // This is a "compiler response file". We must parse the file and treat its
                    // contents as command line parameters.
                    const resp_file_path = arg[1..];
                    args_iter.resp_file = initArgIteratorResponseFile(arena, resp_file_path) catch |err| {
                        fatal("unable to read response file '{s}': {s}", .{ resp_file_path, @errorName(err) });
                    };
                } else if (mem.startsWith(u8, arg, "-")) {
                    if (mem.eql(u8, arg, "-h") or mem.eql(u8, arg, "--help")) {
                        try io.getStdOut().writeAll(usage_build_generic);
                        return cleanExit();
                    } else if (mem.eql(u8, arg, "--")) {
                        if (arg_mode == .run) {
                            // args_iter.i is 1, referring the next arg after "--" in ["--", ...]
                            // Add +2 to the index so it is relative to all_args
                            runtime_args_start = args_iter.i + 2;
                            break :args_loop;
                        } else {
                            fatal("unexpected end-of-parameter mark: --", .{});
                        }
                    } else if (mem.eql(u8, arg, "--dep")) {
                        var it = mem.splitScalar(u8, args_iter.nextOrFatal(), '=');
                        const key = it.next().?;
                        const value = it.next() orelse key;
                        if (mem.eql(u8, key, "std") and !mem.eql(u8, value, "std")) {
                            fatal("unable to import as '{s}': conflicts with builtin module", .{
                                key,
                            });
                        }
                        for ([_][]const u8{ "root", "builtin" }) |name| {
                            if (mem.eql(u8, key, name)) {
                                fatal("unable to import as '{s}': conflicts with builtin module", .{
                                    key,
                                });
                            }
                        }
                        try deps.append(arena, .{
                            .key = key,
                            .value = value,
                        });
                    } else if (mem.startsWith(u8, arg, "-M")) {
                        var it = mem.splitScalar(u8, arg["-M".len..], '=');
                        const mod_name = it.next().?;
                        const root_src_orig = it.next();
                        try handleModArg(
                            arena,
                            mod_name,
                            root_src_orig,
                            &create_module,
                            &mod_opts,
                            &cc_argv,
                            &target_arch_os_abi,
                            &target_mcpu,
                            &deps,
                            &c_source_files_owner_index,
                            &rc_source_files_owner_index,
                            &cssan,
                        );
                    } else if (mem.eql(u8, arg, "--error-limit")) {
                        const next_arg = args_iter.nextOrFatal();
                        error_limit = std.fmt.parseUnsigned(Zcu.ErrorInt, next_arg, 0) catch |err| {
                            fatal("unable to parse error limit '{s}': {s}", .{ next_arg, @errorName(err) });
                        };
                    } else if (mem.eql(u8, arg, "-cflags")) {
                        extra_cflags.shrinkRetainingCapacity(0);
                        while (true) {
                            const next_arg = args_iter.next() orelse {
                                fatal("expected -- after -cflags", .{});
                            };
                            if (mem.eql(u8, next_arg, "--")) break;
                            try extra_cflags.append(arena, next_arg);
                        }
                    } else if (mem.eql(u8, arg, "-rcincludes")) {
                        rc_includes = parseRcIncludes(args_iter.nextOrFatal());
                    } else if (mem.startsWith(u8, arg, "-rcincludes=")) {
                        rc_includes = parseRcIncludes(arg["-rcincludes=".len..]);
                    } else if (mem.eql(u8, arg, "-rcflags")) {
                        extra_rcflags.shrinkRetainingCapacity(0);
                        while (true) {
                            const next_arg = args_iter.next() orelse {
                                fatal("expected -- after -rcflags", .{});
                            };
                            if (mem.eql(u8, next_arg, "--")) break;
                            try extra_rcflags.append(arena, next_arg);
                        }
                    } else if (mem.startsWith(u8, arg, "-fstructured-cfg")) {
                        mod_opts.structured_cfg = true;
                    } else if (mem.startsWith(u8, arg, "-fno-structured-cfg")) {
                        mod_opts.structured_cfg = false;
                    } else if (mem.eql(u8, arg, "--color")) {
                        const next_arg = args_iter.next() orelse {
                            fatal("expected [auto|on|off] after --color", .{});
                        };
                        color = std.meta.stringToEnum(Color, next_arg) orelse {
                            fatal("expected [auto|on|off] after --color, found '{s}'", .{next_arg});
                        };
                    } else if (mem.startsWith(u8, arg, "-j")) {
                        const str = arg["-j".len..];
                        const num = std.fmt.parseUnsigned(u32, str, 10) catch |err| {
                            fatal("unable to parse jobs count '{s}': {s}", .{
                                str, @errorName(err),
                            });
                        };
                        if (num < 1) {
                            fatal("number of jobs must be at least 1\n", .{});
                        }
                        n_jobs = num;
                    } else if (mem.eql(u8, arg, "--subsystem")) {
                        subsystem = try parseSubSystem(args_iter.nextOrFatal());
                    } else if (mem.eql(u8, arg, "-O")) {
                        mod_opts.optimize_mode = parseOptimizeMode(args_iter.nextOrFatal());
                    } else if (mem.startsWith(u8, arg, "-fentry=")) {
                        entry = .{ .named = arg["-fentry=".len..] };
                    } else if (mem.eql(u8, arg, "--force_undefined")) {
                        try force_undefined_symbols.put(arena, args_iter.nextOrFatal(), {});
                    } else if (mem.eql(u8, arg, "--discard-all")) {
                        discard_local_symbols = true;
                    } else if (mem.eql(u8, arg, "--stack")) {
                        stack_size = parseStackSize(args_iter.nextOrFatal());
                    } else if (mem.eql(u8, arg, "--image-base")) {
                        image_base = parseImageBase(args_iter.nextOrFatal());
                    } else if (mem.eql(u8, arg, "--name")) {
                        provided_name = args_iter.nextOrFatal();
                        if (!mem.eql(u8, provided_name.?, fs.path.basename(provided_name.?)))
                            fatal("invalid package name '{s}': cannot contain folder separators", .{provided_name.?});
                    } else if (mem.eql(u8, arg, "-rpath")) {
                        try create_module.rpath_list.append(arena, args_iter.nextOrFatal());
                    } else if (mem.eql(u8, arg, "--library-directory") or mem.eql(u8, arg, "-L")) {
                        try create_module.lib_dir_args.append(arena, args_iter.nextOrFatal());
                    } else if (mem.eql(u8, arg, "-F")) {
                        try create_module.framework_dirs.append(arena, args_iter.nextOrFatal());
                    } else if (mem.eql(u8, arg, "-framework")) {
                        try create_module.frameworks.put(arena, args_iter.nextOrFatal(), .{});
                    } else if (mem.eql(u8, arg, "-weak_framework")) {
                        try create_module.frameworks.put(arena, args_iter.nextOrFatal(), .{ .weak = true });
                    } else if (mem.eql(u8, arg, "-needed_framework")) {
                        try create_module.frameworks.put(arena, args_iter.nextOrFatal(), .{ .needed = true });
                    } else if (mem.eql(u8, arg, "-install_name")) {
                        install_name = args_iter.nextOrFatal();
                    } else if (mem.startsWith(u8, arg, "--compress-debug-sections=")) {
                        const param = arg["--compress-debug-sections=".len..];
                        linker_compress_debug_sections = std.meta.stringToEnum(link.File.Elf.CompressDebugSections, param) orelse {
                            fatal("expected --compress-debug-sections=[none|zlib|zstd], found '{s}'", .{param});
                        };
                    } else if (mem.eql(u8, arg, "--compress-debug-sections")) {
                        linker_compress_debug_sections = link.File.Elf.CompressDebugSections.zlib;
                    } else if (mem.eql(u8, arg, "-pagezero_size")) {
                        const next_arg = args_iter.nextOrFatal();
                        pagezero_size = std.fmt.parseUnsigned(u64, eatIntPrefix(next_arg, 16), 16) catch |err| {
                            fatal("unable to parse pagezero size'{s}': {s}", .{ next_arg, @errorName(err) });
                        };
                    } else if (mem.eql(u8, arg, "-search_paths_first")) {
                        lib_search_strategy = .paths_first;
                        lib_preferred_mode = .dynamic;
                    } else if (mem.eql(u8, arg, "-search_paths_first_static")) {
                        lib_search_strategy = .paths_first;
                        lib_preferred_mode = .static;
                    } else if (mem.eql(u8, arg, "-search_dylibs_first")) {
                        lib_search_strategy = .mode_first;
                        lib_preferred_mode = .dynamic;
                    } else if (mem.eql(u8, arg, "-search_static_first")) {
                        lib_search_strategy = .mode_first;
                        lib_preferred_mode = .static;
                    } else if (mem.eql(u8, arg, "-search_dylibs_only")) {
                        lib_search_strategy = .no_fallback;
                        lib_preferred_mode = .dynamic;
                    } else if (mem.eql(u8, arg, "-search_static_only")) {
                        lib_search_strategy = .no_fallback;
                        lib_preferred_mode = .static;
                    } else if (mem.eql(u8, arg, "-headerpad")) {
                        const next_arg = args_iter.nextOrFatal();
                        headerpad_size = std.fmt.parseUnsigned(u32, eatIntPrefix(next_arg, 16), 16) catch |err| {
                            fatal("unable to parse headerpad size '{s}': {s}", .{ next_arg, @errorName(err) });
                        };
                    } else if (mem.eql(u8, arg, "-headerpad_max_install_names")) {
                        headerpad_max_install_names = true;
                    } else if (mem.eql(u8, arg, "-dead_strip")) {
                        linker_gc_sections = true;
                    } else if (mem.eql(u8, arg, "-dead_strip_dylibs")) {
                        dead_strip_dylibs = true;
                    } else if (mem.eql(u8, arg, "-ObjC")) {
                        force_load_objc = true;
                    } else if (mem.eql(u8, arg, "-T") or mem.eql(u8, arg, "--script")) {
                        linker_script = args_iter.nextOrFatal();
                    } else if (mem.eql(u8, arg, "-version-script") or mem.eql(u8, arg, "--version-script")) {
                        version_script = args_iter.nextOrFatal();
                    } else if (mem.eql(u8, arg, "--undefined-version")) {
                        linker_allow_undefined_version = true;
                    } else if (mem.eql(u8, arg, "--no-undefined-version")) {
                        linker_allow_undefined_version = false;
                    } else if (mem.eql(u8, arg, "--enable-new-dtags")) {
                        linker_enable_new_dtags = true;
                    } else if (mem.eql(u8, arg, "--disable-new-dtags")) {
                        linker_enable_new_dtags = false;
                    } else if (mem.eql(u8, arg, "--library") or mem.eql(u8, arg, "-l")) {
                        // We don't know whether this library is part of libc
                        // or libc++ until we resolve the target, so we append
                        // to the list for now.
                        try create_module.cli_link_inputs.append(arena, .{ .name_query = .{
                            .name = args_iter.nextOrFatal(),
                            .query = .{
                                .needed = false,
                                .weak = false,
                                .preferred_mode = lib_preferred_mode,
                                .search_strategy = lib_search_strategy,
                                .allow_so_scripts = allow_so_scripts,
                            },
                        } });
                    } else if (mem.eql(u8, arg, "--needed-library") or
                        mem.eql(u8, arg, "-needed-l") or
                        mem.eql(u8, arg, "-needed_library"))
                    {
                        const next_arg = args_iter.nextOrFatal();
                        try create_module.cli_link_inputs.append(arena, .{ .name_query = .{
                            .name = next_arg,
                            .query = .{
                                .needed = true,
                                .weak = false,
                                .preferred_mode = lib_preferred_mode,
                                .search_strategy = lib_search_strategy,
                                .allow_so_scripts = allow_so_scripts,
                            },
                        } });
                    } else if (mem.eql(u8, arg, "-weak_library") or mem.eql(u8, arg, "-weak-l")) {
                        try create_module.cli_link_inputs.append(arena, .{ .name_query = .{
                            .name = args_iter.nextOrFatal(),
                            .query = .{
                                .needed = false,
                                .weak = true,
                                .preferred_mode = lib_preferred_mode,
                                .search_strategy = lib_search_strategy,
                                .allow_so_scripts = allow_so_scripts,
                            },
                        } });
                    } else if (mem.eql(u8, arg, "-D")) {
                        try cc_argv.appendSlice(arena, &.{ arg, args_iter.nextOrFatal() });
                    } else if (mem.eql(u8, arg, "-I")) {
                        try cssan.addIncludePath(arena, &cc_argv, .I, arg, args_iter.nextOrFatal(), false);
                    } else if (mem.startsWith(u8, arg, "--embed-dir=")) {
                        try cssan.addIncludePath(arena, &cc_argv, .embed_dir, arg, arg["--embed-dir=".len..], true);
                    } else if (mem.eql(u8, arg, "-isystem")) {
                        try cssan.addIncludePath(arena, &cc_argv, .isystem, arg, args_iter.nextOrFatal(), false);
                    } else if (mem.eql(u8, arg, "-iwithsysroot")) {
                        try cssan.addIncludePath(arena, &cc_argv, .iwithsysroot, arg, args_iter.nextOrFatal(), false);
                    } else if (mem.eql(u8, arg, "-idirafter")) {
                        try cssan.addIncludePath(arena, &cc_argv, .idirafter, arg, args_iter.nextOrFatal(), false);
                    } else if (mem.eql(u8, arg, "-iframework")) {
                        const path = args_iter.nextOrFatal();
                        try cssan.addIncludePath(arena, &cc_argv, .iframework, arg, path, false);
                        try create_module.framework_dirs.append(arena, path); // Forward to the backend as -F
                    } else if (mem.eql(u8, arg, "-iframeworkwithsysroot")) {
                        const path = args_iter.nextOrFatal();
                        try cssan.addIncludePath(arena, &cc_argv, .iframeworkwithsysroot, arg, path, false);
                        try create_module.framework_dirs.append(arena, path); // Forward to the backend as -F
                    } else if (mem.eql(u8, arg, "--version")) {
                        const next_arg = args_iter.nextOrFatal();
                        version = std.SemanticVersion.parse(next_arg) catch |err| {
                            fatal("unable to parse --version '{s}': {s}", .{ next_arg, @errorName(err) });
                        };
                        have_version = true;
                    } else if (mem.eql(u8, arg, "-target")) {
                        target_arch_os_abi = args_iter.nextOrFatal();
                    } else if (mem.eql(u8, arg, "-mcpu")) {
                        target_mcpu = args_iter.nextOrFatal();
                    } else if (mem.eql(u8, arg, "-mcmodel")) {
                        mod_opts.code_model = parseCodeModel(args_iter.nextOrFatal());
                    } else if (mem.startsWith(u8, arg, "-mcmodel=")) {
                        mod_opts.code_model = parseCodeModel(arg["-mcmodel=".len..]);
                    } else if (mem.startsWith(u8, arg, "-ofmt=")) {
                        create_module.object_format = arg["-ofmt=".len..];
                    } else if (mem.startsWith(u8, arg, "-mcpu=")) {
                        target_mcpu = arg["-mcpu=".len..];
                    } else if (mem.startsWith(u8, arg, "-O")) {
                        mod_opts.optimize_mode = parseOptimizeMode(arg["-O".len..]);
                    } else if (mem.eql(u8, arg, "--dynamic-linker")) {
                        create_module.dynamic_linker = args_iter.nextOrFatal();
                    } else if (mem.eql(u8, arg, "--sysroot")) {
                        const next_arg = args_iter.nextOrFatal();
                        create_module.sysroot = next_arg;
                        try cc_argv.appendSlice(arena, &.{ "-isysroot", next_arg });
                    } else if (mem.eql(u8, arg, "--libc")) {
                        create_module.libc_paths_file = args_iter.nextOrFatal();
                    } else if (mem.eql(u8, arg, "--test-filter")) {
                        try test_filters.append(arena, args_iter.nextOrFatal());
                    } else if (mem.eql(u8, arg, "--test-name-prefix")) {
                        test_name_prefix = args_iter.nextOrFatal();
                    } else if (mem.eql(u8, arg, "--test-runner")) {
                        test_runner_path = args_iter.nextOrFatal();
                    } else if (mem.eql(u8, arg, "--test-cmd")) {
                        try test_exec_args.append(arena, args_iter.nextOrFatal());
                    } else if (mem.eql(u8, arg, "--cache-dir")) {
                        override_local_cache_dir = args_iter.nextOrFatal();
                    } else if (mem.eql(u8, arg, "--global-cache-dir")) {
                        override_global_cache_dir = args_iter.nextOrFatal();
                    } else if (mem.eql(u8, arg, "--zig-lib-dir")) {
                        override_lib_dir = args_iter.nextOrFatal();
                    } else if (mem.eql(u8, arg, "--debug-log")) {
                        if (!build_options.enable_logging) {
                            warn("Zig was compiled without logging enabled (-Dlog). --debug-log has no effect.", .{});
                            _ = args_iter.nextOrFatal();
                        } else {
                            try log_scopes.append(arena, args_iter.nextOrFatal());
                        }
                    } else if (mem.eql(u8, arg, "--listen")) {
                        const next_arg = args_iter.nextOrFatal();
                        if (mem.eql(u8, next_arg, "-")) {
                            dev.check(.stdio_listen);
                            listen = .stdio;
                        } else {
                            dev.check(.network_listen);
                            // example: --listen 127.0.0.1:9000
                            var it = std.mem.splitScalar(u8, next_arg, ':');
                            const host = it.next().?;
                            const port_text = it.next() orelse "14735";
                            const port = std.fmt.parseInt(u16, port_text, 10) catch |err|
                                fatal("invalid port number: '{s}': {s}", .{ port_text, @errorName(err) });
                            listen = .{ .ip4 = std.net.Ip4Address.parse(host, port) catch |err|
                                fatal("invalid host: '{s}': {s}", .{ host, @errorName(err) }) };
                        }
                    } else if (mem.eql(u8, arg, "--listen=-")) {
                        dev.check(.stdio_listen);
                        listen = .stdio;
                    } else if (mem.eql(u8, arg, "--debug-link-snapshot")) {
                        if (!build_options.enable_link_snapshots) {
                            warn("Zig was compiled without linker snapshots enabled (-Dlink-snapshot). --debug-link-snapshot has no effect.", .{});
                        } else {
                            enable_link_snapshots = true;
                        }
                    } else if (mem.eql(u8, arg, "--debug-rt")) {
                        debug_compiler_runtime_libs = true;
                    } else if (mem.eql(u8, arg, "-fincremental")) {
                        dev.check(.incremental);
                        opt_incremental = true;
                    } else if (mem.eql(u8, arg, "-fno-incremental")) {
                        opt_incremental = false;
                    } else if (mem.eql(u8, arg, "--entitlements")) {
                        entitlements = args_iter.nextOrFatal();
                    } else if (mem.eql(u8, arg, "-fcompiler-rt")) {
                        want_compiler_rt = true;
                    } else if (mem.eql(u8, arg, "-fno-compiler-rt")) {
                        want_compiler_rt = false;
                    } else if (mem.eql(u8, arg, "-fubsan-rt")) {
                        want_ubsan_rt = true;
                    } else if (mem.eql(u8, arg, "-fno-ubsan-rt")) {
                        want_ubsan_rt = false;
                    } else if (mem.eql(u8, arg, "-feach-lib-rpath")) {
                        create_module.each_lib_rpath = true;
                    } else if (mem.eql(u8, arg, "-fno-each-lib-rpath")) {
                        create_module.each_lib_rpath = false;
                    } else if (mem.eql(u8, arg, "--test-cmd-bin")) {
                        try test_exec_args.append(arena, null);
                    } else if (mem.eql(u8, arg, "--test-no-exec")) {
                        test_no_exec = true;
                    } else if (mem.eql(u8, arg, "-ftime-report")) {
                        time_report = true;
                    } else if (mem.eql(u8, arg, "-fstack-report")) {
                        stack_report = true;
                    } else if (mem.eql(u8, arg, "-fPIC")) {
                        mod_opts.pic = true;
                    } else if (mem.eql(u8, arg, "-fno-PIC")) {
                        mod_opts.pic = false;
                    } else if (mem.eql(u8, arg, "-fPIE")) {
                        create_module.opts.pie = true;
                    } else if (mem.eql(u8, arg, "-fno-PIE")) {
                        create_module.opts.pie = false;
                    } else if (mem.eql(u8, arg, "-flto")) {
                        create_module.opts.lto = .full;
                    } else if (mem.startsWith(u8, arg, "-flto=")) {
                        const mode = arg["-flto=".len..];
                        if (mem.eql(u8, mode, "full")) {
                            create_module.opts.lto = .full;
                        } else if (mem.eql(u8, mode, "thin")) {
                            create_module.opts.lto = .thin;
                        } else {
                            fatal("Invalid -flto mode: '{s}'. Must be 'full'or 'thin'.", .{mode});
                        }
                    } else if (mem.eql(u8, arg, "-fno-lto")) {
                        create_module.opts.lto = .none;
                    } else if (mem.eql(u8, arg, "-funwind-tables")) {
                        mod_opts.unwind_tables = .sync;
                    } else if (mem.eql(u8, arg, "-fasync-unwind-tables")) {
                        mod_opts.unwind_tables = .@"async";
                    } else if (mem.eql(u8, arg, "-fno-unwind-tables")) {
                        mod_opts.unwind_tables = .none;
                    } else if (mem.eql(u8, arg, "-fstack-check")) {
                        mod_opts.stack_check = true;
                    } else if (mem.eql(u8, arg, "-fno-stack-check")) {
                        mod_opts.stack_check = false;
                    } else if (mem.eql(u8, arg, "-fstack-protector")) {
                        mod_opts.stack_protector = Compilation.default_stack_protector_buffer_size;
                    } else if (mem.eql(u8, arg, "-fno-stack-protector")) {
                        mod_opts.stack_protector = 0;
                    } else if (mem.eql(u8, arg, "-mred-zone")) {
                        mod_opts.red_zone = true;
                    } else if (mem.eql(u8, arg, "-mno-red-zone")) {
                        mod_opts.red_zone = false;
                    } else if (mem.eql(u8, arg, "-fomit-frame-pointer")) {
                        mod_opts.omit_frame_pointer = true;
                    } else if (mem.eql(u8, arg, "-fno-omit-frame-pointer")) {
                        mod_opts.omit_frame_pointer = false;
                    } else if (mem.eql(u8, arg, "-fsanitize-c")) {
                        mod_opts.sanitize_c = .full;
                    } else if (mem.startsWith(u8, arg, "-fsanitize-c=")) {
                        const mode = arg["-fsanitize-c=".len..];
                        if (mem.eql(u8, mode, "trap")) {
                            mod_opts.sanitize_c = .trap;
                        } else if (mem.eql(u8, mode, "full")) {
                            mod_opts.sanitize_c = .full;
                        } else {
                            fatal("Invalid -fsanitize-c mode: '{s}'. Must be 'trap' or 'full'.", .{mode});
                        }
                    } else if (mem.eql(u8, arg, "-fno-sanitize-c")) {
                        mod_opts.sanitize_c = .off;
                    } else if (mem.eql(u8, arg, "-fvalgrind")) {
                        mod_opts.valgrind = true;
                    } else if (mem.eql(u8, arg, "-fno-valgrind")) {
                        mod_opts.valgrind = false;
                    } else if (mem.eql(u8, arg, "-fsanitize-thread")) {
                        mod_opts.sanitize_thread = true;
                    } else if (mem.eql(u8, arg, "-fno-sanitize-thread")) {
                        mod_opts.sanitize_thread = false;
                    } else if (mem.eql(u8, arg, "-fsanitize-address")) {
                        mod_opts.sanitize_address = true;
                    } else if (mem.eql(u8, arg, "-fno-sanitize-address")) {
                        mod_opts.sanitize_address = false;
                    } else if (mem.eql(u8, arg, "-ffuzz")) {
                        mod_opts.fuzz = true;
                    } else if (mem.eql(u8, arg, "-fno-fuzz")) {
                        mod_opts.fuzz = false;
                    } else if (mem.eql(u8, arg, "-fllvm")) {
                        create_module.opts.use_llvm = true;
                    } else if (mem.eql(u8, arg, "-fno-llvm")) {
                        create_module.opts.use_llvm = false;
                    } else if (mem.eql(u8, arg, "-flibllvm")) {
                        create_module.opts.use_lib_llvm = true;
                    } else if (mem.eql(u8, arg, "-fno-libllvm")) {
                        create_module.opts.use_lib_llvm = false;
                    } else if (mem.eql(u8, arg, "-flld")) {
                        create_module.opts.use_lld = true;
                    } else if (mem.eql(u8, arg, "-fno-lld")) {
                        create_module.opts.use_lld = false;
                    } else if (mem.eql(u8, arg, "-fclang")) {
                        create_module.opts.use_clang = true;
                    } else if (mem.eql(u8, arg, "-fno-clang")) {
                        create_module.opts.use_clang = false;
                    } else if (mem.eql(u8, arg, "-fsanitize-coverage-trace-pc-guard")) {
                        create_module.opts.san_cov_trace_pc_guard = true;
                    } else if (mem.eql(u8, arg, "-fno-sanitize-coverage-trace-pc-guard")) {
                        create_module.opts.san_cov_trace_pc_guard = false;
                    } else if (mem.eql(u8, arg, "-freference-trace")) {
                        reference_trace = 256;
                    } else if (mem.startsWith(u8, arg, "-freference-trace=")) {
                        const num = arg["-freference-trace=".len..];
                        reference_trace = std.fmt.parseUnsigned(u32, num, 10) catch |err| {
                            fatal("unable to parse reference_trace count '{s}': {s}", .{ num, @errorName(err) });
                        };
                    } else if (mem.eql(u8, arg, "-fno-reference-trace")) {
                        reference_trace = null;
                    } else if (mem.eql(u8, arg, "-ferror-tracing")) {
                        mod_opts.error_tracing = true;
                    } else if (mem.eql(u8, arg, "-fno-error-tracing")) {
                        mod_opts.error_tracing = false;
                    } else if (mem.eql(u8, arg, "-rdynamic")) {
                        create_module.opts.rdynamic = true;
                    } else if (mem.eql(u8, arg, "-fsoname")) {
                        soname = .yes_default_value;
                    } else if (mem.startsWith(u8, arg, "-fsoname=")) {
                        soname = .{ .yes = arg["-fsoname=".len..] };
                    } else if (mem.eql(u8, arg, "-fno-soname")) {
                        soname = .no;
                    } else if (mem.eql(u8, arg, "-femit-bin")) {
                        emit_bin = .yes_default_path;
                    } else if (mem.startsWith(u8, arg, "-femit-bin=")) {
                        emit_bin = .{ .yes = arg["-femit-bin=".len..] };
                    } else if (mem.eql(u8, arg, "-fno-emit-bin")) {
                        emit_bin = .no;
                    } else if (mem.eql(u8, arg, "-femit-h")) {
                        emit_h = .yes_default_path;
                    } else if (mem.startsWith(u8, arg, "-femit-h=")) {
                        emit_h = .{ .yes = arg["-femit-h=".len..] };
                    } else if (mem.eql(u8, arg, "-fno-emit-h")) {
                        emit_h = .no;
                    } else if (mem.eql(u8, arg, "-femit-asm")) {
                        emit_asm = .yes_default_path;
                    } else if (mem.startsWith(u8, arg, "-femit-asm=")) {
                        emit_asm = .{ .yes = arg["-femit-asm=".len..] };
                    } else if (mem.eql(u8, arg, "-fno-emit-asm")) {
                        emit_asm = .no;
                    } else if (mem.eql(u8, arg, "-femit-llvm-ir")) {
                        emit_llvm_ir = .yes_default_path;
                    } else if (mem.startsWith(u8, arg, "-femit-llvm-ir=")) {
                        emit_llvm_ir = .{ .yes = arg["-femit-llvm-ir=".len..] };
                    } else if (mem.eql(u8, arg, "-fno-emit-llvm-ir")) {
                        emit_llvm_ir = .no;
                    } else if (mem.eql(u8, arg, "-femit-llvm-bc")) {
                        emit_llvm_bc = .yes_default_path;
                    } else if (mem.startsWith(u8, arg, "-femit-llvm-bc=")) {
                        emit_llvm_bc = .{ .yes = arg["-femit-llvm-bc=".len..] };
                    } else if (mem.eql(u8, arg, "-fno-emit-llvm-bc")) {
                        emit_llvm_bc = .no;
                    } else if (mem.eql(u8, arg, "-femit-docs")) {
                        emit_docs = .yes_default_path;
                    } else if (mem.startsWith(u8, arg, "-femit-docs=")) {
                        emit_docs = .{ .yes = arg["-femit-docs=".len..] };
                    } else if (mem.eql(u8, arg, "-fno-emit-docs")) {
                        emit_docs = .no;
                    } else if (mem.eql(u8, arg, "-femit-implib")) {
                        emit_implib = .yes_default_path;
                        emit_implib_arg_provided = true;
                    } else if (mem.startsWith(u8, arg, "-femit-implib=")) {
                        emit_implib = .{ .yes = arg["-femit-implib=".len..] };
                        emit_implib_arg_provided = true;
                    } else if (mem.eql(u8, arg, "-fno-emit-implib")) {
                        emit_implib = .no;
                        emit_implib_arg_provided = true;
                    } else if (mem.eql(u8, arg, "-dynamic")) {
                        create_module.opts.link_mode = .dynamic;
                        lib_preferred_mode = .dynamic;
                        lib_search_strategy = .mode_first;
                    } else if (mem.eql(u8, arg, "-static")) {
                        create_module.opts.link_mode = .static;
                        lib_preferred_mode = .static;
                        lib_search_strategy = .no_fallback;
                    } else if (mem.eql(u8, arg, "-fdll-export-fns")) {
                        create_module.opts.dll_export_fns = true;
                    } else if (mem.eql(u8, arg, "-fno-dll-export-fns")) {
                        create_module.opts.dll_export_fns = false;
                    } else if (mem.eql(u8, arg, "--show-builtin")) {
                        show_builtin = true;
                        emit_bin = .no;
                    } else if (mem.eql(u8, arg, "-fstrip")) {
                        mod_opts.strip = true;
                    } else if (mem.eql(u8, arg, "-fno-strip")) {
                        mod_opts.strip = false;
                    } else if (mem.eql(u8, arg, "-gdwarf32")) {
                        create_module.opts.debug_format = .{ .dwarf = .@"32" };
                    } else if (mem.eql(u8, arg, "-gdwarf64")) {
                        create_module.opts.debug_format = .{ .dwarf = .@"64" };
                    } else if (mem.eql(u8, arg, "-fformatted-panics")) {
                        // Remove this after 0.15.0 is tagged.
                        warn("-fformatted-panics is deprecated and does nothing", .{});
                    } else if (mem.eql(u8, arg, "-fno-formatted-panics")) {
                        // Remove this after 0.15.0 is tagged.
                        warn("-fno-formatted-panics is deprecated and does nothing", .{});
                    } else if (mem.eql(u8, arg, "-fsingle-threaded")) {
                        mod_opts.single_threaded = true;
                    } else if (mem.eql(u8, arg, "-fno-single-threaded")) {
                        mod_opts.single_threaded = false;
                    } else if (mem.eql(u8, arg, "-ffunction-sections")) {
                        function_sections = true;
                    } else if (mem.eql(u8, arg, "-fno-function-sections")) {
                        function_sections = false;
                    } else if (mem.eql(u8, arg, "-fdata-sections")) {
                        data_sections = true;
                    } else if (mem.eql(u8, arg, "-fno-data-sections")) {
                        data_sections = false;
                    } else if (mem.eql(u8, arg, "-fbuiltin")) {
                        mod_opts.no_builtin = false;
                    } else if (mem.eql(u8, arg, "-fno-builtin")) {
                        mod_opts.no_builtin = true;
                    } else if (mem.startsWith(u8, arg, "-fopt-bisect-limit=")) {
                        const next_arg = arg["-fopt-bisect-limit=".len..];
                        llvm_opt_bisect_limit = std.fmt.parseInt(c_int, next_arg, 0) catch |err|
                            fatal("unable to parse '{s}': {s}", .{ arg, @errorName(err) });
                    } else if (mem.eql(u8, arg, "--eh-frame-hdr")) {
                        link_eh_frame_hdr = true;
                    } else if (mem.eql(u8, arg, "--no-eh-frame-hdr")) {
                        link_eh_frame_hdr = false;
                    } else if (mem.eql(u8, arg, "--dynamicbase")) {
                        linker_dynamicbase = true;
                    } else if (mem.eql(u8, arg, "--no-dynamicbase")) {
                        linker_dynamicbase = false;
                    } else if (mem.eql(u8, arg, "--emit-relocs")) {
                        link_emit_relocs = true;
                    } else if (mem.eql(u8, arg, "-fallow-shlib-undefined")) {
                        linker_allow_shlib_undefined = true;
                    } else if (mem.eql(u8, arg, "-fno-allow-shlib-undefined")) {
                        linker_allow_shlib_undefined = false;
                    } else if (mem.eql(u8, arg, "-fallow-so-scripts")) {
                        allow_so_scripts = true;
                    } else if (mem.eql(u8, arg, "-fno-allow-so-scripts")) {
                        allow_so_scripts = false;
                    } else if (mem.eql(u8, arg, "-z")) {
                        const z_arg = args_iter.nextOrFatal();
                        if (mem.eql(u8, z_arg, "nodelete")) {
                            linker_z_nodelete = true;
                        } else if (mem.eql(u8, z_arg, "notext")) {
                            linker_z_notext = true;
                        } else if (mem.eql(u8, z_arg, "defs")) {
                            linker_z_defs = true;
                        } else if (mem.eql(u8, z_arg, "undefs")) {
                            linker_z_defs = false;
                        } else if (mem.eql(u8, z_arg, "origin")) {
                            linker_z_origin = true;
                        } else if (mem.eql(u8, z_arg, "nocopyreloc")) {
                            linker_z_nocopyreloc = true;
                        } else if (mem.eql(u8, z_arg, "now")) {
                            linker_z_now = true;
                        } else if (mem.eql(u8, z_arg, "lazy")) {
                            linker_z_now = false;
                        } else if (mem.eql(u8, z_arg, "relro")) {
                            linker_z_relro = true;
                        } else if (mem.eql(u8, z_arg, "norelro")) {
                            linker_z_relro = false;
                        } else if (mem.startsWith(u8, z_arg, "common-page-size=")) {
                            linker_z_common_page_size = parseIntSuffix(z_arg, "common-page-size=".len);
                        } else if (mem.startsWith(u8, z_arg, "max-page-size=")) {
                            linker_z_max_page_size = parseIntSuffix(z_arg, "max-page-size=".len);
                        } else {
                            fatal("unsupported linker extension flag: -z {s}", .{z_arg});
                        }
                    } else if (mem.eql(u8, arg, "--import-memory")) {
                        create_module.opts.import_memory = true;
                    } else if (mem.eql(u8, arg, "-fentry")) {
                        switch (entry) {
                            .default, .disabled => entry = .enabled,
                            .enabled, .named => {},
                        }
                    } else if (mem.eql(u8, arg, "-fno-entry")) {
                        entry = .disabled;
                    } else if (mem.eql(u8, arg, "--export-memory")) {
                        create_module.opts.export_memory = true;
                    } else if (mem.eql(u8, arg, "--import-symbols")) {
                        linker_import_symbols = true;
                    } else if (mem.eql(u8, arg, "--import-table")) {
                        linker_import_table = true;
                    } else if (mem.eql(u8, arg, "--export-table")) {
                        linker_export_table = true;
                    } else if (mem.startsWith(u8, arg, "--initial-memory=")) {
                        linker_initial_memory = parseIntSuffix(arg, "--initial-memory=".len);
                    } else if (mem.startsWith(u8, arg, "--max-memory=")) {
                        linker_max_memory = parseIntSuffix(arg, "--max-memory=".len);
                    } else if (mem.eql(u8, arg, "--shared-memory")) {
                        create_module.opts.shared_memory = true;
                    } else if (mem.startsWith(u8, arg, "--global-base=")) {
                        linker_global_base = parseIntSuffix(arg, "--global-base=".len);
                    } else if (mem.startsWith(u8, arg, "--export=")) {
                        try linker_export_symbol_names.append(arena, arg["--export=".len..]);
                    } else if (mem.eql(u8, arg, "-Bsymbolic")) {
                        linker_bind_global_refs_locally = true;
                    } else if (mem.eql(u8, arg, "--gc-sections")) {
                        linker_gc_sections = true;
                    } else if (mem.eql(u8, arg, "--no-gc-sections")) {
                        linker_gc_sections = false;
                    } else if (mem.eql(u8, arg, "--build-id")) {
                        build_id = .fast;
                    } else if (mem.startsWith(u8, arg, "--build-id=")) {
                        const style = arg["--build-id=".len..];
                        build_id = std.zig.BuildId.parse(style) catch |err| {
                            fatal("unable to parse --build-id style '{s}': {s}", .{
                                style, @errorName(err),
                            });
                        };
                    } else if (mem.eql(u8, arg, "--debug-compile-errors")) {
                        if (build_options.enable_debug_extensions) {
                            debug_compile_errors = true;
                        } else {
                            warn("Zig was compiled without debug extensions. --debug-compile-errors has no effect.", .{});
                        }
                    } else if (mem.eql(u8, arg, "--verbose-link")) {
                        verbose_link = true;
                    } else if (mem.eql(u8, arg, "--verbose-cc")) {
                        verbose_cc = true;
                    } else if (mem.eql(u8, arg, "--verbose-air")) {
                        verbose_air = true;
                    } else if (mem.eql(u8, arg, "--verbose-intern-pool")) {
                        verbose_intern_pool = true;
                    } else if (mem.eql(u8, arg, "--verbose-generic-instances")) {
                        verbose_generic_instances = true;
                    } else if (mem.eql(u8, arg, "--verbose-llvm-ir")) {
                        verbose_llvm_ir = "-";
                    } else if (mem.startsWith(u8, arg, "--verbose-llvm-ir=")) {
                        verbose_llvm_ir = arg["--verbose-llvm-ir=".len..];
                    } else if (mem.startsWith(u8, arg, "--verbose-llvm-bc=")) {
                        verbose_llvm_bc = arg["--verbose-llvm-bc=".len..];
                    } else if (mem.eql(u8, arg, "--verbose-cimport")) {
                        verbose_cimport = true;
                    } else if (mem.eql(u8, arg, "--verbose-llvm-cpu-features")) {
                        verbose_llvm_cpu_features = true;
                    } else if (mem.startsWith(u8, arg, "-T")) {
                        linker_script = arg[2..];
                    } else if (mem.startsWith(u8, arg, "-L")) {
                        try create_module.lib_dir_args.append(arena, arg[2..]);
                    } else if (mem.startsWith(u8, arg, "-F")) {
                        try create_module.framework_dirs.append(arena, arg[2..]);
                    } else if (mem.startsWith(u8, arg, "-l")) {
                        // We don't know whether this library is part of libc
                        // or libc++ until we resolve the target, so we append
                        // to the list for now.
                        try create_module.cli_link_inputs.append(arena, .{ .name_query = .{
                            .name = arg["-l".len..],
                            .query = .{
                                .needed = false,
                                .weak = false,
                                .preferred_mode = lib_preferred_mode,
                                .search_strategy = lib_search_strategy,
                                .allow_so_scripts = allow_so_scripts,
                            },
                        } });
                    } else if (mem.startsWith(u8, arg, "-needed-l")) {
                        try create_module.cli_link_inputs.append(arena, .{ .name_query = .{
                            .name = arg["-needed-l".len..],
                            .query = .{
                                .needed = true,
                                .weak = false,
                                .preferred_mode = lib_preferred_mode,
                                .search_strategy = lib_search_strategy,
                                .allow_so_scripts = allow_so_scripts,
                            },
                        } });
                    } else if (mem.startsWith(u8, arg, "-weak-l")) {
                        try create_module.cli_link_inputs.append(arena, .{ .name_query = .{
                            .name = arg["-weak-l".len..],
                            .query = .{
                                .needed = false,
                                .weak = true,
                                .preferred_mode = lib_preferred_mode,
                                .search_strategy = lib_search_strategy,
                                .allow_so_scripts = allow_so_scripts,
                            },
                        } });
                    } else if (mem.startsWith(u8, arg, "-D")) {
                        try cc_argv.append(arena, arg);
                    } else if (mem.startsWith(u8, arg, "-I")) {
                        try cssan.addIncludePath(arena, &cc_argv, .I, arg, arg[2..], true);
                    } else if (mem.startsWith(u8, arg, "-x")) {
                        const lang = if (arg.len == "-x".len)
                            args_iter.nextOrFatal()
                        else
                            arg["-x".len..];
                        if (mem.eql(u8, lang, "none")) {
                            file_ext = null;
                        } else if (Compilation.LangToExt.get(lang)) |got_ext| {
                            file_ext = got_ext;
                        } else {
                            fatal("language not recognized: '{s}'", .{lang});
                        }
                    } else if (mem.startsWith(u8, arg, "-mexec-model=")) {
                        create_module.opts.wasi_exec_model = parseWasiExecModel(arg["-mexec-model=".len..]);
                    } else if (mem.eql(u8, arg, "-municode")) {
                        mingw_unicode_entry_point = true;
                    } else {
                        fatal("unrecognized parameter: '{s}'", .{arg});
                    }
                } else switch (file_ext orelse Compilation.classifyFileExt(arg)) {
                    .shared_library, .object, .static_library => {
                        try create_module.cli_link_inputs.append(arena, .{ .path_query = .{
                            .path = Path.initCwd(arg),
                            .query = .{
                                .preferred_mode = lib_preferred_mode,
                                .search_strategy = lib_search_strategy,
                                .allow_so_scripts = allow_so_scripts,
                            },
                        } });
                        // We do not set `any_dyn_libs` yet because a .so file
                        // may actually resolve to a GNU ld script which ends
                        // up being a static library.
                    },
                    .res => {
                        try create_module.cli_link_inputs.append(arena, .{ .path_query = .{
                            .path = Path.initCwd(arg),
                            .query = .{
                                .preferred_mode = lib_preferred_mode,
                                .search_strategy = lib_search_strategy,
                                .allow_so_scripts = allow_so_scripts,
                            },
                        } });
                        contains_res_file = true;
                    },
                    .manifest => {
                        if (manifest_file) |other| {
                            fatal("only one manifest file can be specified, found '{s}' after '{s}'", .{ arg, other });
                        } else manifest_file = arg;
                    },
                    .assembly, .assembly_with_cpp, .c, .cpp, .h, .hpp, .hm, .hmm, .ll, .bc, .m, .mm => {
                        try create_module.c_source_files.append(arena, .{
                            // Populated after module creation.
                            .owner = undefined,
                            .src_path = arg,
                            .extra_flags = try arena.dupe([]const u8, extra_cflags.items),
                            // duped when parsing the args.
                            .ext = file_ext,
                        });
                    },
                    .rc => {
                        try create_module.rc_source_files.append(arena, .{
                            // Populated after module creation.
                            .owner = undefined,
                            .src_path = arg,
                            .extra_flags = try arena.dupe([]const u8, extra_rcflags.items),
                        });
                    },
                    .zig => {
                        if (root_src_file) |other| {
                            fatal("found another zig file '{s}' after root source file '{s}'", .{ arg, other });
                        } else root_src_file = arg;
                    },
                    .def, .unknown => {
                        if (std.ascii.eqlIgnoreCase(".xml", std.fs.path.extension(arg))) {
                            warn("embedded manifest files must have the extension '.manifest'", .{});
                        }
                        fatal("unrecognized file extension of parameter '{s}'", .{arg});
                    },
                }
            }
        },
        .cc, .cpp => {
            dev.check(.cc_command);

            emit_h = .no;
            soname = .no;
            create_module.opts.ensure_libc_on_non_freestanding = true;
            create_module.opts.ensure_libcpp_on_non_freestanding = arg_mode == .cpp;
            create_module.want_native_include_dirs = true;
            // Clang's driver enables this switch unconditionally.
            // Disabling the emission of .eh_frame_hdr can unexpectedly break
            // some functionality that depend on it, such as C++ exceptions and
            // DWARF-based stack traces.
            link_eh_frame_hdr = true;
            allow_so_scripts = true;

            const COutMode = enum {
                link,
                object,
                assembly,
                preprocessor,
            };
            var c_out_mode: ?COutMode = null;
            var out_path: ?[]const u8 = null;
            var is_shared_lib = false;
            var preprocessor_args = std.ArrayList([]const u8).init(arena);
            var linker_args = std.ArrayList([]const u8).init(arena);
            var it = ClangArgIterator.init(arena, all_args);
            var emit_llvm = false;
            var needed = false;
            var must_link = false;
            var file_ext: ?Compilation.FileExt = null;
            while (it.has_next) {
                it.next() catch |err| {
                    fatal("unable to parse command line parameters: {s}", .{@errorName(err)});
                };
                switch (it.zig_equivalent) {
                    .target => target_arch_os_abi = it.only_arg, // example: -target riscv64-linux-unknown
                    .o => {
                        // We handle -o /dev/null equivalent to -fno-emit-bin because
                        // otherwise our atomic rename into place will fail. This also
                        // makes Zig do less work, avoiding pointless file system operations.
                        if (mem.eql(u8, it.only_arg, "/dev/null")) {
                            emit_bin = .no;
                        } else {
                            out_path = it.only_arg;
                        }
                    },
                    .c, .r => c_out_mode = .object, // -c or -r
                    .asm_only => c_out_mode = .assembly, // -S
                    .preprocess_only => c_out_mode = .preprocessor, // -E
                    .emit_llvm => emit_llvm = true,
                    .x => {
                        const lang = mem.sliceTo(it.only_arg, 0);
                        if (mem.eql(u8, lang, "none")) {
                            file_ext = null;
                        } else if (Compilation.LangToExt.get(lang)) |got_ext| {
                            file_ext = got_ext;
                        } else {
                            fatal("language not recognized: '{s}'", .{lang});
                        }
                    },
                    .other => {
                        try cc_argv.appendSlice(arena, it.other_args);
                    },
                    .positional => switch (file_ext orelse Compilation.classifyFileExt(mem.sliceTo(it.only_arg, 0))) {
                        .assembly, .assembly_with_cpp, .c, .cpp, .ll, .bc, .h, .hpp, .hm, .hmm, .m, .mm => {
                            try create_module.c_source_files.append(arena, .{
                                // Populated after module creation.
                                .owner = undefined,
                                .src_path = it.only_arg,
                                .ext = file_ext, // duped while parsing the args.
                            });
                        },
                        .unknown, .object, .static_library, .shared_library => {
                            try create_module.cli_link_inputs.append(arena, .{ .path_query = .{
                                .path = Path.initCwd(it.only_arg),
                                .query = .{
                                    .must_link = must_link,
                                    .needed = needed,
                                    .preferred_mode = lib_preferred_mode,
                                    .search_strategy = lib_search_strategy,
                                    .allow_so_scripts = allow_so_scripts,
                                },
                            } });
                            // We do not set `any_dyn_libs` yet because a .so file
                            // may actually resolve to a GNU ld script which ends
                            // up being a static library.
                        },
                        .res => {
                            try create_module.cli_link_inputs.append(arena, .{ .path_query = .{
                                .path = Path.initCwd(it.only_arg),
                                .query = .{
                                    .must_link = must_link,
                                    .needed = needed,
                                    .preferred_mode = lib_preferred_mode,
                                    .search_strategy = lib_search_strategy,
                                    .allow_so_scripts = allow_so_scripts,
                                },
                            } });
                            contains_res_file = true;
                        },
                        .manifest => {
                            if (manifest_file) |other| {
                                fatal("only one manifest file can be specified, found '{s}' after previously specified manifest '{s}'", .{ it.only_arg, other });
                            } else manifest_file = it.only_arg;
                        },
                        .def => {
                            linker_module_definition_file = it.only_arg;
                        },
                        .rc => {
                            try create_module.rc_source_files.append(arena, .{
                                // Populated after module creation.
                                .owner = undefined,
                                .src_path = it.only_arg,
                            });
                        },
                        .zig => {
                            if (root_src_file) |other| {
                                fatal("found another zig file '{s}' after root source file '{s}'", .{ it.only_arg, other });
                            } else root_src_file = it.only_arg;
                        },
                    },
                    .l => {
                        // -l
                        // We don't know whether this library is part of libc or libc++ until
                        // we resolve the target, so we simply append to the list for now.
                        if (mem.startsWith(u8, it.only_arg, ":")) {
                            // -l :path/to/filename is used when callers need
                            // more control over what's in the resulting
                            // binary: no extra rpaths and DSO filename exactly
                            // as provided. CGo compilation depends on this.
                            try create_module.cli_link_inputs.append(arena, .{ .dso_exact = .{
                                .name = it.only_arg,
                            } });
                        } else {
                            try create_module.cli_link_inputs.append(arena, .{ .name_query = .{
                                .name = it.only_arg,
                                .query = .{
                                    .must_link = must_link,
                                    .needed = needed,
                                    .weak = false,
                                    .preferred_mode = lib_preferred_mode,
                                    .search_strategy = lib_search_strategy,
                                    .allow_so_scripts = allow_so_scripts,
                                },
                            } });
                        }
                    },
                    .ignore => {},
                    .driver_punt => {
                        // Never mind what we're doing, just pass the args directly. For example --help.
                        return process.exit(try clangMain(arena, all_args));
                    },
                    .pic => mod_opts.pic = true,
                    .no_pic => mod_opts.pic = false,
                    .pie => create_module.opts.pie = true,
                    .no_pie => create_module.opts.pie = false,
                    .lto => {
                        if (mem.eql(u8, it.only_arg, "flto") or
                            mem.eql(u8, it.only_arg, "auto") or
                            mem.eql(u8, it.only_arg, "full") or
                            mem.eql(u8, it.only_arg, "jobserver"))
                        {
                            create_module.opts.lto = .full;
                        } else if (mem.eql(u8, it.only_arg, "thin")) {
                            create_module.opts.lto = .thin;
                        } else {
                            fatal("Invalid -flto mode: '{s}'. Must be 'auto', 'full', 'thin', or 'jobserver'.", .{it.only_arg});
                        }
                    },
                    .no_lto => create_module.opts.lto = .none,
                    .red_zone => mod_opts.red_zone = true,
                    .no_red_zone => mod_opts.red_zone = false,
                    .omit_frame_pointer => mod_opts.omit_frame_pointer = true,
                    .no_omit_frame_pointer => mod_opts.omit_frame_pointer = false,
                    .function_sections => function_sections = true,
                    .no_function_sections => function_sections = false,
                    .data_sections => data_sections = true,
                    .no_data_sections => data_sections = false,
                    .builtin => mod_opts.no_builtin = false,
                    .no_builtin => mod_opts.no_builtin = true,
                    .color_diagnostics => color = .on,
                    .no_color_diagnostics => color = .off,
                    .stack_check => mod_opts.stack_check = true,
                    .no_stack_check => mod_opts.stack_check = false,
                    .stack_protector => {
                        if (mod_opts.stack_protector == null) {
                            mod_opts.stack_protector = Compilation.default_stack_protector_buffer_size;
                        }
                    },
                    .no_stack_protector => mod_opts.stack_protector = 0,
                    // The way these unwind table options are processed in GCC and Clang is crazy
                    // convoluted, and we also don't know the target triple here, so this is all
                    // best-effort.
                    .unwind_tables => if (mod_opts.unwind_tables) |uwt| switch (uwt) {
                        .none => {
                            mod_opts.unwind_tables = .sync;
                        },
                        .sync, .@"async" => {},
                    } else {
                        mod_opts.unwind_tables = .sync;
                    },
                    .no_unwind_tables => mod_opts.unwind_tables = .none,
                    .asynchronous_unwind_tables => mod_opts.unwind_tables = .@"async",
                    .no_asynchronous_unwind_tables => if (mod_opts.unwind_tables) |uwt| switch (uwt) {
                        .none, .sync => {},
                        .@"async" => {
                            mod_opts.unwind_tables = .sync;
                        },
                    } else {
                        mod_opts.unwind_tables = .sync;
                    },
                    .nostdlib => {
                        create_module.opts.ensure_libc_on_non_freestanding = false;
                        create_module.opts.ensure_libcpp_on_non_freestanding = false;
                    },
                    .nostdlib_cpp => create_module.opts.ensure_libcpp_on_non_freestanding = false,
                    .shared => {
                        create_module.opts.link_mode = .dynamic;
                        is_shared_lib = true;
                    },
                    .rdynamic => create_module.opts.rdynamic = true,
                    .wp => {
                        var split_it = mem.splitScalar(u8, it.only_arg, ',');
                        while (split_it.next()) |preprocessor_arg| {
                            if (preprocessor_arg.len >= 3 and
                                preprocessor_arg[0] == '-' and
                                preprocessor_arg[2] != '-')
                            {
                                if (mem.indexOfScalar(u8, preprocessor_arg, '=')) |equals_pos| {
                                    const key = preprocessor_arg[0..equals_pos];
                                    const value = preprocessor_arg[equals_pos + 1 ..];
                                    try preprocessor_args.append(key);
                                    try preprocessor_args.append(value);
                                    continue;
                                }
                            }
                            try preprocessor_args.append(preprocessor_arg);
                        }
                    },
                    .wl => {
                        var split_it = mem.splitScalar(u8, it.only_arg, ',');
                        while (split_it.next()) |linker_arg| {
                            // Handle nested-joined args like `-Wl,-rpath=foo`.
                            // Must be prefixed with 1 or 2 dashes.
                            if (linker_arg.len >= 3 and
                                linker_arg[0] == '-' and
                                linker_arg[2] != '-')
                            {
                                if (mem.indexOfScalar(u8, linker_arg, '=')) |equals_pos| {
                                    const key = linker_arg[0..equals_pos];
                                    const value = linker_arg[equals_pos + 1 ..];
                                    if (mem.eql(u8, key, "--build-id")) {
                                        build_id = std.zig.BuildId.parse(value) catch |err| {
                                            fatal("unable to parse --build-id style '{s}': {s}", .{
                                                value, @errorName(err),
                                            });
                                        };
                                        continue;
                                    } else if (mem.eql(u8, key, "--sort-common")) {
                                        // this ignores --sort=common=<anything>; ignoring plain --sort-common
                                        // is done below.
                                        continue;
                                    }
                                    try linker_args.append(key);
                                    try linker_args.append(value);
                                    continue;
                                }
                            }
                            if (mem.eql(u8, linker_arg, "--build-id")) {
                                build_id = .fast;
                            } else if (mem.eql(u8, linker_arg, "--as-needed")) {
                                needed = false;
                            } else if (mem.eql(u8, linker_arg, "--no-as-needed")) {
                                needed = true;
                            } else if (mem.eql(u8, linker_arg, "-no-pie")) {
                                create_module.opts.pie = false;
                            } else if (mem.eql(u8, linker_arg, "--sort-common")) {
                                // from ld.lld(1): --sort-common is ignored for GNU compatibility,
                                // this ignores plain --sort-common
                            } else if (mem.eql(u8, linker_arg, "--whole-archive") or
                                mem.eql(u8, linker_arg, "-whole-archive"))
                            {
                                must_link = true;
                            } else if (mem.eql(u8, linker_arg, "--no-whole-archive") or
                                mem.eql(u8, linker_arg, "-no-whole-archive"))
                            {
                                must_link = false;
                            } else if (mem.eql(u8, linker_arg, "-Bdynamic") or
                                mem.eql(u8, linker_arg, "-dy") or
                                mem.eql(u8, linker_arg, "-call_shared"))
                            {
                                lib_search_strategy = .no_fallback;
                                lib_preferred_mode = .dynamic;
                            } else if (mem.eql(u8, linker_arg, "-Bstatic") or
                                mem.eql(u8, linker_arg, "-dn") or
                                mem.eql(u8, linker_arg, "-non_shared") or
                                mem.eql(u8, linker_arg, "-static"))
                            {
                                lib_search_strategy = .no_fallback;
                                lib_preferred_mode = .static;
                            } else if (mem.eql(u8, linker_arg, "-search_paths_first")) {
                                lib_search_strategy = .paths_first;
                                lib_preferred_mode = .dynamic;
                            } else if (mem.eql(u8, linker_arg, "-search_dylibs_first")) {
                                lib_search_strategy = .mode_first;
                                lib_preferred_mode = .dynamic;
                            } else {
                                try linker_args.append(linker_arg);
                            }
                        }
                    },
                    .san_cov_trace_pc_guard => create_module.opts.san_cov_trace_pc_guard = true,
                    .san_cov => {
                        var split_it = mem.splitScalar(u8, it.only_arg, ',');
                        while (split_it.next()) |san_arg| {
                            if (std.mem.eql(u8, san_arg, "trace-pc-guard")) {
                                create_module.opts.san_cov_trace_pc_guard = true;
                            }
                        }
                        try cc_argv.appendSlice(arena, it.other_args);
                    },
                    .no_san_cov => {
                        var split_it = mem.splitScalar(u8, it.only_arg, ',');
                        while (split_it.next()) |san_arg| {
                            if (std.mem.eql(u8, san_arg, "trace-pc-guard")) {
                                create_module.opts.san_cov_trace_pc_guard = false;
                            }
                        }
                        try cc_argv.appendSlice(arena, it.other_args);
                    },
                    .optimize => {
                        // Alright, what release mode do they want?
                        const level = if (it.only_arg.len >= 1 and it.only_arg[0] == 'O') it.only_arg[1..] else it.only_arg;
                        if (mem.eql(u8, level, "s") or
                            mem.eql(u8, level, "z"))
                        {
                            mod_opts.optimize_mode = .ReleaseSmall;
                        } else if (mem.eql(u8, level, "1") or
                            mem.eql(u8, level, "2") or
                            mem.eql(u8, level, "3") or
                            mem.eql(u8, level, "4") or
                            mem.eql(u8, level, "fast"))
                        {
                            mod_opts.optimize_mode = .ReleaseFast;
                        } else if (mem.eql(u8, level, "g") or
                            mem.eql(u8, level, "0"))
                        {
                            mod_opts.optimize_mode = .Debug;
                        } else {
                            try cc_argv.appendSlice(arena, it.other_args);
                        }
                    },
                    .debug => {
                        mod_opts.strip = false;
                        if (mem.eql(u8, it.only_arg, "g")) {
                            // We handled with strip = false above.
                        } else if (mem.eql(u8, it.only_arg, "g1") or
                            mem.eql(u8, it.only_arg, "gline-tables-only"))
                        {
                            // We handled with strip = false above. but we also want reduced debug info.
                            try cc_argv.append(arena, "-gline-tables-only");
                        } else {
                            try cc_argv.appendSlice(arena, it.other_args);
                        }
                    },
                    .gdwarf32 => {
                        mod_opts.strip = false;
                        create_module.opts.debug_format = .{ .dwarf = .@"32" };
                    },
                    .gdwarf64 => {
                        mod_opts.strip = false;
                        create_module.opts.debug_format = .{ .dwarf = .@"64" };
                    },
                    .sanitize, .no_sanitize => |t| {
                        const enable = t == .sanitize;
                        var san_it = std.mem.splitScalar(u8, it.only_arg, ',');
                        var recognized_any = false;
                        while (san_it.next()) |sub_arg| {
                            if (mem.eql(u8, sub_arg, "undefined")) {
                                mod_opts.sanitize_c = if (enable) .full else .off;
                                recognized_any = true;
                            } else if (mem.eql(u8, sub_arg, "thread")) {
                                mod_opts.sanitize_thread = enable;
                                recognized_any = true;
                            } else if (mem.eql(u8, sub_arg, "address")) {
                                mod_opts.sanitize_address = true;
                                recognized_any = true;
                            } else if (mem.eql(u8, sub_arg, "fuzzer") or mem.eql(u8, sub_arg, "fuzzer-no-link")) {
                                mod_opts.fuzz = enable;
                                recognized_any = true;
                            }
                        }
                        if (!recognized_any) {
                            try cc_argv.appendSlice(arena, it.other_args);
                        }
                    },
                    .sanitize_trap, .no_sanitize_trap => |t| {
                        const enable = t == .sanitize_trap;
                        var san_it = std.mem.splitScalar(u8, it.only_arg, ',');
                        var recognized_any = false;
                        while (san_it.next()) |sub_arg| {
                            // This logic doesn't match Clang 1:1, but it's probably good enough, and avoids
                            // significantly complicating the resolution of the options.
                            if (mem.eql(u8, sub_arg, "undefined")) {
                                if (mod_opts.sanitize_c) |sc| switch (sc) {
                                    .off => if (enable) {
                                        mod_opts.sanitize_c = .trap;
                                    },
                                    .trap => if (!enable) {
                                        mod_opts.sanitize_c = .full;
                                    },
                                    .full => if (enable) {
                                        mod_opts.sanitize_c = .trap;
                                    },
                                } else {
                                    if (enable) {
                                        mod_opts.sanitize_c = .trap;
                                    } else {
                                        // This means we were passed `-fno-sanitize-trap=undefined` and nothing else. In
                                        // this case, ideally, we should use whatever value `sanitize_c` resolves to by
                                        // default, except change `trap` to `full`. However, we don't yet know what
                                        // `sanitize_c` will resolve to! So we either have to pick `off` or `full`.
                                        //
                                        // `full` has the potential to be problematic if `optimize_mode` turns out to
                                        // be `ReleaseFast`/`ReleaseSmall` because the user will get a slower and larger
                                        // binary than expected. On the other hand, if `optimize_mode` turns out to be
                                        // `Debug`/`ReleaseSafe`, `off` would mean UBSan would unexpectedly be disabled.
                                        //
                                        // `off` seems very slightly less bad, so let's go with that.
                                        mod_opts.sanitize_c = .off;
                                    }
                                }
                                recognized_any = true;
                            }
                        }
                        if (!recognized_any) {
                            try cc_argv.appendSlice(arena, it.other_args);
                        }
                    },
                    .linker_script => linker_script = it.only_arg,
                    .verbose => {
                        verbose_link = true;
                        // Have Clang print more infos, some tools such as CMake
                        // parse this to discover any implicit include and
                        // library dir to look-up into.
                        try cc_argv.append(arena, "-v");
                    },
                    .dry_run => {
                        // This flag means "dry run". Clang will not actually output anything
                        // to the file system.
                        verbose_link = true;
                        disable_c_depfile = true;
                        try cc_argv.append(arena, "-###");
                    },
                    .for_linker => try linker_args.append(it.only_arg),
                    .linker_input_z => {
                        try linker_args.append("-z");
                        try linker_args.append(it.only_arg);
                    },
                    .lib_dir => try create_module.lib_dir_args.append(arena, it.only_arg),
                    .mcpu => target_mcpu = it.only_arg,
                    .m => try create_module.llvm_m_args.append(arena, it.only_arg),
                    .dep_file => {
                        disable_c_depfile = true;
                        try cc_argv.appendSlice(arena, it.other_args);
                    },
                    .dep_file_to_stdout => { // -M, -MM
                        // "Like -MD, but also implies -E and writes to stdout by default"
                        // "Like -MMD, but also implies -E and writes to stdout by default"
                        c_out_mode = .preprocessor;
                        disable_c_depfile = true;
                        try cc_argv.appendSlice(arena, it.other_args);
                    },
                    .framework_dir => try create_module.framework_dirs.append(arena, it.only_arg),
                    .framework => try create_module.frameworks.put(arena, it.only_arg, .{}),
                    .nostdlibinc => create_module.want_native_include_dirs = false,
                    .strip => mod_opts.strip = true,
                    .exec_model => {
                        create_module.opts.wasi_exec_model = parseWasiExecModel(it.only_arg);
                    },
                    .sysroot => {
                        create_module.sysroot = it.only_arg;
                    },
                    .entry => {
                        entry = .{ .named = it.only_arg };
                    },
                    .force_undefined_symbol => {
                        try force_undefined_symbols.put(arena, it.only_arg, {});
                    },
                    .force_load_objc => force_load_objc = true,
                    .mingw_unicode_entry_point => mingw_unicode_entry_point = true,
                    .weak_library => try create_module.cli_link_inputs.append(arena, .{ .name_query = .{
                        .name = it.only_arg,
                        .query = .{
                            .needed = false,
                            .weak = true,
                            .preferred_mode = lib_preferred_mode,
                            .search_strategy = lib_search_strategy,
                            .allow_so_scripts = allow_so_scripts,
                        },
                    } }),
                    .weak_framework => try create_module.frameworks.put(arena, it.only_arg, .{ .weak = true }),
                    .headerpad_max_install_names => headerpad_max_install_names = true,
                    .compress_debug_sections => {
                        if (it.only_arg.len == 0) {
                            linker_compress_debug_sections = .zlib;
                        } else {
                            linker_compress_debug_sections = std.meta.stringToEnum(link.File.Elf.CompressDebugSections, it.only_arg) orelse {
                                fatal("expected [none|zlib|zstd] after --compress-debug-sections, found '{s}'", .{it.only_arg});
                            };
                        }
                    },
                    .install_name => {
                        install_name = it.only_arg;
                    },
                    .undefined => {
                        if (mem.eql(u8, "dynamic_lookup", it.only_arg)) {
                            linker_allow_shlib_undefined = true;
                        } else if (mem.eql(u8, "error", it.only_arg)) {
                            linker_allow_shlib_undefined = false;
                        } else {
                            fatal("unsupported -undefined option '{s}'", .{it.only_arg});
                        }
                    },
                    .rtlib => {
                        // Unlike Clang, we support `none` for explicitly omitting compiler-rt.
                        if (mem.eql(u8, "none", it.only_arg)) {
                            want_compiler_rt = false;
                        } else if (mem.eql(u8, "compiler-rt", it.only_arg) or
                            mem.eql(u8, "libgcc", it.only_arg))
                        {
                            want_compiler_rt = true;
                        } else {
                            // Note that we don't support `platform`.
                            fatal("unsupported -rtlib option '{s}'", .{it.only_arg});
                        }
                    },
                    .static => {
                        create_module.opts.link_mode = .static;
                        lib_preferred_mode = .static;
                        lib_search_strategy = .no_fallback;
                    },
                    .dynamic => {
                        create_module.opts.link_mode = .dynamic;
                        lib_preferred_mode = .dynamic;
                        lib_search_strategy = .mode_first;
                    },
                }
            }
            // Parse linker args.
            var linker_args_it = ArgsIterator{
                .args = linker_args.items,
            };
            while (linker_args_it.next()) |arg| {
                if (mem.eql(u8, arg, "-soname") or
                    mem.eql(u8, arg, "--soname"))
                {
                    const name = linker_args_it.nextOrFatal();
                    soname = .{ .yes = name };
                    // Use it as --name.
                    // Example: libsoundio.so.2
                    var prefix: usize = 0;
                    if (mem.startsWith(u8, name, "lib")) {
                        prefix = 3;
                    }
                    var end: usize = name.len;
                    if (mem.endsWith(u8, name, ".so")) {
                        end -= 3;
                    } else {
                        var found_digit = false;
                        while (end > 0 and std.ascii.isDigit(name[end - 1])) {
                            found_digit = true;
                            end -= 1;
                        }
                        if (found_digit and end > 0 and name[end - 1] == '.') {
                            end -= 1;
                        } else {
                            end = name.len;
                        }
                        if (mem.endsWith(u8, name[prefix..end], ".so")) {
                            end -= 3;
                        }
                    }
                    provided_name = name[prefix..end];
                } else if (mem.eql(u8, arg, "-rpath") or mem.eql(u8, arg, "--rpath") or mem.eql(u8, arg, "-R")) {
                    try create_module.rpath_list.append(arena, linker_args_it.nextOrFatal());
                } else if (mem.eql(u8, arg, "--subsystem")) {
                    subsystem = try parseSubSystem(linker_args_it.nextOrFatal());
                } else if (mem.eql(u8, arg, "-I") or
                    mem.eql(u8, arg, "--dynamic-linker") or
                    mem.eql(u8, arg, "-dynamic-linker"))
                {
                    create_module.dynamic_linker = linker_args_it.nextOrFatal();
                } else if (mem.eql(u8, arg, "-E") or
                    mem.eql(u8, arg, "--export-dynamic") or
                    mem.eql(u8, arg, "-export-dynamic"))
                {
                    create_module.opts.rdynamic = true;
                } else if (mem.eql(u8, arg, "-version-script") or mem.eql(u8, arg, "--version-script")) {
                    version_script = linker_args_it.nextOrFatal();
                } else if (mem.eql(u8, arg, "--undefined-version")) {
                    linker_allow_undefined_version = true;
                } else if (mem.eql(u8, arg, "--no-undefined-version")) {
                    linker_allow_undefined_version = false;
                } else if (mem.eql(u8, arg, "--enable-new-dtags")) {
                    linker_enable_new_dtags = true;
                } else if (mem.eql(u8, arg, "--disable-new-dtags")) {
                    linker_enable_new_dtags = false;
                } else if (mem.eql(u8, arg, "-O")) {
                    linker_optimization = linker_args_it.nextOrFatal();
                } else if (mem.startsWith(u8, arg, "-O")) {
                    linker_optimization = arg["-O".len..];
                } else if (mem.eql(u8, arg, "-pagezero_size")) {
                    const next_arg = linker_args_it.nextOrFatal();
                    pagezero_size = std.fmt.parseUnsigned(u64, eatIntPrefix(next_arg, 16), 16) catch |err| {
                        fatal("unable to parse pagezero size '{s}': {s}", .{ next_arg, @errorName(err) });
                    };
                } else if (mem.eql(u8, arg, "-headerpad")) {
                    const next_arg = linker_args_it.nextOrFatal();
                    headerpad_size = std.fmt.parseUnsigned(u32, eatIntPrefix(next_arg, 16), 16) catch |err| {
                        fatal("unable to parse  headerpad size '{s}': {s}", .{ next_arg, @errorName(err) });
                    };
                } else if (mem.eql(u8, arg, "-headerpad_max_install_names")) {
                    headerpad_max_install_names = true;
                } else if (mem.eql(u8, arg, "-dead_strip")) {
                    linker_gc_sections = true;
                } else if (mem.eql(u8, arg, "-dead_strip_dylibs")) {
                    dead_strip_dylibs = true;
                } else if (mem.eql(u8, arg, "-ObjC")) {
                    force_load_objc = true;
                } else if (mem.eql(u8, arg, "--no-undefined")) {
                    linker_z_defs = true;
                } else if (mem.eql(u8, arg, "--gc-sections")) {
                    linker_gc_sections = true;
                } else if (mem.eql(u8, arg, "--no-gc-sections")) {
                    linker_gc_sections = false;
                } else if (mem.eql(u8, arg, "--print-gc-sections")) {
                    linker_print_gc_sections = true;
                } else if (mem.eql(u8, arg, "--print-icf-sections")) {
                    linker_print_icf_sections = true;
                } else if (mem.eql(u8, arg, "--print-map")) {
                    linker_print_map = true;
                } else if (mem.eql(u8, arg, "--sort-section")) {
                    const arg1 = linker_args_it.nextOrFatal();
                    linker_sort_section = std.meta.stringToEnum(link.File.Elf.SortSection, arg1) orelse {
                        fatal("expected [name|alignment] after --sort-section, found '{s}'", .{arg1});
                    };
                } else if (mem.eql(u8, arg, "--allow-shlib-undefined") or
                    mem.eql(u8, arg, "-allow-shlib-undefined"))
                {
                    linker_allow_shlib_undefined = true;
                } else if (mem.eql(u8, arg, "--no-allow-shlib-undefined") or
                    mem.eql(u8, arg, "-no-allow-shlib-undefined"))
                {
                    linker_allow_shlib_undefined = false;
                } else if (mem.eql(u8, arg, "-Bsymbolic")) {
                    linker_bind_global_refs_locally = true;
                } else if (mem.eql(u8, arg, "--import-memory")) {
                    create_module.opts.import_memory = true;
                } else if (mem.eql(u8, arg, "--export-memory")) {
                    create_module.opts.export_memory = true;
                } else if (mem.eql(u8, arg, "--import-symbols")) {
                    linker_import_symbols = true;
                } else if (mem.eql(u8, arg, "--import-table")) {
                    linker_import_table = true;
                } else if (mem.eql(u8, arg, "--export-table")) {
                    linker_export_table = true;
                } else if (mem.eql(u8, arg, "--no-entry")) {
                    entry = .disabled;
                } else if (mem.eql(u8, arg, "--initial-memory")) {
                    const next_arg = linker_args_it.nextOrFatal();
                    linker_initial_memory = std.fmt.parseUnsigned(u32, next_arg, 10) catch |err| {
                        fatal("unable to parse initial memory size '{s}': {s}", .{ next_arg, @errorName(err) });
                    };
                } else if (mem.eql(u8, arg, "--max-memory")) {
                    const next_arg = linker_args_it.nextOrFatal();
                    linker_max_memory = std.fmt.parseUnsigned(u32, next_arg, 10) catch |err| {
                        fatal("unable to parse max memory size '{s}': {s}", .{ next_arg, @errorName(err) });
                    };
                } else if (mem.eql(u8, arg, "--shared-memory")) {
                    create_module.opts.shared_memory = true;
                } else if (mem.eql(u8, arg, "--global-base")) {
                    const next_arg = linker_args_it.nextOrFatal();
                    linker_global_base = std.fmt.parseUnsigned(u32, next_arg, 10) catch |err| {
                        fatal("unable to parse global base '{s}': {s}", .{ next_arg, @errorName(err) });
                    };
                } else if (mem.eql(u8, arg, "--export")) {
                    try linker_export_symbol_names.append(arena, linker_args_it.nextOrFatal());
                } else if (mem.eql(u8, arg, "--compress-debug-sections")) {
                    const arg1 = linker_args_it.nextOrFatal();
                    linker_compress_debug_sections = std.meta.stringToEnum(link.File.Elf.CompressDebugSections, arg1) orelse {
                        fatal("expected [none|zlib|zstd] after --compress-debug-sections, found '{s}'", .{arg1});
                    };
                } else if (mem.startsWith(u8, arg, "-z")) {
                    var z_arg = arg[2..];
                    if (z_arg.len == 0) {
                        z_arg = linker_args_it.nextOrFatal();
                    }
                    if (mem.eql(u8, z_arg, "nodelete")) {
                        linker_z_nodelete = true;
                    } else if (mem.eql(u8, z_arg, "notext")) {
                        linker_z_notext = true;
                    } else if (mem.eql(u8, z_arg, "defs")) {
                        linker_z_defs = true;
                    } else if (mem.eql(u8, z_arg, "undefs")) {
                        linker_z_defs = false;
                    } else if (mem.eql(u8, z_arg, "origin")) {
                        linker_z_origin = true;
                    } else if (mem.eql(u8, z_arg, "nocopyreloc")) {
                        linker_z_nocopyreloc = true;
                    } else if (mem.eql(u8, z_arg, "noexecstack")) {
                        // noexecstack is the default when linking with LLD
                    } else if (mem.eql(u8, z_arg, "now")) {
                        linker_z_now = true;
                    } else if (mem.eql(u8, z_arg, "lazy")) {
                        linker_z_now = false;
                    } else if (mem.eql(u8, z_arg, "relro")) {
                        linker_z_relro = true;
                    } else if (mem.eql(u8, z_arg, "norelro")) {
                        linker_z_relro = false;
                    } else if (mem.startsWith(u8, z_arg, "stack-size=")) {
                        stack_size = parseStackSize(z_arg["stack-size=".len..]);
                    } else if (mem.startsWith(u8, z_arg, "common-page-size=")) {
                        linker_z_common_page_size = parseIntSuffix(z_arg, "common-page-size=".len);
                    } else if (mem.startsWith(u8, z_arg, "max-page-size=")) {
                        linker_z_max_page_size = parseIntSuffix(z_arg, "max-page-size=".len);
                    } else {
                        fatal("unsupported linker extension flag: -z {s}", .{z_arg});
                    }
                } else if (mem.eql(u8, arg, "--major-image-version")) {
                    const major = linker_args_it.nextOrFatal();
                    version.major = std.fmt.parseUnsigned(u32, major, 10) catch |err| {
                        fatal("unable to parse major image version '{s}': {s}", .{ major, @errorName(err) });
                    };
                    have_version = true;
                } else if (mem.eql(u8, arg, "--minor-image-version")) {
                    const minor = linker_args_it.nextOrFatal();
                    version.minor = std.fmt.parseUnsigned(u32, minor, 10) catch |err| {
                        fatal("unable to parse minor image version '{s}': {s}", .{ minor, @errorName(err) });
                    };
                    have_version = true;
                } else if (mem.eql(u8, arg, "-e") or mem.eql(u8, arg, "--entry")) {
                    entry = .{ .named = linker_args_it.nextOrFatal() };
                } else if (mem.eql(u8, arg, "-u")) {
                    try force_undefined_symbols.put(arena, linker_args_it.nextOrFatal(), {});
                } else if (mem.eql(u8, arg, "-x") or mem.eql(u8, arg, "--discard-all")) {
                    discard_local_symbols = true;
                } else if (mem.eql(u8, arg, "--stack") or mem.eql(u8, arg, "-stack_size")) {
                    stack_size = parseStackSize(linker_args_it.nextOrFatal());
                } else if (mem.eql(u8, arg, "--image-base")) {
                    image_base = parseImageBase(linker_args_it.nextOrFatal());
                } else if (mem.eql(u8, arg, "--enable-auto-image-base") or
                    mem.eql(u8, arg, "--disable-auto-image-base"))
                {
                    // `--enable-auto-image-base` is a flag that binutils added in ~2000 for MinGW.
                    // It does a hash of the file and uses that as part of the image base value.
                    // Presumably the idea was to avoid DLLs needing to be relocated when loaded.
                    // This is practically irrelevant today as all PEs produced since Windows Vista
                    // have ASLR enabled by default anyway, and Windows 10+ has Mandatory ASLR which
                    // doesn't even care what the PE file wants and relocates it anyway.
                    //
                    // Unfortunately, Libtool hardcodes usage of this archaic flag when targeting
                    // MinGW, so to make `zig cc` for that use case work, accept and ignore the
                    // flag, and warn the user that it has no effect.
                    warn("auto-image-base options are unimplemented and ignored", .{});
                } else if (mem.eql(u8, arg, "-T") or mem.eql(u8, arg, "--script")) {
                    linker_script = linker_args_it.nextOrFatal();
                } else if (mem.eql(u8, arg, "--eh-frame-hdr")) {
                    link_eh_frame_hdr = true;
                } else if (mem.eql(u8, arg, "--no-eh-frame-hdr")) {
                    link_eh_frame_hdr = false;
                } else if (mem.eql(u8, arg, "--tsaware")) {
                    linker_tsaware = true;
                } else if (mem.eql(u8, arg, "--nxcompat")) {
                    linker_nxcompat = true;
                } else if (mem.eql(u8, arg, "--dynamicbase")) {
                    linker_dynamicbase = true;
                } else if (mem.eql(u8, arg, "--no-dynamicbase")) {
                    linker_dynamicbase = false;
                } else if (mem.eql(u8, arg, "--high-entropy-va")) {
                    // This option does not do anything.
                } else if (mem.eql(u8, arg, "--export-all-symbols")) {
                    create_module.opts.rdynamic = true;
                } else if (mem.eql(u8, arg, "--color-diagnostics") or
                    mem.eql(u8, arg, "--color-diagnostics=always"))
                {
                    color = .on;
                } else if (mem.eql(u8, arg, "--no-color-diagnostics") or
                    mem.eql(u8, arg, "--color-diagnostics=never"))
                {
                    color = .off;
                } else if (mem.eql(u8, arg, "-s") or mem.eql(u8, arg, "--strip-all") or
                    mem.eql(u8, arg, "-S") or mem.eql(u8, arg, "--strip-debug"))
                {
                    // -s, --strip-all             Strip all symbols
                    // -S, --strip-debug           Strip debugging symbols
                    mod_opts.strip = true;
                } else if (mem.eql(u8, arg, "--start-group") or
                    mem.eql(u8, arg, "--end-group"))
                {
                    // We don't need to care about these because these args are
                    // for resolving circular dependencies but our linker takes
                    // care of this without explicit args.
                } else if (mem.eql(u8, arg, "--major-os-version") or
                    mem.eql(u8, arg, "--minor-os-version"))
                {
                    // This option does not do anything.
                    _ = linker_args_it.nextOrFatal();
                } else if (mem.eql(u8, arg, "--major-subsystem-version")) {
                    const major = linker_args_it.nextOrFatal();
                    major_subsystem_version = std.fmt.parseUnsigned(u16, major, 10) catch |err| {
                        fatal("unable to parse major subsystem version '{s}': {s}", .{
                            major, @errorName(err),
                        });
                    };
                } else if (mem.eql(u8, arg, "--minor-subsystem-version")) {
                    const minor = linker_args_it.nextOrFatal();
                    minor_subsystem_version = std.fmt.parseUnsigned(u16, minor, 10) catch |err| {
                        fatal("unable to parse minor subsystem version '{s}': {s}", .{
                            minor, @errorName(err),
                        });
                    };
                } else if (mem.eql(u8, arg, "-framework")) {
                    try create_module.frameworks.put(arena, linker_args_it.nextOrFatal(), .{});
                } else if (mem.eql(u8, arg, "-weak_framework")) {
                    try create_module.frameworks.put(arena, linker_args_it.nextOrFatal(), .{ .weak = true });
                } else if (mem.eql(u8, arg, "-needed_framework")) {
                    try create_module.frameworks.put(arena, linker_args_it.nextOrFatal(), .{ .needed = true });
                } else if (mem.eql(u8, arg, "-needed_library")) {
                    try create_module.cli_link_inputs.append(arena, .{ .name_query = .{
                        .name = linker_args_it.nextOrFatal(),
                        .query = .{
                            .weak = false,
                            .needed = true,
                            .preferred_mode = lib_preferred_mode,
                            .search_strategy = lib_search_strategy,
                            .allow_so_scripts = allow_so_scripts,
                        },
                    } });
                } else if (mem.startsWith(u8, arg, "-weak-l")) {
                    try create_module.cli_link_inputs.append(arena, .{ .name_query = .{
                        .name = arg["-weak-l".len..],
                        .query = .{
                            .weak = true,
                            .needed = false,
                            .preferred_mode = lib_preferred_mode,
                            .search_strategy = lib_search_strategy,
                            .allow_so_scripts = allow_so_scripts,
                        },
                    } });
                } else if (mem.eql(u8, arg, "-weak_library")) {
                    try create_module.cli_link_inputs.append(arena, .{ .name_query = .{
                        .name = linker_args_it.nextOrFatal(),
                        .query = .{
                            .weak = true,
                            .needed = false,
                            .preferred_mode = lib_preferred_mode,
                            .search_strategy = lib_search_strategy,
                            .allow_so_scripts = allow_so_scripts,
                        },
                    } });
                } else if (mem.eql(u8, arg, "-compatibility_version")) {
                    const compat_version = linker_args_it.nextOrFatal();
                    compatibility_version = std.SemanticVersion.parse(compat_version) catch |err| {
                        fatal("unable to parse -compatibility_version '{s}': {s}", .{ compat_version, @errorName(err) });
                    };
                } else if (mem.eql(u8, arg, "-current_version")) {
                    const curr_version = linker_args_it.nextOrFatal();
                    version = std.SemanticVersion.parse(curr_version) catch |err| {
                        fatal("unable to parse -current_version '{s}': {s}", .{ curr_version, @errorName(err) });
                    };
                    have_version = true;
                } else if (mem.eql(u8, arg, "--out-implib") or
                    mem.eql(u8, arg, "-implib"))
                {
                    emit_implib = .{ .yes = linker_args_it.nextOrFatal() };
                    emit_implib_arg_provided = true;
                } else if (mem.eql(u8, arg, "-Brepro") or mem.eql(u8, arg, "/Brepro")) {
                    linker_repro = true;
                } else if (mem.eql(u8, arg, "-undefined")) {
                    const lookup_type = linker_args_it.nextOrFatal();
                    if (mem.eql(u8, "dynamic_lookup", lookup_type)) {
                        linker_allow_shlib_undefined = true;
                    } else if (mem.eql(u8, "error", lookup_type)) {
                        linker_allow_shlib_undefined = false;
                    } else {
                        fatal("unsupported -undefined option '{s}'", .{lookup_type});
                    }
                } else if (mem.eql(u8, arg, "-install_name")) {
                    install_name = linker_args_it.nextOrFatal();
                } else if (mem.eql(u8, arg, "-force_load")) {
                    try create_module.cli_link_inputs.append(arena, .{ .path_query = .{
                        .path = Path.initCwd(linker_args_it.nextOrFatal()),
                        .query = .{
                            .must_link = true,
                            .preferred_mode = .static,
                            .search_strategy = .no_fallback,
                        },
                    } });
                } else if (mem.eql(u8, arg, "-hash-style") or
                    mem.eql(u8, arg, "--hash-style"))
                {
                    const next_arg = linker_args_it.nextOrFatal();
                    hash_style = std.meta.stringToEnum(link.File.Elf.HashStyle, next_arg) orelse {
                        fatal("expected [sysv|gnu|both] after --hash-style, found '{s}'", .{
                            next_arg,
                        });
                    };
                } else if (mem.eql(u8, arg, "-wrap")) {
                    const next_arg = linker_args_it.nextOrFatal();
                    try symbol_wrap_set.put(arena, next_arg, {});
                } else if (mem.startsWith(u8, arg, "/subsystem:")) {
                    var split_it = mem.splitBackwardsScalar(u8, arg, ':');
                    subsystem = try parseSubSystem(split_it.first());
                } else if (mem.startsWith(u8, arg, "/implib:")) {
                    var split_it = mem.splitBackwardsScalar(u8, arg, ':');
                    emit_implib = .{ .yes = split_it.first() };
                    emit_implib_arg_provided = true;
                } else if (mem.startsWith(u8, arg, "/pdb:")) {
                    var split_it = mem.splitBackwardsScalar(u8, arg, ':');
                    pdb_out_path = split_it.first();
                } else if (mem.startsWith(u8, arg, "/version:")) {
                    var split_it = mem.splitBackwardsScalar(u8, arg, ':');
                    const version_arg = split_it.first();
                    version = std.SemanticVersion.parse(version_arg) catch |err| {
                        fatal("unable to parse /version '{s}': {s}", .{ arg, @errorName(err) });
                    };
                    have_version = true;
                } else if (mem.eql(u8, arg, "-V")) {
                    warn("ignoring request for supported emulations: unimplemented", .{});
                } else if (mem.eql(u8, arg, "-v")) {
                    try std.io.getStdOut().writeAll("zig ld " ++ build_options.version ++ "\n");
                } else if (mem.eql(u8, arg, "--version")) {
                    try std.io.getStdOut().writeAll("zig ld " ++ build_options.version ++ "\n");
                    process.exit(0);
                } else {
                    fatal("unsupported linker arg: {s}", .{arg});
                }
            }

            // Parse preprocessor args.
            var preprocessor_args_it = ArgsIterator{
                .args = preprocessor_args.items,
            };
            while (preprocessor_args_it.next()) |arg| {
                if (mem.eql(u8, arg, "-MD") or mem.eql(u8, arg, "-MMD") or mem.eql(u8, arg, "-MT")) {
                    disable_c_depfile = true;
                    const cc_arg = try std.fmt.allocPrint(arena, "-Wp,{s},{s}", .{ arg, preprocessor_args_it.nextOrFatal() });
                    try cc_argv.append(arena, cc_arg);
                } else {
                    fatal("unsupported preprocessor arg: {s}", .{arg});
                }
            }

            if (mod_opts.sanitize_c) |wsc| {
                if (wsc != .off and mod_opts.optimize_mode == .ReleaseFast) {
                    mod_opts.optimize_mode = .ReleaseSafe;
                }
            }

            // precompiled header syntax: "zig cc -x c-header test.h -o test.pch"
            const emit_pch = ((file_ext == .h or file_ext == .hpp or file_ext == .hm or file_ext == .hmm) and c_out_mode == null);
            if (emit_pch)
                c_out_mode = .preprocessor;

            switch (c_out_mode orelse .link) {
                .link => {
                    create_module.opts.output_mode = if (is_shared_lib) .Lib else .Exe;
                    if (emit_bin != .no) {
                        emit_bin = if (out_path) |p| .{ .yes = p } else EmitBin.yes_a_out;
                    }
                    if (emit_llvm) {
                        fatal("-emit-llvm cannot be used when linking", .{});
                    }
                },
                .object => {
                    create_module.opts.output_mode = .Obj;
                    if (emit_llvm) {
                        emit_bin = .no;
                        if (out_path) |p| {
                            emit_llvm_bc = .{ .yes = p };
                        } else {
                            emit_llvm_bc = .yes_default_path;
                        }
                    } else {
                        if (out_path) |p| {
                            emit_bin = .{ .yes = p };
                        } else {
                            emit_bin = .yes_default_path;
                        }
                    }
                },
                .assembly => {
                    create_module.opts.output_mode = .Obj;
                    emit_bin = .no;
                    if (emit_llvm) {
                        if (out_path) |p| {
                            emit_llvm_ir = .{ .yes = p };
                        } else {
                            emit_llvm_ir = .yes_default_path;
                        }
                    } else {
                        if (out_path) |p| {
                            emit_asm = .{ .yes = p };
                        } else {
                            emit_asm = .yes_default_path;
                        }
                    }
                },
                .preprocessor => {
                    create_module.opts.output_mode = .Obj;
                    // An error message is generated when there is more than 1 C source file.
                    if (create_module.c_source_files.items.len != 1) {
                        // For example `zig cc` and no args should print the "no input files" message.
                        return process.exit(try clangMain(arena, all_args));
                    }
                    if (emit_pch) {
                        emit_bin = if (out_path) |p| .{ .yes = p } else .yes_default_path;
                        clang_preprocessor_mode = .pch;
                    } else {
                        // If the output path is "-" (stdout), then we need to emit the preprocessed output to stdout
                        // like "clang -E main.c -o -" does.
                        if (out_path != null and !mem.eql(u8, out_path.?, "-")) {
                            emit_bin = .{ .yes = out_path.? };
                            clang_preprocessor_mode = .yes;
                        } else {
                            emit_bin = .no;
                            clang_preprocessor_mode = .stdout;
                        }
                    }
                },
            }
            if (create_module.c_source_files.items.len == 0 and
                !anyObjectLinkInputs(create_module.cli_link_inputs.items) and
                root_src_file == null)
            {
                // For example `zig cc` and no args should print the "no input files" message.
                // There could be other reasons to punt to clang, for example, --help.
                return process.exit(try clangMain(arena, all_args));
            }
        },
    }

    if (arg_mode == .zig_test_obj and !test_no_exec and listen == .none) {
        fatal("test-obj requires --test-no-exec", .{});
    }

    if (arg_mode == .translate_c and create_module.c_source_files.items.len != 1) {
        fatal("translate-c expects exactly 1 source file (found {d})", .{create_module.c_source_files.items.len});
    }

    if (show_builtin and root_src_file == null) {
        // Without this, there will be no main module created and no zig
        // compilation unit, and therefore also no builtin.zig contents
        // created.
        root_src_file = "builtin.zig";
    }

    implicit_root_mod: {
        const unresolved_src_path = b: {
            if (root_src_file) |src_path| {
                if (create_module.modules.count() != 0) {
                    fatal("main module provided both by '-M{s}={}{s}' and by positional argument '{s}'", .{
                        create_module.modules.keys()[0],
                        create_module.modules.values()[0].paths.root,
                        create_module.modules.values()[0].paths.root_src_path,
                        src_path,
                    });
                }
                create_module.opts.have_zcu = true;
                break :b src_path;
            }

            if (create_module.modules.count() != 0)
                break :implicit_root_mod;

            if (create_module.c_source_files.items.len >= 1)
                break :b create_module.c_source_files.items[0].src_path;

            for (create_module.cli_link_inputs.items) |unresolved_link_input| switch (unresolved_link_input) {
                // Intentionally includes dynamic libraries provided by file path.
                .path_query => |pq| break :b pq.path.sub_path,
                else => continue,
            };

            if (emit_bin == .yes)
                break :b emit_bin.yes;

            if (create_module.rc_source_files.items.len >= 1)
                break :b create_module.rc_source_files.items[0].src_path;

            if (arg_mode == .run)
                fatal("`zig run` expects at least one positional argument", .{});

            fatal("expected a positional argument, -femit-bin=[path], --show-builtin, or --name [name]", .{});

            break :implicit_root_mod;
        };

        // See duplicate logic: ModCreationGlobalFlags
        if (mod_opts.single_threaded == false)
            create_module.opts.any_non_single_threaded = true;
        if (mod_opts.sanitize_thread == true)
            create_module.opts.any_sanitize_thread = true;
<<<<<<< HEAD
        if (mod_opts.sanitize_address == true)
            create_module.opts.any_sanitize_address = true;
=======
        if (mod_opts.sanitize_c) |sc| switch (sc) {
            .off => {},
            .trap => if (create_module.opts.any_sanitize_c == .off) {
                create_module.opts.any_sanitize_c = .trap;
            },
            .full => create_module.opts.any_sanitize_c = .full,
        };
>>>>>>> 8e79fc64
        if (mod_opts.fuzz == true)
            create_module.opts.any_fuzz = true;
        if (mod_opts.unwind_tables) |uwt| switch (uwt) {
            .none => {},
            .sync, .@"async" => create_module.opts.any_unwind_tables = true,
        };
        if (mod_opts.strip == false)
            create_module.opts.any_non_stripped = true;
        if (mod_opts.error_tracing == true)
            create_module.opts.any_error_tracing = true;

        const src_path = try introspect.resolvePath(arena, unresolved_src_path);
        const name = switch (arg_mode) {
            .zig_test => "test",
            .build, .cc, .cpp, .translate_c, .zig_test_obj, .run => fs.path.stem(fs.path.basename(src_path)),
        };

        try create_module.modules.put(arena, name, .{
            .paths = .{
                .root = .{
                    .root_dir = Cache.Directory.cwd(),
                    .sub_path = fs.path.dirname(src_path) orelse "",
                },
                .root_src_path = fs.path.basename(src_path),
            },
            .cc_argv = try cc_argv.toOwnedSlice(arena),
            .inherited = mod_opts,
            .target_arch_os_abi = target_arch_os_abi,
            .target_mcpu = target_mcpu,
            .deps = try deps.toOwnedSlice(arena),
            .resolved = null,
            .c_source_files_start = c_source_files_owner_index,
            .c_source_files_end = create_module.c_source_files.items.len,
            .rc_source_files_start = rc_source_files_owner_index,
            .rc_source_files_end = create_module.rc_source_files.items.len,
        });
        cssan.reset();
        mod_opts = .{};
        target_arch_os_abi = null;
        target_mcpu = null;
        c_source_files_owner_index = create_module.c_source_files.items.len;
        rc_source_files_owner_index = create_module.rc_source_files.items.len;
    }

    if (!create_module.opts.have_zcu and create_module.opts.is_test) {
        fatal("`zig test` expects a zig source file argument", .{});
    }

    if (c_source_files_owner_index != create_module.c_source_files.items.len) {
        fatal("C source file '{s}' has no parent module", .{
            create_module.c_source_files.items[c_source_files_owner_index].src_path,
        });
    }

    if (rc_source_files_owner_index != create_module.rc_source_files.items.len) {
        fatal("resource file '{s}' has no parent module", .{
            create_module.rc_source_files.items[rc_source_files_owner_index].src_path,
        });
    }

    const self_exe_path: ?[]const u8 = if (!process.can_spawn)
        null
    else
        introspect.findZigExePath(arena) catch |err| {
            fatal("unable to find zig self exe path: {s}", .{@errorName(err)});
        };

    var zig_lib_directory: Directory = d: {
        if (override_lib_dir) |unresolved_lib_dir| {
            const lib_dir = try introspect.resolvePath(arena, unresolved_lib_dir);
            break :d .{
                .path = lib_dir,
                .handle = fs.cwd().openDir(lib_dir, .{}) catch |err| {
                    fatal("unable to open zig lib directory '{s}': {s}", .{ lib_dir, @errorName(err) });
                },
            };
        } else if (native_os == .wasi) {
            break :d getWasiPreopen("/lib");
        } else if (self_exe_path) |p| {
            break :d introspect.findZigLibDirFromSelfExe(arena, p) catch |err| {
                fatal("unable to find zig installation directory '{s}': {s}", .{ p, @errorName(err) });
            };
        } else {
            unreachable;
        }
    };
    defer zig_lib_directory.handle.close();

    var global_cache_directory: Directory = l: {
        if (override_global_cache_dir) |p| {
            break :l .{
                .handle = try fs.cwd().makeOpenPath(p, .{}),
                .path = p,
            };
        }
        if (native_os == .wasi) {
            break :l getWasiPreopen("/cache");
        }
        const p = try introspect.resolveGlobalCacheDir(arena);
        break :l .{
            .handle = try fs.cwd().makeOpenPath(p, .{}),
            .path = p,
        };
    };
    defer global_cache_directory.handle.close();

    if (linker_optimization) |o| {
        warn("ignoring deprecated linker optimization setting '{s}'", .{o});
    }

    create_module.global_cache_directory = global_cache_directory;
    create_module.opts.emit_llvm_ir = emit_llvm_ir != .no;
    create_module.opts.emit_llvm_bc = emit_llvm_bc != .no;
    create_module.opts.emit_bin = emit_bin != .no;
    create_module.opts.any_c_source_files = create_module.c_source_files.items.len != 0;

    var builtin_modules: std.StringHashMapUnmanaged(*Package.Module) = .empty;
    // `builtin_modules` allocated into `arena`, so no deinit
    const main_mod = try createModule(gpa, arena, &create_module, 0, null, zig_lib_directory, &builtin_modules, color);
    for (create_module.modules.keys(), create_module.modules.values()) |key, cli_mod| {
        if (cli_mod.resolved == null)
            fatal("module '{s}' declared but not used", .{key});
    }

    // When you're testing std, the main module is std. In that case,
    // we'll just set the std module to the main one, since avoiding
    // the errors caused by duplicating it is more effort than it's
    // worth.
    const main_mod_is_std = m: {
        const std_path = try fs.path.resolve(arena, &.{
            zig_lib_directory.path orelse ".", "std", "std.zig",
        });
        const main_path = try fs.path.resolve(arena, &.{
            main_mod.root.root_dir.path orelse ".",
            main_mod.root.sub_path,
            main_mod.root_src_path,
        });
        break :m mem.eql(u8, main_path, std_path);
    };

    const std_mod = m: {
        if (main_mod_is_std) break :m main_mod;
        if (create_module.modules.get("std")) |cli_mod| break :m cli_mod.resolved.?;
        break :m null;
    };

    const root_mod = switch (arg_mode) {
        .zig_test, .zig_test_obj => root_mod: {
            const test_mod = if (test_runner_path) |test_runner| test_mod: {
                const test_mod = try Package.Module.create(arena, .{
                    .global_cache_directory = global_cache_directory,
                    .paths = .{
                        .root = .{
                            .root_dir = Cache.Directory.cwd(),
                            .sub_path = fs.path.dirname(test_runner) orelse "",
                        },
                        .root_src_path = fs.path.basename(test_runner),
                    },
                    .fully_qualified_name = "root",
                    .cc_argv = &.{},
                    .inherited = .{},
                    .global = create_module.resolved_options,
                    .parent = main_mod,
                    .builtin_mod = main_mod.getBuiltinDependency(),
                    .builtin_modules = null, // `builtin_mod` is specified
                });
                test_mod.deps = try main_mod.deps.clone(arena);
                break :test_mod test_mod;
            } else try Package.Module.create(arena, .{
                .global_cache_directory = global_cache_directory,
                .paths = .{
                    .root = .{
                        .root_dir = zig_lib_directory,
                        .sub_path = "compiler",
                    },
                    .root_src_path = "test_runner.zig",
                },
                .fully_qualified_name = "root",
                .cc_argv = &.{},
                .inherited = .{},
                .global = create_module.resolved_options,
                .parent = main_mod,
                .builtin_mod = main_mod.getBuiltinDependency(),
                .builtin_modules = null, // `builtin_mod` is specified
            });

            break :root_mod test_mod;
        },
        else => main_mod,
    };

    const target = main_mod.resolved_target.result;

    if (target.cpu.arch == .arc or target.cpu.arch.isNvptx()) {
        if (emit_bin != .no and create_module.resolved_options.use_llvm) {
            fatal("cannot emit {s} binary with the LLVM backend; only '-femit-asm' is supported", .{
                @tagName(target.cpu.arch),
            });
        }
    }

    if (target.os.tag == .windows and major_subsystem_version == null and minor_subsystem_version == null) {
        major_subsystem_version, minor_subsystem_version = switch (target.os.version_range.windows.min) {
            .nt4 => .{ 4, 0 },
            .win2k => .{ 5, 0 },
            .xp => if (target.cpu.arch == .x86_64) .{ 5, 2 } else .{ 5, 1 },
            .ws2003 => .{ 5, 2 },
            else => .{ null, null },
        };
    }

    if (target.ofmt != .coff) {
        if (manifest_file != null) {
            fatal("manifest file is not allowed unless the target object format is coff (Windows/UEFI)", .{});
        }
        if (create_module.rc_source_files.items.len != 0) {
            fatal("rc files are not allowed unless the target object format is coff (Windows/UEFI)", .{});
        }
        if (contains_res_file) {
            fatal("res files are not allowed unless the target object format is coff (Windows/UEFI)", .{});
        }
    }

    var resolved_frameworks = std.ArrayList(Compilation.Framework).init(arena);

    if (create_module.frameworks.keys().len > 0) {
        var test_path = std.ArrayList(u8).init(gpa);
        defer test_path.deinit();

        var checked_paths = std.ArrayList(u8).init(gpa);
        defer checked_paths.deinit();

        var failed_frameworks = std.ArrayList(struct {
            name: []const u8,
            checked_paths: []const u8,
        }).init(arena);

        framework: for (create_module.frameworks.keys(), create_module.frameworks.values()) |framework_name, info| {
            checked_paths.clearRetainingCapacity();

            for (create_module.framework_dirs.items) |framework_dir_path| {
                if (try accessFrameworkPath(
                    &test_path,
                    &checked_paths,
                    framework_dir_path,
                    framework_name,
                )) {
                    const path = Path.initCwd(try arena.dupe(u8, test_path.items));
                    try resolved_frameworks.append(.{
                        .needed = info.needed,
                        .weak = info.weak,
                        .path = path,
                    });
                    continue :framework;
                }
            }

            try failed_frameworks.append(.{
                .name = framework_name,
                .checked_paths = try arena.dupe(u8, checked_paths.items),
            });
        }

        if (failed_frameworks.items.len > 0) {
            for (failed_frameworks.items) |f| {
                const searched_paths = if (f.checked_paths.len == 0) " none" else f.checked_paths;
                std.log.err("unable to find framework '{s}'. searched paths: {s}", .{
                    f.name, searched_paths,
                });
            }
            process.exit(1);
        }
    }
    // After this point, resolved_frameworks is used instead of frameworks.

    if (create_module.resolved_options.output_mode == .Obj and target.ofmt == .coff) {
        const total_obj_count = create_module.c_source_files.items.len +
            @intFromBool(root_src_file != null) +
            create_module.rc_source_files.items.len +
            link.countObjectInputs(create_module.link_inputs.items);
        if (total_obj_count > 1) {
            fatal("{s} does not support linking multiple objects into one", .{@tagName(target.ofmt)});
        }
    }

    var cleanup_emit_bin_dir: ?fs.Dir = null;
    defer if (cleanup_emit_bin_dir) |*dir| dir.close();

    const output_to_cache = listen != .none;
    const optional_version = if (have_version) version else null;

    const root_name = if (provided_name) |n| n else main_mod.fully_qualified_name;

    const resolved_soname: ?[]const u8 = switch (soname) {
        .yes => |explicit| explicit,
        .no => null,
        .yes_default_value => switch (target.ofmt) {
            .elf => if (have_version)
                try std.fmt.allocPrint(arena, "lib{s}.so.{d}", .{ root_name, version.major })
            else
                try std.fmt.allocPrint(arena, "lib{s}.so", .{root_name}),
            else => null,
        },
    };

    const a_out_basename = switch (target.ofmt) {
        .coff => "a.exe",
        else => "a.out",
    };

    const emit_bin_loc: ?Compilation.EmitLoc = switch (emit_bin) {
        .no => null,
        .yes_default_path => Compilation.EmitLoc{
            .directory = blk: {
                switch (arg_mode) {
                    .run, .zig_test => break :blk null,
                    .build, .cc, .cpp, .translate_c, .zig_test_obj => {
                        if (output_to_cache) {
                            break :blk null;
                        } else {
                            break :blk .{ .path = null, .handle = fs.cwd() };
                        }
                    },
                }
            },
            .basename = if (clang_preprocessor_mode == .pch)
                try std.fmt.allocPrint(arena, "{s}.pch", .{root_name})
            else
                try std.zig.binNameAlloc(arena, .{
                    .root_name = root_name,
                    .target = target,
                    .output_mode = create_module.resolved_options.output_mode,
                    .link_mode = create_module.resolved_options.link_mode,
                    .version = optional_version,
                }),
        },
        .yes => |full_path| b: {
            const basename = fs.path.basename(full_path);
            if (fs.path.dirname(full_path)) |dirname| {
                const handle = fs.cwd().openDir(dirname, .{}) catch |err| {
                    fatal("unable to open output directory '{s}': {s}", .{ dirname, @errorName(err) });
                };
                cleanup_emit_bin_dir = handle;
                break :b Compilation.EmitLoc{
                    .basename = basename,
                    .directory = .{
                        .path = dirname,
                        .handle = handle,
                    },
                };
            } else {
                break :b Compilation.EmitLoc{
                    .basename = basename,
                    .directory = .{ .path = null, .handle = fs.cwd() },
                };
            }
        },
        .yes_a_out => Compilation.EmitLoc{
            .directory = .{ .path = null, .handle = fs.cwd() },
            .basename = a_out_basename,
        },
    };

    const default_h_basename = try std.fmt.allocPrint(arena, "{s}.h", .{root_name});
    var emit_h_resolved = emit_h.resolve(default_h_basename, output_to_cache) catch |err| {
        switch (emit_h) {
            .yes => |p| {
                fatal("unable to open directory from argument '-femit-h', '{s}': {s}", .{
                    p, @errorName(err),
                });
            },
            .yes_default_path => {
                fatal("unable to open directory from arguments '--name' or '-fsoname', '{s}': {s}", .{
                    default_h_basename, @errorName(err),
                });
            },
            .no => unreachable,
        }
    };
    defer emit_h_resolved.deinit();

    const default_asm_basename = try std.fmt.allocPrint(arena, "{s}.s", .{root_name});
    var emit_asm_resolved = emit_asm.resolve(default_asm_basename, output_to_cache) catch |err| {
        switch (emit_asm) {
            .yes => |p| {
                fatal("unable to open directory from argument '-femit-asm', '{s}': {s}", .{
                    p, @errorName(err),
                });
            },
            .yes_default_path => {
                fatal("unable to open directory from arguments '--name' or '-fsoname', '{s}': {s}", .{
                    default_asm_basename, @errorName(err),
                });
            },
            .no => unreachable,
        }
    };
    defer emit_asm_resolved.deinit();

    const default_llvm_ir_basename = try std.fmt.allocPrint(arena, "{s}.ll", .{root_name});
    var emit_llvm_ir_resolved = emit_llvm_ir.resolve(default_llvm_ir_basename, output_to_cache) catch |err| {
        switch (emit_llvm_ir) {
            .yes => |p| {
                fatal("unable to open directory from argument '-femit-llvm-ir', '{s}': {s}", .{
                    p, @errorName(err),
                });
            },
            .yes_default_path => {
                fatal("unable to open directory from arguments '--name' or '-fsoname', '{s}': {s}", .{
                    default_llvm_ir_basename, @errorName(err),
                });
            },
            .no => unreachable,
        }
    };
    defer emit_llvm_ir_resolved.deinit();

    const default_llvm_bc_basename = try std.fmt.allocPrint(arena, "{s}.bc", .{root_name});
    var emit_llvm_bc_resolved = emit_llvm_bc.resolve(default_llvm_bc_basename, output_to_cache) catch |err| {
        switch (emit_llvm_bc) {
            .yes => |p| {
                fatal("unable to open directory from argument '-femit-llvm-bc', '{s}': {s}", .{
                    p, @errorName(err),
                });
            },
            .yes_default_path => {
                fatal("unable to open directory from arguments '--name' or '-fsoname', '{s}': {s}", .{
                    default_llvm_bc_basename, @errorName(err),
                });
            },
            .no => unreachable,
        }
    };
    defer emit_llvm_bc_resolved.deinit();

    var emit_docs_resolved = emit_docs.resolve("docs", output_to_cache) catch |err| {
        switch (emit_docs) {
            .yes => |p| {
                fatal("unable to open directory from argument '-femit-docs', '{s}': {s}", .{
                    p, @errorName(err),
                });
            },
            .yes_default_path => {
                fatal("unable to open directory 'docs': {s}", .{@errorName(err)});
            },
            .no => unreachable,
        }
    };
    defer emit_docs_resolved.deinit();

    const is_exe_or_dyn_lib = switch (create_module.resolved_options.output_mode) {
        .Obj => false,
        .Lib => create_module.resolved_options.link_mode == .dynamic,
        .Exe => true,
    };
    // Note that cmake when targeting Windows will try to execute
    // zig cc to make an executable and output an implib too.
    const implib_eligible = is_exe_or_dyn_lib and
        emit_bin_loc != null and target.os.tag == .windows;
    if (!implib_eligible) {
        if (!emit_implib_arg_provided) {
            emit_implib = .no;
        } else if (emit_implib != .no) {
            fatal("the argument -femit-implib is allowed only when building a Windows DLL", .{});
        }
    }
    const default_implib_basename = try std.fmt.allocPrint(arena, "{s}.lib", .{root_name});
    var emit_implib_resolved = switch (emit_implib) {
        .no => Emit.Resolved{ .data = null, .dir = null },
        .yes => |p| emit_implib.resolve(default_implib_basename, output_to_cache) catch |err| {
            fatal("unable to open directory from argument '-femit-implib', '{s}': {s}", .{
                p, @errorName(err),
            });
        },
        .yes_default_path => Emit.Resolved{
            .data = Compilation.EmitLoc{
                .directory = emit_bin_loc.?.directory,
                .basename = default_implib_basename,
            },
            .dir = null,
        },
    };
    defer emit_implib_resolved.deinit();

    var thread_pool: ThreadPool = undefined;
    try thread_pool.init(.{
        .allocator = gpa,
        .n_jobs = @min(@max(n_jobs orelse std.Thread.getCpuCount() catch 1, 1), std.math.maxInt(Zcu.PerThread.IdBacking)),
        .track_ids = true,
        .stack_size = thread_stack_size,
    });
    defer thread_pool.deinit();

    var cleanup_local_cache_dir: ?fs.Dir = null;
    defer if (cleanup_local_cache_dir) |*dir| dir.close();

    var local_cache_directory: Directory = l: {
        if (override_local_cache_dir) |local_cache_dir_path| {
            const dir = try fs.cwd().makeOpenPath(local_cache_dir_path, .{});
            cleanup_local_cache_dir = dir;
            break :l .{
                .handle = dir,
                .path = local_cache_dir_path,
            };
        }
        if (arg_mode == .run) {
            break :l global_cache_directory;
        }

        // search upwards from cwd until we find directory with build.zig
        const cwd_path = try process.getCwdAlloc(arena);
        var dirname: []const u8 = cwd_path;
        while (true) {
            const joined_path = try fs.path.join(arena, &.{
                dirname, Package.build_zig_basename,
            });
            if (fs.cwd().access(joined_path, .{})) |_| {
                const cache_dir_path = try fs.path.join(arena, &.{ dirname, default_local_zig_cache_basename });
                const dir = try fs.cwd().makeOpenPath(cache_dir_path, .{});
                cleanup_local_cache_dir = dir;
                break :l .{ .handle = dir, .path = cache_dir_path };
            } else |err| switch (err) {
                error.FileNotFound => {
                    dirname = fs.path.dirname(dirname) orelse {
                        break :l global_cache_directory;
                    };
                    continue;
                },
                else => break :l global_cache_directory,
            }
        }

        // Otherwise we really don't have a reasonable place to put the local cache directory,
        // so we utilize the global one.
        break :l global_cache_directory;
    };

    for (create_module.c_source_files.items) |*src| {
        if (!mem.eql(u8, src.src_path, "-")) continue;

        const ext = src.ext orelse
            fatal("-E or -x is required when reading from a non-regular file", .{});

        // "-" is stdin. Dump it to a real file.
        const sep = fs.path.sep_str;
        const dump_path = try std.fmt.allocPrint(arena, "tmp" ++ sep ++ "{x}-dump-stdin{s}", .{
            std.crypto.random.int(u64), ext.canonicalName(target),
        });
        try local_cache_directory.handle.makePath("tmp");

        // Note that in one of the happy paths, execve() is used to switch to
        // clang in which case any cleanup logic that exists for this temporary
        // file will not run and this temp file will be leaked. The filename
        // will be a hash of its contents — so multiple invocations of
        // `zig cc -` will result in the same temp file name.
        var f = try local_cache_directory.handle.createFile(dump_path, .{});
        defer f.close();

        // Re-using the hasher from Cache, since the functional requirements
        // for the hashing algorithm here and in the cache are the same.
        // We are providing our own cache key, because this file has nothing
        // to do with the cache manifest.
        var hasher = Cache.Hasher.init("0123456789abcdef");
        var w = io.multiWriter(.{ f.writer(), hasher.writer() });
        var fifo = std.fifo.LinearFifo(u8, .{ .Static = 4096 }).init();
        try fifo.pump(io.getStdIn().reader(), w.writer());

        var bin_digest: Cache.BinDigest = undefined;
        hasher.final(&bin_digest);

        const sub_path = try std.fmt.allocPrint(arena, "tmp" ++ sep ++ "{s}-stdin{s}", .{
            std.fmt.fmtSliceHexLower(&bin_digest),
            ext.canonicalName(target),
        });
        try local_cache_directory.handle.rename(dump_path, sub_path);

        // Convert `sub_path` to be relative to current working directory.
        src.src_path = try local_cache_directory.join(arena, &.{sub_path});
    }

    if (build_options.have_llvm and emit_asm != .no) {
        // LLVM has no way to set this non-globally.
        const argv = [_][*:0]const u8{ "zig (LLVM option parsing)", "--x86-asm-syntax=intel" };
        @import("codegen/llvm/bindings.zig").ParseCommandLineOptions(argv.len, &argv);
    }

    const clang_passthrough_mode = switch (arg_mode) {
        .cc, .cpp, .translate_c => true,
        else => false,
    };

    const incremental = opt_incremental orelse false;

    const disable_lld_caching = !output_to_cache;

    const cache_mode: Compilation.CacheMode = b: {
        if (incremental) break :b .incremental;
        if (disable_lld_caching) break :b .incremental;
        if (!create_module.resolved_options.have_zcu) break :b .whole;

        // TODO: once we support incremental compilation for the LLVM backend
        // via saving the LLVM module into a bitcode file and restoring it,
        // along with compiler state, this clause can be removed so that
        // incremental cache mode is used for LLVM backend too.
        if (create_module.resolved_options.use_llvm) break :b .whole;

        // Eventually, this default should be `.incremental`. However, since incremental
        // compilation is currently an opt-in feature, it makes a strictly worse default cache mode
        // than `.whole`.
        // https://github.com/ziglang/zig/issues/21165
        break :b .whole;
    };

    process.raiseFileDescriptorLimit();

    var file_system_inputs: std.ArrayListUnmanaged(u8) = .empty;
    defer file_system_inputs.deinit(gpa);

    const comp = Compilation.create(gpa, arena, .{
        .zig_lib_directory = zig_lib_directory,
        .local_cache_directory = local_cache_directory,
        .global_cache_directory = global_cache_directory,
        .thread_pool = &thread_pool,
        .self_exe_path = self_exe_path,
        .config = create_module.resolved_options,
        .root_name = root_name,
        .sysroot = create_module.sysroot,
        .main_mod = main_mod,
        .root_mod = root_mod,
        .std_mod = std_mod,
        .emit_bin = emit_bin_loc,
        .emit_h = emit_h_resolved.data,
        .emit_asm = emit_asm_resolved.data,
        .emit_llvm_ir = emit_llvm_ir_resolved.data,
        .emit_llvm_bc = emit_llvm_bc_resolved.data,
        .emit_docs = emit_docs_resolved.data,
        .emit_implib = emit_implib_resolved.data,
        .lib_directories = create_module.lib_directories.items,
        .rpath_list = create_module.rpath_list.items,
        .symbol_wrap_set = symbol_wrap_set,
        .c_source_files = create_module.c_source_files.items,
        .rc_source_files = create_module.rc_source_files.items,
        .manifest_file = manifest_file,
        .rc_includes = rc_includes,
        .mingw_unicode_entry_point = mingw_unicode_entry_point,
        .link_inputs = create_module.link_inputs.items,
        .framework_dirs = create_module.framework_dirs.items,
        .frameworks = resolved_frameworks.items,
        .windows_lib_names = create_module.windows_libs.keys(),
        .wasi_emulated_libs = create_module.wasi_emulated_libs.items,
        .want_compiler_rt = want_compiler_rt,
        .want_ubsan_rt = want_ubsan_rt,
        .hash_style = hash_style,
        .linker_script = linker_script,
        .version_script = version_script,
        .linker_allow_undefined_version = linker_allow_undefined_version,
        .linker_enable_new_dtags = linker_enable_new_dtags,
        .disable_c_depfile = disable_c_depfile,
        .soname = resolved_soname,
        .linker_sort_section = linker_sort_section,
        .linker_gc_sections = linker_gc_sections,
        .linker_repro = linker_repro,
        .linker_allow_shlib_undefined = linker_allow_shlib_undefined,
        .linker_bind_global_refs_locally = linker_bind_global_refs_locally,
        .linker_import_symbols = linker_import_symbols,
        .linker_import_table = linker_import_table,
        .linker_export_table = linker_export_table,
        .linker_initial_memory = linker_initial_memory,
        .linker_max_memory = linker_max_memory,
        .linker_print_gc_sections = linker_print_gc_sections,
        .linker_print_icf_sections = linker_print_icf_sections,
        .linker_print_map = linker_print_map,
        .llvm_opt_bisect_limit = llvm_opt_bisect_limit,
        .linker_global_base = linker_global_base,
        .linker_export_symbol_names = linker_export_symbol_names.items,
        .linker_z_nocopyreloc = linker_z_nocopyreloc,
        .linker_z_nodelete = linker_z_nodelete,
        .linker_z_notext = linker_z_notext,
        .linker_z_defs = linker_z_defs,
        .linker_z_origin = linker_z_origin,
        .linker_z_now = linker_z_now,
        .linker_z_relro = linker_z_relro,
        .linker_z_common_page_size = linker_z_common_page_size,
        .linker_z_max_page_size = linker_z_max_page_size,
        .linker_tsaware = linker_tsaware,
        .linker_nxcompat = linker_nxcompat,
        .linker_dynamicbase = linker_dynamicbase,
        .linker_compress_debug_sections = linker_compress_debug_sections,
        .linker_module_definition_file = linker_module_definition_file,
        .major_subsystem_version = major_subsystem_version,
        .minor_subsystem_version = minor_subsystem_version,
        .link_eh_frame_hdr = link_eh_frame_hdr,
        .link_emit_relocs = link_emit_relocs,
        .entry = entry,
        .force_undefined_symbols = force_undefined_symbols,
        .stack_size = stack_size,
        .image_base = image_base,
        .function_sections = function_sections,
        .data_sections = data_sections,
        .clang_passthrough_mode = clang_passthrough_mode,
        .clang_preprocessor_mode = clang_preprocessor_mode,
        .version = optional_version,
        .compatibility_version = compatibility_version,
        .libc_installation = if (create_module.libc_installation) |*lci| lci else null,
        .verbose_cc = verbose_cc,
        .verbose_link = verbose_link,
        .verbose_air = verbose_air,
        .verbose_intern_pool = verbose_intern_pool,
        .verbose_generic_instances = verbose_generic_instances,
        .verbose_llvm_ir = verbose_llvm_ir,
        .verbose_llvm_bc = verbose_llvm_bc,
        .verbose_cimport = verbose_cimport,
        .verbose_llvm_cpu_features = verbose_llvm_cpu_features,
        .time_report = time_report,
        .stack_report = stack_report,
        .build_id = build_id,
        .test_filters = test_filters.items,
        .test_name_prefix = test_name_prefix,
        .test_runner_path = test_runner_path,
        .disable_lld_caching = disable_lld_caching,
        .cache_mode = cache_mode,
        .subsystem = subsystem,
        .debug_compile_errors = debug_compile_errors,
        .incremental = incremental,
        .enable_link_snapshots = enable_link_snapshots,
        .install_name = install_name,
        .entitlements = entitlements,
        .pagezero_size = pagezero_size,
        .headerpad_size = headerpad_size,
        .headerpad_max_install_names = headerpad_max_install_names,
        .dead_strip_dylibs = dead_strip_dylibs,
        .force_load_objc = force_load_objc,
        .discard_local_symbols = discard_local_symbols,
        .reference_trace = reference_trace,
        .pdb_out_path = pdb_out_path,
        .error_limit = error_limit,
        .native_system_include_paths = create_module.native_system_include_paths,
        // Any leftover C compilation args (such as -I) apply globally rather
        // than to any particular module. This feature can greatly reduce CLI
        // noise when --search-prefix and -M are combined.
        .global_cc_argv = try cc_argv.toOwnedSlice(arena),
        .file_system_inputs = &file_system_inputs,
        .debug_compiler_runtime_libs = debug_compiler_runtime_libs,
    }) catch |err| switch (err) {
        error.LibCUnavailable => {
            const triple_name = try target.zigTriple(arena);
            std.log.err("unable to find or provide libc for target '{s}'", .{triple_name});

            for (std.zig.target.available_libcs) |t| {
                if (t.arch == target.cpu.arch and t.os == target.os.tag) {
                    // If there's a `glibc_min`, there's also an `os_ver`.
                    if (t.glibc_min) |glibc_min| {
                        std.log.info("zig can provide libc for related target {s}-{s}.{}-{s}.{d}.{d}", .{
                            @tagName(t.arch),
                            @tagName(t.os),
                            t.os_ver.?,
                            @tagName(t.abi),
                            glibc_min.major,
                            glibc_min.minor,
                        });
                    } else if (t.os_ver) |os_ver| {
                        std.log.info("zig can provide libc for related target {s}-{s}.{}-{s}", .{
                            @tagName(t.arch),
                            @tagName(t.os),
                            os_ver,
                            @tagName(t.abi),
                        });
                    } else {
                        std.log.info("zig can provide libc for related target {s}-{s}-{s}", .{
                            @tagName(t.arch),
                            @tagName(t.os),
                            @tagName(t.abi),
                        });
                    }
                }
            }
            process.exit(1);
        },
        error.ExportTableAndImportTableConflict => {
            fatal("--import-table and --export-table may not be used together", .{});
        },
        else => fatal("unable to create compilation: {s}", .{@errorName(err)}),
    };
    var comp_destroyed = false;
    defer if (!comp_destroyed) comp.destroy();

    if (show_builtin) {
        const builtin_mod = comp.root_mod.getBuiltinDependency();
        const source = builtin_mod.builtin_file.?.source.?;
        return std.io.getStdOut().writeAll(source);
    }
    switch (listen) {
        .none => {},
        .stdio => {
            try serve(
                comp,
                std.io.getStdIn(),
                std.io.getStdOut(),
                test_exec_args.items,
                self_exe_path,
                arg_mode,
                all_args,
                runtime_args_start,
            );
            return cleanExit();
        },
        .ip4 => |ip4_addr| {
            const addr: std.net.Address = .{ .in = ip4_addr };

            var server = try addr.listen(.{
                .reuse_address = true,
            });
            defer server.deinit();

            const conn = try server.accept();
            defer conn.stream.close();

            try serve(
                comp,
                .{ .handle = conn.stream.handle },
                .{ .handle = conn.stream.handle },
                test_exec_args.items,
                self_exe_path,
                arg_mode,
                all_args,
                runtime_args_start,
            );
            return cleanExit();
        },
    }

    {
        const root_prog_node = std.Progress.start(.{
            .disable_printing = (color == .off),
        });
        defer root_prog_node.end();

        if (arg_mode == .translate_c) {
            return cmdTranslateC(comp, arena, null, null, root_prog_node);
        }

        updateModule(comp, color, root_prog_node) catch |err| switch (err) {
            error.SemanticAnalyzeFail => {
                assert(listen == .none);
                saveState(comp, incremental);
                process.exit(1);
            },
            else => |e| return e,
        };
    }
    try comp.makeBinFileExecutable();
    saveState(comp, incremental);

    if (switch (arg_mode) {
        .run => true,
        .zig_test => !test_no_exec,
        else => false,
    }) {
        dev.checkAny(&.{ .run_command, .test_command });

        if (test_exec_args.items.len == 0 and target.ofmt == .c) default_exec_args: {
            // Default to using `zig run` to execute the produced .c code from `zig test`.
            const c_code_loc = emit_bin_loc orelse break :default_exec_args;
            const c_code_directory = c_code_loc.directory orelse comp.bin_file.?.emit.root_dir;
            const c_code_path = try fs.path.join(arena, &[_][]const u8{
                c_code_directory.path orelse ".", c_code_loc.basename,
            });
            try test_exec_args.appendSlice(arena, &.{ self_exe_path, "run" });
            if (zig_lib_directory.path) |p| {
                try test_exec_args.appendSlice(arena, &.{ "-I", p });
            }

            if (create_module.resolved_options.link_libc) {
                try test_exec_args.append(arena, "-lc");
            } else if (target.os.tag == .windows) {
                try test_exec_args.appendSlice(arena, &.{
                    "--subsystem", "console",
                    "-lkernel32",  "-lntdll",
                });
            }

            const first_cli_mod = create_module.modules.values()[0];
            if (first_cli_mod.target_arch_os_abi) |triple| {
                try test_exec_args.appendSlice(arena, &.{ "-target", triple });
            }
            if (first_cli_mod.target_mcpu) |mcpu| {
                try test_exec_args.append(arena, try std.fmt.allocPrint(arena, "-mcpu={s}", .{mcpu}));
            }
            if (create_module.dynamic_linker) |dl| {
                try test_exec_args.appendSlice(arena, &.{ "--dynamic-linker", dl });
            }
            try test_exec_args.append(arena, c_code_path);
        }

        try runOrTest(
            comp,
            gpa,
            arena,
            test_exec_args.items,
            self_exe_path.?,
            arg_mode,
            &target,
            &comp_destroyed,
            all_args,
            runtime_args_start,
            create_module.resolved_options.link_libc,
        );
    }

    // Skip resource deallocation in release builds; let the OS do it.
    return cleanExit();
}

const CreateModule = struct {
    global_cache_directory: Cache.Directory,
    modules: std.StringArrayHashMapUnmanaged(CliModule),
    opts: Compilation.Config.Options,
    dynamic_linker: ?[]const u8,
    object_format: ?[]const u8,
    /// undefined until createModule() for the root module is called.
    resolved_options: Compilation.Config,

    /// This one is used while collecting CLI options. The set of libs is used
    /// directly after computing the target and used to compute link_libc,
    /// link_libcpp, and then the libraries are filtered into
    /// `unresolved_link_inputs` and `windows_libs`.
    cli_link_inputs: std.ArrayListUnmanaged(link.UnresolvedInput),
    windows_libs: std.StringArrayHashMapUnmanaged(void),
    /// The local variable `unresolved_link_inputs` is fed into library
    /// resolution, mutating the input array, and producing this data as
    /// output. Allocated with gpa.
    link_inputs: std.ArrayListUnmanaged(link.Input),

    wasi_emulated_libs: std.ArrayListUnmanaged(wasi_libc.CrtFile),

    c_source_files: std.ArrayListUnmanaged(Compilation.CSourceFile),
    rc_source_files: std.ArrayListUnmanaged(Compilation.RcSourceFile),

    /// e.g. -m3dnow or -mno-outline-atomics. They correspond to std.Target llvm cpu feature names.
    /// This array is populated by zig cc frontend and then has to be converted to zig-style
    /// CPU features.
    llvm_m_args: std.ArrayListUnmanaged([]const u8),
    sysroot: ?[]const u8,
    lib_directories: std.ArrayListUnmanaged(Directory),
    lib_dir_args: std.ArrayListUnmanaged([]const u8),
    libc_installation: ?LibCInstallation,
    want_native_include_dirs: bool,
    frameworks: std.StringArrayHashMapUnmanaged(Framework),
    native_system_include_paths: []const []const u8,
    framework_dirs: std.ArrayListUnmanaged([]const u8),
    rpath_list: std.ArrayListUnmanaged([]const u8),
    each_lib_rpath: ?bool,
    libc_paths_file: ?[]const u8,
};

fn createModule(
    gpa: Allocator,
    arena: Allocator,
    create_module: *CreateModule,
    index: usize,
    parent: ?*Package.Module,
    zig_lib_directory: Cache.Directory,
    builtin_modules: *std.StringHashMapUnmanaged(*Package.Module),
    color: std.zig.Color,
) Allocator.Error!*Package.Module {
    const cli_mod = &create_module.modules.values()[index];
    if (cli_mod.resolved) |m| return m;

    const name = create_module.modules.keys()[index];

    cli_mod.inherited.resolved_target = t: {
        // If the target is not overridden, use the parent's target. Of course,
        // if this is the root module then we need to proceed to resolve the
        // target.
        if (cli_mod.target_arch_os_abi == null and cli_mod.target_mcpu == null) {
            if (parent) |p| break :t p.resolved_target;
        }

        var target_parse_options: std.Target.Query.ParseOptions = .{
            .arch_os_abi = cli_mod.target_arch_os_abi orelse "native",
            .cpu_features = cli_mod.target_mcpu,
            .dynamic_linker = create_module.dynamic_linker,
            .object_format = create_module.object_format,
        };

        // Before passing the mcpu string in for parsing, we convert any -m flags that were
        // passed in via zig cc to zig-style.
        if (create_module.llvm_m_args.items.len != 0) {
            // If this returns null, we let it fall through to the case below which will
            // run the full parse function and do proper error handling.
            if (std.Target.Query.parseCpuArch(target_parse_options)) |cpu_arch| {
                var llvm_to_zig_name = std.StringHashMap([]const u8).init(gpa);
                defer llvm_to_zig_name.deinit();

                for (cpu_arch.allFeaturesList()) |feature| {
                    const llvm_name = feature.llvm_name orelse continue;
                    try llvm_to_zig_name.put(llvm_name, feature.name);
                }

                var mcpu_buffer = std.ArrayList(u8).init(gpa);
                defer mcpu_buffer.deinit();

                try mcpu_buffer.appendSlice(cli_mod.target_mcpu orelse "baseline");

                for (create_module.llvm_m_args.items) |llvm_m_arg| {
                    if (mem.startsWith(u8, llvm_m_arg, "mno-")) {
                        const llvm_name = llvm_m_arg["mno-".len..];
                        const zig_name = llvm_to_zig_name.get(llvm_name) orelse {
                            fatal("target architecture {s} has no LLVM CPU feature named '{s}'", .{
                                @tagName(cpu_arch), llvm_name,
                            });
                        };
                        try mcpu_buffer.append('-');
                        try mcpu_buffer.appendSlice(zig_name);
                    } else if (mem.startsWith(u8, llvm_m_arg, "m")) {
                        const llvm_name = llvm_m_arg["m".len..];
                        const zig_name = llvm_to_zig_name.get(llvm_name) orelse {
                            fatal("target architecture {s} has no LLVM CPU feature named '{s}'", .{
                                @tagName(cpu_arch), llvm_name,
                            });
                        };
                        try mcpu_buffer.append('+');
                        try mcpu_buffer.appendSlice(zig_name);
                    } else {
                        unreachable;
                    }
                }

                const adjusted_target_mcpu = try arena.dupe(u8, mcpu_buffer.items);
                std.log.debug("adjusted target_mcpu: {s}", .{adjusted_target_mcpu});
                target_parse_options.cpu_features = adjusted_target_mcpu;
            }
        }

        const target_query = std.zig.parseTargetQueryOrReportFatalError(arena, target_parse_options);
        const target = std.zig.resolveTargetQueryOrFatal(target_query);
        break :t .{
            .result = target,
            .is_native_os = target_query.isNativeOs(),
            .is_native_abi = target_query.isNativeAbi(),
        };
    };

    if (parent == null) {
        // This block is for initializing the fields of
        // `Compilation.Config.Options` that require knowledge of the
        // target (which was just now resolved for the root module above).
        const resolved_target = cli_mod.inherited.resolved_target.?;
        create_module.opts.resolved_target = resolved_target;
        create_module.opts.root_optimize_mode = cli_mod.inherited.optimize_mode;
        create_module.opts.root_strip = cli_mod.inherited.strip;
        create_module.opts.root_error_tracing = cli_mod.inherited.error_tracing;
        const target = resolved_target.result;

        // First, remove libc, libc++, and compiler_rt libraries from the system libraries list.
        // We need to know whether the set of system libraries contains anything besides these
        // to decide whether to trigger native path detection logic.
        // Preserves linker input order.
        var unresolved_link_inputs: std.ArrayListUnmanaged(link.UnresolvedInput) = .empty;
        defer unresolved_link_inputs.deinit(gpa);
        try unresolved_link_inputs.ensureUnusedCapacity(gpa, create_module.cli_link_inputs.items.len);
        var any_name_queries_remaining = false;
        for (create_module.cli_link_inputs.items) |cli_link_input| switch (cli_link_input) {
            .name_query => |nq| {
                const lib_name = nq.name;

                if (target.os.tag == .wasi) {
                    if (wasi_libc.getEmulatedLibCrtFile(lib_name)) |crt_file| {
                        try create_module.wasi_emulated_libs.append(arena, crt_file);
                        create_module.opts.link_libc = true;
                        continue;
                    }
                }

                if (std.zig.target.isLibCLibName(target, lib_name)) {
                    create_module.opts.link_libc = true;
                    continue;
                }
                if (std.zig.target.isLibCxxLibName(target, lib_name)) {
                    create_module.opts.link_libcpp = true;
                    continue;
                }

                switch (target_util.classifyCompilerRtLibName(lib_name)) {
                    .none => {},
                    .only_libunwind, .both => {
                        create_module.opts.link_libunwind = true;
                        continue;
                    },
                    .only_compiler_rt => continue,
                }

                if (target.isMinGW()) {
                    const exists = mingw.libExists(arena, target, zig_lib_directory, lib_name) catch |err| {
                        fatal("failed to check zig installation for DLL import libs: {s}", .{
                            @errorName(err),
                        });
                    };
                    if (exists) {
                        try create_module.windows_libs.put(arena, lib_name, {});
                        continue;
                    }
                }

                if (fs.path.isAbsolute(lib_name)) {
                    fatal("cannot use absolute path as a system library: {s}", .{lib_name});
                }

                unresolved_link_inputs.appendAssumeCapacity(cli_link_input);
                any_name_queries_remaining = true;
            },
            else => {
                unresolved_link_inputs.appendAssumeCapacity(cli_link_input);
            },
        }; // After this point, unresolved_link_inputs is used instead of cli_link_inputs.

        if (any_name_queries_remaining) create_module.want_native_include_dirs = true;

        // Resolve the library path arguments with respect to sysroot.
        try create_module.lib_directories.ensureUnusedCapacity(arena, create_module.lib_dir_args.items.len);
        if (create_module.sysroot) |root| {
            for (create_module.lib_dir_args.items) |lib_dir_arg| {
                if (fs.path.isAbsolute(lib_dir_arg)) {
                    const stripped_dir = lib_dir_arg[fs.path.diskDesignator(lib_dir_arg).len..];
                    const full_path = try fs.path.join(arena, &[_][]const u8{ root, stripped_dir });
                    addLibDirectoryWarn(&create_module.lib_directories, full_path);
                } else {
                    addLibDirectoryWarn(&create_module.lib_directories, lib_dir_arg);
                }
            }
        } else {
            for (create_module.lib_dir_args.items) |lib_dir_arg| {
                addLibDirectoryWarn(&create_module.lib_directories, lib_dir_arg);
            }
        }
        create_module.lib_dir_args = undefined; // From here we use lib_directories instead.

        if (resolved_target.is_native_os and target.os.tag.isDarwin()) {
            // If we want to link against frameworks, we need system headers.
            if (create_module.frameworks.count() > 0)
                create_module.want_native_include_dirs = true;
        }

        if (create_module.each_lib_rpath orelse resolved_target.is_native_os) {
            try create_module.rpath_list.ensureUnusedCapacity(arena, create_module.lib_directories.items.len);
            for (create_module.lib_directories.items) |lib_directory| {
                create_module.rpath_list.appendAssumeCapacity(lib_directory.path.?);
            }
        }

        // Trigger native system library path detection if necessary.
        if (create_module.sysroot == null and
            resolved_target.is_native_os and resolved_target.is_native_abi and
            create_module.want_native_include_dirs)
        {
            var paths = std.zig.system.NativePaths.detect(arena, target) catch |err| {
                fatal("unable to detect native system paths: {s}", .{@errorName(err)});
            };
            for (paths.warnings.items) |warning| {
                warn("{s}", .{warning});
            }

            create_module.native_system_include_paths = try paths.include_dirs.toOwnedSlice(arena);

            try create_module.framework_dirs.appendSlice(arena, paths.framework_dirs.items);
            try create_module.rpath_list.appendSlice(arena, paths.rpaths.items);

            try create_module.lib_directories.ensureUnusedCapacity(arena, paths.lib_dirs.items.len);
            for (paths.lib_dirs.items) |path| addLibDirectoryWarn2(&create_module.lib_directories, path, true);
        }

        if (create_module.libc_paths_file) |paths_file| {
            create_module.libc_installation = LibCInstallation.parse(arena, paths_file, target) catch |err| {
                fatal("unable to parse libc paths file at path {s}: {s}", .{
                    paths_file, @errorName(err),
                });
            };
        }

        if (builtin.target.os.tag == .windows and (target.abi == .msvc or target.abi == .itanium) and
            any_name_queries_remaining)
        {
            if (create_module.libc_installation == null) {
                create_module.libc_installation = LibCInstallation.findNative(.{
                    .allocator = arena,
                    .verbose = true,
                    .target = target,
                }) catch |err| {
                    fatal("unable to find native libc installation: {s}", .{@errorName(err)});
                };

                try create_module.lib_directories.ensureUnusedCapacity(arena, 2);
                addLibDirectoryWarn(&create_module.lib_directories, create_module.libc_installation.?.msvc_lib_dir.?);
                addLibDirectoryWarn(&create_module.lib_directories, create_module.libc_installation.?.kernel32_lib_dir.?);
            }
        }

        // Destructively mutates but does not transfer ownership of `unresolved_link_inputs`.
        link.resolveInputs(
            gpa,
            arena,
            target,
            &unresolved_link_inputs,
            &create_module.link_inputs,
            create_module.lib_directories.items,
            color,
        ) catch |err| fatal("failed to resolve link inputs: {s}", .{@errorName(err)});

        if (!create_module.opts.any_dyn_libs) for (create_module.link_inputs.items) |item| switch (item) {
            .dso, .dso_exact => {
                create_module.opts.any_dyn_libs = true;
                break;
            },
            else => {},
        };

        create_module.resolved_options = Compilation.Config.resolve(create_module.opts) catch |err| switch (err) {
            error.WasiExecModelRequiresWasi => fatal("only WASI OS targets support execution model", .{}),
            error.SharedMemoryIsWasmOnly => fatal("only WebAssembly CPU targets support shared memory", .{}),
            error.ObjectFilesCannotShareMemory => fatal("object files cannot share memory", .{}),
            error.SharedMemoryRequiresAtomicsAndBulkMemory => fatal("shared memory requires atomics and bulk_memory CPU features", .{}),
            error.ThreadsRequireSharedMemory => fatal("threads require shared memory", .{}),
            error.EmittingLlvmModuleRequiresLlvmBackend => fatal("emitting an LLVM module requires using the LLVM backend", .{}),
            error.LlvmLacksTargetSupport => fatal("LLVM lacks support for the specified target", .{}),
            error.ZigLacksTargetSupport => fatal("compiler backend unavailable for the specified target", .{}),
            error.EmittingBinaryRequiresLlvmLibrary => fatal("producing machine code via LLVM requires using the LLVM library", .{}),
            error.LldIncompatibleObjectFormat => fatal("using LLD to link {s} files is unsupported", .{@tagName(target.ofmt)}),
            error.LldCannotIncrementallyLink => fatal("self-hosted backends do not support linking with LLD", .{}),
            error.LtoRequiresLld => fatal("LTO requires using LLD", .{}),
            error.SanitizeThreadRequiresLibCpp => fatal("thread sanitization is (for now) implemented in C++, so it requires linking libc++", .{}),
            error.SanitizeAddressRequiresLibCpp => fatal("address sanitization is (for now) implemented in C++, so it requires linking libc++", .{}),
            error.LibCppRequiresLibUnwind => fatal("libc++ requires linking libunwind", .{}),
            error.OsRequiresLibC => fatal("the target OS requires using libc as the stable syscall interface", .{}),
            error.LibCppRequiresLibC => fatal("libc++ requires linking libc", .{}),
            error.LibUnwindRequiresLibC => fatal("libunwind requires linking libc", .{}),
            error.TargetCannotDynamicLink => fatal("dynamic linking unavailable on the specified target", .{}),
            error.LibCRequiresDynamicLinking => fatal("libc of the specified target requires dynamic linking", .{}),
            error.SharedLibrariesRequireDynamicLinking => fatal("using shared libraries requires dynamic linking", .{}),
            error.ExportMemoryAndDynamicIncompatible => fatal("exporting memory is incompatible with dynamic linking", .{}),
            error.DynamicLibraryPrecludesPie => fatal("dynamic libraries cannot be position independent executables", .{}),
            error.TargetRequiresPie => fatal("the specified target requires position independent executables", .{}),
            error.SanitizeThreadRequiresPie => fatal("thread sanitization requires position independent executables", .{}),
            error.SanitizeAddressRequiresPie => fatal("address sanitization requires position independent executables", .{}),
            error.BackendLacksErrorTracing => fatal("the selected backend has not yet implemented error return tracing", .{}),
            error.LlvmLibraryUnavailable => fatal("zig was compiled without LLVM libraries", .{}),
            error.LldUnavailable => fatal("zig was compiled without LLD libraries", .{}),
            error.ClangUnavailable => fatal("zig was compiled without Clang libraries", .{}),
            error.DllExportFnsRequiresWindows => fatal("only Windows OS targets support DLLs", .{}),
        };
    }

    const mod = Package.Module.create(arena, .{
        .global_cache_directory = create_module.global_cache_directory,
        .paths = cli_mod.paths,
        .fully_qualified_name = name,

        .cc_argv = cli_mod.cc_argv,
        .inherited = cli_mod.inherited,
        .global = create_module.resolved_options,
        .parent = parent,
        .builtin_mod = null,
        .builtin_modules = builtin_modules,
    }) catch |err| switch (err) {
        error.ValgrindUnsupportedOnTarget => fatal("unable to create module '{s}': valgrind does not support the selected target CPU architecture", .{name}),
        error.TargetRequiresSingleThreaded => fatal("unable to create module '{s}': the selected target does not support multithreading", .{name}),
        error.BackendRequiresSingleThreaded => fatal("unable to create module '{s}': the selected machine code backend is limited to single-threaded applications", .{name}),
        error.TargetRequiresPic => fatal("unable to create module '{s}': the selected target requires position independent code", .{name}),
        error.PieRequiresPic => fatal("unable to create module '{s}': making a Position Independent Executable requires enabling Position Independent Code", .{name}),
        error.DynamicLinkingRequiresPic => fatal("unable to create module '{s}': dynamic linking requires enabling Position Independent Code", .{name}),
        error.TargetHasNoRedZone => fatal("unable to create module '{s}': the selected target does not have a red zone", .{name}),
        error.StackCheckUnsupportedByTarget => fatal("unable to create module '{s}': the selected target does not support stack checking", .{name}),
        error.StackProtectorUnsupportedByTarget => fatal("unable to create module '{s}': the selected target does not support stack protection", .{name}),
        error.StackProtectorUnavailableWithoutLibC => fatal("unable to create module '{s}': enabling stack protection requires libc", .{name}),
        error.OutOfMemory => return error.OutOfMemory,
    };
    cli_mod.resolved = mod;

    for (create_module.c_source_files.items[cli_mod.c_source_files_start..cli_mod.c_source_files_end]) |*item| item.owner = mod;

    for (create_module.rc_source_files.items[cli_mod.rc_source_files_start..cli_mod.rc_source_files_end]) |*item| item.owner = mod;

    for (cli_mod.deps) |dep| {
        const dep_index = create_module.modules.getIndex(dep.value) orelse
            fatal("module '{s}' depends on non-existent module '{s}'", .{ name, dep.key });
        const dep_mod = try createModule(gpa, arena, create_module, dep_index, mod, zig_lib_directory, builtin_modules, color);
        try mod.deps.put(arena, dep.key, dep_mod);
    }

    return mod;
}

fn saveState(comp: *Compilation, incremental: bool) void {
    if (incremental) {
        comp.saveState() catch |err| {
            warn("unable to save incremental compilation state: {s}", .{@errorName(err)});
        };
    }
}

fn serve(
    comp: *Compilation,
    in: fs.File,
    out: fs.File,
    test_exec_args: []const ?[]const u8,
    self_exe_path: ?[]const u8,
    arg_mode: ArgMode,
    all_args: []const []const u8,
    runtime_args_start: ?usize,
) !void {
    const gpa = comp.gpa;

    var server = try Server.init(.{
        .gpa = gpa,
        .in = in,
        .out = out,
        .zig_version = build_options.version,
    });
    defer server.deinit();

    var child_pid: ?std.process.Child.Id = null;

    const main_progress_node = std.Progress.start(.{});
    const file_system_inputs = comp.file_system_inputs.?;

    while (true) {
        const hdr = try server.receiveMessage();

        switch (hdr.tag) {
            .exit => return cleanExit(),
            .update => {
                tracy.frameMark();
                file_system_inputs.clearRetainingCapacity();

                if (arg_mode == .translate_c) {
                    var arena_instance = std.heap.ArenaAllocator.init(gpa);
                    defer arena_instance.deinit();
                    const arena = arena_instance.allocator();
                    var output: Compilation.CImportResult = undefined;
                    try cmdTranslateC(comp, arena, &output, file_system_inputs, main_progress_node);
                    defer output.deinit(gpa);
                    try server.serveStringMessage(.file_system_inputs, file_system_inputs.items);
                    if (output.errors.errorMessageCount() != 0) {
                        try server.serveErrorBundle(output.errors);
                    } else {
                        try server.serveEmitDigest(&output.digest, .{
                            .flags = .{ .cache_hit = output.cache_hit },
                        });
                    }
                    continue;
                }

                if (comp.config.output_mode == .Exe) {
                    try comp.makeBinFileWritable();
                }

                try comp.update(main_progress_node);

                try comp.makeBinFileExecutable();
                try serveUpdateResults(&server, comp);
            },
            .run => {
                if (child_pid != null) {
                    @panic("TODO block until the child exits");
                }
                @panic("TODO call runOrTest");
                //try runOrTest(
                //    comp,
                //    gpa,
                //    arena,
                //    test_exec_args,
                //    self_exe_path.?,
                //    arg_mode,
                //    target,
                //    true,
                //    &comp_destroyed,
                //    all_args,
                //    runtime_args_start,
                //    link_libc,
                //);
            },
            .hot_update => {
                tracy.frameMark();
                file_system_inputs.clearRetainingCapacity();
                if (child_pid) |pid| {
                    try comp.hotCodeSwap(main_progress_node, pid);
                    try serveUpdateResults(&server, comp);
                } else {
                    if (comp.config.output_mode == .Exe) {
                        try comp.makeBinFileWritable();
                    }
                    try comp.update(main_progress_node);
                    try comp.makeBinFileExecutable();
                    try serveUpdateResults(&server, comp);

                    child_pid = try runOrTestHotSwap(
                        comp,
                        gpa,
                        test_exec_args,
                        self_exe_path.?,
                        arg_mode,
                        all_args,
                        runtime_args_start,
                    );
                }
            },
            else => {
                fatal("unrecognized message from client: 0x{x}", .{@intFromEnum(hdr.tag)});
            },
        }
    }
}

fn serveUpdateResults(s: *Server, comp: *Compilation) !void {
    const gpa = comp.gpa;

    var error_bundle = try comp.getAllErrorsAlloc();
    defer error_bundle.deinit(gpa);

    if (comp.file_system_inputs) |file_system_inputs| {
        if (file_system_inputs.items.len == 0) {
            assert(error_bundle.errorMessageCount() > 0);
        } else {
            try s.serveStringMessage(.file_system_inputs, file_system_inputs.items);
        }
    }

    if (error_bundle.errorMessageCount() > 0) {
        try s.serveErrorBundle(error_bundle);
        return;
    }

    if (comp.digest) |digest| {
        try s.serveEmitDigest(&digest, .{
            .flags = .{ .cache_hit = comp.last_update_was_cache_hit },
        });
    }

    // Serve empty error bundle to indicate the update is done.
    try s.serveErrorBundle(std.zig.ErrorBundle.empty);
}

fn runOrTest(
    comp: *Compilation,
    gpa: Allocator,
    arena: Allocator,
    test_exec_args: []const ?[]const u8,
    self_exe_path: []const u8,
    arg_mode: ArgMode,
    target: *const std.Target,
    comp_destroyed: *bool,
    all_args: []const []const u8,
    runtime_args_start: ?usize,
    link_libc: bool,
) !void {
    const lf = comp.bin_file orelse return;
    // A naive `directory.join` here will indeed get the correct path to the binary,
    // however, in the case of cwd, we actually want `./foo` so that the path can be executed.
    const exe_path = try fs.path.join(arena, &[_][]const u8{
        lf.emit.root_dir.path orelse ".", lf.emit.sub_path,
    });

    var argv = std.ArrayList([]const u8).init(gpa);
    defer argv.deinit();

    if (test_exec_args.len == 0) {
        try argv.append(exe_path);
        if (arg_mode == .zig_test) {
            try argv.append(
                try std.fmt.allocPrint(arena, "--seed=0x{x}", .{std.crypto.random.int(u32)}),
            );
        }
    } else {
        for (test_exec_args) |arg| {
            try argv.append(arg orelse exe_path);
        }
    }
    if (runtime_args_start) |i| {
        try argv.appendSlice(all_args[i..]);
    }
    var env_map = try process.getEnvMap(arena);
    try env_map.put("ZIG_EXE", self_exe_path);

    // We do not execve for tests because if the test fails we want to print
    // the error message and invocation below.
    if (process.can_execv and arg_mode == .run) {
        // execv releases the locks; no need to destroy the Compilation here.
        std.debug.lockStdErr();
        const err = process.execve(gpa, argv.items, &env_map);
        std.debug.unlockStdErr();
        try warnAboutForeignBinaries(arena, arg_mode, target, link_libc);
        const cmd = try std.mem.join(arena, " ", argv.items);
        fatal("the following command failed to execve with '{s}':\n{s}", .{ @errorName(err), cmd });
    } else if (process.can_spawn) {
        var child = std.process.Child.init(argv.items, gpa);
        child.env_map = &env_map;
        child.stdin_behavior = .Inherit;
        child.stdout_behavior = .Inherit;
        child.stderr_behavior = .Inherit;

        // Here we release all the locks associated with the Compilation so
        // that whatever this child process wants to do won't deadlock.
        comp.destroy();
        comp_destroyed.* = true;

        const term_result = t: {
            std.debug.lockStdErr();
            defer std.debug.unlockStdErr();
            break :t child.spawnAndWait();
        };
        const term = term_result catch |err| {
            try warnAboutForeignBinaries(arena, arg_mode, target, link_libc);
            const cmd = try std.mem.join(arena, " ", argv.items);
            fatal("the following command failed with '{s}':\n{s}", .{ @errorName(err), cmd });
        };
        switch (arg_mode) {
            .run, .build => {
                switch (term) {
                    .Exited => |code| {
                        if (code == 0) {
                            return cleanExit();
                        } else {
                            process.exit(code);
                        }
                    },
                    else => {
                        process.exit(1);
                    },
                }
            },
            .zig_test => {
                switch (term) {
                    .Exited => |code| {
                        if (code == 0) {
                            return cleanExit();
                        } else {
                            const cmd = try std.mem.join(arena, " ", argv.items);
                            fatal("the following test command failed with exit code {d}:\n{s}", .{ code, cmd });
                        }
                    },
                    else => {
                        const cmd = try std.mem.join(arena, " ", argv.items);
                        fatal("the following test command crashed:\n{s}", .{cmd});
                    },
                }
            },
            else => unreachable,
        }
    } else {
        const cmd = try std.mem.join(arena, " ", argv.items);
        fatal("the following command cannot be executed ({s} does not support spawning a child process):\n{s}", .{ @tagName(native_os), cmd });
    }
}

fn runOrTestHotSwap(
    comp: *Compilation,
    gpa: Allocator,
    test_exec_args: []const ?[]const u8,
    self_exe_path: []const u8,
    arg_mode: ArgMode,
    all_args: []const []const u8,
    runtime_args_start: ?usize,
) !std.process.Child.Id {
    const lf = comp.bin_file.?;

    const exe_path = switch (builtin.target.os.tag) {
        // On Windows it seems impossible to perform an atomic rename of a file that is currently
        // running in a process. Therefore, we do the opposite. We create a copy of the file in
        // tmp zig-cache and use it to spawn the child process. This way we are free to update
        // the binary with each requested hot update.
        .windows => blk: {
            try lf.emit.root_dir.handle.copyFile(lf.emit.sub_path, comp.local_cache_directory.handle, lf.emit.sub_path, .{});
            break :blk try fs.path.join(gpa, &[_][]const u8{
                comp.local_cache_directory.path orelse ".", lf.emit.sub_path,
            });
        },

        // A naive `directory.join` here will indeed get the correct path to the binary,
        // however, in the case of cwd, we actually want `./foo` so that the path can be executed.
        else => try fs.path.join(gpa, &[_][]const u8{
            lf.emit.root_dir.path orelse ".", lf.emit.sub_path,
        }),
    };
    defer gpa.free(exe_path);

    var argv = std.ArrayList([]const u8).init(gpa);
    defer argv.deinit();

    if (test_exec_args.len == 0) {
        // when testing pass the zig_exe_path to argv
        if (arg_mode == .zig_test)
            try argv.appendSlice(&[_][]const u8{
                exe_path, self_exe_path,
            })
            // when running just pass the current exe
        else
            try argv.appendSlice(&[_][]const u8{
                exe_path,
            });
    } else {
        for (test_exec_args) |arg| {
            if (arg) |a| {
                try argv.append(a);
            } else {
                try argv.appendSlice(&[_][]const u8{
                    exe_path, self_exe_path,
                });
            }
        }
    }
    if (runtime_args_start) |i| {
        try argv.appendSlice(all_args[i..]);
    }

    switch (builtin.target.os.tag) {
        .macos, .ios, .tvos, .watchos, .visionos => {
            const PosixSpawn = @import("DarwinPosixSpawn.zig");

            var attr = try PosixSpawn.Attr.init();
            defer attr.deinit();

            // ASLR is probably a good default for better debugging experience/programming
            // with hot-code updates in mind. However, we can also make it work with ASLR on.
            const flags: u16 = std.c.POSIX_SPAWN.SETSIGDEF |
                std.c.POSIX_SPAWN.SETSIGMASK |
                std.c.POSIX_SPAWN.DISABLE_ASLR;
            try attr.set(flags);

            var arena_allocator = std.heap.ArenaAllocator.init(gpa);
            defer arena_allocator.deinit();
            const arena = arena_allocator.allocator();

            const argv_buf = try arena.allocSentinel(?[*:0]u8, argv.items.len, null);
            for (argv.items, 0..) |arg, i| argv_buf[i] = (try arena.dupeZ(u8, arg)).ptr;

            const pid = try PosixSpawn.spawn(argv.items[0], null, attr, argv_buf, std.c.environ);
            return pid;
        },
        else => {
            var child = std.process.Child.init(argv.items, gpa);

            child.stdin_behavior = .Inherit;
            child.stdout_behavior = .Inherit;
            child.stderr_behavior = .Inherit;

            try child.spawn();

            return child.id;
        },
    }
}

fn updateModule(comp: *Compilation, color: Color, prog_node: std.Progress.Node) !void {
    try comp.update(prog_node);

    var errors = try comp.getAllErrorsAlloc();
    defer errors.deinit(comp.gpa);

    if (errors.errorMessageCount() > 0) {
        errors.renderToStdErr(color.renderOptions());
        return error.SemanticAnalyzeFail;
    }
}

fn cmdTranslateC(
    comp: *Compilation,
    arena: Allocator,
    fancy_output: ?*Compilation.CImportResult,
    file_system_inputs: ?*std.ArrayListUnmanaged(u8),
    prog_node: std.Progress.Node,
) !void {
    dev.check(.translate_c_command);

    const color: Color = .auto;
    assert(comp.c_source_files.len == 1);
    const c_source_file = comp.c_source_files[0];

    const translated_zig_basename = try std.fmt.allocPrint(arena, "{s}.zig", .{comp.root_name});

    var man: Cache.Manifest = comp.obtainCObjectCacheManifest(comp.root_mod);
    man.want_shared_lock = false;
    defer man.deinit();

    man.hash.add(@as(u16, 0xb945)); // Random number to distinguish translate-c from compiling C objects
    man.hash.add(comp.config.c_frontend);
    Compilation.cache_helpers.hashCSource(&man, c_source_file) catch |err| {
        fatal("unable to process '{s}': {s}", .{ c_source_file.src_path, @errorName(err) });
    };

    if (fancy_output) |p| p.cache_hit = true;
    const bin_digest, const hex_digest = if (try man.hit()) digest: {
        if (file_system_inputs) |buf| try man.populateFileSystemInputs(buf);
        const bin_digest = man.finalBin();
        const hex_digest = Cache.binToHex(bin_digest);
        break :digest .{ bin_digest, hex_digest };
    } else digest: {
        if (fancy_output) |p| p.cache_hit = false;
        var argv = std.ArrayList([]const u8).init(arena);
        switch (comp.config.c_frontend) {
            .aro => {},
            .clang => {
                // argv[0] is program name, actual args start at [1]
                try argv.append(@tagName(comp.config.c_frontend));
            },
        }

        var zig_cache_tmp_dir = try comp.local_cache_directory.handle.makeOpenPath("tmp", .{});
        defer zig_cache_tmp_dir.close();

        const ext = Compilation.classifyFileExt(c_source_file.src_path);
        const out_dep_path: ?[]const u8 = blk: {
            if (comp.config.c_frontend == .aro or comp.disable_c_depfile or !ext.clangSupportsDepFile())
                break :blk null;

            const c_src_basename = fs.path.basename(c_source_file.src_path);
            const dep_basename = try std.fmt.allocPrint(arena, "{s}.d", .{c_src_basename});
            const out_dep_path = try comp.tmpFilePath(arena, dep_basename);
            break :blk out_dep_path;
        };

        // TODO
        if (comp.config.c_frontend != .aro)
            try comp.addTranslateCCArgs(arena, &argv, ext, out_dep_path, comp.root_mod);
        try argv.append(c_source_file.src_path);

        if (comp.verbose_cc) {
            Compilation.dump_argv(argv.items);
        }

        const Result = union(enum) {
            success: []const u8,
            error_bundle: std.zig.ErrorBundle,
        };

        const result: Result = switch (comp.config.c_frontend) {
            .aro => f: {
                var stdout: []u8 = undefined;
                try jitCmd(comp.gpa, arena, argv.items, .{
                    .cmd_name = "aro_translate_c",
                    .root_src_path = "aro_translate_c.zig",
                    .depend_on_aro = true,
                    .capture = &stdout,
                    .progress_node = prog_node,
                });
                break :f .{ .success = stdout };
            },
            .clang => f: {
                if (!build_options.have_llvm) unreachable;
                const translate_c = @import("translate_c.zig");

                // Convert to null terminated args.
                const clang_args_len = argv.items.len + c_source_file.extra_flags.len;
                const new_argv_with_sentinel = try arena.alloc(?[*:0]const u8, clang_args_len + 1);
                new_argv_with_sentinel[clang_args_len] = null;
                const new_argv = new_argv_with_sentinel[0..clang_args_len :null];
                for (argv.items, 0..) |arg, i| {
                    new_argv[i] = try arena.dupeZ(u8, arg);
                }
                for (c_source_file.extra_flags, 0..) |arg, i| {
                    new_argv[argv.items.len + i] = try arena.dupeZ(u8, arg);
                }

                const c_headers_dir_path_z = try comp.zig_lib_directory.joinZ(arena, &[_][]const u8{"include"});
                var errors = std.zig.ErrorBundle.empty;
                var tree = translate_c.translate(
                    comp.gpa,
                    new_argv.ptr,
                    new_argv.ptr + new_argv.len,
                    &errors,
                    c_headers_dir_path_z,
                ) catch |err| switch (err) {
                    error.OutOfMemory => return error.OutOfMemory,
                    error.SemanticAnalyzeFail => break :f .{ .error_bundle = errors },
                };
                defer tree.deinit(comp.gpa);
                break :f .{ .success = try tree.render(arena) };
            },
        };

        if (out_dep_path) |dep_file_path| add_deps: {
            const dep_basename = fs.path.basename(dep_file_path);
            // Add the files depended on to the cache system.
            man.addDepFilePost(zig_cache_tmp_dir, dep_basename) catch |err| switch (err) {
                error.FileNotFound => {
                    // Clang didn't emit the dep file; nothing to add to the manifest.
                    break :add_deps;
                },
                else => |e| return e,
            };
            // Just to save disk space, we delete the file because it is never needed again.
            zig_cache_tmp_dir.deleteFile(dep_basename) catch |err| {
                warn("failed to delete '{s}': {s}", .{ dep_file_path, @errorName(err) });
            };
        }

        const formatted = switch (result) {
            .success => |formatted| formatted,
            .error_bundle => |eb| {
                if (file_system_inputs) |buf| try man.populateFileSystemInputs(buf);
                if (fancy_output) |p| {
                    p.errors = eb;
                    return;
                } else {
                    eb.renderToStdErr(color.renderOptions());
                    process.exit(1);
                }
            },
        };

        const bin_digest = man.finalBin();
        const hex_digest = Cache.binToHex(bin_digest);

        const o_sub_path = try fs.path.join(arena, &[_][]const u8{ "o", &hex_digest });

        var o_dir = try comp.local_cache_directory.handle.makeOpenPath(o_sub_path, .{});
        defer o_dir.close();

        var zig_file = try o_dir.createFile(translated_zig_basename, .{});
        defer zig_file.close();

        try zig_file.writeAll(formatted);

        man.writeManifest() catch |err| warn("failed to write cache manifest: {s}", .{
            @errorName(err),
        });

        if (file_system_inputs) |buf| try man.populateFileSystemInputs(buf);

        break :digest .{ bin_digest, hex_digest };
    };

    if (fancy_output) |p| {
        p.digest = bin_digest;
        p.errors = std.zig.ErrorBundle.empty;
    } else {
        const out_zig_path = try fs.path.join(arena, &[_][]const u8{ "o", &hex_digest, translated_zig_basename });
        const zig_file = comp.local_cache_directory.handle.openFile(out_zig_path, .{}) catch |err| {
            const path = comp.local_cache_directory.path orelse ".";
            fatal("unable to open cached translated zig file '{s}{s}{s}': {s}", .{ path, fs.path.sep_str, out_zig_path, @errorName(err) });
        };
        defer zig_file.close();
        try io.getStdOut().writeFileAll(zig_file, .{});
        return cleanExit();
    }
}

const usage_init =
    \\Usage: zig init
    \\
    \\   Initializes a `zig build` project in the current working
    \\   directory.
    \\
    \\Options:
    \\  -h, --help             Print this help and exit
    \\
    \\
;

fn cmdInit(gpa: Allocator, arena: Allocator, args: []const []const u8) !void {
    dev.check(.init_command);

    {
        var i: usize = 0;
        while (i < args.len) : (i += 1) {
            const arg = args[i];
            if (mem.startsWith(u8, arg, "-")) {
                if (mem.eql(u8, arg, "-h") or mem.eql(u8, arg, "--help")) {
                    try io.getStdOut().writeAll(usage_init);
                    return cleanExit();
                } else {
                    fatal("unrecognized parameter: '{s}'", .{arg});
                }
            } else {
                fatal("unexpected extra parameter: '{s}'", .{arg});
            }
        }
    }

    var templates = findTemplates(gpa, arena);
    defer templates.deinit();

    const cwd_path = try process.getCwdAlloc(arena);
    const cwd_basename = fs.path.basename(cwd_path);
    const sanitized_root_name = try sanitizeExampleName(arena, cwd_basename);

    const s = fs.path.sep_str;
    const template_paths = [_][]const u8{
        Package.build_zig_basename,
        Package.Manifest.basename,
        "src" ++ s ++ "main.zig",
        "src" ++ s ++ "root.zig",
    };
    var ok_count: usize = 0;

    const fingerprint: Package.Fingerprint = .generate(sanitized_root_name);

    for (template_paths) |template_path| {
        if (templates.write(arena, fs.cwd(), sanitized_root_name, template_path, fingerprint)) |_| {
            std.log.info("created {s}", .{template_path});
            ok_count += 1;
        } else |err| switch (err) {
            error.PathAlreadyExists => std.log.info("preserving already existing file: {s}", .{
                template_path,
            }),
            else => std.log.err("unable to write {s}: {s}\n", .{ template_path, @errorName(err) }),
        }
    }

    if (ok_count == template_paths.len) {
        std.log.info("see `zig build --help` for a menu of options", .{});
    }
    return cleanExit();
}

fn sanitizeExampleName(arena: Allocator, bytes: []const u8) error{OutOfMemory}![]const u8 {
    var result: std.ArrayListUnmanaged(u8) = .empty;
    for (bytes, 0..) |byte, i| switch (byte) {
        '0'...'9' => {
            if (i == 0) try result.append(arena, '_');
            try result.append(arena, byte);
        },
        '_', 'a'...'z', 'A'...'Z' => try result.append(arena, byte),
        '-', '.', ' ' => try result.append(arena, '_'),
        else => continue,
    };
    if (!std.zig.isValidId(result.items)) return "foo";
    if (result.items.len > Package.Manifest.max_name_len)
        result.shrinkRetainingCapacity(Package.Manifest.max_name_len);

    return result.toOwnedSlice(arena);
}

test sanitizeExampleName {
    var arena_instance = std.heap.ArenaAllocator.init(std.testing.allocator);
    defer arena_instance.deinit();
    const arena = arena_instance.allocator();

    try std.testing.expectEqualStrings("foo_bar", try sanitizeExampleName(arena, "foo bar+"));
    try std.testing.expectEqualStrings("foo", try sanitizeExampleName(arena, ""));
    try std.testing.expectEqualStrings("foo", try sanitizeExampleName(arena, "!"));
    try std.testing.expectEqualStrings("a", try sanitizeExampleName(arena, "!a"));
    try std.testing.expectEqualStrings("a_b", try sanitizeExampleName(arena, "a.b!"));
    try std.testing.expectEqualStrings("_01234", try sanitizeExampleName(arena, "01234"));
    try std.testing.expectEqualStrings("foo", try sanitizeExampleName(arena, "error"));
    try std.testing.expectEqualStrings("foo", try sanitizeExampleName(arena, "test"));
    try std.testing.expectEqualStrings("tests", try sanitizeExampleName(arena, "tests"));
    try std.testing.expectEqualStrings("test_project", try sanitizeExampleName(arena, "test project"));
}

fn cmdBuild(gpa: Allocator, arena: Allocator, args: []const []const u8) !void {
    dev.check(.build_command);

    var build_file: ?[]const u8 = null;
    var override_lib_dir: ?[]const u8 = try EnvVar.ZIG_LIB_DIR.get(arena);
    var override_global_cache_dir: ?[]const u8 = try EnvVar.ZIG_GLOBAL_CACHE_DIR.get(arena);
    var override_local_cache_dir: ?[]const u8 = try EnvVar.ZIG_LOCAL_CACHE_DIR.get(arena);
    var override_build_runner: ?[]const u8 = try EnvVar.ZIG_BUILD_RUNNER.get(arena);
    var child_argv = std.ArrayList([]const u8).init(arena);
    var reference_trace: ?u32 = null;
    var debug_compile_errors = false;
    var verbose_link = (native_os != .wasi or builtin.link_libc) and
        EnvVar.ZIG_VERBOSE_LINK.isSet();
    var verbose_cc = (native_os != .wasi or builtin.link_libc) and
        EnvVar.ZIG_VERBOSE_CC.isSet();
    var verbose_air = false;
    var verbose_intern_pool = false;
    var verbose_generic_instances = false;
    var verbose_llvm_ir: ?[]const u8 = null;
    var verbose_llvm_bc: ?[]const u8 = null;
    var verbose_cimport = false;
    var verbose_llvm_cpu_features = false;
    var fetch_only = false;
    var fetch_mode: Package.Fetch.JobQueue.Mode = .needed;
    var system_pkg_dir_path: ?[]const u8 = null;
    var debug_target: ?[]const u8 = null;

    const argv_index_exe = child_argv.items.len;
    _ = try child_argv.addOne();

    const self_exe_path = try introspect.findZigExePath(arena);
    try child_argv.append(self_exe_path);

    const argv_index_zig_lib_dir = child_argv.items.len;
    _ = try child_argv.addOne();

    const argv_index_build_file = child_argv.items.len;
    _ = try child_argv.addOne();

    const argv_index_cache_dir = child_argv.items.len;
    _ = try child_argv.addOne();

    const argv_index_global_cache_dir = child_argv.items.len;
    _ = try child_argv.addOne();

    try child_argv.appendSlice(&.{
        "--seed",
        try std.fmt.allocPrint(arena, "0x{x}", .{std.crypto.random.int(u32)}),
    });
    const argv_index_seed = child_argv.items.len - 1;

    // This parent process needs a way to obtain results from the configuration
    // phase of the child process. In the future, the make phase will be
    // executed in a separate process than the configure phase, and we can then
    // use stdout from the configuration phase for this purpose.
    //
    // However, currently, both phases are in the same process, and Run Step
    // provides API for making the runned subprocesses inherit stdout and stderr
    // which means these streams are not available for passing metadata back
    // to the parent.
    //
    // Until make and configure phases are separated into different processes,
    // the strategy is to choose a temporary file name ahead of time, and then
    // read this file in the parent to obtain the results, in the case the child
    // exits with code 3.
    const results_tmp_file_nonce = std.fmt.hex(std.crypto.random.int(u64));
    try child_argv.append("-Z" ++ results_tmp_file_nonce);

    var color: Color = .auto;
    var n_jobs: ?u32 = null;

    {
        var i: usize = 0;
        while (i < args.len) : (i += 1) {
            const arg = args[i];
            if (mem.startsWith(u8, arg, "-")) {
                if (mem.eql(u8, arg, "--build-file")) {
                    if (i + 1 >= args.len) fatal("expected argument after '{s}'", .{arg});
                    i += 1;
                    build_file = args[i];
                    continue;
                } else if (mem.eql(u8, arg, "--zig-lib-dir")) {
                    if (i + 1 >= args.len) fatal("expected argument after '{s}'", .{arg});
                    i += 1;
                    override_lib_dir = args[i];
                    continue;
                } else if (mem.eql(u8, arg, "--build-runner")) {
                    if (i + 1 >= args.len) fatal("expected argument after '{s}'", .{arg});
                    i += 1;
                    override_build_runner = args[i];
                    continue;
                } else if (mem.eql(u8, arg, "--cache-dir")) {
                    if (i + 1 >= args.len) fatal("expected argument after '{s}'", .{arg});
                    i += 1;
                    override_local_cache_dir = args[i];
                    continue;
                } else if (mem.eql(u8, arg, "--global-cache-dir")) {
                    if (i + 1 >= args.len) fatal("expected argument after '{s}'", .{arg});
                    i += 1;
                    override_global_cache_dir = args[i];
                    continue;
                } else if (mem.eql(u8, arg, "-freference-trace")) {
                    reference_trace = 256;
                } else if (mem.eql(u8, arg, "--fetch")) {
                    fetch_only = true;
                } else if (mem.startsWith(u8, arg, "--fetch=")) {
                    fetch_only = true;
                    const sub_arg = arg["--fetch=".len..];
                    fetch_mode = std.meta.stringToEnum(Package.Fetch.JobQueue.Mode, sub_arg) orelse
                        fatal("expected [needed|all] after '--fetch=', found '{s}'", .{
                            sub_arg,
                        });
                } else if (mem.eql(u8, arg, "--system")) {
                    if (i + 1 >= args.len) fatal("expected argument after '{s}'", .{arg});
                    i += 1;
                    system_pkg_dir_path = args[i];
                    try child_argv.append("--system");
                    continue;
                } else if (mem.startsWith(u8, arg, "-freference-trace=")) {
                    const num = arg["-freference-trace=".len..];
                    reference_trace = std.fmt.parseUnsigned(u32, num, 10) catch |err| {
                        fatal("unable to parse reference_trace count '{s}': {s}", .{ num, @errorName(err) });
                    };
                } else if (mem.eql(u8, arg, "-fno-reference-trace")) {
                    reference_trace = null;
                } else if (mem.eql(u8, arg, "--debug-log")) {
                    if (i + 1 >= args.len) fatal("expected argument after '{s}'", .{arg});
                    try child_argv.appendSlice(args[i .. i + 2]);
                    i += 1;
                    if (!build_options.enable_logging) {
                        warn("Zig was compiled without logging enabled (-Dlog). --debug-log has no effect.", .{});
                    } else {
                        try log_scopes.append(arena, args[i]);
                    }
                    continue;
                } else if (mem.eql(u8, arg, "--debug-compile-errors")) {
                    if (build_options.enable_debug_extensions) {
                        debug_compile_errors = true;
                    } else {
                        warn("Zig was compiled without debug extensions. --debug-compile-errors has no effect.", .{});
                    }
                } else if (mem.eql(u8, arg, "--debug-target")) {
                    if (i + 1 >= args.len) fatal("expected argument after '{s}'", .{arg});
                    i += 1;
                    if (build_options.enable_debug_extensions) {
                        debug_target = args[i];
                    } else {
                        warn("Zig was compiled without debug extensions. --debug-target has no effect.", .{});
                    }
                } else if (mem.eql(u8, arg, "--verbose-link")) {
                    verbose_link = true;
                } else if (mem.eql(u8, arg, "--verbose-cc")) {
                    verbose_cc = true;
                } else if (mem.eql(u8, arg, "--verbose-air")) {
                    verbose_air = true;
                } else if (mem.eql(u8, arg, "--verbose-intern-pool")) {
                    verbose_intern_pool = true;
                } else if (mem.eql(u8, arg, "--verbose-generic-instances")) {
                    verbose_generic_instances = true;
                } else if (mem.eql(u8, arg, "--verbose-llvm-ir")) {
                    verbose_llvm_ir = "-";
                } else if (mem.startsWith(u8, arg, "--verbose-llvm-ir=")) {
                    verbose_llvm_ir = arg["--verbose-llvm-ir=".len..];
                } else if (mem.startsWith(u8, arg, "--verbose-llvm-bc=")) {
                    verbose_llvm_bc = arg["--verbose-llvm-bc=".len..];
                } else if (mem.eql(u8, arg, "--verbose-cimport")) {
                    verbose_cimport = true;
                } else if (mem.eql(u8, arg, "--verbose-llvm-cpu-features")) {
                    verbose_llvm_cpu_features = true;
                } else if (mem.eql(u8, arg, "--color")) {
                    if (i + 1 >= args.len) fatal("expected [auto|on|off] after {s}", .{arg});
                    i += 1;
                    color = std.meta.stringToEnum(Color, args[i]) orelse {
                        fatal("expected [auto|on|off] after {s}, found '{s}'", .{ arg, args[i] });
                    };
                    try child_argv.appendSlice(&.{ arg, args[i] });
                    continue;
                } else if (mem.startsWith(u8, arg, "-j")) {
                    const str = arg["-j".len..];
                    const num = std.fmt.parseUnsigned(u32, str, 10) catch |err| {
                        fatal("unable to parse jobs count '{s}': {s}", .{
                            str, @errorName(err),
                        });
                    };
                    if (num < 1) {
                        fatal("number of jobs must be at least 1\n", .{});
                    }
                    n_jobs = num;
                } else if (mem.eql(u8, arg, "--seed")) {
                    if (i + 1 >= args.len) fatal("expected argument after '{s}'", .{arg});
                    i += 1;
                    child_argv.items[argv_index_seed] = args[i];
                    continue;
                } else if (mem.eql(u8, arg, "--")) {
                    // The rest of the args are supposed to get passed onto
                    // build runner's `build.args`
                    try child_argv.appendSlice(args[i..]);
                    break;
                }
            }
            try child_argv.append(arg);
        }
    }

    const work_around_btrfs_bug = native_os == .linux and
        EnvVar.ZIG_BTRFS_WORKAROUND.isSet();
    const root_prog_node = std.Progress.start(.{
        .disable_printing = (color == .off),
        .root_name = "Compile Build Script",
    });
    defer root_prog_node.end();

    // Normally the build runner is compiled for the host target but here is
    // some code to help when debugging edits to the build runner so that you
    // can make sure it compiles successfully on other targets.
    const resolved_target: Package.Module.ResolvedTarget = t: {
        if (build_options.enable_debug_extensions) {
            if (debug_target) |triple| {
                const target_query = try std.Target.Query.parse(.{
                    .arch_os_abi = triple,
                });
                break :t .{
                    .result = std.zig.resolveTargetQueryOrFatal(target_query),
                    .is_native_os = false,
                    .is_native_abi = false,
                };
            }
        }
        break :t .{
            .result = std.zig.resolveTargetQueryOrFatal(.{}),
            .is_native_os = true,
            .is_native_abi = true,
        };
    };

    const exe_basename = try std.zig.binNameAlloc(arena, .{
        .root_name = "build",
        .target = resolved_target.result,
        .output_mode = .Exe,
    });
    const emit_bin: Compilation.EmitLoc = .{
        .directory = null, // Use the local zig-cache.
        .basename = exe_basename,
    };

    process.raiseFileDescriptorLimit();

    var zig_lib_directory: Directory = if (override_lib_dir) |lib_dir| .{
        .path = lib_dir,
        .handle = fs.cwd().openDir(lib_dir, .{}) catch |err| {
            fatal("unable to open zig lib directory from 'zig-lib-dir' argument: '{s}': {s}", .{ lib_dir, @errorName(err) });
        },
    } else introspect.findZigLibDirFromSelfExe(arena, self_exe_path) catch |err| {
        fatal("unable to find zig installation directory '{s}': {s}", .{ self_exe_path, @errorName(err) });
    };
    defer zig_lib_directory.handle.close();

    const cwd_path = try process.getCwdAlloc(arena);
    child_argv.items[argv_index_zig_lib_dir] = zig_lib_directory.path orelse cwd_path;

    const build_root = try findBuildRoot(arena, .{
        .cwd_path = cwd_path,
        .build_file = build_file,
    });
    child_argv.items[argv_index_build_file] = build_root.directory.path orelse cwd_path;

    var global_cache_directory: Directory = l: {
        const p = override_global_cache_dir orelse try introspect.resolveGlobalCacheDir(arena);
        const dir = fs.cwd().makeOpenPath(p, .{}) catch |err| {
            const base_msg = "unable to open or create the global Zig cache at '{s}': {s}.{s}";
            const extra = "\nIf this location is not writable then consider specifying an " ++
                "alternative with the ZIG_GLOBAL_CACHE_DIR environment variable or the " ++
                "--global-cache-dir option.";
            const show_extra = err == error.AccessDenied or err == error.ReadOnlyFileSystem;
            fatal(base_msg, .{ p, @errorName(err), if (show_extra) extra else "" });
        };
        break :l .{
            .handle = dir,
            .path = p,
        };
    };
    defer global_cache_directory.handle.close();

    child_argv.items[argv_index_global_cache_dir] = global_cache_directory.path orelse cwd_path;

    var local_cache_directory: Directory = l: {
        if (override_local_cache_dir) |local_cache_dir_path| {
            break :l .{
                .handle = try fs.cwd().makeOpenPath(local_cache_dir_path, .{}),
                .path = local_cache_dir_path,
            };
        }
        const cache_dir_path = try build_root.directory.join(arena, &.{default_local_zig_cache_basename});
        break :l .{
            .handle = try build_root.directory.handle.makeOpenPath(default_local_zig_cache_basename, .{}),
            .path = cache_dir_path,
        };
    };
    defer local_cache_directory.handle.close();

    child_argv.items[argv_index_cache_dir] = local_cache_directory.path orelse cwd_path;

    var thread_pool: ThreadPool = undefined;
    try thread_pool.init(.{
        .allocator = gpa,
        .n_jobs = @min(@max(n_jobs orelse std.Thread.getCpuCount() catch 1, 1), std.math.maxInt(Zcu.PerThread.IdBacking)),
        .track_ids = true,
        .stack_size = thread_stack_size,
    });
    defer thread_pool.deinit();

    // Dummy http client that is not actually used when fetch_command is unsupported.
    // Prevents bootstrap from depending on a bunch of unnecessary stuff.
    var http_client: if (dev.env.supports(.fetch_command)) std.http.Client else struct {
        allocator: Allocator,
        fn deinit(_: @This()) void {}
    } = .{ .allocator = gpa };
    defer http_client.deinit();

    var unlazy_set: Package.Fetch.JobQueue.UnlazySet = .{};

    // This loop is re-evaluated when the build script exits with an indication that it
    // could not continue due to missing lazy dependencies.
    while (true) {
        // We want to release all the locks before executing the child process, so we make a nice
        // big block here to ensure the cleanup gets run when we extract out our argv.
        {
            const main_mod_paths: Package.Module.CreateOptions.Paths = if (override_build_runner) |runner| .{
                .root = .{
                    .root_dir = Cache.Directory.cwd(),
                    .sub_path = fs.path.dirname(runner) orelse "",
                },
                .root_src_path = fs.path.basename(runner),
            } else .{
                .root = .{
                    .root_dir = zig_lib_directory,
                    .sub_path = "compiler",
                },
                .root_src_path = "build_runner.zig",
            };

            const config = try Compilation.Config.resolve(.{
                .output_mode = .Exe,
                .resolved_target = resolved_target,
                .have_zcu = true,
                .emit_bin = true,
                .is_test = false,
            });

            const root_mod = try Package.Module.create(arena, .{
                .global_cache_directory = global_cache_directory,
                .paths = main_mod_paths,
                .fully_qualified_name = "root",
                .cc_argv = &.{},
                .inherited = .{
                    .resolved_target = resolved_target,
                },
                .global = config,
                .parent = null,
                .builtin_mod = null,
                .builtin_modules = null, // all modules will inherit this one's builtin
            });

            const builtin_mod = root_mod.getBuiltinDependency();

            const build_mod = try Package.Module.create(arena, .{
                .global_cache_directory = global_cache_directory,
                .paths = .{
                    .root = .{ .root_dir = build_root.directory },
                    .root_src_path = build_root.build_zig_basename,
                },
                .fully_qualified_name = "root.@build",
                .cc_argv = &.{},
                .inherited = .{},
                .global = config,
                .parent = root_mod,
                .builtin_mod = builtin_mod,
                .builtin_modules = null, // `builtin_mod` is specified
            });

            var cleanup_build_dir: ?fs.Dir = null;
            defer if (cleanup_build_dir) |*dir| dir.close();

            if (dev.env.supports(.fetch_command)) {
                const fetch_prog_node = root_prog_node.start("Fetch Packages", 0);
                defer fetch_prog_node.end();

                var job_queue: Package.Fetch.JobQueue = .{
                    .http_client = &http_client,
                    .thread_pool = &thread_pool,
                    .global_cache = global_cache_directory,
                    .read_only = false,
                    .recursive = true,
                    .debug_hash = false,
                    .work_around_btrfs_bug = work_around_btrfs_bug,
                    .unlazy_set = unlazy_set,
                    .mode = fetch_mode,
                };
                defer job_queue.deinit();

                if (system_pkg_dir_path) |p| {
                    job_queue.global_cache = .{
                        .path = p,
                        .handle = fs.cwd().openDir(p, .{}) catch |err| {
                            fatal("unable to open system package directory '{s}': {s}", .{
                                p, @errorName(err),
                            });
                        },
                    };
                    job_queue.read_only = true;
                    cleanup_build_dir = job_queue.global_cache.handle;
                } else {
                    try http_client.initDefaultProxies(arena);
                }

                try job_queue.all_fetches.ensureUnusedCapacity(gpa, 1);
                try job_queue.table.ensureUnusedCapacity(gpa, 1);

                var fetch: Package.Fetch = .{
                    .arena = std.heap.ArenaAllocator.init(gpa),
                    .location = .{ .relative_path = build_mod.root },
                    .location_tok = 0,
                    .hash_tok = .none,
                    .name_tok = 0,
                    .lazy_status = .eager,
                    .parent_package_root = build_mod.root,
                    .parent_manifest_ast = null,
                    .prog_node = fetch_prog_node,
                    .job_queue = &job_queue,
                    .omit_missing_hash_error = true,
                    .allow_missing_paths_field = false,
                    .allow_missing_fingerprint = false,
                    .allow_name_string = false,
                    .use_latest_commit = false,

                    .package_root = undefined,
                    .error_bundle = undefined,
                    .manifest = null,
                    .manifest_ast = undefined,
                    .computed_hash = undefined,
                    .has_build_zig = true,
                    .oom_flag = false,
                    .latest_commit = null,

                    .module = build_mod,
                };
                job_queue.all_fetches.appendAssumeCapacity(&fetch);

                job_queue.table.putAssumeCapacityNoClobber(
                    Package.Fetch.relativePathDigest(build_mod.root, global_cache_directory),
                    &fetch,
                );

                job_queue.thread_pool.spawnWg(&job_queue.wait_group, Package.Fetch.workerRun, .{
                    &fetch, "root",
                });
                job_queue.wait_group.wait();

                try job_queue.consolidateErrors();

                if (fetch.error_bundle.root_list.items.len > 0) {
                    var errors = try fetch.error_bundle.toOwnedBundle("");
                    errors.renderToStdErr(color.renderOptions());
                    process.exit(1);
                }

                if (fetch_only) return cleanExit();

                var source_buf = std.ArrayList(u8).init(gpa);
                defer source_buf.deinit();
                try job_queue.createDependenciesSource(&source_buf);
                const deps_mod = try createDependenciesModule(
                    arena,
                    source_buf.items,
                    root_mod,
                    global_cache_directory,
                    local_cache_directory,
                    builtin_mod,
                    config,
                );

                {
                    // We need a Module for each package's build.zig.
                    const hashes = job_queue.table.keys();
                    const fetches = job_queue.table.values();
                    try deps_mod.deps.ensureUnusedCapacity(arena, @intCast(hashes.len));
                    for (hashes, fetches) |*hash, f| {
                        if (f == &fetch) {
                            // The first one is a dummy package for the current project.
                            continue;
                        }
                        if (!f.has_build_zig)
                            continue;
                        const hash_slice = hash.toSlice();
                        const m = try Package.Module.create(arena, .{
                            .global_cache_directory = global_cache_directory,
                            .paths = .{
                                .root = try f.package_root.clone(arena),
                                .root_src_path = Package.build_zig_basename,
                            },
                            .fully_qualified_name = try std.fmt.allocPrint(
                                arena,
                                "root.@dependencies.{s}",
                                .{hash_slice},
                            ),
                            .cc_argv = &.{},
                            .inherited = .{},
                            .global = config,
                            .parent = root_mod,
                            .builtin_mod = builtin_mod,
                            .builtin_modules = null, // `builtin_mod` is specified
                        });
                        const hash_cloned = try arena.dupe(u8, hash_slice);
                        deps_mod.deps.putAssumeCapacityNoClobber(hash_cloned, m);
                        f.module = m;
                    }

                    // Each build.zig module needs access to each of its
                    // dependencies' build.zig modules by name.
                    for (fetches) |f| {
                        const mod = f.module orelse continue;
                        const man = f.manifest orelse continue;
                        const dep_names = man.dependencies.keys();
                        try mod.deps.ensureUnusedCapacity(arena, @intCast(dep_names.len));
                        for (dep_names, man.dependencies.values()) |name, dep| {
                            const dep_digest = Package.Fetch.depDigest(
                                f.package_root,
                                global_cache_directory,
                                dep,
                            ) orelse continue;
                            const dep_mod = job_queue.table.get(dep_digest).?.module orelse continue;
                            const name_cloned = try arena.dupe(u8, name);
                            mod.deps.putAssumeCapacityNoClobber(name_cloned, dep_mod);
                        }
                    }
                }
            } else try createEmptyDependenciesModule(
                arena,
                root_mod,
                global_cache_directory,
                local_cache_directory,
                builtin_mod,
                config,
            );

            try root_mod.deps.put(arena, "@build", build_mod);

            const comp = Compilation.create(gpa, arena, .{
                .zig_lib_directory = zig_lib_directory,
                .local_cache_directory = local_cache_directory,
                .global_cache_directory = global_cache_directory,
                .root_name = "build",
                .config = config,
                .root_mod = root_mod,
                .main_mod = build_mod,
                .emit_bin = emit_bin,
                .emit_h = null,
                .self_exe_path = self_exe_path,
                .thread_pool = &thread_pool,
                .verbose_cc = verbose_cc,
                .verbose_link = verbose_link,
                .verbose_air = verbose_air,
                .verbose_intern_pool = verbose_intern_pool,
                .verbose_generic_instances = verbose_generic_instances,
                .verbose_llvm_ir = verbose_llvm_ir,
                .verbose_llvm_bc = verbose_llvm_bc,
                .verbose_cimport = verbose_cimport,
                .verbose_llvm_cpu_features = verbose_llvm_cpu_features,
                .cache_mode = .whole,
                .reference_trace = reference_trace,
                .debug_compile_errors = debug_compile_errors,
            }) catch |err| {
                fatal("unable to create compilation: {s}", .{@errorName(err)});
            };
            defer comp.destroy();

            updateModule(comp, color, root_prog_node) catch |err| switch (err) {
                error.SemanticAnalyzeFail => process.exit(2),
                else => |e| return e,
            };

            // Since incremental compilation isn't done yet, we use cache_mode = whole
            // above, and thus the output file is already closed.
            //try comp.makeBinFileExecutable();
            child_argv.items[argv_index_exe] =
                try local_cache_directory.join(arena, &.{comp.cache_use.whole.bin_sub_path.?});
        }

        if (process.can_spawn) {
            var child = std.process.Child.init(child_argv.items, gpa);
            child.stdin_behavior = .Inherit;
            child.stdout_behavior = .Inherit;
            child.stderr_behavior = .Inherit;

            const term = t: {
                std.debug.lockStdErr();
                defer std.debug.unlockStdErr();
                break :t child.spawnAndWait() catch |err| {
                    fatal("failed to spawn build runner {s}: {s}", .{ child_argv.items[0], @errorName(err) });
                };
            };

            switch (term) {
                .Exited => |code| {
                    if (code == 0) return cleanExit();
                    // Indicates that the build runner has reported compile errors
                    // and this parent process does not need to report any further
                    // diagnostics.
                    if (code == 2) process.exit(2);

                    if (code == 3) {
                        if (!dev.env.supports(.fetch_command)) process.exit(3);
                        // Indicates the configure phase failed due to missing lazy
                        // dependencies and stdout contains the hashes of the ones
                        // that are missing.
                        const s = fs.path.sep_str;
                        const tmp_sub_path = "tmp" ++ s ++ results_tmp_file_nonce;
                        const stdout = local_cache_directory.handle.readFileAlloc(arena, tmp_sub_path, 50 * 1024 * 1024) catch |err| {
                            fatal("unable to read results of configure phase from '{}{s}': {s}", .{
                                local_cache_directory, tmp_sub_path, @errorName(err),
                            });
                        };
                        local_cache_directory.handle.deleteFile(tmp_sub_path) catch {};

                        var it = mem.splitScalar(u8, stdout, '\n');
                        var any_errors = false;
                        while (it.next()) |hash| {
                            if (hash.len == 0) continue;
                            if (hash.len > Package.Hash.max_len) {
                                std.log.err("invalid digest (length {d} exceeds maximum): '{s}'", .{
                                    hash.len, hash,
                                });
                                any_errors = true;
                                continue;
                            }
                            try unlazy_set.put(arena, .fromSlice(hash), {});
                        }
                        if (any_errors) process.exit(3);
                        if (system_pkg_dir_path) |p| {
                            // In this mode, the system needs to provide these packages; they
                            // cannot be fetched by Zig.
                            for (unlazy_set.keys()) |*hash| {
                                std.log.err("lazy dependency package not found: {s}" ++ s ++ "{s}", .{
                                    p, hash.toSlice(),
                                });
                            }
                            std.log.info("remote package fetching disabled due to --system mode", .{});
                            std.log.info("dependencies might be avoidable depending on build configuration", .{});
                            process.exit(3);
                        }
                        continue;
                    }

                    const cmd = try std.mem.join(arena, " ", child_argv.items);
                    fatal("the following build command failed with exit code {d}:\n{s}", .{ code, cmd });
                },
                else => {
                    const cmd = try std.mem.join(arena, " ", child_argv.items);
                    fatal("the following build command crashed:\n{s}", .{cmd});
                },
            }
        } else {
            const cmd = try std.mem.join(arena, " ", child_argv.items);
            fatal("the following command cannot be executed ({s} does not support spawning a child process):\n{s}", .{ @tagName(native_os), cmd });
        }
    }
}

const JitCmdOptions = struct {
    cmd_name: []const u8,
    root_src_path: []const u8,
    prepend_zig_lib_dir_path: bool = false,
    prepend_global_cache_path: bool = false,
    prepend_zig_exe_path: bool = false,
    depend_on_aro: bool = false,
    capture: ?*[]u8 = null,
    /// Send error bundles via std.zig.Server over stdout
    server: bool = false,
    progress_node: ?std.Progress.Node = null,
};

fn jitCmd(
    gpa: Allocator,
    arena: Allocator,
    args: []const []const u8,
    options: JitCmdOptions,
) !void {
    dev.check(.jit_command);

    const color: Color = .auto;
    const root_prog_node = if (options.progress_node) |node| node else std.Progress.start(.{
        .disable_printing = (color == .off),
    });

    const target_query: std.Target.Query = .{};
    const resolved_target: Package.Module.ResolvedTarget = .{
        .result = std.zig.resolveTargetQueryOrFatal(target_query),
        .is_native_os = true,
        .is_native_abi = true,
    };

    const exe_basename = try std.zig.binNameAlloc(arena, .{
        .root_name = options.cmd_name,
        .target = resolved_target.result,
        .output_mode = .Exe,
    });
    const emit_bin: Compilation.EmitLoc = .{
        .directory = null, // Use the global zig-cache.
        .basename = exe_basename,
    };

    const self_exe_path = introspect.findZigExePath(arena) catch |err| {
        fatal("unable to find self exe path: {s}", .{@errorName(err)});
    };

    const optimize_mode: std.builtin.OptimizeMode = if (EnvVar.ZIG_DEBUG_CMD.isSet())
        .Debug
    else
        .ReleaseFast;
    const strip = optimize_mode != .Debug;
    const override_lib_dir: ?[]const u8 = try EnvVar.ZIG_LIB_DIR.get(arena);
    const override_global_cache_dir: ?[]const u8 = try EnvVar.ZIG_GLOBAL_CACHE_DIR.get(arena);

    var zig_lib_directory: Directory = if (override_lib_dir) |lib_dir| .{
        .path = lib_dir,
        .handle = fs.cwd().openDir(lib_dir, .{}) catch |err| {
            fatal("unable to open zig lib directory from 'zig-lib-dir' argument: '{s}': {s}", .{ lib_dir, @errorName(err) });
        },
    } else introspect.findZigLibDirFromSelfExe(arena, self_exe_path) catch |err| {
        fatal("unable to find zig installation directory '{s}': {s}", .{ self_exe_path, @errorName(err) });
    };
    defer zig_lib_directory.handle.close();

    var global_cache_directory: Directory = l: {
        const p = override_global_cache_dir orelse try introspect.resolveGlobalCacheDir(arena);
        break :l .{
            .handle = try fs.cwd().makeOpenPath(p, .{}),
            .path = p,
        };
    };
    defer global_cache_directory.handle.close();

    var thread_pool: ThreadPool = undefined;
    try thread_pool.init(.{
        .allocator = gpa,
        .n_jobs = @min(@max(std.Thread.getCpuCount() catch 1, 1), std.math.maxInt(Zcu.PerThread.IdBacking)),
        .track_ids = true,
        .stack_size = thread_stack_size,
    });
    defer thread_pool.deinit();

    var child_argv: std.ArrayListUnmanaged([]const u8) = .empty;
    try child_argv.ensureUnusedCapacity(arena, args.len + 4);

    // We want to release all the locks before executing the child process, so we make a nice
    // big block here to ensure the cleanup gets run when we extract out our argv.
    {
        const main_mod_paths: Package.Module.CreateOptions.Paths = .{
            .root = .{
                .root_dir = zig_lib_directory,
                .sub_path = "compiler",
            },
            .root_src_path = options.root_src_path,
        };

        const config = try Compilation.Config.resolve(.{
            .output_mode = .Exe,
            .root_strip = strip,
            .root_optimize_mode = optimize_mode,
            .resolved_target = resolved_target,
            .have_zcu = true,
            .emit_bin = true,
            .is_test = false,
        });

        const root_mod = try Package.Module.create(arena, .{
            .global_cache_directory = global_cache_directory,
            .paths = main_mod_paths,
            .fully_qualified_name = "root",
            .cc_argv = &.{},
            .inherited = .{
                .resolved_target = resolved_target,
                .optimize_mode = optimize_mode,
                .strip = strip,
            },
            .global = config,
            .parent = null,
            .builtin_mod = null,
            .builtin_modules = null, // all modules will inherit this one's builtin
        });

        if (options.depend_on_aro) {
            const aro_mod = try Package.Module.create(arena, .{
                .global_cache_directory = global_cache_directory,
                .paths = .{
                    .root = .{
                        .root_dir = zig_lib_directory,
                        .sub_path = "compiler/aro",
                    },
                    .root_src_path = "aro.zig",
                },
                .fully_qualified_name = "aro",
                .cc_argv = &.{},
                .inherited = .{
                    .resolved_target = resolved_target,
                    .optimize_mode = optimize_mode,
                    .strip = strip,
                },
                .global = config,
                .parent = null,
                .builtin_mod = root_mod.getBuiltinDependency(),
                .builtin_modules = null, // `builtin_mod` is specified
            });
            try root_mod.deps.put(arena, "aro", aro_mod);
        }

        const comp = Compilation.create(gpa, arena, .{
            .zig_lib_directory = zig_lib_directory,
            .local_cache_directory = global_cache_directory,
            .global_cache_directory = global_cache_directory,
            .root_name = options.cmd_name,
            .config = config,
            .root_mod = root_mod,
            .main_mod = root_mod,
            .emit_bin = emit_bin,
            .emit_h = null,
            .self_exe_path = self_exe_path,
            .thread_pool = &thread_pool,
            .cache_mode = .whole,
        }) catch |err| {
            fatal("unable to create compilation: {s}", .{@errorName(err)});
        };
        defer comp.destroy();

        if (options.server) {
            var server = std.zig.Server{
                .out = std.io.getStdOut(),
                .in = undefined, // won't be receiving messages
                .receive_fifo = undefined, // won't be receiving messages
            };

            try comp.update(root_prog_node);

            var error_bundle = try comp.getAllErrorsAlloc();
            defer error_bundle.deinit(comp.gpa);
            if (error_bundle.errorMessageCount() > 0) {
                try server.serveErrorBundle(error_bundle);
                process.exit(2);
            }
        } else {
            updateModule(comp, color, root_prog_node) catch |err| switch (err) {
                error.SemanticAnalyzeFail => process.exit(2),
                else => |e| return e,
            };
        }

        const exe_path = try global_cache_directory.join(arena, &.{comp.cache_use.whole.bin_sub_path.?});
        child_argv.appendAssumeCapacity(exe_path);
    }

    if (options.prepend_zig_lib_dir_path)
        child_argv.appendAssumeCapacity(zig_lib_directory.path.?);
    if (options.prepend_zig_exe_path)
        child_argv.appendAssumeCapacity(self_exe_path);
    if (options.prepend_global_cache_path)
        child_argv.appendAssumeCapacity(global_cache_directory.path.?);

    child_argv.appendSliceAssumeCapacity(args);

    if (process.can_execv and options.capture == null) {
        const err = process.execv(gpa, child_argv.items);
        const cmd = try std.mem.join(arena, " ", child_argv.items);
        fatal("the following command failed to execve with '{s}':\n{s}", .{
            @errorName(err),
            cmd,
        });
    }

    if (!process.can_spawn) {
        const cmd = try std.mem.join(arena, " ", child_argv.items);
        fatal("the following command cannot be executed ({s} does not support spawning a child process):\n{s}", .{
            @tagName(native_os), cmd,
        });
    }

    var child = std.process.Child.init(child_argv.items, gpa);
    child.stdin_behavior = .Inherit;
    child.stdout_behavior = if (options.capture == null) .Inherit else .Pipe;
    child.stderr_behavior = .Inherit;

    try child.spawn();

    if (options.capture) |ptr| {
        ptr.* = try child.stdout.?.readToEndAlloc(arena, std.math.maxInt(u32));
    }

    const term = try child.wait();
    switch (term) {
        .Exited => |code| {
            if (code == 0) {
                if (options.capture != null) return;
                return cleanExit();
            }
            const cmd = try std.mem.join(arena, " ", child_argv.items);
            fatal("the following build command failed with exit code {d}:\n{s}", .{ code, cmd });
        },
        else => {
            const cmd = try std.mem.join(arena, " ", child_argv.items);
            fatal("the following build command crashed:\n{s}", .{cmd});
        },
    }
}

const info_zen =
    \\
    \\ * Communicate intent precisely.
    \\ * Edge cases matter.
    \\ * Favor reading code over writing code.
    \\ * Only one obvious way to do things.
    \\ * Runtime crashes are better than bugs.
    \\ * Compile errors are better than runtime crashes.
    \\ * Incremental improvements.
    \\ * Avoid local maximums.
    \\ * Reduce the amount one must remember.
    \\ * Focus on code rather than style.
    \\ * Resource allocation may fail; resource deallocation must succeed.
    \\ * Memory is a resource.
    \\ * Together we serve the users.
    \\
    \\
;

extern fn ZigClangIsLLVMUsingSeparateLibcxx() bool;

extern "c" fn ZigClang_main(argc: c_int, argv: [*:null]?[*:0]u8) c_int;
extern "c" fn ZigLlvmAr_main(argc: c_int, argv: [*:null]?[*:0]u8) c_int;

fn argsCopyZ(alloc: Allocator, args: []const []const u8) ![:null]?[*:0]u8 {
    var argv = try alloc.allocSentinel(?[*:0]u8, args.len, null);
    for (args, 0..) |arg, i| {
        argv[i] = try alloc.dupeZ(u8, arg); // TODO If there was an argsAllocZ we could avoid this allocation.
    }
    return argv;
}

pub fn clangMain(alloc: Allocator, args: []const []const u8) error{OutOfMemory}!u8 {
    if (!build_options.have_llvm)
        fatal("`zig cc` and `zig c++` unavailable: compiler built without LLVM extensions", .{});

    var arena_instance = std.heap.ArenaAllocator.init(alloc);
    defer arena_instance.deinit();
    const arena = arena_instance.allocator();

    // Convert the args to the null-terminated format Clang expects.
    const argv = try argsCopyZ(arena, args);
    const exit_code = ZigClang_main(@as(c_int, @intCast(argv.len)), argv.ptr);
    return @as(u8, @bitCast(@as(i8, @truncate(exit_code))));
}

pub fn llvmArMain(alloc: Allocator, args: []const []const u8) error{OutOfMemory}!u8 {
    if (!build_options.have_llvm)
        fatal("`zig ar`, `zig dlltool`, `zig ranlib', and `zig lib` unavailable: compiler built without LLVM extensions", .{});

    var arena_instance = std.heap.ArenaAllocator.init(alloc);
    defer arena_instance.deinit();
    const arena = arena_instance.allocator();

    // Convert the args to the format llvm-ar expects.
    // We intentionally shave off the zig binary at args[0].
    const argv = try argsCopyZ(arena, args[1..]);
    const exit_code = ZigLlvmAr_main(@as(c_int, @intCast(argv.len)), argv.ptr);
    return @as(u8, @bitCast(@as(i8, @truncate(exit_code))));
}

/// The first argument determines which backend is invoked. The options are:
/// * `ld.lld` - ELF
/// * `lld-link` - COFF
/// * `wasm-ld` - WebAssembly
pub fn lldMain(
    alloc: Allocator,
    args: []const []const u8,
    can_exit_early: bool,
) error{OutOfMemory}!u8 {
    if (!build_options.have_llvm)
        fatal("`zig {s}` unavailable: compiler built without LLVM extensions", .{args[0]});

    // Print a warning if lld is called multiple times in the same process,
    // since it may misbehave
    // https://github.com/ziglang/zig/issues/3825
    const CallCounter = struct {
        var count: usize = 0;
    };
    if (CallCounter.count == 1) { // Issue the warning on the first repeat call
        warn("invoking LLD for the second time within the same process because the host OS ({s}) does not support spawning child processes. This sometimes activates LLD bugs", .{@tagName(native_os)});
    }
    CallCounter.count += 1;

    var arena_instance = std.heap.ArenaAllocator.init(alloc);
    defer arena_instance.deinit();
    const arena = arena_instance.allocator();

    // Convert the args to the format LLD expects.
    // We intentionally shave off the zig binary at args[0].
    const argv = try argsCopyZ(arena, args[1..]);
    // "If an error occurs, false will be returned."
    const ok = rc: {
        const llvm = @import("codegen/llvm/bindings.zig");
        const argc = @as(c_int, @intCast(argv.len));
        if (mem.eql(u8, args[1], "ld.lld")) {
            break :rc llvm.LinkELF(argc, argv.ptr, can_exit_early, false);
        } else if (mem.eql(u8, args[1], "lld-link")) {
            break :rc llvm.LinkCOFF(argc, argv.ptr, can_exit_early, false);
        } else if (mem.eql(u8, args[1], "wasm-ld")) {
            break :rc llvm.LinkWasm(argc, argv.ptr, can_exit_early, false);
        } else {
            unreachable;
        }
    };
    return @intFromBool(!ok);
}

const ArgIteratorResponseFile = process.ArgIteratorGeneral(.{ .comments = true, .single_quotes = true });

/// Initialize the arguments from a Response File. "*.rsp"
fn initArgIteratorResponseFile(allocator: Allocator, resp_file_path: []const u8) !ArgIteratorResponseFile {
    const max_bytes = 10 * 1024 * 1024; // 10 MiB of command line arguments is a reasonable limit
    const cmd_line = try fs.cwd().readFileAlloc(allocator, resp_file_path, max_bytes);
    errdefer allocator.free(cmd_line);

    return ArgIteratorResponseFile.initTakeOwnership(allocator, cmd_line);
}

const clang_args = @import("clang_options.zig").list;

pub const ClangArgIterator = struct {
    has_next: bool,
    zig_equivalent: ZigEquivalent,
    only_arg: []const u8,
    second_arg: []const u8,
    other_args: []const []const u8,
    argv: []const []const u8,
    next_index: usize,
    root_args: ?*Args,
    arg_iterator_response_file: ArgIteratorResponseFile,
    arena: Allocator,

    pub const ZigEquivalent = enum {
        target,
        o,
        c,
        r,
        m,
        x,
        other,
        positional,
        l,
        ignore,
        driver_punt,
        pic,
        no_pic,
        pie,
        no_pie,
        lto,
        no_lto,
        unwind_tables,
        no_unwind_tables,
        asynchronous_unwind_tables,
        no_asynchronous_unwind_tables,
        nostdlib,
        nostdlib_cpp,
        shared,
        rdynamic,
        wl,
        wp,
        preprocess_only,
        asm_only,
        optimize,
        debug,
        gdwarf32,
        gdwarf64,
        sanitize,
        no_sanitize,
        sanitize_trap,
        no_sanitize_trap,
        linker_script,
        dry_run,
        verbose,
        for_linker,
        linker_input_z,
        lib_dir,
        mcpu,
        dep_file,
        dep_file_to_stdout,
        framework_dir,
        framework,
        nostdlibinc,
        red_zone,
        no_red_zone,
        omit_frame_pointer,
        no_omit_frame_pointer,
        function_sections,
        no_function_sections,
        data_sections,
        no_data_sections,
        builtin,
        no_builtin,
        color_diagnostics,
        no_color_diagnostics,
        stack_check,
        no_stack_check,
        stack_protector,
        no_stack_protector,
        strip,
        exec_model,
        emit_llvm,
        sysroot,
        entry,
        force_undefined_symbol,
        weak_library,
        weak_framework,
        headerpad_max_install_names,
        compress_debug_sections,
        install_name,
        undefined,
        force_load_objc,
        mingw_unicode_entry_point,
        san_cov_trace_pc_guard,
        san_cov,
        no_san_cov,
        rtlib,
        static,
        dynamic,
    };

    const Args = struct {
        next_index: usize,
        argv: []const []const u8,
    };

    fn init(arena: Allocator, argv: []const []const u8) ClangArgIterator {
        return .{
            .next_index = 2, // `zig cc foo` this points to `foo`
            .has_next = argv.len > 2,
            .zig_equivalent = undefined,
            .only_arg = undefined,
            .second_arg = undefined,
            .other_args = undefined,
            .argv = argv,
            .root_args = null,
            .arg_iterator_response_file = undefined,
            .arena = arena,
        };
    }

    fn next(self: *ClangArgIterator) !void {
        assert(self.has_next);
        assert(self.next_index < self.argv.len);
        // In this state we know that the parameter we are looking at is a root parameter
        // rather than an argument to a parameter.
        // We adjust the len below when necessary.
        self.other_args = (self.argv.ptr + self.next_index)[0..1];
        var arg = self.argv[self.next_index];
        self.incrementArgIndex();

        if (mem.startsWith(u8, arg, "@")) {
            if (self.root_args != null) return error.NestedResponseFile;

            // This is a "compiler response file". We must parse the file and treat its
            // contents as command line parameters.
            const arena = self.arena;
            const resp_file_path = arg[1..];

            self.arg_iterator_response_file =
                initArgIteratorResponseFile(arena, resp_file_path) catch |err| {
                    fatal("unable to read response file '{s}': {s}", .{ resp_file_path, @errorName(err) });
                };
            // NOTE: The ArgIteratorResponseFile returns tokens from next() that are slices of an
            // internal buffer. This internal buffer is arena allocated, so it is not cleaned up here.

            var resp_arg_list = std.ArrayList([]const u8).init(arena);
            defer resp_arg_list.deinit();
            {
                while (self.arg_iterator_response_file.next()) |token| {
                    try resp_arg_list.append(token);
                }

                const args = try arena.create(Args);
                errdefer arena.destroy(args);
                args.* = .{
                    .next_index = self.next_index,
                    .argv = self.argv,
                };
                self.root_args = args;
            }
            const resp_arg_slice = try resp_arg_list.toOwnedSlice();
            self.next_index = 0;
            self.argv = resp_arg_slice;

            if (resp_arg_slice.len == 0) {
                self.resolveRespFileArgs();
                return;
            }

            self.has_next = true;
            self.other_args = (self.argv.ptr + self.next_index)[0..1]; // We adjust len below when necessary.
            arg = self.argv[self.next_index];
            self.incrementArgIndex();
        }

        if (mem.eql(u8, arg, "-") or !mem.startsWith(u8, arg, "-")) {
            self.zig_equivalent = .positional;
            self.only_arg = arg;
            return;
        }

        find_clang_arg: for (clang_args) |clang_arg| switch (clang_arg.syntax) {
            .flag => {
                const prefix_len = clang_arg.matchEql(arg);
                if (prefix_len > 0) {
                    self.zig_equivalent = clang_arg.zig_equivalent;
                    self.only_arg = arg[prefix_len..];

                    break :find_clang_arg;
                }
            },
            .joined, .comma_joined => {
                // joined example: --target=foo
                // comma_joined example: -Wl,-soname,libsoundio.so.2
                const prefix_len = clang_arg.matchStartsWith(arg);
                if (prefix_len != 0) {
                    self.zig_equivalent = clang_arg.zig_equivalent;
                    self.only_arg = arg[prefix_len..]; // This will skip over the "--target=" part.

                    break :find_clang_arg;
                }
            },
            .joined_or_separate => {
                // Examples: `-lfoo`, `-l foo`
                const prefix_len = clang_arg.matchStartsWith(arg);
                if (prefix_len == arg.len) {
                    if (self.next_index >= self.argv.len) {
                        fatal("Expected parameter after '{s}'", .{arg});
                    }
                    self.only_arg = self.argv[self.next_index];
                    self.incrementArgIndex();
                    self.other_args.len += 1;
                    self.zig_equivalent = clang_arg.zig_equivalent;

                    break :find_clang_arg;
                } else if (prefix_len != 0) {
                    self.zig_equivalent = clang_arg.zig_equivalent;
                    self.only_arg = arg[prefix_len..];

                    break :find_clang_arg;
                }
            },
            .joined_and_separate => {
                // Example: `-Xopenmp-target=riscv64-linux-unknown foo`
                const prefix_len = clang_arg.matchStartsWith(arg);
                if (prefix_len != 0) {
                    self.only_arg = arg[prefix_len..];
                    if (self.next_index >= self.argv.len) {
                        fatal("Expected parameter after '{s}'", .{arg});
                    }
                    self.second_arg = self.argv[self.next_index];
                    self.incrementArgIndex();
                    self.other_args.len += 1;
                    self.zig_equivalent = clang_arg.zig_equivalent;
                    break :find_clang_arg;
                }
            },
            .separate => if (clang_arg.matchEql(arg) > 0) {
                if (self.next_index >= self.argv.len) {
                    fatal("Expected parameter after '{s}'", .{arg});
                }
                self.only_arg = self.argv[self.next_index];
                self.incrementArgIndex();
                self.other_args.len += 1;
                self.zig_equivalent = clang_arg.zig_equivalent;
                break :find_clang_arg;
            },
            .remaining_args_joined => {
                const prefix_len = clang_arg.matchStartsWith(arg);
                if (prefix_len != 0) {
                    @panic("TODO");
                }
            },
            .multi_arg => |num_args| if (clang_arg.matchEql(arg) > 0) {
                // Example `-sectcreate <arg1> <arg2> <arg3>`.
                var i: usize = 0;
                while (i < num_args) : (i += 1) {
                    self.incrementArgIndex();
                    self.other_args.len += 1;
                }
                self.zig_equivalent = clang_arg.zig_equivalent;
                break :find_clang_arg;
            },
        } else {
            fatal("Unknown Clang option: '{s}'", .{arg});
        }
    }

    fn incrementArgIndex(self: *ClangArgIterator) void {
        self.next_index += 1;
        self.resolveRespFileArgs();
    }

    fn resolveRespFileArgs(self: *ClangArgIterator) void {
        const arena = self.arena;
        if (self.next_index >= self.argv.len) {
            if (self.root_args) |root_args| {
                self.next_index = root_args.next_index;
                self.argv = root_args.argv;

                arena.destroy(root_args);
                self.root_args = null;
            }
            if (self.next_index >= self.argv.len) {
                self.has_next = false;
            }
        }
    }
};

fn parseCodeModel(arg: []const u8) std.builtin.CodeModel {
    return std.meta.stringToEnum(std.builtin.CodeModel, arg) orelse
        fatal("unsupported machine code model: '{s}'", .{arg});
}

const usage_ast_check =
    \\Usage: zig ast-check [file]
    \\
    \\    Given a .zig source file or .zon file, reports any compile errors
    \\    that can be ascertained on the basis of the source code alone,
    \\    without target information or type checking.
    \\
    \\    If [file] is omitted, stdin is used.
    \\
    \\Options:
    \\  -h, --help            Print this help and exit
    \\  --color [auto|off|on] Enable or disable colored error messages
    \\  --zon                 Treat the input file as ZON, regardless of file extension
    \\  -t                    (debug option) Output ZIR in text form to stdout
    \\
    \\
;

fn cmdAstCheck(
    gpa: Allocator,
    arena: Allocator,
    args: []const []const u8,
) !void {
    dev.check(.ast_check_command);

    const Zir = std.zig.Zir;

    var color: Color = .auto;
    var want_output_text = false;
    var force_zon = false;
    var zig_source_file: ?[]const u8 = null;

    var i: usize = 0;
    while (i < args.len) : (i += 1) {
        const arg = args[i];
        if (mem.startsWith(u8, arg, "-")) {
            if (mem.eql(u8, arg, "-h") or mem.eql(u8, arg, "--help")) {
                try io.getStdOut().writeAll(usage_ast_check);
                return cleanExit();
            } else if (mem.eql(u8, arg, "-t")) {
                want_output_text = true;
            } else if (mem.eql(u8, arg, "--zon")) {
                force_zon = true;
            } else if (mem.eql(u8, arg, "--color")) {
                if (i + 1 >= args.len) {
                    fatal("expected [auto|on|off] after --color", .{});
                }
                i += 1;
                const next_arg = args[i];
                color = std.meta.stringToEnum(Color, next_arg) orelse {
                    fatal("expected [auto|on|off] after --color, found '{s}'", .{next_arg});
                };
            } else {
                fatal("unrecognized parameter: '{s}'", .{arg});
            }
        } else if (zig_source_file == null) {
            zig_source_file = arg;
        } else {
            fatal("extra positional parameter: '{s}'", .{arg});
        }
    }

    var file: Zcu.File = .{
        .status = .never_loaded,
        .sub_file_path = undefined,
        .stat = undefined,
        .source = null,
        .tree = null,
        .zir = null,
        .zoir = null,
        .mod = undefined,
    };
    if (zig_source_file) |file_name| {
        var f = fs.cwd().openFile(file_name, .{}) catch |err| {
            fatal("unable to open file for ast-check '{s}': {s}", .{ file_name, @errorName(err) });
        };
        defer f.close();

        const stat = try f.stat();

        if (stat.size > std.zig.max_src_size)
            return error.FileTooBig;

        const source = try arena.allocSentinel(u8, @as(usize, @intCast(stat.size)), 0);
        const amt = try f.readAll(source);
        if (amt != stat.size)
            return error.UnexpectedEndOfFile;

        file.sub_file_path = file_name;
        file.source = source;
        file.stat = .{
            .size = stat.size,
            .inode = stat.inode,
            .mtime = stat.mtime,
        };
    } else {
        const stdin = io.getStdIn();
        const source = std.zig.readSourceFileToEndAlloc(arena, stdin, null) catch |err| {
            fatal("unable to read stdin: {}", .{err});
        };
        file.sub_file_path = "<stdin>";
        file.source = source;
        file.stat.size = source.len;
    }

    const mode: Ast.Mode = mode: {
        if (force_zon) break :mode .zon;
        if (zig_source_file) |name| {
            if (mem.endsWith(u8, name, ".zon")) {
                break :mode .zon;
            }
        }
        break :mode .zig;
    };

    file.mod = try Package.Module.createLimited(arena, .{
        .root = Path.cwd(),
        .root_src_path = file.sub_file_path,
        .fully_qualified_name = "root",
    });

    file.tree = try Ast.parse(gpa, file.source.?, mode);
    defer file.tree.?.deinit(gpa);

    switch (mode) {
        .zig => {
            file.zir = try AstGen.generate(gpa, file.tree.?);
            defer file.zir.?.deinit(gpa);

            if (file.zir.?.hasCompileErrors()) {
                var wip_errors: std.zig.ErrorBundle.Wip = undefined;
                try wip_errors.init(gpa);
                defer wip_errors.deinit();
                try Compilation.addZirErrorMessages(&wip_errors, &file);
                var error_bundle = try wip_errors.toOwnedBundle("");
                defer error_bundle.deinit(gpa);
                error_bundle.renderToStdErr(color.renderOptions());

                if (file.zir.?.loweringFailed()) {
                    process.exit(1);
                }
            }

            if (!want_output_text) {
                if (file.zir.?.hasCompileErrors()) {
                    process.exit(1);
                } else {
                    return cleanExit();
                }
            }
            if (!build_options.enable_debug_extensions) {
                fatal("-t option only available in builds of zig with debug extensions", .{});
            }

            {
                const token_bytes = @sizeOf(Ast.TokenList) +
                    file.tree.?.tokens.len * (@sizeOf(std.zig.Token.Tag) + @sizeOf(Ast.ByteOffset));
                const tree_bytes = @sizeOf(Ast) + file.tree.?.nodes.len *
                    (@sizeOf(Ast.Node.Tag) +
                        @sizeOf(Ast.TokenIndex) +
                        // Here we don't use @sizeOf(Ast.Node.Data) because it would include
                        // the debug safety tag but we want to measure release size.
                        8);
                const instruction_bytes = file.zir.?.instructions.len *
                    // Here we don't use @sizeOf(Zir.Inst.Data) because it would include
                    // the debug safety tag but we want to measure release size.
                    (@sizeOf(Zir.Inst.Tag) + 8);
                const extra_bytes = file.zir.?.extra.len * @sizeOf(u32);
                const total_bytes = @sizeOf(Zir) + instruction_bytes + extra_bytes +
                    file.zir.?.string_bytes.len * @sizeOf(u8);
                const stdout = io.getStdOut();
                const fmtIntSizeBin = std.fmt.fmtIntSizeBin;
                // zig fmt: off
                try stdout.writer().print(
                    \\# Source bytes:       {}
                    \\# Tokens:             {} ({})
                    \\# AST Nodes:          {} ({})
                    \\# Total ZIR bytes:    {}
                    \\# Instructions:       {d} ({})
                    \\# String Table Bytes: {}
                    \\# Extra Data Items:   {d} ({})
                    \\
                , .{
                    fmtIntSizeBin(file.source.?.len),
                    file.tree.?.tokens.len, fmtIntSizeBin(token_bytes),
                    file.tree.?.nodes.len, fmtIntSizeBin(tree_bytes),
                    fmtIntSizeBin(total_bytes),
                    file.zir.?.instructions.len, fmtIntSizeBin(instruction_bytes),
                    fmtIntSizeBin(file.zir.?.string_bytes.len),
                    file.zir.?.extra.len, fmtIntSizeBin(extra_bytes),
                });
                // zig fmt: on
            }

            try @import("print_zir.zig").renderAsTextToFile(gpa, &file, io.getStdOut());

            if (file.zir.?.hasCompileErrors()) {
                process.exit(1);
            } else {
                return cleanExit();
            }
        },
        .zon => {
            const zoir = try ZonGen.generate(gpa, file.tree.?, .{});
            defer zoir.deinit(gpa);

            if (zoir.hasCompileErrors()) {
                var wip_errors: std.zig.ErrorBundle.Wip = undefined;
                try wip_errors.init(gpa);
                defer wip_errors.deinit();

                {
                    const src_path = try file.fullPath(gpa);
                    defer gpa.free(src_path);
                    try wip_errors.addZoirErrorMessages(zoir, file.tree.?, file.source.?, src_path);
                }

                var error_bundle = try wip_errors.toOwnedBundle("");
                defer error_bundle.deinit(gpa);
                error_bundle.renderToStdErr(color.renderOptions());

                process.exit(1);
            }

            if (!want_output_text) {
                return cleanExit();
            }

            if (!build_options.enable_debug_extensions) {
                fatal("-t option only available in builds of zig with debug extensions", .{});
            }

            try @import("print_zoir.zig").renderToFile(zoir, arena, io.getStdOut());
            return cleanExit();
        },
    }
}

fn cmdDetectCpu(
    gpa: Allocator,
    arena: Allocator,
    args: []const []const u8,
) !void {
    dev.check(.detect_cpu_command);

    _ = gpa;
    _ = arena;

    const detect_cpu_usage =
        \\Usage: zig detect-cpu [--llvm]
        \\
        \\    Print the host CPU name and feature set to stdout.
        \\
        \\Options:
        \\  -h, --help                    Print this help and exit
        \\  --llvm                        Detect using LLVM API
        \\
    ;

    var use_llvm = false;

    {
        var i: usize = 0;
        while (i < args.len) : (i += 1) {
            const arg = args[i];
            if (mem.startsWith(u8, arg, "-")) {
                if (mem.eql(u8, arg, "-h") or mem.eql(u8, arg, "--help")) {
                    const stdout = io.getStdOut().writer();
                    try stdout.writeAll(detect_cpu_usage);
                    return cleanExit();
                } else if (mem.eql(u8, arg, "--llvm")) {
                    use_llvm = true;
                } else {
                    fatal("unrecognized parameter: '{s}'", .{arg});
                }
            } else {
                fatal("unexpected extra parameter: '{s}'", .{arg});
            }
        }
    }

    if (use_llvm) {
        if (!build_options.have_llvm)
            fatal("compiler does not use LLVM; cannot compare CPU features with LLVM", .{});

        const llvm = @import("codegen/llvm/bindings.zig");
        const name = llvm.GetHostCPUName() orelse fatal("LLVM could not figure out the host cpu name", .{});
        const features = llvm.GetHostCPUFeatures() orelse fatal("LLVM could not figure out the host cpu feature set", .{});
        const cpu = try detectNativeCpuWithLLVM(builtin.cpu.arch, name, features);
        try printCpu(cpu);
    } else {
        const host_target = std.zig.resolveTargetQueryOrFatal(.{});
        try printCpu(host_target.cpu);
    }
}

fn detectNativeCpuWithLLVM(
    arch: std.Target.Cpu.Arch,
    llvm_cpu_name_z: ?[*:0]const u8,
    llvm_cpu_features_opt: ?[*:0]const u8,
) !std.Target.Cpu {
    var result = std.Target.Cpu.baseline(arch, builtin.os);

    if (llvm_cpu_name_z) |cpu_name_z| {
        const llvm_cpu_name = mem.span(cpu_name_z);

        for (arch.allCpuModels()) |model| {
            const this_llvm_name = model.llvm_name orelse continue;
            if (mem.eql(u8, this_llvm_name, llvm_cpu_name)) {
                // Here we use the non-dependencies-populated set,
                // so that subtracting features later in this function
                // affect the prepopulated set.
                result = std.Target.Cpu{
                    .arch = arch,
                    .model = model,
                    .features = model.features,
                };
                break;
            }
        }
    }

    const all_features = arch.allFeaturesList();

    if (llvm_cpu_features_opt) |llvm_cpu_features| {
        var it = mem.tokenizeScalar(u8, mem.span(llvm_cpu_features), ',');
        while (it.next()) |decorated_llvm_feat| {
            var op: enum {
                add,
                sub,
            } = undefined;
            var llvm_feat: []const u8 = undefined;
            if (mem.startsWith(u8, decorated_llvm_feat, "+")) {
                op = .add;
                llvm_feat = decorated_llvm_feat[1..];
            } else if (mem.startsWith(u8, decorated_llvm_feat, "-")) {
                op = .sub;
                llvm_feat = decorated_llvm_feat[1..];
            } else {
                return error.InvalidLlvmCpuFeaturesFormat;
            }
            for (all_features, 0..) |feature, index_usize| {
                const this_llvm_name = feature.llvm_name orelse continue;
                if (mem.eql(u8, llvm_feat, this_llvm_name)) {
                    const index: std.Target.Cpu.Feature.Set.Index = @intCast(index_usize);
                    switch (op) {
                        .add => result.features.addFeature(index),
                        .sub => result.features.removeFeature(index),
                    }
                    break;
                }
            }
        }
    }

    result.features.populateDependencies(all_features);
    return result;
}

fn printCpu(cpu: std.Target.Cpu) !void {
    var bw = io.bufferedWriter(io.getStdOut().writer());
    const stdout = bw.writer();

    if (cpu.model.llvm_name) |llvm_name| {
        try stdout.print("{s}\n", .{llvm_name});
    }

    const all_features = cpu.arch.allFeaturesList();
    for (all_features, 0..) |feature, index_usize| {
        const llvm_name = feature.llvm_name orelse continue;
        const index: std.Target.Cpu.Feature.Set.Index = @intCast(index_usize);
        const is_enabled = cpu.features.isEnabled(index);
        const plus_or_minus = "-+"[@intFromBool(is_enabled)];
        try stdout.print("{c}{s}\n", .{ plus_or_minus, llvm_name });
    }

    try bw.flush();
}

fn cmdDumpLlvmInts(
    gpa: Allocator,
    arena: Allocator,
    args: []const []const u8,
) !void {
    dev.check(.llvm_ints_command);

    _ = gpa;

    if (!build_options.have_llvm)
        fatal("compiler does not use LLVM; cannot dump LLVM integer sizes", .{});

    const triple = try arena.dupeZ(u8, args[0]);

    const llvm = @import("codegen/llvm/bindings.zig");

    for ([_]std.Target.Cpu.Arch{ .aarch64, .x86 }) |arch| {
        @import("codegen/llvm.zig").initializeLLVMTarget(arch);
    }

    const target: *llvm.Target = t: {
        var target: *llvm.Target = undefined;
        var error_message: [*:0]const u8 = undefined;
        if (llvm.Target.getFromTriple(triple, &target, &error_message) != .False) @panic("bad");
        break :t target;
    };
    const tm = llvm.TargetMachine.create(target, triple, null, null, .None, .Default, .Default, false, false, .Default, null);
    const dl = tm.createTargetDataLayout();
    const context = llvm.Context.create();

    var bw = io.bufferedWriter(io.getStdOut().writer());
    const stdout = bw.writer();

    for ([_]u16{ 1, 8, 16, 32, 64, 128, 256 }) |bits| {
        const int_type = context.intType(bits);
        const alignment = dl.abiAlignmentOfType(int_type);
        try stdout.print("LLVMABIAlignmentOfType(i{d}) == {d}\n", .{ bits, alignment });
    }

    try bw.flush();

    return cleanExit();
}

/// This is only enabled for debug builds.
fn cmdDumpZir(
    gpa: Allocator,
    arena: Allocator,
    args: []const []const u8,
) !void {
    dev.check(.dump_zir_command);

    _ = arena;
    const Zir = std.zig.Zir;

    const cache_file = args[0];

    var f = fs.cwd().openFile(cache_file, .{}) catch |err| {
        fatal("unable to open zir cache file for dumping '{s}': {s}", .{ cache_file, @errorName(err) });
    };
    defer f.close();

    var file: Zcu.File = .{
        .status = .never_loaded,
        .sub_file_path = undefined,
        .stat = undefined,
        .source = null,
        .tree = null,
        .zir = try Zcu.loadZirCache(gpa, f),
        .zoir = null,
        .mod = undefined,
    };
    defer file.zir.?.deinit(gpa);

    {
        const instruction_bytes = file.zir.?.instructions.len *
            // Here we don't use @sizeOf(Zir.Inst.Data) because it would include
            // the debug safety tag but we want to measure release size.
            (@sizeOf(Zir.Inst.Tag) + 8);
        const extra_bytes = file.zir.?.extra.len * @sizeOf(u32);
        const total_bytes = @sizeOf(Zir) + instruction_bytes + extra_bytes +
            file.zir.?.string_bytes.len * @sizeOf(u8);
        const stdout = io.getStdOut();
        const fmtIntSizeBin = std.fmt.fmtIntSizeBin;
        // zig fmt: off
        try stdout.writer().print(
            \\# Total ZIR bytes:    {}
            \\# Instructions:       {d} ({})
            \\# String Table Bytes: {}
            \\# Extra Data Items:   {d} ({})
            \\
        , .{
            fmtIntSizeBin(total_bytes),
            file.zir.?.instructions.len, fmtIntSizeBin(instruction_bytes),
            fmtIntSizeBin(file.zir.?.string_bytes.len),
            file.zir.?.extra.len, fmtIntSizeBin(extra_bytes),
        });
        // zig fmt: on
    }

    return @import("print_zir.zig").renderAsTextToFile(gpa, &file, io.getStdOut());
}

/// This is only enabled for debug builds.
fn cmdChangelist(
    gpa: Allocator,
    arena: Allocator,
    args: []const []const u8,
) !void {
    dev.check(.changelist_command);

    const color: Color = .auto;
    const Zir = std.zig.Zir;

    const old_source_file = args[0];
    const new_source_file = args[1];

    var f = fs.cwd().openFile(old_source_file, .{}) catch |err| {
        fatal("unable to open old source file for comparison '{s}': {s}", .{ old_source_file, @errorName(err) });
    };
    defer f.close();

    const stat = try f.stat();

    if (stat.size > std.zig.max_src_size)
        return error.FileTooBig;

    var file: Zcu.File = .{
        .status = .never_loaded,
        .sub_file_path = old_source_file,
        .stat = .{
            .size = stat.size,
            .inode = stat.inode,
            .mtime = stat.mtime,
        },
        .source = null,
        .tree = null,
        .zir = null,
        .zoir = null,
        .mod = undefined,
    };

    file.mod = try Package.Module.createLimited(arena, .{
        .root = Path.cwd(),
        .root_src_path = file.sub_file_path,
        .fully_qualified_name = "root",
    });

    const source = try arena.allocSentinel(u8, @as(usize, @intCast(stat.size)), 0);
    const amt = try f.readAll(source);
    if (amt != stat.size)
        return error.UnexpectedEndOfFile;
    file.source = source;

    file.tree = try Ast.parse(gpa, file.source.?, .zig);
    defer file.tree.?.deinit(gpa);

    file.zir = try AstGen.generate(gpa, file.tree.?);
    defer file.zir.?.deinit(gpa);

    if (file.zir.?.loweringFailed()) {
        var wip_errors: std.zig.ErrorBundle.Wip = undefined;
        try wip_errors.init(gpa);
        defer wip_errors.deinit();
        try Compilation.addZirErrorMessages(&wip_errors, &file);
        var error_bundle = try wip_errors.toOwnedBundle("");
        defer error_bundle.deinit(gpa);
        error_bundle.renderToStdErr(color.renderOptions());
        process.exit(1);
    }

    var new_f = fs.cwd().openFile(new_source_file, .{}) catch |err| {
        fatal("unable to open new source file for comparison '{s}': {s}", .{ new_source_file, @errorName(err) });
    };
    defer new_f.close();

    const new_stat = try new_f.stat();

    if (new_stat.size > std.zig.max_src_size)
        return error.FileTooBig;

    const new_source = try arena.allocSentinel(u8, @as(usize, @intCast(new_stat.size)), 0);
    const new_amt = try new_f.readAll(new_source);
    if (new_amt != new_stat.size)
        return error.UnexpectedEndOfFile;

    var new_tree = try Ast.parse(gpa, new_source, .zig);
    defer new_tree.deinit(gpa);

    var old_zir = file.zir.?;
    defer old_zir.deinit(gpa);
    file.zir = null;
    file.zir = try AstGen.generate(gpa, new_tree);

    if (file.zir.?.loweringFailed()) {
        var wip_errors: std.zig.ErrorBundle.Wip = undefined;
        try wip_errors.init(gpa);
        defer wip_errors.deinit();
        try Compilation.addZirErrorMessages(&wip_errors, &file);
        var error_bundle = try wip_errors.toOwnedBundle("");
        defer error_bundle.deinit(gpa);
        error_bundle.renderToStdErr(color.renderOptions());
        process.exit(1);
    }

    var inst_map: std.AutoHashMapUnmanaged(Zir.Inst.Index, Zir.Inst.Index) = .empty;
    defer inst_map.deinit(gpa);

    try Zcu.mapOldZirToNew(gpa, old_zir, file.zir.?, &inst_map);

    var bw = io.bufferedWriter(io.getStdOut().writer());
    const stdout = bw.writer();
    {
        try stdout.print("Instruction mappings:\n", .{});
        var it = inst_map.iterator();
        while (it.next()) |entry| {
            try stdout.print(" %{d} => %{d}\n", .{
                @intFromEnum(entry.key_ptr.*),
                @intFromEnum(entry.value_ptr.*),
            });
        }
    }
    try bw.flush();
}

fn eatIntPrefix(arg: []const u8, base: u8) []const u8 {
    if (arg.len > 2 and arg[0] == '0') {
        switch (std.ascii.toLower(arg[1])) {
            'b' => if (base == 2) return arg[2..],
            'o' => if (base == 8) return arg[2..],
            'x' => if (base == 16) return arg[2..],
            else => {},
        }
    }
    return arg;
}

fn parseIntSuffix(arg: []const u8, prefix_len: usize) u64 {
    return std.fmt.parseUnsigned(u64, arg[prefix_len..], 0) catch |err| {
        fatal("unable to parse '{s}': {s}", .{ arg, @errorName(err) });
    };
}

fn warnAboutForeignBinaries(
    arena: Allocator,
    arg_mode: ArgMode,
    target: *const std.Target,
    link_libc: bool,
) !void {
    const host_query: std.Target.Query = .{};
    const host_target = std.zig.resolveTargetQueryOrFatal(host_query);

    switch (std.zig.system.getExternalExecutor(host_target, target, .{ .link_libc = link_libc })) {
        .native => return,
        .rosetta => {
            const host_name = try host_target.zigTriple(arena);
            const foreign_name = try target.zigTriple(arena);
            warn("the host system ({s}) does not appear to be capable of executing binaries from the target ({s}). Consider installing Rosetta.", .{
                host_name, foreign_name,
            });
        },
        .qemu => |qemu| {
            const host_name = try host_target.zigTriple(arena);
            const foreign_name = try target.zigTriple(arena);
            switch (arg_mode) {
                .zig_test => warn(
                    "the host system ({s}) does not appear to be capable of executing binaries " ++
                        "from the target ({s}). Consider using '--test-cmd {s} --test-cmd-bin' " ++
                        "to run the tests",
                    .{ host_name, foreign_name, qemu },
                ),
                else => warn(
                    "the host system ({s}) does not appear to be capable of executing binaries " ++
                        "from the target ({s}). Consider using '{s}' to run the binary",
                    .{ host_name, foreign_name, qemu },
                ),
            }
        },
        .wine => |wine| {
            const host_name = try host_target.zigTriple(arena);
            const foreign_name = try target.zigTriple(arena);
            switch (arg_mode) {
                .zig_test => warn(
                    "the host system ({s}) does not appear to be capable of executing binaries " ++
                        "from the target ({s}). Consider using '--test-cmd {s} --test-cmd-bin' " ++
                        "to run the tests",
                    .{ host_name, foreign_name, wine },
                ),
                else => warn(
                    "the host system ({s}) does not appear to be capable of executing binaries " ++
                        "from the target ({s}). Consider using '{s}' to run the binary",
                    .{ host_name, foreign_name, wine },
                ),
            }
        },
        .wasmtime => |wasmtime| {
            const host_name = try host_target.zigTriple(arena);
            const foreign_name = try target.zigTriple(arena);
            switch (arg_mode) {
                .zig_test => warn(
                    "the host system ({s}) does not appear to be capable of executing binaries " ++
                        "from the target ({s}). Consider using '--test-cmd {s} --test-cmd-bin' " ++
                        "to run the tests",
                    .{ host_name, foreign_name, wasmtime },
                ),
                else => warn(
                    "the host system ({s}) does not appear to be capable of executing binaries " ++
                        "from the target ({s}). Consider using '{s}' to run the binary",
                    .{ host_name, foreign_name, wasmtime },
                ),
            }
        },
        .darling => |darling| {
            const host_name = try host_target.zigTriple(arena);
            const foreign_name = try target.zigTriple(arena);
            switch (arg_mode) {
                .zig_test => warn(
                    "the host system ({s}) does not appear to be capable of executing binaries " ++
                        "from the target ({s}). Consider using '--test-cmd {s} --test-cmd-bin' " ++
                        "to run the tests",
                    .{ host_name, foreign_name, darling },
                ),
                else => warn(
                    "the host system ({s}) does not appear to be capable of executing binaries " ++
                        "from the target ({s}). Consider using '{s}' to run the binary",
                    .{ host_name, foreign_name, darling },
                ),
            }
        },
        .bad_dl => |foreign_dl| {
            const host_dl = host_target.dynamic_linker.get() orelse "(none)";
            const tip_suffix = switch (arg_mode) {
                .zig_test => ", '--test-no-exec', or '--test-cmd'",
                else => "",
            };
            warn("the host system does not appear to be capable of executing binaries from the target because the host dynamic linker is '{s}', while the target dynamic linker is '{s}'. Consider using '--dynamic-linker'{s}", .{
                host_dl, foreign_dl, tip_suffix,
            });
        },
        .bad_os_or_cpu => {
            const host_name = try host_target.zigTriple(arena);
            const foreign_name = try target.zigTriple(arena);
            const tip_suffix = switch (arg_mode) {
                .zig_test => ". Consider using '--test-no-exec' or '--test-cmd'",
                else => "",
            };
            warn("the host system ({s}) does not appear to be capable of executing binaries from the target ({s}){s}", .{
                host_name, foreign_name, tip_suffix,
            });
        },
    }
}

fn parseSubSystem(next_arg: []const u8) !std.Target.SubSystem {
    if (mem.eql(u8, next_arg, "console")) {
        return .Console;
    } else if (mem.eql(u8, next_arg, "windows")) {
        return .Windows;
    } else if (mem.eql(u8, next_arg, "posix")) {
        return .Posix;
    } else if (mem.eql(u8, next_arg, "native")) {
        return .Native;
    } else if (mem.eql(u8, next_arg, "efi_application")) {
        return .EfiApplication;
    } else if (mem.eql(u8, next_arg, "efi_boot_service_driver")) {
        return .EfiBootServiceDriver;
    } else if (mem.eql(u8, next_arg, "efi_rom")) {
        return .EfiRom;
    } else if (mem.eql(u8, next_arg, "efi_runtime_driver")) {
        return .EfiRuntimeDriver;
    } else {
        fatal("invalid: --subsystem: '{s}'. Options are:\n{s}", .{
            next_arg,
            \\  console
            \\  windows
            \\  posix
            \\  native
            \\  efi_application
            \\  efi_boot_service_driver
            \\  efi_rom
            \\  efi_runtime_driver
            \\
        });
    }
}

/// Model a header searchlist as a group.
/// Silently ignore superfluous search dirs.
/// Warn when a dir is added to multiple searchlists.
const ClangSearchSanitizer = struct {
    map: std.StringHashMapUnmanaged(Membership) = .empty,

    fn reset(self: *@This()) void {
        self.map.clearRetainingCapacity();
    }

    fn addIncludePath(
        self: *@This(),
        ally: Allocator,
        argv: *std.ArrayListUnmanaged([]const u8),
        group: Group,
        arg: []const u8,
        dir: []const u8,
        joined: bool,
    ) !void {
        const gopr = try self.map.getOrPut(ally, dir);
        const m = gopr.value_ptr;
        if (!gopr.found_existing) {
            // init empty membership
            m.* = .{};
        }
        const wtxt = "add '{s}' to header searchlist '-{s}' conflicts with '-{s}'";
        switch (group) {
            .I => {
                if (m.I) return;
                m.I = true;
                if (m.isystem) warn(wtxt, .{ dir, "I", "isystem" });
                if (m.idirafter) warn(wtxt, .{ dir, "I", "idirafter" });
                if (m.iframework) warn(wtxt, .{ dir, "I", "iframework" });
            },
            .isystem => {
                if (m.isystem) return;
                m.isystem = true;
                if (m.I) warn(wtxt, .{ dir, "isystem", "I" });
                if (m.idirafter) warn(wtxt, .{ dir, "isystem", "idirafter" });
                if (m.iframework) warn(wtxt, .{ dir, "isystem", "iframework" });
            },
            .iwithsysroot => {
                if (m.iwithsysroot) return;
                m.iwithsysroot = true;
                if (m.iframeworkwithsysroot) warn(wtxt, .{ dir, "iwithsysroot", "iframeworkwithsysroot" });
            },
            .idirafter => {
                if (m.idirafter) return;
                m.idirafter = true;
                if (m.I) warn(wtxt, .{ dir, "idirafter", "I" });
                if (m.isystem) warn(wtxt, .{ dir, "idirafter", "isystem" });
                if (m.iframework) warn(wtxt, .{ dir, "idirafter", "iframework" });
            },
            .iframework => {
                if (m.iframework) return;
                m.iframework = true;
                if (m.I) warn(wtxt, .{ dir, "iframework", "I" });
                if (m.isystem) warn(wtxt, .{ dir, "iframework", "isystem" });
                if (m.idirafter) warn(wtxt, .{ dir, "iframework", "idirafter" });
            },
            .iframeworkwithsysroot => {
                if (m.iframeworkwithsysroot) return;
                m.iframeworkwithsysroot = true;
                if (m.iwithsysroot) warn(wtxt, .{ dir, "iframeworkwithsysroot", "iwithsysroot" });
            },
            .embed_dir => {
                if (m.embed_dir) return;
                m.embed_dir = true;
            },
        }
        try argv.ensureUnusedCapacity(ally, 2);
        argv.appendAssumeCapacity(arg);
        if (!joined) argv.appendAssumeCapacity(dir);
    }

    const Group = enum { I, isystem, iwithsysroot, idirafter, iframework, iframeworkwithsysroot, embed_dir };

    const Membership = packed struct {
        I: bool = false,
        isystem: bool = false,
        iwithsysroot: bool = false,
        idirafter: bool = false,
        iframework: bool = false,
        iframeworkwithsysroot: bool = false,
        embed_dir: bool = false,
    };
};

fn accessFrameworkPath(
    test_path: *std.ArrayList(u8),
    checked_paths: *std.ArrayList(u8),
    framework_dir_path: []const u8,
    framework_name: []const u8,
) !bool {
    const sep = fs.path.sep_str;

    for (&[_][]const u8{ ".tbd", ".dylib", "" }) |ext| {
        test_path.clearRetainingCapacity();
        try test_path.writer().print("{s}" ++ sep ++ "{s}.framework" ++ sep ++ "{s}{s}", .{
            framework_dir_path,
            framework_name,
            framework_name,
            ext,
        });
        try checked_paths.writer().print("\n {s}", .{test_path.items});
        fs.cwd().access(test_path.items, .{}) catch |err| switch (err) {
            error.FileNotFound => continue,
            else => |e| fatal("unable to search for {s} framework '{s}': {s}", .{
                ext, test_path.items, @errorName(e),
            }),
        };
        return true;
    }

    return false;
}

fn parseRcIncludes(arg: []const u8) Compilation.RcIncludes {
    return std.meta.stringToEnum(Compilation.RcIncludes, arg) orelse
        fatal("unsupported rc includes type: '{s}'", .{arg});
}

const usage_fetch =
    \\Usage: zig fetch [options] <url>
    \\Usage: zig fetch [options] <path>
    \\
    \\    Copy a package into the global cache and print its hash.
    \\    <url> must point to one of the following:
    \\      - A git+http / git+https server for the package
    \\      - A tarball file (with or without compression) containing
    \\        package source
    \\      - A git bundle file containing package source
    \\
    \\Examples:
    \\
    \\  zig fetch --save git+https://example.com/andrewrk/fun-example-tool.git
    \\  zig fetch --save https://example.com/andrewrk/fun-example-tool/archive/refs/heads/master.tar.gz
    \\
    \\Options:
    \\  -h, --help                    Print this help and exit
    \\  --global-cache-dir [path]     Override path to global Zig cache directory
    \\  --debug-hash                  Print verbose hash information to stdout
    \\  --save                        Add the fetched package to build.zig.zon
    \\  --save=[name]                 Add the fetched package to build.zig.zon as name
    \\  --save-exact                  Add the fetched package to build.zig.zon, storing the URL verbatim
    \\  --save-exact=[name]           Add the fetched package to build.zig.zon as name, storing the URL verbatim
    \\
;

fn cmdFetch(
    gpa: Allocator,
    arena: Allocator,
    args: []const []const u8,
) !void {
    dev.check(.fetch_command);

    const color: Color = .auto;
    const work_around_btrfs_bug = native_os == .linux and
        EnvVar.ZIG_BTRFS_WORKAROUND.isSet();
    var opt_path_or_url: ?[]const u8 = null;
    var override_global_cache_dir: ?[]const u8 = try EnvVar.ZIG_GLOBAL_CACHE_DIR.get(arena);
    var debug_hash: bool = false;
    var save: union(enum) {
        no,
        yes: ?[]const u8,
        exact: ?[]const u8,
    } = .no;

    {
        var i: usize = 0;
        while (i < args.len) : (i += 1) {
            const arg = args[i];
            if (mem.startsWith(u8, arg, "-")) {
                if (mem.eql(u8, arg, "-h") or mem.eql(u8, arg, "--help")) {
                    const stdout = io.getStdOut().writer();
                    try stdout.writeAll(usage_fetch);
                    return cleanExit();
                } else if (mem.eql(u8, arg, "--global-cache-dir")) {
                    if (i + 1 >= args.len) fatal("expected argument after '{s}'", .{arg});
                    i += 1;
                    override_global_cache_dir = args[i];
                } else if (mem.eql(u8, arg, "--debug-hash")) {
                    debug_hash = true;
                } else if (mem.eql(u8, arg, "--save")) {
                    save = .{ .yes = null };
                } else if (mem.startsWith(u8, arg, "--save=")) {
                    save = .{ .yes = arg["--save=".len..] };
                } else if (mem.eql(u8, arg, "--save-exact")) {
                    save = .{ .exact = null };
                } else if (mem.startsWith(u8, arg, "--save-exact=")) {
                    save = .{ .exact = arg["--save-exact=".len..] };
                } else {
                    fatal("unrecognized parameter: '{s}'", .{arg});
                }
            } else if (opt_path_or_url != null) {
                fatal("unexpected extra parameter: '{s}'", .{arg});
            } else {
                opt_path_or_url = arg;
            }
        }
    }

    const path_or_url = opt_path_or_url orelse fatal("missing url or path parameter", .{});

    var thread_pool: ThreadPool = undefined;
    try thread_pool.init(.{ .allocator = gpa });
    defer thread_pool.deinit();

    var http_client: std.http.Client = .{ .allocator = gpa };
    defer http_client.deinit();

    try http_client.initDefaultProxies(arena);

    var root_prog_node = std.Progress.start(.{
        .root_name = "Fetch",
    });
    defer root_prog_node.end();

    var global_cache_directory: Directory = l: {
        const p = override_global_cache_dir orelse try introspect.resolveGlobalCacheDir(arena);
        break :l .{
            .handle = try fs.cwd().makeOpenPath(p, .{}),
            .path = p,
        };
    };
    defer global_cache_directory.handle.close();

    var job_queue: Package.Fetch.JobQueue = .{
        .http_client = &http_client,
        .thread_pool = &thread_pool,
        .global_cache = global_cache_directory,
        .recursive = false,
        .read_only = false,
        .debug_hash = debug_hash,
        .work_around_btrfs_bug = work_around_btrfs_bug,
        .mode = .all,
    };
    defer job_queue.deinit();

    var fetch: Package.Fetch = .{
        .arena = std.heap.ArenaAllocator.init(gpa),
        .location = .{ .path_or_url = path_or_url },
        .location_tok = 0,
        .hash_tok = .none,
        .name_tok = 0,
        .lazy_status = .eager,
        .parent_package_root = undefined,
        .parent_manifest_ast = null,
        .prog_node = root_prog_node,
        .job_queue = &job_queue,
        .omit_missing_hash_error = true,
        .allow_missing_paths_field = false,
        .allow_missing_fingerprint = true,
        .allow_name_string = true,
        .use_latest_commit = true,

        .package_root = undefined,
        .error_bundle = undefined,
        .manifest = null,
        .manifest_ast = undefined,
        .computed_hash = undefined,
        .has_build_zig = false,
        .oom_flag = false,
        .latest_commit = null,

        .module = null,
    };
    defer fetch.deinit();

    fetch.run() catch |err| switch (err) {
        error.OutOfMemory => fatal("out of memory", .{}),
        error.FetchFailed => {}, // error bundle checked below
    };

    if (fetch.error_bundle.root_list.items.len > 0) {
        var errors = try fetch.error_bundle.toOwnedBundle("");
        errors.renderToStdErr(color.renderOptions());
        process.exit(1);
    }

    const package_hash = fetch.computedPackageHash();
    const package_hash_slice = package_hash.toSlice();

    root_prog_node.end();
    root_prog_node = .{ .index = .none };

    const name = switch (save) {
        .no => {
            try io.getStdOut().writer().print("{s}\n", .{package_hash_slice});
            return cleanExit();
        },
        .yes, .exact => |name| name: {
            if (name) |n| break :name n;
            const fetched_manifest = fetch.manifest orelse
                fatal("unable to determine name; fetched package has no build.zig.zon file", .{});
            break :name fetched_manifest.name;
        },
    };

    const cwd_path = try process.getCwdAlloc(arena);

    var build_root = try findBuildRoot(arena, .{
        .cwd_path = cwd_path,
    });
    defer build_root.deinit();

    // The name to use in case the manifest file needs to be created now.
    const init_root_name = fs.path.basename(build_root.directory.path orelse cwd_path);
    var manifest, var ast = try loadManifest(gpa, arena, .{
        .root_name = try sanitizeExampleName(arena, init_root_name),
        .dir = build_root.directory.handle,
        .color = color,
    });
    defer {
        manifest.deinit(gpa);
        ast.deinit(gpa);
    }

    var fixups: Ast.Fixups = .{};
    defer fixups.deinit(gpa);

    var saved_path_or_url = path_or_url;

    if (fetch.latest_commit) |latest_commit| resolved: {
        const latest_commit_hex = try std.fmt.allocPrint(arena, "{}", .{latest_commit});

        var uri = try std.Uri.parse(path_or_url);

        if (uri.fragment) |fragment| {
            const target_ref = try fragment.toRawMaybeAlloc(arena);

            // the refspec may already be fully resolved
            if (std.mem.eql(u8, target_ref, latest_commit_hex)) break :resolved;

            std.log.info("resolved ref '{s}' to commit {s}", .{ target_ref, latest_commit_hex });

            // include the original refspec in a query parameter, could be used to check for updates
            uri.query = .{ .percent_encoded = try std.fmt.allocPrint(arena, "ref={%}", .{fragment}) };
        } else {
            std.log.info("resolved to commit {s}", .{latest_commit_hex});
        }

        // replace the refspec with the resolved commit SHA
        uri.fragment = .{ .raw = latest_commit_hex };

        switch (save) {
            .yes => saved_path_or_url = try std.fmt.allocPrint(arena, "{}", .{uri}),
            .no, .exact => {}, // keep the original URL
        }
    }

    const new_node_init = try std.fmt.allocPrint(arena,
        \\.{{
        \\            .url = "{}",
        \\            .hash = "{}",
        \\        }}
    , .{
        std.zig.fmtEscapes(saved_path_or_url),
        std.zig.fmtEscapes(package_hash_slice),
    });

    const new_node_text = try std.fmt.allocPrint(arena, ".{p_} = {s},\n", .{
        std.zig.fmtId(name), new_node_init,
    });

    const dependencies_init = try std.fmt.allocPrint(arena, ".{{\n        {s}    }}", .{
        new_node_text,
    });

    const dependencies_text = try std.fmt.allocPrint(arena, ".dependencies = {s},\n", .{
        dependencies_init,
    });

    if (manifest.dependencies.get(name)) |dep| {
        if (dep.hash) |h| {
            switch (dep.location) {
                .url => |u| {
                    if (mem.eql(u8, h, package_hash_slice) and mem.eql(u8, u, saved_path_or_url)) {
                        std.log.info("existing dependency named '{s}' is up-to-date", .{name});
                        process.exit(0);
                    }
                },
                .path => {},
            }
        }

        const location_replace = try std.fmt.allocPrint(
            arena,
            "\"{}\"",
            .{std.zig.fmtEscapes(saved_path_or_url)},
        );
        const hash_replace = try std.fmt.allocPrint(
            arena,
            "\"{}\"",
            .{std.zig.fmtEscapes(package_hash_slice)},
        );

        warn("overwriting existing dependency named '{s}'", .{name});
        try fixups.replace_nodes_with_string.put(gpa, dep.location_node, location_replace);
        if (dep.hash_node.unwrap()) |hash_node| {
            try fixups.replace_nodes_with_string.put(gpa, hash_node, hash_replace);
        } else {
            // https://github.com/ziglang/zig/issues/21690
        }
    } else if (manifest.dependencies.count() > 0) {
        // Add fixup for adding another dependency.
        const deps = manifest.dependencies.values();
        const last_dep_node = deps[deps.len - 1].node;
        try fixups.append_string_after_node.put(gpa, last_dep_node, new_node_text);
    } else if (manifest.dependencies_node.unwrap()) |dependencies_node| {
        // Add fixup for replacing the entire dependencies struct.
        try fixups.replace_nodes_with_string.put(gpa, dependencies_node, dependencies_init);
    } else {
        // Add fixup for adding dependencies struct.
        try fixups.append_string_after_node.put(gpa, manifest.version_node, dependencies_text);
    }

    var rendered = std.ArrayList(u8).init(gpa);
    defer rendered.deinit();
    try ast.renderToArrayList(&rendered, fixups);

    build_root.directory.handle.writeFile(.{ .sub_path = Package.Manifest.basename, .data = rendered.items }) catch |err| {
        fatal("unable to write {s} file: {s}", .{ Package.Manifest.basename, @errorName(err) });
    };

    return cleanExit();
}

fn createEmptyDependenciesModule(
    arena: Allocator,
    main_mod: *Package.Module,
    global_cache_directory: Cache.Directory,
    local_cache_directory: Cache.Directory,
    builtin_mod: *Package.Module,
    global_options: Compilation.Config,
) !void {
    var source = std.ArrayList(u8).init(arena);
    try Package.Fetch.JobQueue.createEmptyDependenciesSource(&source);
    _ = try createDependenciesModule(
        arena,
        source.items,
        main_mod,
        global_cache_directory,
        local_cache_directory,
        builtin_mod,
        global_options,
    );
}

/// Creates the dependencies.zig file and corresponding `Package.Module` for the
/// build runner to obtain via `@import("@dependencies")`.
fn createDependenciesModule(
    arena: Allocator,
    source: []const u8,
    main_mod: *Package.Module,
    global_cache_directory: Cache.Directory,
    local_cache_directory: Cache.Directory,
    builtin_mod: *Package.Module,
    global_options: Compilation.Config,
) !*Package.Module {
    // Atomically create the file in a directory named after the hash of its contents.
    const basename = "dependencies.zig";
    const rand_int = std.crypto.random.int(u64);
    const tmp_dir_sub_path = "tmp" ++ fs.path.sep_str ++ std.fmt.hex(rand_int);
    {
        var tmp_dir = try local_cache_directory.handle.makeOpenPath(tmp_dir_sub_path, .{});
        defer tmp_dir.close();
        try tmp_dir.writeFile(.{ .sub_path = basename, .data = source });
    }

    var hh: Cache.HashHelper = .{};
    hh.addBytes(build_options.version);
    hh.addBytes(source);
    const hex_digest = hh.final();

    const o_dir_sub_path = try arena.dupe(u8, "o" ++ fs.path.sep_str ++ hex_digest);
    try Package.Fetch.renameTmpIntoCache(
        local_cache_directory.handle,
        tmp_dir_sub_path,
        o_dir_sub_path,
    );

    const deps_mod = try Package.Module.create(arena, .{
        .global_cache_directory = global_cache_directory,
        .paths = .{
            .root = .{
                .root_dir = local_cache_directory,
                .sub_path = o_dir_sub_path,
            },
            .root_src_path = basename,
        },
        .fully_qualified_name = "root.@dependencies",
        .parent = main_mod,
        .cc_argv = &.{},
        .inherited = .{},
        .global = global_options,
        .builtin_mod = builtin_mod,
        .builtin_modules = null, // `builtin_mod` is specified
    });
    try main_mod.deps.put(arena, "@dependencies", deps_mod);
    return deps_mod;
}

const BuildRoot = struct {
    directory: Cache.Directory,
    build_zig_basename: []const u8,
    cleanup_build_dir: ?fs.Dir,

    fn deinit(br: *BuildRoot) void {
        if (br.cleanup_build_dir) |*dir| dir.close();
        br.* = undefined;
    }
};

const FindBuildRootOptions = struct {
    build_file: ?[]const u8 = null,
    cwd_path: ?[]const u8 = null,
};

fn findBuildRoot(arena: Allocator, options: FindBuildRootOptions) !BuildRoot {
    const cwd_path = options.cwd_path orelse try process.getCwdAlloc(arena);
    const build_zig_basename = if (options.build_file) |bf|
        fs.path.basename(bf)
    else
        Package.build_zig_basename;

    if (options.build_file) |bf| {
        if (fs.path.dirname(bf)) |dirname| {
            const dir = fs.cwd().openDir(dirname, .{}) catch |err| {
                fatal("unable to open directory to build file from argument 'build-file', '{s}': {s}", .{ dirname, @errorName(err) });
            };
            return .{
                .build_zig_basename = build_zig_basename,
                .directory = .{ .path = dirname, .handle = dir },
                .cleanup_build_dir = dir,
            };
        }

        return .{
            .build_zig_basename = build_zig_basename,
            .directory = .{ .path = null, .handle = fs.cwd() },
            .cleanup_build_dir = null,
        };
    }
    // Search up parent directories until we find build.zig.
    var dirname: []const u8 = cwd_path;
    while (true) {
        const joined_path = try fs.path.join(arena, &[_][]const u8{ dirname, build_zig_basename });
        if (fs.cwd().access(joined_path, .{})) |_| {
            const dir = fs.cwd().openDir(dirname, .{}) catch |err| {
                fatal("unable to open directory while searching for build.zig file, '{s}': {s}", .{ dirname, @errorName(err) });
            };
            return .{
                .build_zig_basename = build_zig_basename,
                .directory = .{
                    .path = dirname,
                    .handle = dir,
                },
                .cleanup_build_dir = dir,
            };
        } else |err| switch (err) {
            error.FileNotFound => {
                dirname = fs.path.dirname(dirname) orelse {
                    std.log.info("initialize {s} template file with 'zig init'", .{
                        Package.build_zig_basename,
                    });
                    std.log.info("see 'zig --help' for more options", .{});
                    fatal("no build.zig file found, in the current directory or any parent directories", .{});
                };
                continue;
            },
            else => |e| return e,
        }
    }
}

const LoadManifestOptions = struct {
    root_name: []const u8,
    dir: fs.Dir,
    color: Color,
};

fn loadManifest(
    gpa: Allocator,
    arena: Allocator,
    options: LoadManifestOptions,
) !struct { Package.Manifest, Ast } {
    const manifest_bytes = while (true) {
        break options.dir.readFileAllocOptions(
            arena,
            Package.Manifest.basename,
            Package.Manifest.max_bytes,
            null,
            .@"1",
            0,
        ) catch |err| switch (err) {
            error.FileNotFound => {
                const fingerprint: Package.Fingerprint = .generate(options.root_name);
                var templates = findTemplates(gpa, arena);
                defer templates.deinit();
                templates.write(arena, options.dir, options.root_name, Package.Manifest.basename, fingerprint) catch |e| {
                    fatal("unable to write {s}: {s}", .{
                        Package.Manifest.basename, @errorName(e),
                    });
                };
                continue;
            },
            else => |e| fatal("unable to load {s}: {s}", .{
                Package.Manifest.basename, @errorName(e),
            }),
        };
    };
    var ast = try Ast.parse(gpa, manifest_bytes, .zon);
    errdefer ast.deinit(gpa);

    if (ast.errors.len > 0) {
        try std.zig.printAstErrorsToStderr(gpa, ast, Package.Manifest.basename, options.color);
        process.exit(2);
    }

    var manifest = try Package.Manifest.parse(gpa, ast, .{});
    errdefer manifest.deinit(gpa);

    if (manifest.errors.len > 0) {
        var wip_errors: std.zig.ErrorBundle.Wip = undefined;
        try wip_errors.init(gpa);
        defer wip_errors.deinit();

        const src_path = try wip_errors.addString(Package.Manifest.basename);
        try manifest.copyErrorsIntoBundle(ast, src_path, &wip_errors);

        var error_bundle = try wip_errors.toOwnedBundle("");
        defer error_bundle.deinit(gpa);
        error_bundle.renderToStdErr(options.color.renderOptions());

        process.exit(2);
    }
    return .{ manifest, ast };
}

const Templates = struct {
    zig_lib_directory: Cache.Directory,
    dir: fs.Dir,
    buffer: std.ArrayList(u8),

    fn deinit(templates: *Templates) void {
        templates.zig_lib_directory.handle.close();
        templates.dir.close();
        templates.buffer.deinit();
        templates.* = undefined;
    }

    fn write(
        templates: *Templates,
        arena: Allocator,
        out_dir: fs.Dir,
        root_name: []const u8,
        template_path: []const u8,
        fingerprint: Package.Fingerprint,
    ) !void {
        if (fs.path.dirname(template_path)) |dirname| {
            out_dir.makePath(dirname) catch |err| {
                fatal("unable to make path '{s}': {s}", .{ dirname, @errorName(err) });
            };
        }

        const max_bytes = 10 * 1024 * 1024;
        const contents = templates.dir.readFileAlloc(arena, template_path, max_bytes) catch |err| {
            fatal("unable to read template file '{s}': {s}", .{ template_path, @errorName(err) });
        };
        templates.buffer.clearRetainingCapacity();
        try templates.buffer.ensureUnusedCapacity(contents.len);
        var i: usize = 0;
        while (i < contents.len) {
            if (contents[i] == '.') {
                if (std.mem.startsWith(u8, contents[i..], ".LITNAME")) {
                    try templates.buffer.append('.');
                    try templates.buffer.appendSlice(root_name);
                    i += ".LITNAME".len;
                    continue;
                } else if (std.mem.startsWith(u8, contents[i..], ".NAME")) {
                    try templates.buffer.appendSlice(root_name);
                    i += ".NAME".len;
                    continue;
                } else if (std.mem.startsWith(u8, contents[i..], ".FINGERPRINT")) {
                    try templates.buffer.writer().print("0x{x}", .{fingerprint.int()});
                    i += ".FINGERPRINT".len;
                    continue;
                } else if (std.mem.startsWith(u8, contents[i..], ".ZIGVER")) {
                    try templates.buffer.appendSlice(build_options.version);
                    i += ".ZIGVER".len;
                    continue;
                }
            }
            try templates.buffer.append(contents[i]);
            i += 1;
        }

        return out_dir.writeFile(.{
            .sub_path = template_path,
            .data = templates.buffer.items,
            .flags = .{ .exclusive = true },
        });
    }
};

fn findTemplates(gpa: Allocator, arena: Allocator) Templates {
    const self_exe_path = introspect.findZigExePath(arena) catch |err| {
        fatal("unable to find self exe path: {s}", .{@errorName(err)});
    };
    var zig_lib_directory = introspect.findZigLibDirFromSelfExe(arena, self_exe_path) catch |err| {
        fatal("unable to find zig installation directory '{s}': {s}", .{ self_exe_path, @errorName(err) });
    };

    const s = fs.path.sep_str;
    const template_sub_path = "init";
    const template_dir = zig_lib_directory.handle.openDir(template_sub_path, .{}) catch |err| {
        const path = zig_lib_directory.path orelse ".";
        fatal("unable to open zig project template directory '{s}{s}{s}': {s}", .{
            path, s, template_sub_path, @errorName(err),
        });
    };

    return .{
        .zig_lib_directory = zig_lib_directory,
        .dir = template_dir,
        .buffer = std.ArrayList(u8).init(gpa),
    };
}

fn parseOptimizeMode(s: []const u8) std.builtin.OptimizeMode {
    return std.meta.stringToEnum(std.builtin.OptimizeMode, s) orelse
        fatal("unrecognized optimization mode: '{s}'", .{s});
}

fn parseWasiExecModel(s: []const u8) std.builtin.WasiExecModel {
    return std.meta.stringToEnum(std.builtin.WasiExecModel, s) orelse
        fatal("expected [command|reactor] for -mexec-mode=[value], found '{s}'", .{s});
}

fn parseStackSize(s: []const u8) u64 {
    return std.fmt.parseUnsigned(u64, s, 0) catch |err|
        fatal("unable to parse stack size '{s}': {s}", .{ s, @errorName(err) });
}

fn parseImageBase(s: []const u8) u64 {
    return std.fmt.parseUnsigned(u64, s, 0) catch |err|
        fatal("unable to parse image base '{s}': {s}", .{ s, @errorName(err) });
}

fn handleModArg(
    arena: Allocator,
    mod_name: []const u8,
    opt_root_src_orig: ?[]const u8,
    create_module: *CreateModule,
    mod_opts: *Package.Module.CreateOptions.Inherited,
    cc_argv: *std.ArrayListUnmanaged([]const u8),
    target_arch_os_abi: *?[]const u8,
    target_mcpu: *?[]const u8,
    deps: *std.ArrayListUnmanaged(CliModule.Dep),
    c_source_files_owner_index: *usize,
    rc_source_files_owner_index: *usize,
    cssan: *ClangSearchSanitizer,
) !void {
    const gop = try create_module.modules.getOrPut(arena, mod_name);

    if (gop.found_existing) {
        fatal("unable to add module '{s}': already exists as '{s}'", .{
            mod_name, gop.value_ptr.paths.root_src_path,
        });
    }

    // See duplicate logic: ModCreationGlobalFlags
    if (mod_opts.single_threaded == false)
        create_module.opts.any_non_single_threaded = true;
    if (mod_opts.sanitize_thread == true)
        create_module.opts.any_sanitize_thread = true;
<<<<<<< HEAD
    if (mod_opts.sanitize_address == true)
        create_module.opts.any_sanitize_address = true;
=======
    if (mod_opts.sanitize_c) |sc| switch (sc) {
        .off => {},
        .trap => if (create_module.opts.any_sanitize_c == .off) {
            create_module.opts.any_sanitize_c = .trap;
        },
        .full => create_module.opts.any_sanitize_c = .full,
    };
>>>>>>> 8e79fc64
    if (mod_opts.fuzz == true)
        create_module.opts.any_fuzz = true;
    if (mod_opts.unwind_tables) |uwt| switch (uwt) {
        .none => {},
        .sync, .@"async" => create_module.opts.any_unwind_tables = true,
    };
    if (mod_opts.strip == false)
        create_module.opts.any_non_stripped = true;
    if (mod_opts.error_tracing == true)
        create_module.opts.any_error_tracing = true;

    gop.value_ptr.* = .{
        .paths = p: {
            if (opt_root_src_orig) |root_src_orig| {
                create_module.opts.have_zcu = true;
                const root_src = try introspect.resolvePath(arena, root_src_orig);
                break :p .{
                    .root = .{
                        .root_dir = Cache.Directory.cwd(),
                        .sub_path = fs.path.dirname(root_src) orelse "",
                    },
                    .root_src_path = fs.path.basename(root_src),
                };
            }
            break :p .{
                .root = .{ .root_dir = Cache.Directory.cwd() },
                .root_src_path = "",
            };
        },
        .cc_argv = try cc_argv.toOwnedSlice(arena),
        .inherited = mod_opts.*,
        .target_arch_os_abi = target_arch_os_abi.*,
        .target_mcpu = target_mcpu.*,
        .deps = try deps.toOwnedSlice(arena),
        .resolved = null,
        .c_source_files_start = c_source_files_owner_index.*,
        .c_source_files_end = create_module.c_source_files.items.len,
        .rc_source_files_start = rc_source_files_owner_index.*,
        .rc_source_files_end = create_module.rc_source_files.items.len,
    };
    cssan.reset();
    mod_opts.* = .{};
    target_arch_os_abi.* = null;
    target_mcpu.* = null;
    c_source_files_owner_index.* = create_module.c_source_files.items.len;
    rc_source_files_owner_index.* = create_module.rc_source_files.items.len;
}

fn anyObjectLinkInputs(link_inputs: []const link.UnresolvedInput) bool {
    for (link_inputs) |link_input| switch (link_input) {
        .path_query => |pq| switch (Compilation.classifyFileExt(pq.path.sub_path)) {
            .object, .static_library, .res => return true,
            else => continue,
        },
        else => continue,
    };
    return false;
}

fn addLibDirectoryWarn(lib_directories: *std.ArrayListUnmanaged(Directory), path: []const u8) void {
    return addLibDirectoryWarn2(lib_directories, path, false);
}

fn addLibDirectoryWarn2(
    lib_directories: *std.ArrayListUnmanaged(Directory),
    path: []const u8,
    ignore_not_found: bool,
) void {
    lib_directories.appendAssumeCapacity(.{
        .handle = fs.cwd().openDir(path, .{}) catch |err| {
            if (err == error.FileNotFound and ignore_not_found) return;
            warn("unable to open library directory '{s}': {s}", .{ path, @errorName(err) });
            return;
        },
        .path = path,
    });
}<|MERGE_RESOLUTION|>--- conflicted
+++ resolved
@@ -2978,10 +2978,8 @@
             create_module.opts.any_non_single_threaded = true;
         if (mod_opts.sanitize_thread == true)
             create_module.opts.any_sanitize_thread = true;
-<<<<<<< HEAD
         if (mod_opts.sanitize_address == true)
             create_module.opts.any_sanitize_address = true;
-=======
         if (mod_opts.sanitize_c) |sc| switch (sc) {
             .off => {},
             .trap => if (create_module.opts.any_sanitize_c == .off) {
@@ -2989,7 +2987,6 @@
             },
             .full => create_module.opts.any_sanitize_c = .full,
         };
->>>>>>> 8e79fc64
         if (mod_opts.fuzz == true)
             create_module.opts.any_fuzz = true;
         if (mod_opts.unwind_tables) |uwt| switch (uwt) {
@@ -7809,10 +7806,8 @@
         create_module.opts.any_non_single_threaded = true;
     if (mod_opts.sanitize_thread == true)
         create_module.opts.any_sanitize_thread = true;
-<<<<<<< HEAD
     if (mod_opts.sanitize_address == true)
         create_module.opts.any_sanitize_address = true;
-=======
     if (mod_opts.sanitize_c) |sc| switch (sc) {
         .off => {},
         .trap => if (create_module.opts.any_sanitize_c == .off) {
@@ -7820,7 +7815,6 @@
         },
         .full => create_module.opts.any_sanitize_c = .full,
     };
->>>>>>> 8e79fc64
     if (mod_opts.fuzz == true)
         create_module.opts.any_fuzz = true;
     if (mod_opts.unwind_tables) |uwt| switch (uwt) {
