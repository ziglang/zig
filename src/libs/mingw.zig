const std = @import("std");
const Allocator = std.mem.Allocator;
const mem = std.mem;
const path = std.fs.path;
const assert = std.debug.assert;
const log = std.log.scoped(.mingw);

const builtin = @import("builtin");
const Compilation = @import("../Compilation.zig");
const build_options = @import("build_options");
const Cache = std.Build.Cache;
const dev = @import("../dev.zig");
const def = @import("mingw/def.zig");
const implib = @import("mingw/implib.zig");

test {
    _ = def;
    _ = implib;
}

pub const CrtFile = enum {
    crt2_o,
    dllcrt2_o,
    libmingw32_lib,
};

/// TODO replace anyerror with explicit error set, recording user-friendly errors with
/// lockAndSetMiscFailure and returning error.AlreadyReported. see libcxx.zig for example.
pub fn buildCrtFile(comp: *Compilation, crt_file: CrtFile, prog_node: std.Progress.Node) anyerror!void {
    if (!build_options.have_llvm) {
        return error.ZigCompilerNotBuiltWithLLVMExtensions;
    }
    var arena_allocator = std.heap.ArenaAllocator.init(comp.gpa);
    defer arena_allocator.deinit();
    const arena = arena_allocator.allocator();
    const target = comp.getTarget();

    // The old 32-bit x86 variant of SEH doesn't use tables.
    const unwind_tables: std.builtin.UnwindTables = if (target.cpu.arch != .x86) .async else .none;

    switch (crt_file) {
        .crt2_o => {
            var args = std.array_list.Managed([]const u8).init(arena);
            try addCrtCcArgs(comp, arena, &args);
            if (comp.mingw_unicode_entry_point) {
                try args.appendSlice(&.{ "-DUNICODE", "-D_UNICODE" });
            }
            var files = [_]Compilation.CSourceFile{
                .{
                    .src_path = try comp.dirs.zig_lib.join(arena, &.{
                        "libc", "mingw", "crt", "crtexe.c",
                    }),
                    .extra_flags = args.items,
                    .owner = undefined,
                },
            };
            return comp.build_crt_file("crt2", .Obj, .@"mingw-w64 crt2.o", prog_node, &files, .{
                .unwind_tables = unwind_tables,
            });
        },

        .dllcrt2_o => {
            var args = std.array_list.Managed([]const u8).init(arena);
            try addCrtCcArgs(comp, arena, &args);
            var files = [_]Compilation.CSourceFile{
                .{
                    .src_path = try comp.dirs.zig_lib.join(arena, &.{
                        "libc", "mingw", "crt", "crtdll.c",
                    }),
                    .extra_flags = args.items,
                    .owner = undefined,
                },
            };
            return comp.build_crt_file("dllcrt2", .Obj, .@"mingw-w64 dllcrt2.o", prog_node, &files, .{
                .unwind_tables = unwind_tables,
            });
        },

        .libmingw32_lib => {
            var c_source_files = std.array_list.Managed(Compilation.CSourceFile).init(arena);

            {
                var crt_args = std.array_list.Managed([]const u8).init(arena);
                try addCrtCcArgs(comp, arena, &crt_args);

                for (mingw32_generic_src) |dep| {
                    try c_source_files.append(.{
                        .src_path = try comp.dirs.zig_lib.join(arena, &.{
                            "libc", "mingw", dep,
                        }),
                        .extra_flags = crt_args.items,
                        .owner = undefined,
                    });
                }
                if (target.cpu.arch.isX86()) {
                    for (mingw32_x86_src) |dep| {
                        try c_source_files.append(.{
                            .src_path = try comp.dirs.zig_lib.join(arena, &.{
                                "libc", "mingw", dep,
                            }),
                            .extra_flags = crt_args.items,
                            .owner = undefined,
                        });
                    }
                    if (target.cpu.arch == .x86) {
                        for (mingw32_x86_32_src) |dep| {
                            try c_source_files.append(.{
                                .src_path = try comp.dirs.zig_lib.join(arena, &.{
                                    "libc", "mingw", dep,
                                }),
                                .extra_flags = crt_args.items,
                                .owner = undefined,
                            });
                        }
                    }
                } else if (target.cpu.arch == .thumb) {
                    for (mingw32_arm_src) |dep| {
                        try c_source_files.append(.{
                            .src_path = try comp.dirs.zig_lib.join(arena, &.{
                                "libc", "mingw", dep,
                            }),
                            .extra_flags = crt_args.items,
                            .owner = undefined,
                        });
                    }
                    for (mingw32_arm32_src) |dep| {
                        try c_source_files.append(.{
                            .src_path = try comp.dirs.zig_lib.join(arena, &.{
                                "libc", "mingw", dep,
                            }),
                            .extra_flags = crt_args.items,
                            .owner = undefined,
                        });
                    }
                } else if (target.cpu.arch == .aarch64) {
                    for (mingw32_arm_src) |dep| {
                        try c_source_files.append(.{
                            .src_path = try comp.dirs.zig_lib.join(arena, &.{
                                "libc", "mingw", dep,
                            }),
                            .extra_flags = crt_args.items,
                            .owner = undefined,
                        });
                    }
                    for (mingw32_arm64_src) |dep| {
                        try c_source_files.append(.{
                            .src_path = try comp.dirs.zig_lib.join(arena, &.{
                                "libc", "mingw", dep,
                            }),
                            .extra_flags = crt_args.items,
                            .owner = undefined,
                        });
                    }
                } else {
                    @panic("unsupported arch");
                }
            }

            {
                var winpthreads_args = std.array_list.Managed([]const u8).init(arena);
                try addCcArgs(comp, arena, &winpthreads_args);
                try winpthreads_args.appendSlice(&[_][]const u8{
                    "-DIN_WINPTHREAD",
                    // winpthreads incorrectly assumes that Clang has `-Wprio-ctor-dtor`.
                    "-Wno-unknown-warning-option",
                });

                switch (comp.compilerRtOptMode()) {
                    .Debug, .ReleaseSafe => try winpthreads_args.append("-DWINPTHREAD_DBG"),
                    .ReleaseFast, .ReleaseSmall => {},
                }

                for (mingw32_winpthreads_src) |dep| {
                    try c_source_files.append(.{
                        .src_path = try comp.dirs.zig_lib.join(arena, &.{
                            "libc", "mingw", dep,
                        }),
                        .extra_flags = winpthreads_args.items,
                        .owner = undefined,
                    });
                }
            }

            return comp.build_crt_file("libmingw32", .Lib, .@"mingw-w64 libmingw32.lib", prog_node, c_source_files.items, .{
                .unwind_tables = unwind_tables,
                // https://github.com/llvm/llvm-project/issues/43698#issuecomment-2542660611
                .allow_lto = false,
            });
        },
    }
}

fn addCcArgs(
    comp: *Compilation,
    arena: Allocator,
    args: *std.array_list.Managed([]const u8),
) error{OutOfMemory}!void {
    try args.appendSlice(&[_][]const u8{
        "-std=gnu11",
        "-D__USE_MINGW_ANSI_STDIO=0",

        "-isystem",
        try comp.dirs.zig_lib.join(arena, &.{ "libc", "include", "any-windows-any" }),
    });
}

fn addCrtCcArgs(
    comp: *Compilation,
    arena: Allocator,
    args: *std.array_list.Managed([]const u8),
) error{OutOfMemory}!void {
    try addCcArgs(comp, arena, args);

    if (comp.getTarget().cpu.arch == .thumb) {
        try args.append("-mfpu=vfp");
    }

    try args.appendSlice(&[_][]const u8{
        // According to Martin Storsjö,
        // > the files under mingw-w64-crt are designed to always
        // be built with __MSVCRT_VERSION__=0x700
        "-D__MSVCRT_VERSION__=0x700",
        "-D_CRTBLD",
        "-D_SYSCRT=1",
        "-D_WIN32_WINNT=0x0f00",
        "-DCRTDLL=1",
        "-DHAVE_CONFIG_H",

        "-I",
        try comp.dirs.zig_lib.join(arena, &.{ "libc", "mingw", "include" }),
    });
}

pub fn buildImportLib(comp: *Compilation, lib_name: []const u8) !void {
    dev.check(.build_import_lib);

    const gpa = comp.gpa;

    var arena_allocator = std.heap.ArenaAllocator.init(gpa);
    defer arena_allocator.deinit();
    const arena = arena_allocator.allocator();

    const def_file_path = findDef(arena, comp.getTarget(), comp.dirs.zig_lib, lib_name) catch |err| switch (err) {
        error.FileNotFound => {
            log.debug("no {s}.def file available to make a DLL import {s}.lib", .{ lib_name, lib_name });
            // In this case we will end up putting foo.lib onto the linker line and letting the linker
            // use its library paths to look for libraries and report any problems.
            return;
        },
        else => |e| return e,
    };

    const target = comp.getTarget();

    // Use the global cache directory.
    var cache: Cache = .{
        .gpa = gpa,
        .manifest_dir = try comp.dirs.global_cache.handle.makeOpenPath("h", .{}),
    };
    cache.addPrefix(.{ .path = null, .handle = std.fs.cwd() });
    cache.addPrefix(comp.dirs.zig_lib);
    cache.addPrefix(comp.dirs.global_cache);
    defer cache.manifest_dir.close();

    cache.hash.addBytes(build_options.version);
    cache.hash.addOptionalBytes(comp.dirs.zig_lib.path);
    cache.hash.add(target.cpu.arch);

    var man = cache.obtain();
    defer man.deinit();

    _ = try man.addFile(def_file_path, null);

    const final_lib_basename = try std.fmt.allocPrint(gpa, "{s}.lib", .{lib_name});
    errdefer gpa.free(final_lib_basename);

    if (try man.hit()) {
        const digest = man.final();
        const sub_path = try std.fs.path.join(gpa, &.{ "o", &digest, final_lib_basename });
        errdefer gpa.free(sub_path);

        comp.mutex.lock();
        defer comp.mutex.unlock();
        try comp.crt_files.ensureUnusedCapacity(gpa, 1);
        comp.crt_files.putAssumeCapacityNoClobber(final_lib_basename, .{
            .full_object_path = .{
                .root_dir = comp.dirs.global_cache,
                .sub_path = sub_path,
            },
            .lock = man.toOwnedLock(),
        });
        return;
    }

    const digest = man.final();
    const o_sub_path = try std.fs.path.join(arena, &[_][]const u8{ "o", &digest });
    var o_dir = try comp.dirs.global_cache.handle.makeOpenPath(o_sub_path, .{});
    defer o_dir.close();

    const aro = @import("aro");
    var diagnostics: aro.Diagnostics = .{
        .output = .{ .to_list = .{ .arena = .init(gpa) } },
    };
    defer diagnostics.deinit();
    var aro_comp = aro.Compilation.init(gpa, arena, &diagnostics, std.fs.cwd());
    defer aro_comp.deinit();

    aro_comp.target = target.*;

    const include_dir = try comp.dirs.zig_lib.join(arena, &.{ "libc", "mingw", "def-include" });

    if (comp.verbose_cc) print: {
        var stderr = std.debug.lockStderrWriter(&.{});
        defer std.debug.unlockStderrWriter();
        nosuspend stderr.print("def file: {s}\n", .{def_file_path}) catch break :print;
        nosuspend stderr.print("include dir: {s}\n", .{include_dir}) catch break :print;
    }

    try aro_comp.include_dirs.append(gpa, include_dir);

    const builtin_macros = try aro_comp.generateBuiltinMacros(.include_system_defines);
    const def_file_source = try aro_comp.addSourceFromPath(def_file_path);

    var pp = aro.Preprocessor.init(&aro_comp, .{ .provided = 0 });
    defer pp.deinit();
    pp.linemarkers = .none;
    pp.preserve_whitespace = true;

    try pp.preprocessSources(&.{ def_file_source, builtin_macros });

    if (aro_comp.diagnostics.output.to_list.messages.items.len != 0) {
        var buffer: [64]u8 = undefined;
        const w = std.debug.lockStderrWriter(&buffer);
        defer std.debug.unlockStderrWriter();
        for (aro_comp.diagnostics.output.to_list.messages.items) |msg| {
            if (msg.kind == .@"fatal error" or msg.kind == .@"error") {
                msg.write(w, .detect(std.fs.File.stderr()), true) catch {};
                return error.AroPreprocessorFailed;
            }
        }
    }

    const members = members: {
        var aw: std.Io.Writer.Allocating = .init(gpa);
        errdefer aw.deinit();
        try pp.prettyPrintTokens(&aw.writer, .result_only);

        const input = try aw.toOwnedSliceSentinel(0);
        defer gpa.free(input);

        const machine_type = target.toCoffMachine();
        var def_diagnostics: def.Diagnostics = undefined;
        var module_def = def.parse(gpa, input, machine_type, .mingw, &def_diagnostics) catch |err| switch (err) {
            error.OutOfMemory => |e| return e,
            error.ParseError => {
                var buffer: [64]u8 = undefined;
                const w = std.debug.lockStderrWriter(&buffer);
                defer std.debug.unlockStderrWriter();
                try w.writeAll("error: ");
                try def_diagnostics.writeMsg(w, input);
                try w.writeByte('\n');
                return error.WritingImportLibFailed;
            },
        };
        defer module_def.deinit();

        module_def.fixupForImportLibraryGeneration(machine_type);

        break :members try implib.getMembers(gpa, module_def, machine_type);
    };
    defer members.deinit();

    const lib_final_path = try std.fs.path.join(gpa, &.{ "o", &digest, final_lib_basename });
    errdefer gpa.free(lib_final_path);

<<<<<<< HEAD
    if (!build_options.have_llvm) return error.ZigCompilerNotBuiltWithLLVMExtensions;
    const llvm_bindings = @import("../codegen/llvm/bindings.zig");
    const def_final_path_z = try arena.dupeSentinel(u8, def_final_path, 0);
    const lib_final_path_z = try comp.dirs.global_cache.joinZ(arena, &.{lib_final_path});
    if (llvm_bindings.WriteImportLibrary(
        def_final_path_z.ptr,
        @intFromEnum(target.toCoffMachine()),
        lib_final_path_z.ptr,
        true,
    )) {
        // TODO surface a proper error here
        log.err("unable to turn {s}.def into {s}.lib", .{ lib_name, lib_name });
        return error.WritingImportLibFailed;
=======
    {
        const lib_final_file = try o_dir.createFile(final_lib_basename, .{ .truncate = true });
        defer lib_final_file.close();
        var buffer: [1024]u8 = undefined;
        var file_writer = lib_final_file.writer(&buffer);
        try implib.writeCoffArchive(gpa, &file_writer.interface, members);
        try file_writer.interface.flush();
>>>>>>> 07b6dbf8
    }

    man.writeManifest() catch |err| {
        log.warn("failed to write cache manifest for DLL import {s}.lib: {s}", .{ lib_name, @errorName(err) });
    };

    comp.mutex.lock();
    defer comp.mutex.unlock();
    try comp.crt_files.putNoClobber(gpa, final_lib_basename, .{
        .full_object_path = .{
            .root_dir = comp.dirs.global_cache,
            .sub_path = lib_final_path,
        },
        .lock = man.toOwnedLock(),
    });
}

pub fn libExists(
    allocator: Allocator,
    target: *const std.Target,
    zig_lib_directory: Cache.Directory,
    lib_name: []const u8,
) !bool {
    const s = findDef(allocator, target, zig_lib_directory, lib_name) catch |err| switch (err) {
        error.FileNotFound => return false,
        else => |e| return e,
    };
    defer allocator.free(s);
    return true;
}

/// This function body is verbose but all it does is test 3 different paths and
/// see if a .def file exists.
fn findDef(
    allocator: Allocator,
    target: *const std.Target,
    zig_lib_directory: Cache.Directory,
    lib_name: []const u8,
) ![]u8 {
    const lib_path = switch (target.cpu.arch) {
        .thumb => "libarm32",
        .aarch64 => "libarm64",
        .x86 => "lib32",
        .x86_64 => "lib64",
        else => unreachable,
    };

    var override_path = std.array_list.Managed(u8).init(allocator);
    defer override_path.deinit();

    const s = path.sep_str;

    {
        // Try the archtecture-specific path first.
        const fmt_path = "libc" ++ s ++ "mingw" ++ s ++ "{s}" ++ s ++ "{s}.def";
        if (zig_lib_directory.path) |p| {
            try override_path.print("{s}" ++ s ++ fmt_path, .{ p, lib_path, lib_name });
        } else {
            try override_path.print(fmt_path, .{ lib_path, lib_name });
        }
        if (std.fs.cwd().access(override_path.items, .{})) |_| {
            return override_path.toOwnedSlice();
        } else |err| switch (err) {
            error.FileNotFound => {},
            else => |e| return e,
        }
    }

    {
        // Try the generic version.
        override_path.shrinkRetainingCapacity(0);
        const fmt_path = "libc" ++ s ++ "mingw" ++ s ++ "lib-common" ++ s ++ "{s}.def";
        if (zig_lib_directory.path) |p| {
            try override_path.print("{s}" ++ s ++ fmt_path, .{ p, lib_name });
        } else {
            try override_path.print(fmt_path, .{lib_name});
        }
        if (std.fs.cwd().access(override_path.items, .{})) |_| {
            return override_path.toOwnedSlice();
        } else |err| switch (err) {
            error.FileNotFound => {},
            else => |e| return e,
        }
    }

    {
        // Try the generic version and preprocess it.
        override_path.shrinkRetainingCapacity(0);
        const fmt_path = "libc" ++ s ++ "mingw" ++ s ++ "lib-common" ++ s ++ "{s}.def.in";
        if (zig_lib_directory.path) |p| {
            try override_path.print("{s}" ++ s ++ fmt_path, .{ p, lib_name });
        } else {
            try override_path.print(fmt_path, .{lib_name});
        }
        if (std.fs.cwd().access(override_path.items, .{})) |_| {
            return override_path.toOwnedSlice();
        } else |err| switch (err) {
            error.FileNotFound => {},
            else => |e| return e,
        }
    }

    return error.FileNotFound;
}

const mingw32_generic_src = [_][]const u8{
    // mingw32
    "crt" ++ path.sep_str ++ "crtexewin.c",
    "crt" ++ path.sep_str ++ "dll_argv.c",
    "crt" ++ path.sep_str ++ "gccmain.c",
    "crt" ++ path.sep_str ++ "natstart.c",
    "crt" ++ path.sep_str ++ "pseudo-reloc-list.c",
    "crt" ++ path.sep_str ++ "wildcard.c",
    "crt" ++ path.sep_str ++ "charmax.c",
    "crt" ++ path.sep_str ++ "ucrtexewin.c",
    "crt" ++ path.sep_str ++ "dllargv.c",
    "crt" ++ path.sep_str ++ "_newmode.c",
    "crt" ++ path.sep_str ++ "tlssup.c",
    "crt" ++ path.sep_str ++ "xncommod.c",
    "crt" ++ path.sep_str ++ "cinitexe.c",
    "crt" ++ path.sep_str ++ "merr.c",
    "crt" ++ path.sep_str ++ "usermatherr.c",
    "crt" ++ path.sep_str ++ "pesect.c",
    "crt" ++ path.sep_str ++ "udllargc.c",
    "crt" ++ path.sep_str ++ "xthdloc.c",
    "crt" ++ path.sep_str ++ "mingw_helpers.c",
    "crt" ++ path.sep_str ++ "pseudo-reloc.c",
    "crt" ++ path.sep_str ++ "udll_argv.c",
    "crt" ++ path.sep_str ++ "xtxtmode.c",
    "crt" ++ path.sep_str ++ "crt_handler.c",
    "crt" ++ path.sep_str ++ "tlsthrd.c",
    "crt" ++ path.sep_str ++ "tlsmthread.c",
    "crt" ++ path.sep_str ++ "tlsmcrt.c",
    "crt" ++ path.sep_str ++ "cxa_atexit.c",
    "crt" ++ path.sep_str ++ "cxa_thread_atexit.c",
    "crt" ++ path.sep_str ++ "tls_atexit.c",
    "intrincs" ++ path.sep_str ++ "RtlSecureZeroMemory.c",
    // mingwex
    "cfguard" ++ path.sep_str ++ "mingw_cfguard_support.c",
    "complex" ++ path.sep_str ++ "_cabs.c",
    "complex" ++ path.sep_str ++ "cabs.c",
    "complex" ++ path.sep_str ++ "cabsf.c",
    "complex" ++ path.sep_str ++ "cabsl.c",
    "complex" ++ path.sep_str ++ "cacos.c",
    "complex" ++ path.sep_str ++ "cacosf.c",
    "complex" ++ path.sep_str ++ "cacosl.c",
    "complex" ++ path.sep_str ++ "carg.c",
    "complex" ++ path.sep_str ++ "cargf.c",
    "complex" ++ path.sep_str ++ "cargl.c",
    "complex" ++ path.sep_str ++ "casin.c",
    "complex" ++ path.sep_str ++ "casinf.c",
    "complex" ++ path.sep_str ++ "casinl.c",
    "complex" ++ path.sep_str ++ "catan.c",
    "complex" ++ path.sep_str ++ "catanf.c",
    "complex" ++ path.sep_str ++ "catanl.c",
    "complex" ++ path.sep_str ++ "ccos.c",
    "complex" ++ path.sep_str ++ "ccosf.c",
    "complex" ++ path.sep_str ++ "ccosl.c",
    "complex" ++ path.sep_str ++ "cexp.c",
    "complex" ++ path.sep_str ++ "cexpf.c",
    "complex" ++ path.sep_str ++ "cexpl.c",
    "complex" ++ path.sep_str ++ "cimag.c",
    "complex" ++ path.sep_str ++ "cimagf.c",
    "complex" ++ path.sep_str ++ "cimagl.c",
    "complex" ++ path.sep_str ++ "clog.c",
    "complex" ++ path.sep_str ++ "clog10.c",
    "complex" ++ path.sep_str ++ "clog10f.c",
    "complex" ++ path.sep_str ++ "clog10l.c",
    "complex" ++ path.sep_str ++ "clogf.c",
    "complex" ++ path.sep_str ++ "clogl.c",
    "complex" ++ path.sep_str ++ "conj.c",
    "complex" ++ path.sep_str ++ "conjf.c",
    "complex" ++ path.sep_str ++ "conjl.c",
    "complex" ++ path.sep_str ++ "cpow.c",
    "complex" ++ path.sep_str ++ "cpowf.c",
    "complex" ++ path.sep_str ++ "cpowl.c",
    "complex" ++ path.sep_str ++ "cproj.c",
    "complex" ++ path.sep_str ++ "cprojf.c",
    "complex" ++ path.sep_str ++ "cprojl.c",
    "complex" ++ path.sep_str ++ "creal.c",
    "complex" ++ path.sep_str ++ "crealf.c",
    "complex" ++ path.sep_str ++ "creall.c",
    "complex" ++ path.sep_str ++ "csin.c",
    "complex" ++ path.sep_str ++ "csinf.c",
    "complex" ++ path.sep_str ++ "csinl.c",
    "complex" ++ path.sep_str ++ "csqrt.c",
    "complex" ++ path.sep_str ++ "csqrtf.c",
    "complex" ++ path.sep_str ++ "csqrtl.c",
    "complex" ++ path.sep_str ++ "ctan.c",
    "complex" ++ path.sep_str ++ "ctanf.c",
    "complex" ++ path.sep_str ++ "ctanl.c",
    "gdtoa" ++ path.sep_str ++ "arithchk.c",
    "gdtoa" ++ path.sep_str ++ "dmisc.c",
    "gdtoa" ++ path.sep_str ++ "dtoa.c",
    "gdtoa" ++ path.sep_str ++ "g__fmt.c",
    "gdtoa" ++ path.sep_str ++ "g_dfmt.c",
    "gdtoa" ++ path.sep_str ++ "g_ffmt.c",
    "gdtoa" ++ path.sep_str ++ "g_xfmt.c",
    "gdtoa" ++ path.sep_str ++ "gdtoa.c",
    "gdtoa" ++ path.sep_str ++ "gethex.c",
    "gdtoa" ++ path.sep_str ++ "gmisc.c",
    "gdtoa" ++ path.sep_str ++ "hd_init.c",
    "gdtoa" ++ path.sep_str ++ "hexnan.c",
    "gdtoa" ++ path.sep_str ++ "misc.c",
    "gdtoa" ++ path.sep_str ++ "qnan.c",
    "gdtoa" ++ path.sep_str ++ "smisc.c",
    "gdtoa" ++ path.sep_str ++ "strtodg.c",
    "gdtoa" ++ path.sep_str ++ "strtodnrp.c",
    "gdtoa" ++ path.sep_str ++ "strtof.c",
    "gdtoa" ++ path.sep_str ++ "strtopx.c",
    "gdtoa" ++ path.sep_str ++ "sum.c",
    "gdtoa" ++ path.sep_str ++ "ulp.c",
    "math" ++ path.sep_str ++ "coshl.c",
    "math" ++ path.sep_str ++ "fp_consts.c",
    "math" ++ path.sep_str ++ "fp_constsf.c",
    "math" ++ path.sep_str ++ "fp_constsl.c",
    "math" ++ path.sep_str ++ "fpclassify.c",
    "math" ++ path.sep_str ++ "fpclassifyf.c",
    "math" ++ path.sep_str ++ "fpclassifyl.c",
    "math" ++ path.sep_str ++ "frexpf.c",
    "math" ++ path.sep_str ++ "frexpl.c",
    "math" ++ path.sep_str ++ "hypotf.c",
    "math" ++ path.sep_str ++ "hypotl.c",
    "math" ++ path.sep_str ++ "ldexpf.c",
    "math" ++ path.sep_str ++ "lgamma.c",
    "math" ++ path.sep_str ++ "lgammaf.c",
    "math" ++ path.sep_str ++ "lgammal.c",
    "math" ++ path.sep_str ++ "modfl.c",
    "math" ++ path.sep_str ++ "powi.c",
    "math" ++ path.sep_str ++ "powif.c",
    "math" ++ path.sep_str ++ "powil.c",
    "math" ++ path.sep_str ++ "signbit.c",
    "math" ++ path.sep_str ++ "signbitf.c",
    "math" ++ path.sep_str ++ "signbitl.c",
    "math" ++ path.sep_str ++ "signgam.c",
    "math" ++ path.sep_str ++ "sinhl.c",
    "math" ++ path.sep_str ++ "sqrtl.c",
    "math" ++ path.sep_str ++ "tanhl.c",
    "misc" ++ path.sep_str ++ "alarm.c",
    "misc" ++ path.sep_str ++ "btowc.c",
    "misc" ++ path.sep_str ++ "delay-f.c",
    "misc" ++ path.sep_str ++ "delay-n.c",
    "misc" ++ path.sep_str ++ "delayimp.c",
    "misc" ++ path.sep_str ++ "dirent.c",
    "misc" ++ path.sep_str ++ "dirname.c",
    "misc" ++ path.sep_str ++ "dllmain.c",
    "misc" ++ path.sep_str ++ "feclearexcept.c",
    "misc" ++ path.sep_str ++ "fegetenv.c",
    "misc" ++ path.sep_str ++ "fegetexceptflag.c",
    "misc" ++ path.sep_str ++ "fegetround.c",
    "misc" ++ path.sep_str ++ "feholdexcept.c",
    "misc" ++ path.sep_str ++ "feraiseexcept.c",
    "misc" ++ path.sep_str ++ "fesetenv.c",
    "misc" ++ path.sep_str ++ "fesetexceptflag.c",
    "misc" ++ path.sep_str ++ "fesetround.c",
    "misc" ++ path.sep_str ++ "fetestexcept.c",
    "misc" ++ path.sep_str ++ "mingw_controlfp.c",
    "misc" ++ path.sep_str ++ "mingw_setfp.c",
    "misc" ++ path.sep_str ++ "feupdateenv.c",
    "misc" ++ path.sep_str ++ "ftruncate.c",
    "misc" ++ path.sep_str ++ "ftw32.c",
    "misc" ++ path.sep_str ++ "ftw32i64.c",
    "misc" ++ path.sep_str ++ "ftw64.c",
    "misc" ++ path.sep_str ++ "ftw64i32.c",
    "misc" ++ path.sep_str ++ "fwide.c",
    "misc" ++ path.sep_str ++ "getlogin.c",
    "misc" ++ path.sep_str ++ "getopt.c",
    "misc" ++ path.sep_str ++ "gettimeofday.c",
    "misc" ++ path.sep_str ++ "mempcpy.c",
    "misc" ++ path.sep_str ++ "mingw-access.c",
    "misc" ++ path.sep_str ++ "mingw-aligned-malloc.c",
    "misc" ++ path.sep_str ++ "mingw_getsp.S",
    "misc" ++ path.sep_str ++ "mingw_longjmp.S",
    "misc" ++ path.sep_str ++ "mingw_matherr.c",
    "misc" ++ path.sep_str ++ "mingw_mbwc_convert.c",
    "misc" ++ path.sep_str ++ "mingw_usleep.c",
    "misc" ++ path.sep_str ++ "mingw_wcstod.c",
    "misc" ++ path.sep_str ++ "mingw_wcstof.c",
    "misc" ++ path.sep_str ++ "mingw_wcstold.c",
    "misc" ++ path.sep_str ++ "mkstemp.c",
    "misc" ++ path.sep_str ++ "sleep.c",
    "misc" ++ path.sep_str ++ "strnlen.c",
    "misc" ++ path.sep_str ++ "strsafe.c",
    "misc" ++ path.sep_str ++ "tdelete.c",
    "misc" ++ path.sep_str ++ "tdestroy.c",
    "misc" ++ path.sep_str ++ "tfind.c",
    "misc" ++ path.sep_str ++ "tsearch.c",
    "misc" ++ path.sep_str ++ "twalk.c",
    "misc" ++ path.sep_str ++ "wcsnlen.c",
    "misc" ++ path.sep_str ++ "wcstof.c",
    "misc" ++ path.sep_str ++ "wcstoimax.c",
    "misc" ++ path.sep_str ++ "wcstold.c",
    "misc" ++ path.sep_str ++ "wcstoumax.c",
    "misc" ++ path.sep_str ++ "wctob.c",
    "misc" ++ path.sep_str ++ "wdirent.c",
    "misc" ++ path.sep_str ++ "winbs_uint64.c",
    "misc" ++ path.sep_str ++ "winbs_ulong.c",
    "misc" ++ path.sep_str ++ "winbs_ushort.c",
    "misc" ++ path.sep_str ++ "wmemchr.c",
    "misc" ++ path.sep_str ++ "wmemcmp.c",
    "misc" ++ path.sep_str ++ "wmemcpy.c",
    "misc" ++ path.sep_str ++ "wmemmove.c",
    "misc" ++ path.sep_str ++ "wmempcpy.c",
    "misc" ++ path.sep_str ++ "wmemset.c",
    "stdio" ++ path.sep_str ++ "_Exit.c",
    "stdio" ++ path.sep_str ++ "_findfirst64i32.c",
    "stdio" ++ path.sep_str ++ "_findnext64i32.c",
    "stdio" ++ path.sep_str ++ "_fstat64i32.c",
    "stdio" ++ path.sep_str ++ "_stat64i32.c",
    "stdio" ++ path.sep_str ++ "_wfindfirst64i32.c",
    "stdio" ++ path.sep_str ++ "_wfindnext64i32.c",
    "stdio" ++ path.sep_str ++ "_wstat64i32.c",
    "stdio" ++ path.sep_str ++ "__mingw_fix_stat_path.c",
    "stdio" ++ path.sep_str ++ "__mingw_fix_wstat_path.c",
    "stdio" ++ path.sep_str ++ "asprintf.c",
    "stdio" ++ path.sep_str ++ "fopen64.c",
    "stdio" ++ path.sep_str ++ "fseeko32.c",
    "stdio" ++ path.sep_str ++ "fseeko64.c",
    "stdio" ++ path.sep_str ++ "ftello.c",
    "stdio" ++ path.sep_str ++ "ftello64.c",
    "stdio" ++ path.sep_str ++ "ftruncate64.c",
    "stdio" ++ path.sep_str ++ "lltoa.c",
    "stdio" ++ path.sep_str ++ "lltow.c",
    "stdio" ++ path.sep_str ++ "lseek64.c",
    "stdio" ++ path.sep_str ++ "mingw_asprintf.c",
    "stdio" ++ path.sep_str ++ "mingw_fprintf.c",
    "stdio" ++ path.sep_str ++ "mingw_fwprintf.c",
    "stdio" ++ path.sep_str ++ "mingw_fscanf.c",
    "stdio" ++ path.sep_str ++ "mingw_fwscanf.c",
    "stdio" ++ path.sep_str ++ "mingw_pformat.c",
    "stdio" ++ path.sep_str ++ "mingw_sformat.c",
    "stdio" ++ path.sep_str ++ "mingw_swformat.c",
    "stdio" ++ path.sep_str ++ "mingw_wpformat.c",
    "stdio" ++ path.sep_str ++ "mingw_printf.c",
    "stdio" ++ path.sep_str ++ "mingw_wprintf.c",
    "stdio" ++ path.sep_str ++ "mingw_scanf.c",
    "stdio" ++ path.sep_str ++ "mingw_snprintf.c",
    "stdio" ++ path.sep_str ++ "mingw_snwprintf.c",
    "stdio" ++ path.sep_str ++ "mingw_sprintf.c",
    "stdio" ++ path.sep_str ++ "mingw_swprintf.c",
    "stdio" ++ path.sep_str ++ "mingw_sscanf.c",
    "stdio" ++ path.sep_str ++ "mingw_swscanf.c",
    "stdio" ++ path.sep_str ++ "mingw_vasprintf.c",
    "stdio" ++ path.sep_str ++ "mingw_vfprintf.c",
    "stdio" ++ path.sep_str ++ "mingw_vfwprintf.c",
    "stdio" ++ path.sep_str ++ "mingw_vfscanf.c",
    "stdio" ++ path.sep_str ++ "mingw_vprintf.c",
    "stdio" ++ path.sep_str ++ "mingw_vsscanf.c",
    "stdio" ++ path.sep_str ++ "mingw_vwprintf.c",
    "stdio" ++ path.sep_str ++ "mingw_vsnprintf.c",
    "stdio" ++ path.sep_str ++ "mingw_vsnwprintf.c",
    "stdio" ++ path.sep_str ++ "mingw_vsprintf.c",
    "stdio" ++ path.sep_str ++ "mingw_vswprintf.c",
    "stdio" ++ path.sep_str ++ "mingw_wscanf.c",
    "stdio" ++ path.sep_str ++ "mingw_vfwscanf.c",
    "stdio" ++ path.sep_str ++ "mingw_vswscanf.c",
    "stdio" ++ path.sep_str ++ "snprintf.c",
    "stdio" ++ path.sep_str ++ "snwprintf.c",
    "stdio" ++ path.sep_str ++ "strtok_r.c",
    "stdio" ++ path.sep_str ++ "truncate.c",
    "stdio" ++ path.sep_str ++ "ulltoa.c",
    "stdio" ++ path.sep_str ++ "ulltow.c",
    "stdio" ++ path.sep_str ++ "vasprintf.c",
    "stdio" ++ path.sep_str ++ "vsnprintf.c",
    "stdio" ++ path.sep_str ++ "vsnwprintf.c",
    "stdio" ++ path.sep_str ++ "wtoll.c",
    // mingwthrd
    "libsrc" ++ path.sep_str ++ "mingwthrd_mt.c",
    // ucrtbase
    "math" ++ path.sep_str ++ "_huge.c",
    "misc" ++ path.sep_str ++ "__initenv.c",
    "misc" ++ path.sep_str ++ "__winitenv.c",
    "misc" ++ path.sep_str ++ "__p___initenv.c",
    "misc" ++ path.sep_str ++ "__p___winitenv.c",
    "misc" ++ path.sep_str ++ "_onexit.c",
    "misc" ++ path.sep_str ++ "ucrt-access.c",
    "misc" ++ path.sep_str ++ "ucrt__getmainargs.c",
    "misc" ++ path.sep_str ++ "ucrt__wgetmainargs.c",
    "misc" ++ path.sep_str ++ "ucrt_amsg_exit.c",
    "misc" ++ path.sep_str ++ "ucrt_at_quick_exit.c",
    "misc" ++ path.sep_str ++ "ucrt_tzset.c",
    "stdio" ++ path.sep_str ++ "ucrt__scprintf.c",
    "stdio" ++ path.sep_str ++ "ucrt__snprintf.c",
    "stdio" ++ path.sep_str ++ "ucrt__snscanf.c",
    "stdio" ++ path.sep_str ++ "ucrt__snwprintf.c",
    "stdio" ++ path.sep_str ++ "ucrt__vscprintf.c",
    "stdio" ++ path.sep_str ++ "ucrt__vsnprintf.c",
    "stdio" ++ path.sep_str ++ "ucrt__vsnwprintf.c",
    "stdio" ++ path.sep_str ++ "ucrt___local_stdio_printf_options.c",
    "stdio" ++ path.sep_str ++ "ucrt___local_stdio_scanf_options.c",
    "stdio" ++ path.sep_str ++ "ucrt_fprintf.c",
    "stdio" ++ path.sep_str ++ "ucrt_fscanf.c",
    "stdio" ++ path.sep_str ++ "ucrt_fwprintf.c",
    "stdio" ++ path.sep_str ++ "ucrt_fwscanf.c",
    "stdio" ++ path.sep_str ++ "ucrt_ms_fwprintf.c",
    "stdio" ++ path.sep_str ++ "ucrt_printf.c",
    "stdio" ++ path.sep_str ++ "ucrt_scanf.c",
    "stdio" ++ path.sep_str ++ "ucrt_snprintf.c",
    "stdio" ++ path.sep_str ++ "ucrt_snwprintf.c",
    "stdio" ++ path.sep_str ++ "ucrt_sprintf.c",
    "stdio" ++ path.sep_str ++ "ucrt_sscanf.c",
    "stdio" ++ path.sep_str ++ "ucrt_swscanf.c",
    "stdio" ++ path.sep_str ++ "ucrt_swprintf.c",
    "stdio" ++ path.sep_str ++ "ucrt_vfprintf.c",
    "stdio" ++ path.sep_str ++ "ucrt_vfscanf.c",
    "stdio" ++ path.sep_str ++ "ucrt_vfwscanf.c",
    "stdio" ++ path.sep_str ++ "ucrt_vfwprintf.c",
    "stdio" ++ path.sep_str ++ "ucrt_vprintf.c",
    "stdio" ++ path.sep_str ++ "ucrt_vscanf.c",
    "stdio" ++ path.sep_str ++ "ucrt_vsnprintf.c",
    "stdio" ++ path.sep_str ++ "ucrt_vsnwprintf.c",
    "stdio" ++ path.sep_str ++ "ucrt_vsprintf.c",
    "stdio" ++ path.sep_str ++ "ucrt_vswprintf.c",
    "stdio" ++ path.sep_str ++ "ucrt_vsscanf.c",
    "stdio" ++ path.sep_str ++ "ucrt_vwscanf.c",
    "stdio" ++ path.sep_str ++ "ucrt_wscanf.c",
    "stdio" ++ path.sep_str ++ "ucrt_vwprintf.c",
    "stdio" ++ path.sep_str ++ "ucrt_wprintf.c",
    "string" ++ path.sep_str ++ "ucrt__wcstok.c",
    // uuid
    "libsrc" ++ path.sep_str ++ "ativscp-uuid.c",
    "libsrc" ++ path.sep_str ++ "atsmedia-uuid.c",
    "libsrc" ++ path.sep_str ++ "bth-uuid.c",
    "libsrc" ++ path.sep_str ++ "cguid-uuid.c",
    "libsrc" ++ path.sep_str ++ "comcat-uuid.c",
    "libsrc" ++ path.sep_str ++ "ctxtcall-uuid.c",
    "libsrc" ++ path.sep_str ++ "devguid.c",
    "libsrc" ++ path.sep_str ++ "docobj-uuid.c",
    "libsrc" ++ path.sep_str ++ "dxva-uuid.c",
    "libsrc" ++ path.sep_str ++ "exdisp-uuid.c",
    "libsrc" ++ path.sep_str ++ "extras-uuid.c",
    "libsrc" ++ path.sep_str ++ "fwp-uuid.c",
    "libsrc" ++ path.sep_str ++ "guid_nul.c",
    "libsrc" ++ path.sep_str ++ "hlguids-uuid.c",
    "libsrc" ++ path.sep_str ++ "hlink-uuid.c",
    "libsrc" ++ path.sep_str ++ "mlang-uuid.c",
    "libsrc" ++ path.sep_str ++ "msctf-uuid.c",
    "libsrc" ++ path.sep_str ++ "mshtmhst-uuid.c",
    "libsrc" ++ path.sep_str ++ "mshtml-uuid.c",
    "libsrc" ++ path.sep_str ++ "msxml-uuid.c",
    "libsrc" ++ path.sep_str ++ "netcfg-uuid.c",
    "libsrc" ++ path.sep_str ++ "netcon-uuid.c",
    "libsrc" ++ path.sep_str ++ "ntddkbd-uuid.c",
    "libsrc" ++ path.sep_str ++ "ntddmou-uuid.c",
    "libsrc" ++ path.sep_str ++ "ntddpar-uuid.c",
    "libsrc" ++ path.sep_str ++ "ntddscsi-uuid.c",
    "libsrc" ++ path.sep_str ++ "ntddser-uuid.c",
    "libsrc" ++ path.sep_str ++ "ntddstor-uuid.c",
    "libsrc" ++ path.sep_str ++ "ntddvdeo-uuid.c",
    "libsrc" ++ path.sep_str ++ "oaidl-uuid.c",
    "libsrc" ++ path.sep_str ++ "objidl-uuid.c",
    "libsrc" ++ path.sep_str ++ "objsafe-uuid.c",
    "libsrc" ++ path.sep_str ++ "ocidl-uuid.c",
    "libsrc" ++ path.sep_str ++ "oleacc-uuid.c",
    "libsrc" ++ path.sep_str ++ "olectlid-uuid.c",
    "libsrc" ++ path.sep_str ++ "oleidl-uuid.c",
    "libsrc" ++ path.sep_str ++ "power-uuid.c",
    "libsrc" ++ path.sep_str ++ "powrprof-uuid.c",
    "libsrc" ++ path.sep_str ++ "uianimation-uuid.c",
    "libsrc" ++ path.sep_str ++ "usbcamdi-uuid.c",
    "libsrc" ++ path.sep_str ++ "usbiodef-uuid.c",
    "libsrc" ++ path.sep_str ++ "uuid.c",
    "libsrc" ++ path.sep_str ++ "vds-uuid.c",
    "libsrc" ++ path.sep_str ++ "virtdisk-uuid.c",
    "libsrc" ++ path.sep_str ++ "vss-uuid.c",
    "libsrc" ++ path.sep_str ++ "wia-uuid.c",
    "libsrc" ++ path.sep_str ++ "windowscodecs.c",
    // ws2_32
    "libsrc" ++ path.sep_str ++ "ws2_32.c",
    "libsrc" ++ path.sep_str ++ "ws2tcpip" ++ path.sep_str ++ "in6_addr_equal.c",
    "libsrc" ++ path.sep_str ++ "ws2tcpip" ++ path.sep_str ++ "in6addr_isany.c",
    "libsrc" ++ path.sep_str ++ "ws2tcpip" ++ path.sep_str ++ "in6addr_isloopback.c",
    "libsrc" ++ path.sep_str ++ "ws2tcpip" ++ path.sep_str ++ "in6addr_setany.c",
    "libsrc" ++ path.sep_str ++ "ws2tcpip" ++ path.sep_str ++ "in6addr_setloopback.c",
    "libsrc" ++ path.sep_str ++ "ws2tcpip" ++ path.sep_str ++ "in6_is_addr_linklocal.c",
    "libsrc" ++ path.sep_str ++ "ws2tcpip" ++ path.sep_str ++ "in6_is_addr_loopback.c",
    "libsrc" ++ path.sep_str ++ "ws2tcpip" ++ path.sep_str ++ "in6_is_addr_mc_global.c",
    "libsrc" ++ path.sep_str ++ "ws2tcpip" ++ path.sep_str ++ "in6_is_addr_mc_linklocal.c",
    "libsrc" ++ path.sep_str ++ "ws2tcpip" ++ path.sep_str ++ "in6_is_addr_mc_nodelocal.c",
    "libsrc" ++ path.sep_str ++ "ws2tcpip" ++ path.sep_str ++ "in6_is_addr_mc_orglocal.c",
    "libsrc" ++ path.sep_str ++ "ws2tcpip" ++ path.sep_str ++ "in6_is_addr_mc_sitelocal.c",
    "libsrc" ++ path.sep_str ++ "ws2tcpip" ++ path.sep_str ++ "in6_is_addr_multicast.c",
    "libsrc" ++ path.sep_str ++ "ws2tcpip" ++ path.sep_str ++ "in6_is_addr_sitelocal.c",
    "libsrc" ++ path.sep_str ++ "ws2tcpip" ++ path.sep_str ++ "in6_is_addr_unspecified.c",
    "libsrc" ++ path.sep_str ++ "ws2tcpip" ++ path.sep_str ++ "in6_is_addr_v4compat.c",
    "libsrc" ++ path.sep_str ++ "ws2tcpip" ++ path.sep_str ++ "in6_is_addr_v4mapped.c",
    "libsrc" ++ path.sep_str ++ "ws2tcpip" ++ path.sep_str ++ "in6_set_addr_loopback.c",
    "libsrc" ++ path.sep_str ++ "ws2tcpip" ++ path.sep_str ++ "in6_set_addr_unspecified.c",
    "libsrc" ++ path.sep_str ++ "ws2tcpip" ++ path.sep_str ++ "gai_strerrorA.c",
    "libsrc" ++ path.sep_str ++ "ws2tcpip" ++ path.sep_str ++ "gai_strerrorW.c",
    "libsrc" ++ path.sep_str ++ "wspiapi" ++ path.sep_str ++ "WspiapiStrdup.c",
    "libsrc" ++ path.sep_str ++ "wspiapi" ++ path.sep_str ++ "WspiapiParseV4Address.c",
    "libsrc" ++ path.sep_str ++ "wspiapi" ++ path.sep_str ++ "WspiapiNewAddrInfo.c",
    "libsrc" ++ path.sep_str ++ "wspiapi" ++ path.sep_str ++ "WspiapiQueryDNS.c",
    "libsrc" ++ path.sep_str ++ "wspiapi" ++ path.sep_str ++ "WspiapiLookupNode.c",
    "libsrc" ++ path.sep_str ++ "wspiapi" ++ path.sep_str ++ "WspiapiClone.c",
    "libsrc" ++ path.sep_str ++ "wspiapi" ++ path.sep_str ++ "WspiapiLegacyFreeAddrInfo.c",
    "libsrc" ++ path.sep_str ++ "wspiapi" ++ path.sep_str ++ "WspiapiLegacyGetAddrInfo.c",
    "libsrc" ++ path.sep_str ++ "wspiapi" ++ path.sep_str ++ "WspiapiLegacyGetNameInfo.c",
    "libsrc" ++ path.sep_str ++ "wspiapi" ++ path.sep_str ++ "WspiapiLoad.c",
    "libsrc" ++ path.sep_str ++ "wspiapi" ++ path.sep_str ++ "WspiapiGetAddrInfo.c",
    "libsrc" ++ path.sep_str ++ "wspiapi" ++ path.sep_str ++ "WspiapiGetNameInfo.c",
    "libsrc" ++ path.sep_str ++ "wspiapi" ++ path.sep_str ++ "WspiapiFreeAddrInfo.c",
    // dinput
    "libsrc" ++ path.sep_str ++ "dinput_kbd.c",
    "libsrc" ++ path.sep_str ++ "dinput_joy.c",
    "libsrc" ++ path.sep_str ++ "dinput_joy2.c",
    "libsrc" ++ path.sep_str ++ "dinput_mouse.c",
    "libsrc" ++ path.sep_str ++ "dinput_mouse2.c",
    // dloadhelper
    "libsrc" ++ path.sep_str ++ "dloadhelper.c",
    "misc" ++ path.sep_str ++ "delay-f.c",
    // misc.
    "libsrc" ++ path.sep_str ++ "bits.c",
    "libsrc" ++ path.sep_str ++ "shell32.c",
    "libsrc" ++ path.sep_str ++ "dmoguids.c",
    "libsrc" ++ path.sep_str ++ "dxerr8.c",
    "libsrc" ++ path.sep_str ++ "dxerr8w.c",
    "libsrc" ++ path.sep_str ++ "dxerr9.c",
    "libsrc" ++ path.sep_str ++ "dxerr9w.c",
    "libsrc" ++ path.sep_str ++ "mfuuid.c",
    "libsrc" ++ path.sep_str ++ "msxml2.c",
    "libsrc" ++ path.sep_str ++ "msxml6.c",
    "libsrc" ++ path.sep_str ++ "amstrmid.c",
    "libsrc" ++ path.sep_str ++ "wbemuuid.c",
    "libsrc" ++ path.sep_str ++ "wmcodecdspuuid.c",
    "libsrc" ++ path.sep_str ++ "windowscodecs.c",
    "libsrc" ++ path.sep_str ++ "dxguid.c",
    "libsrc" ++ path.sep_str ++ "ksuser.c",
    "libsrc" ++ path.sep_str ++ "largeint.c",
    "libsrc" ++ path.sep_str ++ "locationapi.c",
    "libsrc" ++ path.sep_str ++ "sapi.c",
    "libsrc" ++ path.sep_str ++ "sensorsapi.c",
    "libsrc" ++ path.sep_str ++ "portabledeviceguids.c",
    "libsrc" ++ path.sep_str ++ "taskschd.c",
    "libsrc" ++ path.sep_str ++ "strmiids.c",
    "libsrc" ++ path.sep_str ++ "gdiplus.c",
    "libsrc" ++ path.sep_str ++ "activeds-uuid.c",
};

const mingw32_x86_src = [_][]const u8{
    // mingw32
    "crt" ++ path.sep_str ++ "CRT_fp10.c",
    // mingwex
    "math" ++ path.sep_str ++ "cbrtl.c",
    "math" ++ path.sep_str ++ "erfl.c",
    "math" ++ path.sep_str ++ "fdiml.c",
    "math" ++ path.sep_str ++ "fmal.c",
    "math" ++ path.sep_str ++ "fmaxl.c",
    "math" ++ path.sep_str ++ "fminl.c",
    "math" ++ path.sep_str ++ "llrintl.c",
    "math" ++ path.sep_str ++ "llroundl.c",
    "math" ++ path.sep_str ++ "lrintl.c",
    "math" ++ path.sep_str ++ "lroundl.c",
    "math" ++ path.sep_str ++ "rintl.c",
    "math" ++ path.sep_str ++ "roundl.c",
    "math" ++ path.sep_str ++ "tgammal.c",
    "math" ++ path.sep_str ++ "x86" ++ path.sep_str ++ "_chgsignl.S",
    "math" ++ path.sep_str ++ "x86" ++ path.sep_str ++ "acoshl.c",
    "math" ++ path.sep_str ++ "x86" ++ path.sep_str ++ "acosl.c",
    "math" ++ path.sep_str ++ "x86" ++ path.sep_str ++ "asinhl.c",
    "math" ++ path.sep_str ++ "x86" ++ path.sep_str ++ "asinl.c",
    "math" ++ path.sep_str ++ "x86" ++ path.sep_str ++ "atan2l.c",
    "math" ++ path.sep_str ++ "x86" ++ path.sep_str ++ "atanhl.c",
    "math" ++ path.sep_str ++ "x86" ++ path.sep_str ++ "atanl.c",
    "math" ++ path.sep_str ++ "x86" ++ path.sep_str ++ "copysignl.S",
    "math" ++ path.sep_str ++ "x86" ++ path.sep_str ++ "cosl.c",
    "math" ++ path.sep_str ++ "x86" ++ path.sep_str ++ "cosl_internal.S",
    "math" ++ path.sep_str ++ "x86" ++ path.sep_str ++ "cossinl.c",
    "math" ++ path.sep_str ++ "x86" ++ path.sep_str ++ "exp2l.S",
    "math" ++ path.sep_str ++ "x86" ++ path.sep_str ++ "expl.c",
    "math" ++ path.sep_str ++ "x86" ++ path.sep_str ++ "expm1l.c",
    "math" ++ path.sep_str ++ "x86" ++ path.sep_str ++ "fmodl.c",
    "math" ++ path.sep_str ++ "x86" ++ path.sep_str ++ "fucom.c",
    "math" ++ path.sep_str ++ "x86" ++ path.sep_str ++ "ilogbl.S",
    "math" ++ path.sep_str ++ "x86" ++ path.sep_str ++ "internal_logl.S",
    "math" ++ path.sep_str ++ "x86" ++ path.sep_str ++ "ldexp.c",
    "math" ++ path.sep_str ++ "x86" ++ path.sep_str ++ "ldexpl.c",
    "math" ++ path.sep_str ++ "x86" ++ path.sep_str ++ "log10l.S",
    "math" ++ path.sep_str ++ "x86" ++ path.sep_str ++ "log1pl.S",
    "math" ++ path.sep_str ++ "x86" ++ path.sep_str ++ "log2l.S",
    "math" ++ path.sep_str ++ "x86" ++ path.sep_str ++ "logbl.c",
    "math" ++ path.sep_str ++ "x86" ++ path.sep_str ++ "logl.c",
    "math" ++ path.sep_str ++ "x86" ++ path.sep_str ++ "nearbyintl.S",
    "math" ++ path.sep_str ++ "x86" ++ path.sep_str ++ "powl.c",
    "math" ++ path.sep_str ++ "x86" ++ path.sep_str ++ "remainderl.S",
    "math" ++ path.sep_str ++ "x86" ++ path.sep_str ++ "remquol.S",
    "math" ++ path.sep_str ++ "x86" ++ path.sep_str ++ "scalbn.S",
    "math" ++ path.sep_str ++ "x86" ++ path.sep_str ++ "scalbnf.S",
    "math" ++ path.sep_str ++ "x86" ++ path.sep_str ++ "scalbnl.S",
    "math" ++ path.sep_str ++ "x86" ++ path.sep_str ++ "sinl.c",
    "math" ++ path.sep_str ++ "x86" ++ path.sep_str ++ "sinl_internal.S",
    "math" ++ path.sep_str ++ "x86" ++ path.sep_str ++ "tanl.S",
    // ucrtbase
    "math" ++ path.sep_str ++ "nextafterl.c",
    "math" ++ path.sep_str ++ "nexttoward.c",
    "math" ++ path.sep_str ++ "nexttowardf.c",
};

const mingw32_x86_32_src = [_][]const u8{
    // ucrtbase
    "math" ++ path.sep_str ++ "coshf.c",
    "math" ++ path.sep_str ++ "expf.c",
    "math" ++ path.sep_str ++ "log10f.c",
    "math" ++ path.sep_str ++ "logf.c",
    "math" ++ path.sep_str ++ "modff.c",
    "math" ++ path.sep_str ++ "powf.c",
    "math" ++ path.sep_str ++ "sinhf.c",
    "math" ++ path.sep_str ++ "sqrtf.c",
    "math" ++ path.sep_str ++ "tanhf.c",
    "math" ++ path.sep_str ++ "x86" ++ path.sep_str ++ "acosf.c",
    "math" ++ path.sep_str ++ "x86" ++ path.sep_str ++ "asinf.c",
    "math" ++ path.sep_str ++ "x86" ++ path.sep_str ++ "atan2f.c",
    "math" ++ path.sep_str ++ "x86" ++ path.sep_str ++ "atanf.c",
    "math" ++ path.sep_str ++ "x86" ++ path.sep_str ++ "fmodf.c",
};

const mingw32_arm_src = [_][]const u8{
    // mingwex
    "math" ++ path.sep_str ++ "arm-common" ++ path.sep_str ++ "ldexpl.c",
    "math" ++ path.sep_str ++ "arm-common" ++ path.sep_str ++ "sincosl.c",
};

const mingw32_arm32_src = [_][]const u8{
    // mingwex
    "math" ++ path.sep_str ++ "arm" ++ path.sep_str ++ "s_rint.c",
    "math" ++ path.sep_str ++ "arm" ++ path.sep_str ++ "s_rintf.c",
    "math" ++ path.sep_str ++ "arm" ++ path.sep_str ++ "sincos.S",
};

const mingw32_arm64_src = [_][]const u8{
    // mingwex
    "math" ++ path.sep_str ++ "arm64" ++ path.sep_str ++ "rint.c",
    "math" ++ path.sep_str ++ "arm64" ++ path.sep_str ++ "rintf.c",
    "math" ++ path.sep_str ++ "arm64" ++ path.sep_str ++ "sincos.S",
};

const mingw32_winpthreads_src = [_][]const u8{
    // winpthreads
    "winpthreads" ++ path.sep_str ++ "barrier.c",
    "winpthreads" ++ path.sep_str ++ "clock.c",
    "winpthreads" ++ path.sep_str ++ "cond.c",
    "winpthreads" ++ path.sep_str ++ "misc.c",
    "winpthreads" ++ path.sep_str ++ "mutex.c",
    "winpthreads" ++ path.sep_str ++ "nanosleep.c",
    "winpthreads" ++ path.sep_str ++ "rwlock.c",
    "winpthreads" ++ path.sep_str ++ "sched.c",
    "winpthreads" ++ path.sep_str ++ "sem.c",
    "winpthreads" ++ path.sep_str ++ "spinlock.c",
    "winpthreads" ++ path.sep_str ++ "thread.c",
};

pub const always_link_libs = [_][]const u8{
    "api-ms-win-crt-conio-l1-1-0",
    "api-ms-win-crt-convert-l1-1-0",
    "api-ms-win-crt-environment-l1-1-0",
    "api-ms-win-crt-filesystem-l1-1-0",
    "api-ms-win-crt-heap-l1-1-0",
    "api-ms-win-crt-locale-l1-1-0",
    "api-ms-win-crt-math-l1-1-0",
    "api-ms-win-crt-multibyte-l1-1-0",
    "api-ms-win-crt-private-l1-1-0",
    "api-ms-win-crt-process-l1-1-0",
    "api-ms-win-crt-runtime-l1-1-0",
    "api-ms-win-crt-stdio-l1-1-0",
    "api-ms-win-crt-string-l1-1-0",
    "api-ms-win-crt-time-l1-1-0",
    "api-ms-win-crt-utility-l1-1-0",
    "advapi32",
    "kernel32",
    "ntdll",
    "shell32",
    "user32",
};<|MERGE_RESOLUTION|>--- conflicted
+++ resolved
@@ -373,21 +373,6 @@
     const lib_final_path = try std.fs.path.join(gpa, &.{ "o", &digest, final_lib_basename });
     errdefer gpa.free(lib_final_path);
 
-<<<<<<< HEAD
-    if (!build_options.have_llvm) return error.ZigCompilerNotBuiltWithLLVMExtensions;
-    const llvm_bindings = @import("../codegen/llvm/bindings.zig");
-    const def_final_path_z = try arena.dupeSentinel(u8, def_final_path, 0);
-    const lib_final_path_z = try comp.dirs.global_cache.joinZ(arena, &.{lib_final_path});
-    if (llvm_bindings.WriteImportLibrary(
-        def_final_path_z.ptr,
-        @intFromEnum(target.toCoffMachine()),
-        lib_final_path_z.ptr,
-        true,
-    )) {
-        // TODO surface a proper error here
-        log.err("unable to turn {s}.def into {s}.lib", .{ lib_name, lib_name });
-        return error.WritingImportLibFailed;
-=======
     {
         const lib_final_file = try o_dir.createFile(final_lib_basename, .{ .truncate = true });
         defer lib_final_file.close();
@@ -395,7 +380,6 @@
         var file_writer = lib_final_file.writer(&buffer);
         try implib.writeCoffArchive(gpa, &file_writer.interface, members);
         try file_writer.interface.flush();
->>>>>>> 07b6dbf8
     }
 
     man.writeManifest() catch |err| {
