--- conflicted
+++ resolved
@@ -112,7 +112,6 @@
                 };
 
                 leak = std.testing.allocator_instance.deinit() == .leak;
-<<<<<<< HEAD
                 try server.serveTestResults(
                     err_name,
                     .{
@@ -121,20 +120,12 @@
                             .fail = fail,
                             .skip = skip,
                             .leak = leak,
+                            .log_err_count = std.math.lossyCast(std.meta.FieldType(
+                                std.zig.Server.Message.TestResults.Flags,
+                                .log_err_count,
+                            ), log_err_count),
                         },
                         .err_len = err_name.len,
-=======
-                try server.serveTestResults(.{
-                    .index = index,
-                    .flags = .{
-                        .fail = fail,
-                        .skip = skip,
-                        .leak = leak,
-                        .log_err_count = std.math.lossyCast(std.meta.FieldType(
-                            std.zig.Server.Message.TestResults.Flags,
-                            .log_err_count,
-                        ), log_err_count),
->>>>>>> 5a4a5875
                     },
                 );
             },
