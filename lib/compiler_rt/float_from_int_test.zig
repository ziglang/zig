--- conflicted
+++ resolved
@@ -235,11 +235,6 @@
 
 fn test_floateisf(expected: u32, comptime T: type, a: T) !void {
     const int = @typeInfo(T).int;
-<<<<<<< HEAD
-    var a_buf: [@divExact(int.bits, 32)]u32 = undefined;
-    std.mem.writeInt(T, std.mem.asBytes(&a_buf), a, .native);
-=======
->>>>>>> 4e700fdf
     const r = switch (int.signedness) {
         .signed => __floateisf,
         .unsigned => __floatuneisf,
