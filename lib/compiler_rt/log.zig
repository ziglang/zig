--- conflicted
+++ resolved
@@ -120,13 +120,8 @@
 
         // subnormal, scale x
         k -= 54;
-<<<<<<< HEAD
-        x *= 0x1.0p54;
-        hx = @intCast(@as(u64, @bitCast(ix)) >> 32);
-=======
         x *= 0x1p54;
         hx = @intCast(@as(u64, @bitCast(x)) >> 32);
->>>>>>> fc4108e0
     } else if (hx >= 0x7FF00000) {
         return x;
     } else if (hx == 0x3FF00000 and ix << 32 == 0) {
