//! Ported from musl, which is licensed under the MIT license:
//! https://git.musl-libc.org/cgit/musl/tree/COPYRIGHT
//!
//! https://git.musl-libc.org/cgit/musl/tree/src/math/lnf.c
//! https://git.musl-libc.org/cgit/musl/tree/src/math/ln.c

const std = @import("std");
const builtin = @import("builtin");
const math = std.math;
const testing = std.testing;
const arch = builtin.cpu.arch;
const common = @import("common.zig");

pub const panic = common.panic;

comptime {
    @export(__logh, .{ .name = "__logh", .linkage = common.linkage, .visibility = common.visibility });
    @export(logf, .{ .name = "logf", .linkage = common.linkage, .visibility = common.visibility });
    @export(log, .{ .name = "log", .linkage = common.linkage, .visibility = common.visibility });
    @export(__logx, .{ .name = "__logx", .linkage = common.linkage, .visibility = common.visibility });
    if (common.want_ppc_abi) {
        @export(logq, .{ .name = "logf128", .linkage = common.linkage, .visibility = common.visibility });
    }
    @export(logq, .{ .name = "logq", .linkage = common.linkage, .visibility = common.visibility });
    @export(logl, .{ .name = "logl", .linkage = common.linkage, .visibility = common.visibility });
}

pub fn __logh(a: f16) callconv(.C) f16 {
    // TODO: more efficient implementation
    return @as(f16, @floatCast(logf(a)));
}

pub fn logf(x_: f32) callconv(.C) f32 {
    const ln2_hi: f32 = 6.9313812256e-01;
    const ln2_lo: f32 = 9.0580006145e-06;
    const Lg1: f32 = 0xaaaaaa.0p-24;
    const Lg2: f32 = 0xccce13.0p-25;
    const Lg3: f32 = 0x91e9ee.0p-25;
    const Lg4: f32 = 0xf89e26.0p-26;

    // TODO: This should be handled beneath.
    if (math.isNan(x_)) {
        return x_;
    }

    var x = x_;
    var ix = @as(u32, @bitCast(x));
    var k: i32 = 0;

    // x < 2^(-126)
    if (ix < 0x00800000 or ix >> 31 != 0) {
        // log(+-0) = -inf
        if (ix << 1 == 0) {
            return -math.inf(f32);
        }
        // log(-#) = nan
        if (ix >> 31 != 0) {
            return math.nan(f32);
        }

        // subnormal, scale x
        k -= 25;
        x *= 0x1.0p25;
        ix = @as(u32, @bitCast(x));
    } else if (ix >= 0x7F800000) {
        return x;
    } else if (ix == 0x3F800000) {
        return 0;
    }

    // x into [sqrt(2) / 2, sqrt(2)]
    ix += 0x3F800000 - 0x3F3504F3;
    k += @as(i32, @intCast(ix >> 23)) - 0x7F;
    ix = (ix & 0x007FFFFF) + 0x3F3504F3;
    x = @as(f32, @bitCast(ix));

    const f = x - 1.0;
    const s = f / (2.0 + f);
    const z = s * s;
    const w = z * z;
    const t1 = w * (Lg2 + w * Lg4);
    const t2 = z * (Lg1 + w * Lg3);
    const R = t2 + t1;
    const hfsq = 0.5 * f * f;
    const dk = @as(f32, @floatFromInt(k));

    return s * (hfsq + R) + dk * ln2_lo - hfsq + f + dk * ln2_hi;
}

pub fn log(x_: f64) callconv(.C) f64 {
    const ln2_hi: f64 = 6.93147180369123816490e-01;
    const ln2_lo: f64 = 1.90821492927058770002e-10;
    const Lg1: f64 = 6.666666666666735130e-01;
    const Lg2: f64 = 3.999999999940941908e-01;
    const Lg3: f64 = 2.857142874366239149e-01;
    const Lg4: f64 = 2.222219843214978396e-01;
    const Lg5: f64 = 1.818357216161805012e-01;
    const Lg6: f64 = 1.531383769920937332e-01;
    const Lg7: f64 = 1.479819860511658591e-01;

    // TODO: This should be handled beneath.
    if (math.isNan(x_)) {
        return x_;
    }

    var x = x_;
    var ix = @as(u64, @bitCast(x));
    var hx = @as(u32, @intCast(ix >> 32));
    var k: i32 = 0;

    if (hx < 0x00100000 or hx >> 31 != 0) {
        // log(+-0) = -inf
        if (ix << 1 == 0) {
            return -math.inf(f64);
        }
        // log(-#) = nan
        if (hx >> 31 != 0) {
            return math.nan(f64);
        }

        // subnormal, scale x
        k -= 54;
<<<<<<< HEAD
        x *= 0x1p54;
        hx = @intCast(u32, @bitCast(u64, x) >> 32);
=======
        x *= 0x1.0p54;
        hx = @as(u32, @intCast(@as(u64, @bitCast(ix)) >> 32));
>>>>>>> e7f872c9
    } else if (hx >= 0x7FF00000) {
        return x;
    } else if (hx == 0x3FF00000 and ix << 32 == 0) {
        return 0;
    }

    // x into [sqrt(2) / 2, sqrt(2)]
    hx += 0x3FF00000 - 0x3FE6A09E;
    k += @as(i32, @intCast(hx >> 20)) - 0x3FF;
    hx = (hx & 0x000FFFFF) + 0x3FE6A09E;
    ix = (@as(u64, hx) << 32) | (ix & 0xFFFFFFFF);
    x = @as(f64, @bitCast(ix));

    const f = x - 1.0;
    const hfsq = 0.5 * f * f;
    const s = f / (2.0 + f);
    const z = s * s;
    const w = z * z;
    const t1 = w * (Lg2 + w * (Lg4 + w * Lg6));
    const t2 = z * (Lg1 + w * (Lg3 + w * (Lg5 + w * Lg7)));
    const R = t2 + t1;
    const dk = @as(f64, @floatFromInt(k));

    return s * (hfsq + R) + dk * ln2_lo - hfsq + f + dk * ln2_hi;
}

pub fn __logx(a: f80) callconv(.C) f80 {
    // TODO: more efficient implementation
    return @as(f80, @floatCast(logq(a)));
}

pub fn logq(a: f128) callconv(.C) f128 {
    // TODO: more correct implementation
    return log(@as(f64, @floatCast(a)));
}

pub fn logl(x: c_longdouble) callconv(.C) c_longdouble {
    switch (@typeInfo(c_longdouble).Float.bits) {
        16 => return __logh(x),
        32 => return logf(x),
        64 => return log(x),
        80 => return __logx(x),
        128 => return logq(x),
        else => @compileError("unreachable"),
    }
}

test "ln32" {
    const epsilon = 0.000001;

    try testing.expect(math.approxEqAbs(f32, logf(0.2), -1.609438, epsilon));
    try testing.expect(math.approxEqAbs(f32, logf(0.8923), -0.113953, epsilon));
    try testing.expect(math.approxEqAbs(f32, logf(1.5), 0.405465, epsilon));
    try testing.expect(math.approxEqAbs(f32, logf(37.45), 3.623007, epsilon));
    try testing.expect(math.approxEqAbs(f32, logf(89.123), 4.490017, epsilon));
    try testing.expect(math.approxEqAbs(f32, logf(123123.234375), 11.720941, epsilon));
}

test "ln64" {
    const epsilon = 0.000001;

    try testing.expect(math.approxEqAbs(f64, log(0.2), -1.609438, epsilon));
    try testing.expect(math.approxEqAbs(f64, log(0.8923), -0.113953, epsilon));
    try testing.expect(math.approxEqAbs(f64, log(1.5), 0.405465, epsilon));
    try testing.expect(math.approxEqAbs(f64, log(37.45), 3.623007, epsilon));
    try testing.expect(math.approxEqAbs(f64, log(89.123), 4.490017, epsilon));
    try testing.expect(math.approxEqAbs(f64, log(123123.234375), 11.720941, epsilon));
}<|MERGE_RESOLUTION|>--- conflicted
+++ resolved
@@ -104,8 +104,8 @@
     }
 
     var x = x_;
-    var ix = @as(u64, @bitCast(x));
-    var hx = @as(u32, @intCast(ix >> 32));
+    var ix: u64 = @bitCast(x);
+    var hx: u32 = @intCast(ix >> 32);
     var k: i32 = 0;
 
     if (hx < 0x00100000 or hx >> 31 != 0) {
@@ -120,13 +120,8 @@
 
         // subnormal, scale x
         k -= 54;
-<<<<<<< HEAD
         x *= 0x1p54;
-        hx = @intCast(u32, @bitCast(u64, x) >> 32);
-=======
-        x *= 0x1.0p54;
-        hx = @as(u32, @intCast(@as(u64, @bitCast(ix)) >> 32));
->>>>>>> e7f872c9
+        hx = @intCast(@as(u64, @bitCast(ix)) >> 32);
     } else if (hx >= 0x7FF00000) {
         return x;
     } else if (hx == 0x3FF00000 and ix << 32 == 0) {
