--- conflicted
+++ resolved
@@ -18,11 +18,7 @@
 pub const panic = common.panic;
 
 comptime {
-<<<<<<< HEAD
-    if (builtin.link_libc and (builtin.abi.isAndroid() or builtin.os.tag == .openbsd or builtin.abi.isOpenHarmony())) {
-=======
     if (builtin.link_libc and (builtin.abi.isAndroid() or builtin.abi.isOpenHarmony() or builtin.os.tag == .openbsd)) {
->>>>>>> 147a8528
         @export(&__emutls_get_address, .{ .name = "__emutls_get_address", .linkage = common.linkage, .visibility = common.visibility });
     }
 }
