--- conflicted
+++ resolved
@@ -718,11 +718,8 @@
         if (test_skip_count > 0) w.print("; {d} skipped", .{test_skip_count}) catch {};
         if (test_fail_count > 0) w.print("; {d} failed", .{test_fail_count}) catch {};
         if (test_leak_count > 0) w.print("; {d} leaked", .{test_leak_count}) catch {};
-<<<<<<< HEAD
-=======
 
         w.writeAll("\n") catch {};
->>>>>>> 43fba5ea
 
         // Print a fancy tree with build results.
         var step_stack_copy = try step_stack.clone(gpa);
