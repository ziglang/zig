const std = @import("std");
const assert = std.debug.assert;
const Token = @import("lex.zig").Token;
const SourceMappings = @import("source_mapping.zig").SourceMappings;
const utils = @import("utils.zig");
const rc = @import("rc.zig");
const res = @import("res.zig");
const ico = @import("ico.zig");
const bmp = @import("bmp.zig");
const parse = @import("parse.zig");
const lang = @import("lang.zig");
const code_pages = @import("code_pages.zig");
const SupportedCodePage = code_pages.SupportedCodePage;
const builtin = @import("builtin");
const native_endian = builtin.cpu.arch.endian();

pub const Diagnostics = struct {
    errors: std.ArrayListUnmanaged(ErrorDetails) = .empty,
    /// Append-only, cannot handle removing strings.
    /// Expects to own all strings within the list.
    strings: std.ArrayListUnmanaged([]const u8) = .empty,
    allocator: std.mem.Allocator,

    pub fn init(allocator: std.mem.Allocator) Diagnostics {
        return .{
            .allocator = allocator,
        };
    }

    pub fn deinit(self: *Diagnostics) void {
        self.errors.deinit(self.allocator);
        for (self.strings.items) |str| {
            self.allocator.free(str);
        }
        self.strings.deinit(self.allocator);
    }

    pub fn append(self: *Diagnostics, error_details: ErrorDetails) !void {
        try self.errors.append(self.allocator, error_details);
    }

    const SmallestStringIndexType = std.meta.Int(.unsigned, @min(
        @bitSizeOf(ErrorDetails.FileOpenError.FilenameStringIndex),
        @min(
            @bitSizeOf(ErrorDetails.IconReadError.FilenameStringIndex),
            @bitSizeOf(ErrorDetails.BitmapReadError.FilenameStringIndex),
        ),
    ));

    /// Returns the index of the added string as the SmallestStringIndexType
    /// in order to avoid needing to `@intCast` it at callsites of putString.
    /// Instead, this function will error if the index would ever exceed the
    /// smallest FilenameStringIndex of an ErrorDetails type.
    pub fn putString(self: *Diagnostics, str: []const u8) !SmallestStringIndexType {
        if (self.strings.items.len >= std.math.maxInt(SmallestStringIndexType)) {
            return error.OutOfMemory; // ran out of string indexes
        }
        const dupe = try self.allocator.dupe(u8, str);
        const index = self.strings.items.len;
        try self.strings.append(self.allocator, dupe);
        return @intCast(index);
    }

    pub fn renderToStdErr(self: *Diagnostics, cwd: std.fs.Dir, source: []const u8, tty_config: std.io.tty.Config, source_mappings: ?SourceMappings) void {
        const stderr = std.debug.lockStderrWriter(&.{});
        defer std.debug.unlockStderrWriter();
        for (self.errors.items) |err_details| {
            renderErrorMessage(stderr, tty_config, cwd, err_details, source, self.strings.items, source_mappings) catch return;
        }
    }

    pub fn renderToStdErrDetectTTY(self: *Diagnostics, cwd: std.fs.Dir, source: []const u8, source_mappings: ?SourceMappings) void {
        const tty_config = std.io.tty.detectConfig(std.fs.File.stderr());
        return self.renderToStdErr(cwd, source, tty_config, source_mappings);
    }

    pub fn contains(self: *const Diagnostics, err: ErrorDetails.Error) bool {
        for (self.errors.items) |details| {
            if (details.err == err) return true;
        }
        return false;
    }

    pub fn containsAny(self: *const Diagnostics, errors: []const ErrorDetails.Error) bool {
        for (self.errors.items) |details| {
            for (errors) |err| {
                if (details.err == err) return true;
            }
        }
        return false;
    }
};

/// Contains enough context to append errors/warnings/notes etc
pub const DiagnosticsContext = struct {
    diagnostics: *Diagnostics,
    token: Token,
    /// Code page of the source file at the token location
    code_page: SupportedCodePage,
};

pub const ErrorDetails = struct {
    err: Error,
    token: Token,
    /// Code page of the source file at the token location
    code_page: SupportedCodePage,
    /// If non-null, should be before `token`. If null, `token` is assumed to be the start.
    token_span_start: ?Token = null,
    /// If non-null, should be after `token`. If null, `token` is assumed to be the end.
    token_span_end: ?Token = null,
    type: Type = .err,
    print_source_line: bool = true,
    extra: Extra = .{ .none = {} },

    pub const Type = enum {
        /// Fatal error, stops compilation
        err,
        /// Warning that does not affect compilation result
        warning,
        /// A note that typically provides further context for a warning/error
        note,
        /// An invisible diagnostic that is not printed to stderr but can
        /// provide information useful when comparing the behavior of different
        /// implementations. For example, a hint is emitted when a FONTDIR resource
        /// was included in the .RES file which is significant because rc.exe
        /// does something different than us, but ultimately it's not important
        /// enough to be a warning/note.
        hint,
    };

    pub const Extra = union {
        none: void,
        expected: Token.Id,
        number: u32,
        expected_types: ExpectedTypes,
        resource: rc.ResourceType,
        string_and_language: StringAndLanguage,
        file_open_error: FileOpenError,
        icon_read_error: IconReadError,
        icon_dir: IconDirContext,
        bmp_read_error: BitmapReadError,
        accelerator_error: AcceleratorError,
        statement_with_u16_param: StatementWithU16Param,
        menu_or_class: enum { class, menu },
    };

    comptime {
        // all fields in the extra union should be 32 bits or less
        for (std.meta.fields(Extra)) |field| {
            std.debug.assert(@bitSizeOf(field.type) <= 32);
        }
    }

    pub const StatementWithU16Param = enum(u32) {
        fileversion,
        productversion,
        language,
    };

    pub const StringAndLanguage = packed struct(u32) {
        id: u16,
        language: res.Language,
    };

    pub const FileOpenError = packed struct(u32) {
        err: FileOpenErrorEnum,
        filename_string_index: FilenameStringIndex,

        pub const FilenameStringIndex = std.meta.Int(.unsigned, 32 - @bitSizeOf(FileOpenErrorEnum));
        pub const FileOpenErrorEnum = std.meta.FieldEnum(std.fs.File.OpenError);

        pub fn enumFromError(err: std.fs.File.OpenError) FileOpenErrorEnum {
            return switch (err) {
                inline else => |e| @field(ErrorDetails.FileOpenError.FileOpenErrorEnum, @errorName(e)),
            };
        }
    };

    pub const IconReadError = packed struct(u32) {
        err: IconReadErrorEnum,
        icon_type: enum(u1) { cursor, icon },
        filename_string_index: FilenameStringIndex,

        pub const FilenameStringIndex = std.meta.Int(.unsigned, 32 - @bitSizeOf(IconReadErrorEnum) - 1);
        pub const IconReadErrorEnum = std.meta.FieldEnum(ico.ReadError);

        pub fn enumFromError(err: ico.ReadError) IconReadErrorEnum {
            return switch (err) {
                inline else => |e| @field(ErrorDetails.IconReadError.IconReadErrorEnum, @errorName(e)),
            };
        }
    };

    pub const IconDirContext = packed struct(u32) {
        icon_type: enum(u1) { cursor, icon },
        icon_format: ico.ImageFormat,
        index: u16,
        bitmap_version: ico.BitmapHeader.Version = .unknown,
        _: Padding = 0,

        pub const Padding = std.meta.Int(.unsigned, 15 - @bitSizeOf(ico.BitmapHeader.Version) - @bitSizeOf(ico.ImageFormat));
    };

    pub const BitmapReadError = packed struct(u32) {
        err: BitmapReadErrorEnum,
        filename_string_index: FilenameStringIndex,

        pub const FilenameStringIndex = std.meta.Int(.unsigned, 32 - @bitSizeOf(BitmapReadErrorEnum));
        pub const BitmapReadErrorEnum = std.meta.FieldEnum(bmp.ReadError);

        pub fn enumFromError(err: bmp.ReadError) BitmapReadErrorEnum {
            return switch (err) {
                inline else => |e| @field(ErrorDetails.BitmapReadError.BitmapReadErrorEnum, @errorName(e)),
            };
        }
    };

    pub const BitmapUnsupportedDIB = packed struct(u32) {
        dib_version: ico.BitmapHeader.Version,
        filename_string_index: FilenameStringIndex,

        pub const FilenameStringIndex = std.meta.Int(.unsigned, 32 - @bitSizeOf(ico.BitmapHeader.Version));
    };

    pub const AcceleratorError = packed struct(u32) {
        err: AcceleratorErrorEnum,
        _: Padding = 0,

        pub const Padding = std.meta.Int(.unsigned, 32 - @bitSizeOf(AcceleratorErrorEnum));
        pub const AcceleratorErrorEnum = std.meta.FieldEnum(res.ParseAcceleratorKeyStringError);

        pub fn enumFromError(err: res.ParseAcceleratorKeyStringError) AcceleratorErrorEnum {
            return switch (err) {
                inline else => |e| @field(ErrorDetails.AcceleratorError.AcceleratorErrorEnum, @errorName(e)),
            };
        }
    };

    pub const ExpectedTypes = packed struct(u32) {
        number: bool = false,
        number_expression: bool = false,
        string_literal: bool = false,
        accelerator_type_or_option: bool = false,
        control_class: bool = false,
        literal: bool = false,
        // Note: This being 0 instead of undefined is arbitrary and something of a workaround,
        //       see https://github.com/ziglang/zig/issues/15395
        _: u26 = 0,

        pub const strings = std.StaticStringMap([]const u8).initComptime(.{
            .{ "number", "number" },
            .{ "number_expression", "number expression" },
            .{ "string_literal", "quoted string literal" },
            .{ "accelerator_type_or_option", "accelerator type or option [ASCII, VIRTKEY, etc]" },
            .{ "control_class", "control class [BUTTON, EDIT, etc]" },
            .{ "literal", "unquoted literal" },
        });

        pub fn writeCommaSeparated(self: ExpectedTypes, writer: anytype) !void {
            const struct_info = @typeInfo(ExpectedTypes).@"struct";
            const num_real_fields = struct_info.fields.len - 1;
            const num_padding_bits = @bitSizeOf(ExpectedTypes) - num_real_fields;
            const mask = std.math.maxInt(struct_info.backing_integer.?) >> num_padding_bits;
            const relevant_bits_only = @as(struct_info.backing_integer.?, @bitCast(self)) & mask;
            const num_set_bits = @popCount(relevant_bits_only);

            var i: usize = 0;
            inline for (struct_info.fields) |field_info| {
                if (field_info.type != bool) continue;
                if (i == num_set_bits) return;
                if (@field(self, field_info.name)) {
                    try writer.writeAll(strings.get(field_info.name).?);
                    i += 1;
                    if (num_set_bits > 2 and i != num_set_bits) {
                        try writer.writeAll(", ");
                    } else if (i != num_set_bits) {
                        try writer.writeByte(' ');
                    }
                    if (num_set_bits > 1 and i == num_set_bits - 1) {
                        try writer.writeAll("or ");
                    }
                }
            }
        }
    };

    pub const Error = enum {
        // Lexer
        unfinished_string_literal,
        string_literal_too_long,
        invalid_number_with_exponent,
        invalid_digit_character_in_number_literal,
        illegal_byte,
        illegal_byte_outside_string_literals,
        illegal_codepoint_outside_string_literals,
        illegal_byte_order_mark,
        illegal_private_use_character,
        found_c_style_escaped_quote,
        code_page_pragma_missing_left_paren,
        code_page_pragma_missing_right_paren,
        code_page_pragma_invalid_code_page,
        code_page_pragma_not_integer,
        code_page_pragma_overflow,
        code_page_pragma_unsupported_code_page,

        // Parser
        unfinished_raw_data_block,
        unfinished_string_table_block,
        /// `expected` is populated.
        expected_token,
        /// `expected_types` is populated
        expected_something_else,
        /// `resource` is populated
        resource_type_cant_use_raw_data,
        /// `resource` is populated
        id_must_be_ordinal,
        /// `resource` is populated
        name_or_id_not_allowed,
        string_resource_as_numeric_type,
        ascii_character_not_equivalent_to_virtual_key_code,
        empty_menu_not_allowed,
        rc_would_miscompile_version_value_padding,
        rc_would_miscompile_version_value_byte_count,
        code_page_pragma_in_included_file,
        nested_resource_level_exceeds_max,
        too_many_dialog_controls_or_toolbar_buttons,
        nested_expression_level_exceeds_max,
        close_paren_expression,
        unary_plus_expression,
        rc_could_miscompile_control_params,
        dangling_literal_at_eof,
        disjoint_code_page,

        // Compiler
        /// `string_and_language` is populated
        string_already_defined,
        font_id_already_defined,
        /// `file_open_error` is populated
        file_open_error,
        /// `accelerator_error` is populated
        invalid_accelerator_key,
        accelerator_type_required,
        accelerator_shift_or_control_without_virtkey,
        rc_would_miscompile_control_padding,
        rc_would_miscompile_control_class_ordinal,
        /// `icon_dir` is populated
        rc_would_error_on_icon_dir,
        /// `icon_dir` is populated
        format_not_supported_in_icon_dir,
        /// `resource` is populated and contains the expected type
        icon_dir_and_resource_type_mismatch,
        /// `icon_read_error` is populated
        icon_read_error,
        /// `icon_dir` is populated
        rc_would_error_on_bitmap_version,
        /// `icon_dir` is populated
        max_icon_ids_exhausted,
        /// `bmp_read_error` is populated
        bmp_read_error,
        /// `number` is populated and contains a string index for which the string contains
        /// the bytes of a `u64` (native endian). The `u64` contains the number of ignored bytes.
        bmp_ignored_palette_bytes,
        /// `number` is populated and contains a string index for which the string contains
        /// the bytes of a `u64` (native endian). The `u64` contains the number of missing bytes.
        bmp_missing_palette_bytes,
        /// `number` is populated and contains a string index for which the string contains
        /// the bytes of a `u64` (native endian). The `u64` contains the number of miscompiled bytes.
        rc_would_miscompile_bmp_palette_padding,
        resource_header_size_exceeds_max,
        resource_data_size_exceeds_max,
        control_extra_data_size_exceeds_max,
        version_node_size_exceeds_max,
        fontdir_size_exceeds_max,
        /// `number` is populated and contains a string index for the filename
        number_expression_as_filename,
        /// `number` is populated and contains the control ID that is a duplicate
        control_id_already_defined,
        /// `number` is populated and contains the disallowed codepoint
        invalid_filename,
        /// `statement_with_u16_param` is populated
        rc_would_error_u16_with_l_suffix,
        result_contains_fontdir,
        /// `number` is populated and contains the ordinal value that the id would be miscompiled to
        rc_would_miscompile_dialog_menu_id,
        /// `number` is populated and contains the ordinal value that the value would be miscompiled to
        rc_would_miscompile_dialog_class,
        /// `menu_or_class` is populated and contains the type of the parameter statement
        rc_would_miscompile_dialog_menu_or_class_id_forced_ordinal,
        rc_would_miscompile_dialog_menu_id_starts_with_digit,
        dialog_menu_id_was_uppercased,
        duplicate_optional_statement_skipped,
        invalid_digit_character_in_ordinal,

        // Literals
        /// `number` is populated
        rc_would_miscompile_codepoint_whitespace,
        /// `number` is populated
        rc_would_miscompile_codepoint_skip,
        /// `number` is populated
        rc_would_miscompile_codepoint_bom,
        tab_converted_to_spaces,

        // General (used in various places)
        /// `number` is populated and contains the value that the ordinal would have in the Win32 RC compiler implementation
        win32_non_ascii_ordinal,

        // Initialization
        /// `file_open_error` is populated, but `filename_string_index` is not
        failed_to_open_cwd,
    };

    fn formatToken(ctx: TokenFormatContext, writer: *std.io.Writer) std.io.Writer.Error!void {
        switch (ctx.token.id) {
            .eof => return writer.writeAll(ctx.token.id.nameForErrorDisplay()),
            else => {},
        }

        const slice = ctx.token.slice(ctx.source);
        var src_i: usize = 0;
        while (src_i < slice.len) {
            const codepoint = ctx.code_page.codepointAt(src_i, slice) orelse break;
            defer src_i += codepoint.byte_len;
            const display_codepoint = codepointForDisplay(codepoint) orelse continue;
            var buf: [4]u8 = undefined;
            const utf8_len = std.unicode.utf8Encode(display_codepoint, &buf) catch unreachable;
            try writer.writeAll(buf[0..utf8_len]);
        }
    }

    const TokenFormatContext = struct {
        token: Token,
        source: []const u8,
        code_page: SupportedCodePage,
    };

    fn fmtToken(self: ErrorDetails, source: []const u8) std.fmt.Formatter(TokenFormatContext, formatToken) {
        return .{ .data = .{
            .token = self.token,
            .code_page = self.code_page,
            .source = source,
        } };
    }

    pub fn render(self: ErrorDetails, writer: anytype, source: []const u8, strings: []const []const u8) !void {
        switch (self.err) {
            .unfinished_string_literal => {
                return writer.print("unfinished string literal at '{f}', expected closing '\"'", .{self.fmtToken(source)});
            },
            .string_literal_too_long => {
                return writer.print("string literal too long (max is currently {} characters)", .{self.extra.number});
            },
            .invalid_number_with_exponent => {
                return writer.print("base 10 number literal with exponent is not allowed: {s}", .{self.token.slice(source)});
            },
            .invalid_digit_character_in_number_literal => switch (self.type) {
                .err, .warning => return writer.writeAll("non-ASCII digit characters are not allowed in number literals"),
                .note => return writer.writeAll("the Win32 RC compiler allows non-ASCII digit characters, but will miscompile them"),
                .hint => return,
            },
            .illegal_byte => {
                return writer.print("character '{f}' is not allowed", .{
                    std.ascii.hexEscape(self.token.slice(source), .upper),
                });
            },
            .illegal_byte_outside_string_literals => {
                return writer.print("character '{f}' is not allowed outside of string literals", .{
                    std.ascii.hexEscape(self.token.slice(source), .upper),
                });
            },
            .illegal_codepoint_outside_string_literals => {
                // This is somewhat hacky, but we know that:
                //  - This error is only possible with codepoints outside of the Windows-1252 character range
                //  - So, the only supported code page that could generate this error is UTF-8
                // Therefore, we just assume the token bytes are UTF-8 and decode them to get the illegal
                // codepoint.
                //
                // FIXME: Support other code pages if they become relevant
                const bytes = self.token.slice(source);
                const codepoint = std.unicode.utf8Decode(bytes) catch unreachable;
                return writer.print("codepoint <U+{X:0>4}> is not allowed outside of string literals", .{codepoint});
            },
            .illegal_byte_order_mark => {
                return writer.writeAll("byte order mark <U+FEFF> is not allowed");
            },
            .illegal_private_use_character => {
                return writer.writeAll("private use character <U+E000> is not allowed");
            },
            .found_c_style_escaped_quote => {
                return writer.writeAll("escaping quotes with \\\" is not allowed (use \"\" instead)");
            },
            .code_page_pragma_missing_left_paren => {
                return writer.writeAll("expected left parenthesis after 'code_page' in #pragma code_page");
            },
            .code_page_pragma_missing_right_paren => {
                return writer.writeAll("expected right parenthesis after '<number>' in #pragma code_page");
            },
            .code_page_pragma_invalid_code_page => {
                return writer.writeAll("invalid or unknown code page in #pragma code_page");
            },
            .code_page_pragma_not_integer => {
                return writer.writeAll("code page is not a valid integer in #pragma code_page");
            },
            .code_page_pragma_overflow => {
                return writer.writeAll("code page too large in #pragma code_page");
            },
            .code_page_pragma_unsupported_code_page => {
                // We know that the token slice is a well-formed #pragma code_page(N), so
                // we can skip to the first ( and then get the number that follows
                const token_slice = self.token.slice(source);
                var number_start = std.mem.indexOfScalar(u8, token_slice, '(').? + 1;
                while (std.ascii.isWhitespace(token_slice[number_start])) {
                    number_start += 1;
                }
                var number_slice = token_slice[number_start..number_start];
                while (std.ascii.isDigit(token_slice[number_start + number_slice.len])) {
                    number_slice.len += 1;
                }
                const number = std.fmt.parseUnsigned(u16, number_slice, 10) catch unreachable;
                const code_page = code_pages.getByIdentifier(number) catch unreachable;
                // TODO: Improve or maybe add a note making it more clear that the code page
                //       is valid and that the code page is unsupported purely due to a limitation
                //       in this compiler.
                return writer.print("unsupported code page '{s} (id={})' in #pragma code_page", .{ @tagName(code_page), number });
            },
            .unfinished_raw_data_block => {
                return writer.print("unfinished raw data block at '{f}', expected closing '}}' or 'END'", .{self.fmtToken(source)});
            },
            .unfinished_string_table_block => {
                return writer.print("unfinished STRINGTABLE block at '{f}', expected closing '}}' or 'END'", .{self.fmtToken(source)});
            },
            .expected_token => {
                return writer.print("expected '{s}', got '{f}'", .{ self.extra.expected.nameForErrorDisplay(), self.fmtToken(source) });
            },
            .expected_something_else => {
                try writer.writeAll("expected ");
                try self.extra.expected_types.writeCommaSeparated(writer);
                return writer.print("; got '{f}'", .{self.fmtToken(source)});
            },
            .resource_type_cant_use_raw_data => switch (self.type) {
                .err, .warning => try writer.print("expected '<filename>', found '{f}' (resource type '{s}' can't use raw data)", .{ self.fmtToken(source), self.extra.resource.nameForErrorDisplay() }),
                .note => try writer.print("if '{f}' is intended to be a filename, it must be specified as a quoted string literal", .{self.fmtToken(source)}),
                .hint => return,
            },
            .id_must_be_ordinal => {
                try writer.print("id of resource type '{s}' must be an ordinal (u16), got '{f}'", .{ self.extra.resource.nameForErrorDisplay(), self.fmtToken(source) });
            },
            .name_or_id_not_allowed => {
                try writer.print("name or id is not allowed for resource type '{s}'", .{self.extra.resource.nameForErrorDisplay()});
            },
            .string_resource_as_numeric_type => switch (self.type) {
                .err, .warning => try writer.writeAll("the number 6 (RT_STRING) cannot be used as a resource type"),
                .note => try writer.writeAll("using RT_STRING directly likely results in an invalid .res file, use a STRINGTABLE instead"),
                .hint => return,
            },
            .ascii_character_not_equivalent_to_virtual_key_code => {
                // TODO: Better wording? This is what the Win32 RC compiler emits.
                //       This occurs when VIRTKEY and a control code is specified ("^c", etc)
                try writer.writeAll("ASCII character not equivalent to virtual key code");
            },
            .empty_menu_not_allowed => {
                try writer.print("empty menu of type '{f}' not allowed", .{self.fmtToken(source)});
            },
            .rc_would_miscompile_version_value_padding => switch (self.type) {
                .err, .warning => return writer.print("the padding before this quoted string value would be miscompiled by the Win32 RC compiler", .{}),
                .note => return writer.print("to avoid the potential miscompilation, consider adding a comma between the key and the quoted string", .{}),
                .hint => return,
            },
            .rc_would_miscompile_version_value_byte_count => switch (self.type) {
                .err, .warning => return writer.print("the byte count of this value would be miscompiled by the Win32 RC compiler", .{}),
                .note => return writer.print("to avoid the potential miscompilation, do not mix numbers and strings within a value", .{}),
                .hint => return,
            },
            .code_page_pragma_in_included_file => {
                try writer.print("#pragma code_page is not supported in an included resource file", .{});
            },
            .nested_resource_level_exceeds_max => switch (self.type) {
                .err, .warning => {
                    const max = switch (self.extra.resource) {
                        .versioninfo => parse.max_nested_version_level,
                        .menu, .menuex => parse.max_nested_menu_level,
                        else => unreachable,
                    };
                    return writer.print("{s} contains too many nested children (max is {})", .{ self.extra.resource.nameForErrorDisplay(), max });
                },
                .note => return writer.print("max {s} nesting level exceeded here", .{self.extra.resource.nameForErrorDisplay()}),
                .hint => return,
            },
            .too_many_dialog_controls_or_toolbar_buttons => switch (self.type) {
                .err, .warning => return writer.print("{s} contains too many {s} (max is {})", .{ self.extra.resource.nameForErrorDisplay(), switch (self.extra.resource) {
                    .toolbar => "buttons",
                    else => "controls",
                }, std.math.maxInt(u16) }),
                .note => return writer.print("maximum number of {s} exceeded here", .{switch (self.extra.resource) {
                    .toolbar => "buttons",
                    else => "controls",
                }}),
                .hint => return,
            },
            .nested_expression_level_exceeds_max => switch (self.type) {
                .err, .warning => return writer.print("expression contains too many syntax levels (max is {})", .{parse.max_nested_expression_level}),
                .note => return writer.print("maximum expression level exceeded here", .{}),
                .hint => return,
            },
            .close_paren_expression => {
                try writer.writeAll("the Win32 RC compiler would accept ')' as a valid expression, but it would be skipped over and potentially lead to unexpected outcomes");
            },
            .unary_plus_expression => {
                try writer.writeAll("the Win32 RC compiler may accept '+' as a unary operator here, but it is not supported in this implementation; consider omitting the unary +");
            },
            .rc_could_miscompile_control_params => switch (self.type) {
                .err, .warning => return writer.print("this token could be erroneously skipped over by the Win32 RC compiler", .{}),
                .note => return writer.print("to avoid the potential miscompilation, consider adding a comma after the style parameter", .{}),
                .hint => return,
            },
            .dangling_literal_at_eof => {
                try writer.writeAll("dangling literal at end-of-file; this is not a problem, but it is likely a mistake");
            },
            .disjoint_code_page => switch (self.type) {
                .err, .warning => return writer.print("#pragma code_page as the first thing in the .rc script can cause the input and output code pages to become out-of-sync", .{}),
                .note => return writer.print("to avoid unexpected behavior, add a comment (or anything else) above the #pragma code_page line", .{}),
                .hint => return,
            },
            .string_already_defined => switch (self.type) {
                .err, .warning => {
                    const language = self.extra.string_and_language.language;
                    return writer.print("string with id {d} (0x{X}) already defined for language {f}", .{ self.extra.string_and_language.id, self.extra.string_and_language.id, language });
                },
                .note => return writer.print("previous definition of string with id {d} (0x{X}) here", .{ self.extra.string_and_language.id, self.extra.string_and_language.id }),
                .hint => return,
            },
            .font_id_already_defined => switch (self.type) {
                .err => return writer.print("font with id {d} already defined", .{self.extra.number}),
                .warning => return writer.print("skipped duplicate font with id {d}", .{self.extra.number}),
                .note => return writer.print("previous definition of font with id {d} here", .{self.extra.number}),
                .hint => return,
            },
            .file_open_error => {
                try writer.print("unable to open file '{s}': {s}", .{ strings[self.extra.file_open_error.filename_string_index], @tagName(self.extra.file_open_error.err) });
            },
            .invalid_accelerator_key => {
                try writer.print("invalid accelerator key '{f}': {s}", .{ self.fmtToken(source), @tagName(self.extra.accelerator_error.err) });
            },
            .accelerator_type_required => {
                try writer.writeAll("accelerator type [ASCII or VIRTKEY] required when key is an integer");
            },
            .accelerator_shift_or_control_without_virtkey => {
                try writer.writeAll("SHIFT or CONTROL used without VIRTKEY");
            },
            .rc_would_miscompile_control_padding => switch (self.type) {
                .err, .warning => return writer.print("the padding before this control would be miscompiled by the Win32 RC compiler (it would insert 2 extra bytes of padding)", .{}),
                .note => return writer.print("to avoid the potential miscompilation, consider adding one more byte to the control data of the control preceding this one", .{}),
                .hint => return,
            },
            .rc_would_miscompile_control_class_ordinal => switch (self.type) {
                .err, .warning => return writer.print("the control class of this CONTROL would be miscompiled by the Win32 RC compiler", .{}),
                .note => return writer.print("to avoid the potential miscompilation, consider specifying the control class using a string (BUTTON, EDIT, etc) instead of a number", .{}),
                .hint => return,
            },
            .rc_would_error_on_icon_dir => switch (self.type) {
                .err, .warning => return writer.print("the resource at index {} of this {s} has the format '{s}'; this would be an error in the Win32 RC compiler", .{ self.extra.icon_dir.index, @tagName(self.extra.icon_dir.icon_type), @tagName(self.extra.icon_dir.icon_format) }),
                .note => {
                    // The only note supported is one specific to exactly this combination
                    if (!(self.extra.icon_dir.icon_type == .icon and self.extra.icon_dir.icon_format == .riff)) unreachable;
                    try writer.print("animated RIFF icons within resource groups may not be well supported, consider using an animated icon file (.ani) instead", .{});
                },
                .hint => return,
            },
            .format_not_supported_in_icon_dir => {
                try writer.print("resource with format '{s}' (at index {}) is not allowed in {s} resource groups", .{ @tagName(self.extra.icon_dir.icon_format), self.extra.icon_dir.index, @tagName(self.extra.icon_dir.icon_type) });
            },
            .icon_dir_and_resource_type_mismatch => {
                const unexpected_type: rc.ResourceType = if (self.extra.resource == .icon) .cursor else .icon;
                // TODO: Better wording
                try writer.print("resource type '{s}' does not match type '{s}' specified in the file", .{ self.extra.resource.nameForErrorDisplay(), unexpected_type.nameForErrorDisplay() });
            },
            .icon_read_error => {
                try writer.print("unable to read {s} file '{s}': {s}", .{ @tagName(self.extra.icon_read_error.icon_type), strings[self.extra.icon_read_error.filename_string_index], @tagName(self.extra.icon_read_error.err) });
            },
            .rc_would_error_on_bitmap_version => switch (self.type) {
                .err => try writer.print("the DIB at index {} of this {s} is of version '{s}'; this version is no longer allowed and should be upgraded to '{s}'", .{
                    self.extra.icon_dir.index,
                    @tagName(self.extra.icon_dir.icon_type),
                    self.extra.icon_dir.bitmap_version.nameForErrorDisplay(),
                    ico.BitmapHeader.Version.@"nt3.1".nameForErrorDisplay(),
                }),
                .warning => try writer.print("the DIB at index {} of this {s} is of version '{s}'; this would be an error in the Win32 RC compiler", .{
                    self.extra.icon_dir.index,
                    @tagName(self.extra.icon_dir.icon_type),
                    self.extra.icon_dir.bitmap_version.nameForErrorDisplay(),
                }),
                .note => unreachable,
                .hint => return,
            },
            .max_icon_ids_exhausted => switch (self.type) {
                .err, .warning => try writer.print("maximum global icon/cursor ids exhausted (max is {})", .{std.math.maxInt(u16) - 1}),
                .note => try writer.print("maximum icon/cursor id exceeded at index {} of this {s}", .{ self.extra.icon_dir.index, @tagName(self.extra.icon_dir.icon_type) }),
                .hint => return,
            },
            .bmp_read_error => {
                try writer.print("invalid bitmap file '{s}': {s}", .{ strings[self.extra.bmp_read_error.filename_string_index], @tagName(self.extra.bmp_read_error.err) });
            },
            .bmp_ignored_palette_bytes => {
                const bytes = strings[self.extra.number];
                const ignored_bytes = std.mem.readInt(u64, bytes[0..8], native_endian);
                try writer.print("bitmap has {d} extra bytes preceding the pixel data which will be ignored", .{ignored_bytes});
            },
            .bmp_missing_palette_bytes => {
                const bytes = strings[self.extra.number];
                const missing_bytes = std.mem.readInt(u64, bytes[0..8], native_endian);
                try writer.print("bitmap has {d} missing color palette bytes", .{missing_bytes});
            },
            .rc_would_miscompile_bmp_palette_padding => {
                try writer.writeAll("the Win32 RC compiler would erroneously pad out the missing bytes");
                if (self.extra.number != 0) {
                    const bytes = strings[self.extra.number];
                    const miscompiled_bytes = std.mem.readInt(u64, bytes[0..8], native_endian);
                    try writer.print(" (and the added padding bytes would include {d} bytes of the pixel data)", .{miscompiled_bytes});
                }
            },
            .resource_header_size_exceeds_max => {
                try writer.print("resource's header length exceeds maximum of {} bytes", .{std.math.maxInt(u32)});
            },
            .resource_data_size_exceeds_max => switch (self.type) {
                .err, .warning => return writer.print("resource's data length exceeds maximum of {} bytes", .{std.math.maxInt(u32)}),
                .note => return writer.print("maximum data length exceeded here", .{}),
                .hint => return,
            },
            .control_extra_data_size_exceeds_max => switch (self.type) {
                .err, .warning => try writer.print("control data length exceeds maximum of {} bytes", .{std.math.maxInt(u16)}),
                .note => return writer.print("maximum control data length exceeded here", .{}),
                .hint => return,
            },
            .version_node_size_exceeds_max => switch (self.type) {
                .err, .warning => return writer.print("version node tree size exceeds maximum of {} bytes", .{std.math.maxInt(u16)}),
                .note => return writer.print("maximum tree size exceeded while writing this child", .{}),
                .hint => return,
            },
            .fontdir_size_exceeds_max => switch (self.type) {
                .err, .warning => return writer.print("FONTDIR data length exceeds maximum of {} bytes", .{std.math.maxInt(u32)}),
                .note => return writer.writeAll("this is likely due to the size of the combined lengths of the device/face names of all FONT resources"),
                .hint => return,
            },
            .number_expression_as_filename => switch (self.type) {
                .err, .warning => return writer.writeAll("filename cannot be specified using a number expression, consider using a quoted string instead"),
                .note => return writer.print("the Win32 RC compiler would evaluate this number expression as the filename '{s}'", .{strings[self.extra.number]}),
                .hint => return,
            },
            .control_id_already_defined => switch (self.type) {
                .err, .warning => return writer.print("control with id {d} already defined for this dialog", .{self.extra.number}),
                .note => return writer.print("previous definition of control with id {d} here", .{self.extra.number}),
                .hint => return,
            },
            .invalid_filename => {
                const disallowed_codepoint = self.extra.number;
                if (disallowed_codepoint < 128 and std.ascii.isPrint(@intCast(disallowed_codepoint))) {
                    try writer.print("evaluated filename contains a disallowed character: '{c}'", .{@as(u8, @intCast(disallowed_codepoint))});
                } else {
                    try writer.print("evaluated filename contains a disallowed codepoint: <U+{X:0>4}>", .{disallowed_codepoint});
                }
            },
            .rc_would_error_u16_with_l_suffix => switch (self.type) {
                .err, .warning => return writer.print("this {s} parameter would be an error in the Win32 RC compiler", .{@tagName(self.extra.statement_with_u16_param)}),
                .note => return writer.writeAll("to avoid the error, remove any L suffixes from numbers within the parameter"),
                .hint => return,
            },
            .result_contains_fontdir => return,
            .rc_would_miscompile_dialog_menu_id => switch (self.type) {
                .err, .warning => return writer.print("the id of this menu would be miscompiled by the Win32 RC compiler", .{}),
                .note => return writer.print("the Win32 RC compiler would evaluate the id as the ordinal/number value {d}", .{self.extra.number}),
                .hint => return,
            },
            .rc_would_miscompile_dialog_class => switch (self.type) {
                .err, .warning => return writer.print("this class would be miscompiled by the Win32 RC compiler", .{}),
                .note => return writer.print("the Win32 RC compiler would evaluate it as the ordinal/number value {d}", .{self.extra.number}),
                .hint => return,
            },
            .rc_would_miscompile_dialog_menu_or_class_id_forced_ordinal => switch (self.type) {
                .err, .warning => return,
                .note => return writer.print("to avoid the potential miscompilation, only specify one {s} per dialog resource", .{@tagName(self.extra.menu_or_class)}),
                .hint => return,
            },
            .rc_would_miscompile_dialog_menu_id_starts_with_digit => switch (self.type) {
                .err, .warning => return,
                .note => return writer.writeAll("to avoid the potential miscompilation, the first character of the id should not be a digit"),
                .hint => return,
            },
            .dialog_menu_id_was_uppercased => return,
            .duplicate_optional_statement_skipped => {
                return writer.writeAll("this statement was ignored; when multiple statements of the same type are specified, only the last takes precedence");
            },
            .invalid_digit_character_in_ordinal => {
                return writer.writeAll("non-ASCII digit characters are not allowed in ordinal (number) values");
            },
            .rc_would_miscompile_codepoint_whitespace => {
                const treated_as = self.extra.number >> 8;
                return writer.print("codepoint U+{X:0>4} within a string literal would be miscompiled by the Win32 RC compiler (it would get treated as U+{X:0>4})", .{ self.extra.number, treated_as });
            },
            .rc_would_miscompile_codepoint_skip => {
                return writer.print("codepoint U+{X:0>4} within a string literal would be miscompiled by the Win32 RC compiler (the codepoint would be missing from the compiled resource)", .{self.extra.number});
            },
            .rc_would_miscompile_codepoint_bom => switch (self.type) {
                .err, .warning => return writer.print("codepoint U+{X:0>4} within a string literal would cause the entire file to be miscompiled by the Win32 RC compiler", .{self.extra.number}),
                .note => return writer.writeAll("the presence of this codepoint causes all non-ASCII codepoints to be byteswapped by the Win32 RC preprocessor"),
                .hint => return,
            },
            .tab_converted_to_spaces => switch (self.type) {
                .err, .warning => return writer.writeAll("the tab character(s) in this string will be converted into a variable number of spaces (determined by the column of the tab character in the .rc file)"),
                .note => return writer.writeAll("to include the tab character itself in a string, the escape sequence \\t should be used"),
                .hint => return,
            },
            .win32_non_ascii_ordinal => switch (self.type) {
                .err, .warning => unreachable,
                .note => return writer.print("the Win32 RC compiler would accept this as an ordinal but its value would be {}", .{self.extra.number}),
                .hint => return,
            },
            .failed_to_open_cwd => {
                try writer.print("failed to open CWD for compilation: {s}", .{@tagName(self.extra.file_open_error.err)});
            },
        }
    }

    pub const VisualTokenInfo = struct {
        before_len: usize,
        point_offset: usize,
        after_len: usize,
    };

    pub fn visualTokenInfo(self: ErrorDetails, source_line_start: usize, source_line_end: usize, source: []const u8) VisualTokenInfo {
        return switch (self.err) {
            // These can technically be more than 1 byte depending on encoding,
            // but they always refer to one visual character/grapheme.
            .illegal_byte,
            .illegal_byte_outside_string_literals,
            .illegal_codepoint_outside_string_literals,
            .illegal_byte_order_mark,
            .illegal_private_use_character,
            => .{
                .before_len = 0,
                .point_offset = cellCount(self.code_page, source, source_line_start, self.token.start),
                .after_len = 0,
            },
            else => .{
                .before_len = before: {
                    const start = @max(source_line_start, if (self.token_span_start) |span_start| span_start.start else self.token.start);
                    break :before cellCount(self.code_page, source, start, self.token.start);
                },
                .point_offset = cellCount(self.code_page, source, source_line_start, self.token.start),
                .after_len = after: {
                    const end = @min(source_line_end, if (self.token_span_end) |span_end| span_end.end else self.token.end);
                    // end may be less than start when pointing to EOF
                    if (end <= self.token.start) break :after 0;
                    break :after cellCount(self.code_page, source, self.token.start, end) - 1;
                },
            },
        };
    }
};

/// Convenience struct only useful when the code page can be inferred from the token
pub const ErrorDetailsWithoutCodePage = blk: {
    const details_info = @typeInfo(ErrorDetails);
    const fields = details_info.@"struct".fields;
    var fields_without_codepage: [fields.len - 1]std.builtin.Type.StructField = undefined;
    var i: usize = 0;
    for (fields) |field| {
        if (std.mem.eql(u8, field.name, "code_page")) continue;
        fields_without_codepage[i] = field;
        i += 1;
    }
    std.debug.assert(i == fields_without_codepage.len);
    break :blk @Type(.{ .@"struct" = .{
        .layout = .auto,
        .fields = &fields_without_codepage,
        .decls = &.{},
        .is_tuple = false,
    } });
};

fn cellCount(code_page: SupportedCodePage, source: []const u8, start_index: usize, end_index: usize) usize {
    // Note: This is an imperfect solution. A proper implementation here would
    //       involve full grapheme cluster awareness + grapheme width data, but oh well.
    var codepoint_count: usize = 0;
    var index: usize = start_index;
    while (index < end_index) {
        const codepoint = code_page.codepointAt(index, source) orelse break;
        defer index += codepoint.byte_len;
        _ = codepointForDisplay(codepoint) orelse continue;
        codepoint_count += 1;
        // no need to count more than we will display
        if (codepoint_count >= max_source_line_codepoints + truncated_str.len) break;
    }
    return codepoint_count;
}

const truncated_str = "<...truncated...>";

pub fn renderErrorMessage(writer: *std.io.Writer, tty_config: std.io.tty.Config, cwd: std.fs.Dir, err_details: ErrorDetails, source: []const u8, strings: []const []const u8, source_mappings: ?SourceMappings) !void {
    if (err_details.type == .hint) return;

    const source_line_start = err_details.token.getLineStartForErrorDisplay(source);
    // Treat tab stops as 1 column wide for error display purposes,
    // and add one to get a 1-based column
    const column = err_details.token.calculateColumn(source, 1, source_line_start) + 1;

    const corresponding_span: ?SourceMappings.CorrespondingSpan = if (source_mappings) |mappings|
        mappings.getCorrespondingSpan(err_details.token.line_number)
    else
        null;
    const corresponding_file: ?[]const u8 = if (source_mappings != null and corresponding_span != null)
        source_mappings.?.files.get(corresponding_span.?.filename_offset)
    else
        null;

    const err_line = if (corresponding_span) |span| span.start_line else err_details.token.line_number;

    try tty_config.setColor(writer, .bold);
    if (corresponding_file) |file| {
        try writer.writeAll(file);
    } else {
        try tty_config.setColor(writer, .dim);
        try writer.writeAll("<after preprocessor>");
        try tty_config.setColor(writer, .reset);
        try tty_config.setColor(writer, .bold);
    }
    try writer.print(":{d}:{d}: ", .{ err_line, column });
    switch (err_details.type) {
        .err => {
            try tty_config.setColor(writer, .red);
            try writer.writeAll("error: ");
        },
        .warning => {
            try tty_config.setColor(writer, .yellow);
            try writer.writeAll("warning: ");
        },
        .note => {
            try tty_config.setColor(writer, .cyan);
            try writer.writeAll("note: ");
        },
        .hint => unreachable,
    }
    try tty_config.setColor(writer, .reset);
    try tty_config.setColor(writer, .bold);
    try err_details.render(writer, source, strings);
    try writer.writeByte('\n');
    try tty_config.setColor(writer, .reset);

    if (!err_details.print_source_line) {
        try writer.writeByte('\n');
        return;
    }

    const source_line = err_details.token.getLineForErrorDisplay(source, source_line_start);
    const visual_info = err_details.visualTokenInfo(source_line_start, source_line_start + source_line.len, source);
    const truncated_visual_info = ErrorDetails.VisualTokenInfo{
        .before_len = if (visual_info.point_offset > max_source_line_codepoints and visual_info.before_len > 0)
            (visual_info.before_len + 1) -| (visual_info.point_offset - max_source_line_codepoints)
        else
            visual_info.before_len,
        .point_offset = @min(max_source_line_codepoints + 1, visual_info.point_offset),
        .after_len = if (visual_info.point_offset > max_source_line_codepoints)
            @min(truncated_str.len - 3, visual_info.after_len)
        else
            @min(max_source_line_codepoints - visual_info.point_offset + (truncated_str.len - 2), visual_info.after_len),
    };

    // Need this to determine if the 'line originated from' note is worth printing
    var source_line_for_display_buf: [max_source_line_bytes]u8 = undefined;
    const source_line_for_display = writeSourceSlice(&source_line_for_display_buf, source_line, err_details.code_page);

    try writer.writeAll(source_line_for_display.line);
    if (source_line_for_display.truncated) {
        try tty_config.setColor(writer, .dim);
        try writer.writeAll(truncated_str);
        try tty_config.setColor(writer, .reset);
    }
    try writer.writeByte('\n');

    try tty_config.setColor(writer, .green);
    const num_spaces = truncated_visual_info.point_offset - truncated_visual_info.before_len;
    try writer.splatByteAll(' ', num_spaces);
    try writer.splatByteAll('~', truncated_visual_info.before_len);
    try writer.writeByte('^');
    try writer.splatByteAll('~', truncated_visual_info.after_len);
    try writer.writeByte('\n');
    try tty_config.setColor(writer, .reset);

    if (corresponding_span != null and corresponding_file != null) {
        var worth_printing_lines: bool = true;
        var initial_lines_err: ?anyerror = null;
        var corresponding_lines: ?CorrespondingLines = CorrespondingLines.init(
            cwd,
            err_details,
            source_line_for_display.line,
            corresponding_span.?,
            corresponding_file.?,
        ) catch |err| switch (err) {
            error.NotWorthPrintingLines => blk: {
                worth_printing_lines = false;
                break :blk null;
            },
            error.NotWorthPrintingNote => return,
            else => |e| blk: {
                initial_lines_err = e;
                break :blk null;
            },
        };
        defer if (corresponding_lines) |*cl| cl.deinit();

        try tty_config.setColor(writer, .bold);
        if (corresponding_file) |file| {
            try writer.writeAll(file);
        } else {
            try tty_config.setColor(writer, .dim);
            try writer.writeAll("<after preprocessor>");
            try tty_config.setColor(writer, .reset);
            try tty_config.setColor(writer, .bold);
        }
        try writer.print(":{d}:{d}: ", .{ err_line, column });
        try tty_config.setColor(writer, .cyan);
        try writer.writeAll("note: ");
        try tty_config.setColor(writer, .reset);
        try tty_config.setColor(writer, .bold);
        try writer.writeAll("this line originated from line");
        if (corresponding_span.?.start_line != corresponding_span.?.end_line) {
            try writer.print("s {}-{}", .{ corresponding_span.?.start_line, corresponding_span.?.end_line });
        } else {
            try writer.print(" {}", .{corresponding_span.?.start_line});
        }
        try writer.print(" of file '{s}'\n", .{corresponding_file.?});
        try tty_config.setColor(writer, .reset);

        if (!worth_printing_lines) return;

        const write_lines_err: ?anyerror = write_lines: {
            if (initial_lines_err) |err| break :write_lines err;
            while (corresponding_lines.?.next() catch |err| {
                break :write_lines err;
            }) |display_line| {
                try writer.writeAll(display_line.line);
                if (display_line.truncated) {
                    try tty_config.setColor(writer, .dim);
                    try writer.writeAll(truncated_str);
                    try tty_config.setColor(writer, .reset);
                }
                try writer.writeByte('\n');
            }
            break :write_lines null;
        };
        if (write_lines_err) |err| {
            try tty_config.setColor(writer, .red);
            try writer.writeAll(" | ");
            try tty_config.setColor(writer, .reset);
            try tty_config.setColor(writer, .dim);
            try writer.print("unable to print line(s) from file: {s}\n", .{@errorName(err)});
            try tty_config.setColor(writer, .reset);
        }
        try writer.writeByte('\n');
    }
}

const VisualLine = struct {
    line: []u8,
    truncated: bool,
};

const CorrespondingLines = struct {
    // enough room for one more codepoint, just so that we don't have to keep
    // track of this being truncated, since the extra codepoint will ensure
    // the visual line will need to truncate in that case.
    line_buf: [max_source_line_bytes + 4]u8 = undefined,
    line_len: usize = 0,
    visual_line_buf: [max_source_line_bytes]u8 = undefined,
    visual_line_len: usize = 0,
    truncated: bool = false,
    line_num: usize = 1,
    initial_line: bool = true,
    last_byte: u8 = 0,
    at_eof: bool = false,
    span: SourceMappings.CorrespondingSpan,
    file_reader: *std.fs.File.Reader,
    code_page: SupportedCodePage,

<<<<<<< HEAD
    pub fn init(
        cwd: std.fs.Dir,
        err_details: ErrorDetails,
        line_for_comparison: []const u8,
        corresponding_span: SourceMappings.CorrespondingSpan,
        corresponding_file: []const u8,
        file_read_buffer: []u8,
    ) !CorrespondingLines {
=======
    const BufferedReaderType = std.io.BufferedReader(512, std.fs.File.DeprecatedReader);

    pub fn init(cwd: std.fs.Dir, err_details: ErrorDetails, line_for_comparison: []const u8, corresponding_span: SourceMappings.CorrespondingSpan, corresponding_file: []const u8) !CorrespondingLines {
>>>>>>> 43fba5ea
        // We don't do line comparison for this error, so don't print the note if the line
        // number is different
        if (err_details.err == .string_literal_too_long and err_details.token.line_number != corresponding_span.start_line) {
            return error.NotWorthPrintingNote;
        }

        // Don't print the originating line for this error, we know it's really long
        if (err_details.err == .string_literal_too_long) {
            return error.NotWorthPrintingLines;
        }

        var file = try utils.openFileNotDir(cwd, corresponding_file, .{});
        var corresponding_lines: CorrespondingLines = .{
            .span = corresponding_span,
            .file_reader = file.reader(&file_read_buffer),
            .code_page = err_details.code_page,
        };
<<<<<<< HEAD
=======
        corresponding_lines.buffered_reader = BufferedReaderType{
            .unbuffered_reader = corresponding_lines.file.deprecatedReader(),
        };
>>>>>>> 43fba5ea
        errdefer corresponding_lines.deinit();

        var fbs = std.io.fixedBufferStream(&corresponding_lines.line_buf);
        const writer = fbs.writer();

        try corresponding_lines.writeLineFromStreamVerbatim(
            writer,
            corresponding_lines.buffered_reader.reader(),
            corresponding_span.start_line,
        );

        const visual_line = writeSourceSlice(
            &corresponding_lines.visual_line_buf,
            corresponding_lines.line_buf[0..corresponding_lines.line_len],
            err_details.code_page,
        );
        corresponding_lines.visual_line_len = visual_line.line.len;
        corresponding_lines.truncated = visual_line.truncated;

        // If the lines are the same as they were before preprocessing, skip printing the note entirely
        if (corresponding_span.start_line == corresponding_span.end_line and std.mem.eql(
            u8,
            line_for_comparison,
            corresponding_lines.visual_line_buf[0..corresponding_lines.visual_line_len],
        )) {
            return error.NotWorthPrintingNote;
        }

        return corresponding_lines;
    }

    pub fn next(self: *CorrespondingLines) !?VisualLine {
        if (self.initial_line) {
            self.initial_line = false;
            return .{
                .line = self.visual_line_buf[0..self.visual_line_len],
                .truncated = self.truncated,
            };
        }
        if (self.line_num > self.span.end_line) return null;
        if (self.at_eof) return error.LinesNotFound;

        self.line_len = 0;
        self.visual_line_len = 0;

        var fbs = std.io.fixedBufferStream(&self.line_buf);
        const writer = fbs.writer();

        try self.writeLineFromStreamVerbatim(
            writer,
            self.buffered_reader.reader(),
            self.line_num,
        );

        const visual_line = writeSourceSlice(
            &self.visual_line_buf,
            self.line_buf[0..self.line_len],
            self.code_page,
        );
        self.visual_line_len = visual_line.line.len;

        return visual_line;
    }

    fn writeLineFromStreamVerbatim(self: *CorrespondingLines, writer: anytype, input: anytype, line_num: usize) !void {
        while (try readByteOrEof(input)) |byte| {
            switch (byte) {
                '\n', '\r' => {
                    if (!utils.isLineEndingPair(self.last_byte, byte)) {
                        const line_complete = self.line_num == line_num;
                        self.line_num += 1;
                        if (line_complete) {
                            self.last_byte = byte;
                            return;
                        }
                    } else {
                        // reset last_byte to a non-line ending so that
                        // consecutive CRLF pairs don't get treated as one
                        // long line ending 'pair'
                        self.last_byte = 0;
                        continue;
                    }
                },
                else => {
                    if (self.line_num == line_num) {
                        if (writer.writeByte(byte)) {
                            self.line_len += 1;
                        } else |err| switch (err) {
                            error.NoSpaceLeft => {},
                            else => |e| return e,
                        }
                    }
                },
            }
            self.last_byte = byte;
        }
        self.at_eof = true;
        // hacky way to get next to return null
        self.line_num += 1;
    }

    fn readByteOrEof(reader: anytype) !?u8 {
        return reader.readByte() catch |err| switch (err) {
            error.EndOfStream => return null,
            else => |e| return e,
        };
    }

    pub fn deinit(self: *CorrespondingLines) void {
        self.file_reader.file.close();
    }
};

const max_source_line_codepoints = 120;
const max_source_line_bytes = max_source_line_codepoints * 4;

fn writeSourceSlice(buf: []u8, slice: []const u8, code_page: SupportedCodePage) VisualLine {
    var src_i: usize = 0;
    var dest_i: usize = 0;
    var codepoint_count: usize = 0;
    while (src_i < slice.len) {
        const codepoint = code_page.codepointAt(src_i, slice) orelse break;
        defer src_i += codepoint.byte_len;
        const display_codepoint = codepointForDisplay(codepoint) orelse continue;
        codepoint_count += 1;
        if (codepoint_count > max_source_line_codepoints) {
            return .{ .line = buf[0..dest_i], .truncated = true };
        }
        const utf8_len = std.unicode.utf8Encode(display_codepoint, buf[dest_i..]) catch unreachable;
        dest_i += utf8_len;
    }
    return .{ .line = buf[0..dest_i], .truncated = false };
}

fn codepointForDisplay(codepoint: code_pages.Codepoint) ?u21 {
    return switch (codepoint.value) {
        '\x00'...'\x08',
        '\x0E'...'\x1F',
        '\x7F',
        code_pages.Codepoint.invalid,
        => '�',
        // \r is seemingly ignored by the RC compiler so skipping it when printing source lines
        // could help avoid confusing output (e.g. RC\rDATA if printed verbatim would show up
        // in the console as DATA but the compiler reads it as RCDATA)
        //
        // NOTE: This is irrelevant when using the clang preprocessor, because unpaired \r
        //       characters get converted to \n, but may become relevant if another
        //       preprocessor is used instead.
        '\r' => null,
        '\t', '\x0B', '\x0C' => ' ',
        else => |v| v,
    };
}<|MERGE_RESOLUTION|>--- conflicted
+++ resolved
@@ -1080,7 +1080,6 @@
     file_reader: *std.fs.File.Reader,
     code_page: SupportedCodePage,
 
-<<<<<<< HEAD
     pub fn init(
         cwd: std.fs.Dir,
         err_details: ErrorDetails,
@@ -1089,11 +1088,6 @@
         corresponding_file: []const u8,
         file_read_buffer: []u8,
     ) !CorrespondingLines {
-=======
-    const BufferedReaderType = std.io.BufferedReader(512, std.fs.File.DeprecatedReader);
-
-    pub fn init(cwd: std.fs.Dir, err_details: ErrorDetails, line_for_comparison: []const u8, corresponding_span: SourceMappings.CorrespondingSpan, corresponding_file: []const u8) !CorrespondingLines {
->>>>>>> 43fba5ea
         // We don't do line comparison for this error, so don't print the note if the line
         // number is different
         if (err_details.err == .string_literal_too_long and err_details.token.line_number != corresponding_span.start_line) {
@@ -1111,12 +1105,6 @@
             .file_reader = file.reader(&file_read_buffer),
             .code_page = err_details.code_page,
         };
-<<<<<<< HEAD
-=======
-        corresponding_lines.buffered_reader = BufferedReaderType{
-            .unbuffered_reader = corresponding_lines.file.deprecatedReader(),
-        };
->>>>>>> 43fba5ea
         errdefer corresponding_lines.deinit();
 
         var fbs = std.io.fixedBufferStream(&corresponding_lines.line_buf);
