--- conflicted
+++ resolved
@@ -11,14 +11,9 @@
 
 var log_err_count: usize = 0;
 var fba = std.heap.FixedBufferAllocator.init(&fba_buffer);
-<<<<<<< HEAD
-var stdin_buffer: [std.heap.page_size_min]u8 align(std.heap.page_size_min) = undefined;
-var stdout_buffer: [std.heap.page_size_min]u8 align(std.heap.page_size_min) = undefined;
-=======
 var fba_buffer: [8192]u8 = undefined;
 var stdin_buffer: [4096]u8 = undefined;
 var stdout_buffer: [4096]u8 = undefined;
->>>>>>> e4abdf5a
 
 const crippled = switch (builtin.zig_backend) {
     .stage2_powerpc,
@@ -73,13 +68,8 @@
 
 fn mainServer() !void {
     @disableInstrumentation();
-<<<<<<< HEAD
-    var stdin_reader = std.fs.File.stdin().reader(&stdin_buffer);
-    var stdout_writer = std.fs.File.stdout().writer(&stdout_buffer);
-=======
     var stdin_reader = std.fs.File.stdin().readerStreaming(&stdin_buffer);
     var stdout_writer = std.fs.File.stdout().writerStreaming(&stdout_buffer);
->>>>>>> e4abdf5a
     var server = try std.zig.Server.init(.{
         .in = &stdin_reader.interface,
         .out = &stdout_writer.interface,
