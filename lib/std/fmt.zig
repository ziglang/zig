--- conflicted
+++ resolved
@@ -544,7 +544,6 @@
                             return formatText(value, actual_fmt, options, writer);
                         }
                     }
-<<<<<<< HEAD
                     if (comptime std.meta.trait.isZigString(info.child)) {
                         for (value) |item, i| {
                             if (i != 0) try formatText(", ", actual_fmt, options, writer);
@@ -552,10 +551,7 @@
                         }
                         return;
                     }
-                    @compileError("Unknown format string: '" ++ actual_fmt ++ "'");
-=======
                     @compileError("Unknown format string: '" ++ actual_fmt ++ "' for type '" ++ @typeName(T) ++ "'");
->>>>>>> e9bf8014
                 },
                 .Enum, .Union, .Struct => {
                     return formatType(value.*, actual_fmt, options, writer, max_depth);
