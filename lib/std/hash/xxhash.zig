--- conflicted
+++ resolved
@@ -4,349 +4,6 @@
 const expectEqual = std.testing.expectEqual;
 
 const rotl = std.math.rotl;
-
-pub const XxHash3 = struct {
-    const Block = @Vector(8, u64);
-    const default_secret: [@sizeOf(Block) * 3]u8 = .{
-        0xb8, 0xfe, 0x6c, 0x39, 0x23, 0xa4, 0x4b, 0xbe, 0x7c, 0x01, 0x81, 0x2c, 0xf7, 0x21, 0xad, 0x1c,
-        0xde, 0xd4, 0x6d, 0xe9, 0x83, 0x90, 0x97, 0xdb, 0x72, 0x40, 0xa4, 0xa4, 0xb7, 0xb3, 0x67, 0x1f,
-        0xcb, 0x79, 0xe6, 0x4e, 0xcc, 0xc0, 0xe5, 0x78, 0x82, 0x5a, 0xd0, 0x7d, 0xcc, 0xff, 0x72, 0x21,
-        0xb8, 0x08, 0x46, 0x74, 0xf7, 0x43, 0x24, 0x8e, 0xe0, 0x35, 0x90, 0xe6, 0x81, 0x3a, 0x26, 0x4c,
-        0x3c, 0x28, 0x52, 0xbb, 0x91, 0xc3, 0x00, 0xcb, 0x88, 0xd0, 0x65, 0x8b, 0x1b, 0x53, 0x2e, 0xa3,
-        0x71, 0x64, 0x48, 0x97, 0xa2, 0x0d, 0xf9, 0x4e, 0x38, 0x19, 0xef, 0x46, 0xa9, 0xde, 0xac, 0xd8,
-        0xa8, 0xfa, 0x76, 0x3f, 0xe3, 0x9c, 0x34, 0x3f, 0xf9, 0xdc, 0xbb, 0xc7, 0xc7, 0x0b, 0x4f, 0x1d,
-        0x8a, 0x51, 0xe0, 0x4b, 0xcd, 0xb4, 0x59, 0x31, 0xc8, 0x9f, 0x7e, 0xc9, 0xd9, 0x78, 0x73, 0x64,
-        0xea, 0xc5, 0xac, 0x83, 0x34, 0xd3, 0xeb, 0xc3, 0xc5, 0x81, 0xa0, 0xff, 0xfa, 0x13, 0x63, 0xeb,
-        0x17, 0x0d, 0xdd, 0x51, 0xb7, 0xf0, 0xda, 0x49, 0xd3, 0x16, 0x55, 0x26, 0x29, 0xd4, 0x68, 0x9e,
-        0x2b, 0x16, 0xbe, 0x58, 0x7d, 0x47, 0xa1, 0xfc, 0x8f, 0xf8, 0xb8, 0xd1, 0x7a, 0xd0, 0x31, 0xce,
-        0x45, 0xcb, 0x3a, 0x8f, 0x95, 0x16, 0x04, 0x28, 0xaf, 0xd7, 0xfb, 0xca, 0xbb, 0x4b, 0x40, 0x7e,
-    };
-
-    const primes = [_]u64{
-        0x9E3779B185EBCA87,
-        0xC2B2AE3D27D4EB4F,
-        0x165667B19E3779F9,
-        0x85EBCA77C2B2AE63,
-        0x27D4EB2F165667C5,
-        0x165667919E3779F9,
-        0x9FB21C651E98DF25,
-    };
-
-    inline fn read(comptime int: type, data: []const u8) int {
-        return std.mem.readIntLittle(int, data[0..@sizeOf(int)]);
-    }
-
-    inline fn avalanche(mode: union(enum) { h3, h64, rrmxmx: u64 }, x0: u64) u64 {
-        switch (mode) {
-            .h3 => {
-                const x1 = (x0 ^ (x0 >> 37)) *% primes[5];
-                return x1 ^ (x1 >> 32);
-            },
-            .h64 => {
-                const x1 = (x0 ^ (x0 >> 33)) *% primes[1];
-                const x2 = (x1 ^ (x1 >> 29)) *% primes[2];
-
-                return x2 ^ (x2 >> 32);
-            },
-            .rrmxmx => |len| {
-                const x1 = (x0 ^ rotl(u64, x0, 49) ^ rotl(u64, x0, 24)) *% primes[6];
-                const x2 = (x1 ^ ((x1 >> 35) +% len)) *% primes[6];
-                return x2 ^ (x2 >> 28);
-            },
-        }
-    }
-
-    inline fn fold(a: u64, b: u64) u64 {
-        const wide: [2]u64 = @bitCast(@as(u128, a) *% b);
-        return wide[0] ^ wide[1];
-    }
-
-    inline fn mix16(input: []const u8, secret: []const u8, seed: u64) u64 {
-        const lo = read(u64, input[0..8]);
-        const hi = read(u64, input[8..16]);
-
-        return fold(
-            lo ^ read(u64, secret[0..8]) +% seed,
-            hi ^ read(u64, secret[8..16]) -% seed,
-        );
-    }
-
-    const State = struct {
-        block_count: u32 = 0,
-        seed: u64,
-        custom_secret: [192]u8 = undefined,
-        accumulator: Block = Block{
-            primes[1] >> 32,
-            primes[0],
-            primes[1],
-            primes[2],
-            primes[3],
-            primes[3] >> 32,
-            primes[4],
-            primes[0] >> 32,
-        },
-
-        inline fn getBlock(block: Block) Block {
-            return if (builtin.cpu.arch.endian() == .Big) @byteSwap(block) else block;
-        }
-
-        inline fn init(seed: u64) State {
-            var self = State{ .seed = seed };
-            if (seed != 0) {
-                const mix_seed: u128 = @bitCast([_]u64{ seed, @as(u64, 0) -% seed });
-                const mix_block: Block = @bitCast(@as(@Vector(4, u128), @splat(mix_seed)));
-                _ = mix_block;
-                for (
-                    std.mem.bytesAsSlice(Block, &self.custom_secret),
-                    std.mem.bytesAsSlice(Block, &default_secret),
-                ) |*dst, src| {
-                    dst.* = src;
-                }
-
-                // for (0..192) |i| {
-                //     std.debug.print("{x}", .{self.custom_secret[i]});
-                // }
-            }
-            return self;
-        }
-
-        inline fn getSecret(self: *const State) *const [192]u8 {
-            const secret_ptrs = [_]*const [192]u8{ &default_secret, &self.custom_secret };
-            return secret_ptrs[@intFromBool(self.seed != 0)];
-        }
-
-        inline fn round(
-            noalias self: *State,
-            noalias input_block: *align(1) const Block,
-            noalias secret_block: *align(1) const Block,
-        ) void {
-            const input_blk = getBlock(input_block.*);
-            const secret_blk = getBlock(secret_block.*);
-
-            const keyed = input_blk ^ secret_blk;
-            const product = (keyed & @as(Block, @splat(0xffffffff))) *% (keyed >> @splat(32));
-            const swapped = @shuffle(u64, input_blk, undefined, [_]i32{ 1, 0, 3, 2, 5, 4, 7, 6 });
-
-            self.accumulator +%= product +% swapped;
-        }
-
-        fn update(noalias self: *State, input_blocks: []align(1) const Block) void {
-            const blocks_per_scramble = @divExact(1024, @sizeOf(Block));
-            std.debug.assert(self.block_count <= blocks_per_scramble);
-            const secret = self.getSecret();
-
-            var blocks = input_blocks;
-            while (blocks.len > 0) {
-                const blocks_until_scramble = blocks_per_scramble - self.block_count;
-                const scramble = blocks.len >= blocks_until_scramble;
-
-                const round_sizes = [_]usize{ blocks.len, blocks_until_scramble };
-                const round_size: u32 = @intCast(round_sizes[@intFromBool(scramble)]);
-                defer blocks = blocks[round_size..];
-
-                for (
-                    blocks[0..round_size],
-                    std.mem.bytesAsSlice(u64, secret[self.block_count * 8 ..])[0..round_size],
-                ) |*block, *secret_block| {
-                    @prefetch(@as([*]align(1) const Block, @ptrCast(block)) + @sizeOf(Block), .{});
-                    self.round(block, @ptrCast(secret_block));
-                }
-
-                if (scramble) {
-                    self.accumulator ^= self.accumulator >> @splat(47);
-                    self.accumulator ^= getBlock(@bitCast(secret[secret.len - @sizeOf(Block) .. secret.len].*));
-                    self.accumulator *%= @as(Block, @splat(primes[0] >> 32));
-                    self.block_count = 0;
-                } else {
-                    self.block_count += round_size;
-                    return;
-                }
-            }
-        }
-
-        fn final(noalias self: *State, noalias last_block: *align(1) const Block, len: u64) u64 {
-            const secret = self.getSecret();
-            const last_secret_block = secret[secret.len - @sizeOf(Block) - 7 ..][0..@sizeOf(Block)];
-
-            self.round(last_block, @ptrCast(last_secret_block));
-            self.accumulator ^= getBlock(@bitCast(secret[11 .. 11 + @sizeOf(Block)].*));
-
-            var result = len *% primes[0];
-            inline for (@as([4][2]u64, @bitCast(self.accumulator))) |pair| {
-                result +%= fold(pair[0], pair[1]);
-            }
-
-            return avalanche(.h3, result);
-        }
-    };
-
-    pub fn hash(seed: u64, input: anytype) u64 {
-        validateType(@TypeOf(input));
-
-        if (input.len <= 240) {
-            return hashSmall(seed, input, &default_secret);
-        } else {
-            return hashLarge(seed, input);
-        }
-    }
-
-    fn hashSmall(seed: u64, input: anytype, noalias secret: *const [192]u8) u64 {
-        if (input.len == 0) {
-            const flip: u64 = seed ^ (read(u64, secret[56..64]) ^ read(u64, secret[64..72]));
-            return avalanche(.h64, flip);
-        }
-
-        if (input.len < 4) {
-            const blk: u32 = read(u32, &[4]u8{
-                input[input.len - 1],
-                @truncate(input.len),
-                input[0],
-                input[input.len / 2],
-            });
-            const bitflip: u64 = (read(u32, secret[0..4]) ^ read(u32, secret[4..8])) +% seed;
-            const keyed = blk ^ bitflip;
-            return avalanche(.h64, keyed);
-        }
-
-        if (input.len <= 8) {
-            const lo = read(u32, input[input.len - 4 ..][0..4]);
-            const hi = read(u32, input[0..4]);
-            const blk: u64 = (@as(u64, hi) << 32) +% lo;
-
-            const flip: [2]u64 = .{ read(u64, secret[8..16]), read(u64, secret[16..24]) };
-
-            const swapped = seed ^ (@as(u64, @byteSwap(@as(u32, @truncate(seed)))) << 32);
-            const keyed = ((flip[0] ^ flip[1]) -% swapped) ^ blk;
-            return avalanche(.{ .rrmxmx = input.len }, keyed);
-        }
-
-        if (input.len <= 16) {
-            var blk: [2]u64 = .{
-                read(u64, input[0..8]),
-                read(u64, input[input.len - 8 ..]),
-            };
-
-            blk[0] ^= (read(u64, secret[24..32]) ^ read(u64, secret[32..40])) +% seed;
-            blk[1] ^= (read(u64, secret[40..48]) ^ read(u64, secret[48..56])) -% seed;
-            const keyed = fold(blk[0], blk[1]) +% blk[1] +% @byteSwap(blk[0]) +% input.len;
-            return avalanche(.h3, keyed);
-        }
-
-        if (input.len <= 128) {
-            var acc = primes[0] *% input.len;
-
-            inline for (0..4) |i| {
-                const s_offset = 96 - (i * 32);
-                const i_offset = 48 - (i * 16);
-                if (input.len > s_offset) {
-                    acc +%= mix16(input[i_offset..], secret[s_offset..], seed);
-                    acc +%= mix16(input[input.len - (i_offset + 16) ..], secret[s_offset + 16 ..], seed);
-                }
-            }
-            return avalanche(.h3, acc);
-        }
-
-        std.debug.assert(input.len <= 240);
-        {
-            var acc0 = primes[0] *% input.len;
-
-            inline for (0..8) |i| {
-                acc0 +%= mix16(input[16 * i ..], secret[16 * i ..], seed);
-            }
-            var acc1 = mix16(input[input.len - 16 ..], secret[119..], seed);
-
-            for (8..input.len / 16) |i| {
-                acc1 +%= mix16(input[16 * i ..], secret[(16 * (i - 8)) + 3 ..], seed);
-            }
-
-            acc0 = avalanche(.h3, acc0) +% acc1;
-            return avalanche(.h3, acc0);
-        }
-    }
-
-    fn hashLarge(seed: u64, input: []const u8) u64 {
-        @setCold(true);
-
-        var state = State.init(seed);
-        std.debug.assert(input.len > 240);
-
-        const input_blocks = input[0 .. ((input.len - 1) / @sizeOf(Block)) * @sizeOf(Block)];
-
-        state.update(std.mem.bytesAsSlice(Block, input_blocks));
-
-        const last_block = input[input.len - @sizeOf(Block) ..][0..@sizeOf(Block)];
-        return state.final(@ptrCast(last_block), input.len);
-    }
-
-    total_len: usize = 0,
-    buffer_size: u32 = 0,
-    state: State,
-    buffer: [256]u8 = undefined,
-
-    pub fn init(seed: u64) XxHash3 {
-        return .{ .state = State.init(seed) };
-    }
-
-    pub fn update(self: *XxHash3, input: anytype) void {
-        validateType(@TypeOf(input));
-
-        self.total_len += input.len;
-        std.debug.assert(self.buffer_size <= self.buffer.len);
-
-        const remaining = self.buffer.len - self.buffer_size;
-        if (input.len <= remaining) {
-            @memcpy(self.buffer[self.buffer_size..][0..input.len], input);
-            self.buffer_size += @intCast(input.len);
-            return;
-        }
-
-        var leftover: []const u8 = input;
-        if (self.buffer_size > 0) {
-            @memcpy(self.buffer[self.buffer_size..][0..remaining], leftover[0..remaining]);
-            leftover = leftover[remaining..];
-
-            self.state.update(std.mem.bytesAsSlice(Block, &self.buffer));
-            self.buffer_size = 0;
-        }
-
-        if (leftover.len > self.buffer.len) {
-            const consume = ((leftover.len - 1) / @sizeOf(Block)) * @sizeOf(Block);
-            self.state.update(std.mem.bytesAsSlice(Block, leftover[0..consume]));
-            leftover = leftover[consume..];
-
-            @memcpy(
-                self.buffer[self.buffer.len - @sizeOf(Block) ..],
-                (leftover.ptr - @sizeOf(Block))[0..@sizeOf(Block)],
-            );
-        }
-
-        @memcpy(self.buffer[0..leftover.len], leftover);
-        self.buffer_size = @intCast(leftover.len);
-    }
-
-    pub fn final(self: *XxHash3) u64 {
-        if (self.total_len <= 240) {
-            return hashSmall(self.state.seed, self.buffer[0..self.total_len], self.state.getSecret());
-        }
-
-        var state_copy = self.state;
-        var last_block: [@sizeOf(Block)]u8 = undefined;
-        std.debug.assert(self.buffer_size <= self.buffer.len);
-
-        const last_block_ptr: *align(1) const Block = if (self.buffer_size >= @sizeOf(Block)) last_blk: {
-            const consume = ((self.buffer_size - 1) / @sizeOf(Block)) * @sizeOf(Block);
-            state_copy.update(std.mem.bytesAsSlice(Block, self.buffer[0..consume]));
-            break :last_blk @ptrCast(&self.buffer[self.buffer_size - @sizeOf(Block)]);
-        } else last_blk: {
-            const leftover = @sizeOf(Block) - self.buffer_size;
-            @memcpy(last_block[0..leftover], self.buffer[self.buffer.len - leftover ..][0..leftover]);
-            @memcpy(last_block[leftover..][0..self.buffer_size], self.buffer[0..self.buffer_size]);
-            break :last_blk @ptrCast(&last_block);
-        };
-
-        return state_copy.final(last_block_ptr, self.total_len);
-    }
-};
 
 pub const XxHash64 = struct {
     accumulator: Accumulator,
@@ -770,8 +427,6 @@
     }
 };
 
-<<<<<<< HEAD
-=======
 pub const XxHash3 = struct {
     const Block = @Vector(8, u64);
     const default_secret: [192]u8 = .{
@@ -1125,7 +780,6 @@
     }
 };
 
->>>>>>> 16c3c74b
 const verify = @import("verify.zig");
 
 fn validateType(comptime T: type) void {
@@ -1150,10 +804,6 @@
 
 test "xxhash3" {
     const H = XxHash3;
-<<<<<<< HEAD
-
-=======
->>>>>>> 16c3c74b
     // Non-Seeded Tests
     try testExpect(H, 0, "", 0x2d06800538d394c2);
     try testExpect(H, 0, "a", 0xe6c632b61e964e1f);
@@ -1178,37 +828,20 @@
     try testExpect(H, 1, "ABCDEFGHIJKLMNOPQRSTUVWXYZabcdefghijklmnopqrstuvwxyz0123456789", 0xbf552e540c5c6882);
     try testExpect(H, 1, "12345678901234567890123456789012345678901234567890123456789012345678901234567890", 0xf2ca33235a6b865b);
     try testExpect(H, 1, "12345678901234567890123456789012345678901234567890123456789012345678901234567890123456789012345678901234567890123456789012345678901234567890123456789012345678901234567890123456789012345678901234567890123456789012345678", 0x6ef5cf958ba52c4);
-<<<<<<< HEAD
-    // try testExpect(H, 1, "12345678901234567890123456789012345678901234567890123456789012345678901234567890123456789012345678901234567890123456789012345678901234567890123456789012345678901234567890123456789012345678901234567890123456789012345678901234567890123456789012345678901234567890123456789012345678901234567890123456789012345678901234567890", 0xfbc5f9c53d21cb2f);
-    // try testExpect(H, 1, "12345678901234567890123456789012345678901234567890123456789012345678901234567890123456789012345678901234567890123456789012345678901234567890123456789012345678901234567890123456789012345678901234567890123456789012345678901234567890123456789012345678901234567890123456789012345678901234567890123456789012345678901234567890123123", 0x48682aca3b1c5c18);
-    // try testExpect(H, 1, "12345678901234567890123456789012345678901234567890123456789012345678901234567890123456789012345678901234567890123456789012345678901234567890123456789012345678901234567890123456789012345678901234567890123456789012345678901234567890123456789012345678901234567890123456789012345678901234567890123456789012345678901234567890123456789012345678901234567890123456789012345678901234567890123456789012345678901234567890123456789012345678901234567890123456789012345678901234567890123456789012345678901234567890123456789012345678901234567890123456789012345678901234567890123456789012345678901234567890123456789012345678901234567890123456789012345678901234567890123456789012345678901234567890123456789012345678901234567890123456789012345678901234567890123456789012345678901234567890123456789012345678901234567890123456789012345678901234567890123456789012345678901234567890123456789012345678901234567890123456789012345678901234567890123456789012345678901234567890123456789012345678901234567890123456789012345678901234567890123456789012345678901234567890123456789012345678901234567890123456789012345678901234567890123456789012345678901234567890123456789012345678901234567890123456789012345678901234567890123456789012345678901234567890123456789012345678901234567890123456789012345678901234567890123456789012345678901234567890123456789012345678901234567890123456789012345678901234567890123456789012345678901234567890123456789012345678901234567890123456789012345678901234567890123456789012345678901234567890123456789012345678901234567890123456789012345678901234567890123456789012345678901234567890123456789012345678901234567890123456789012345678901234567890123456789012345678901234567890123456789012345678901234567890123456789012345678901234567890123456789012345678901234567890123456789012345678901234567890123456789012345678901234567890123456789012345678901234567890123456789012345678901234567890123456789012345678901234567890123456789012345678901234567890123456789012345678901234567890123456789012345678901234567890123456789012345678901234567890123456789012345678901234567890123456789012345678901234567890123456789012345678901234567890123456789012345678901234567890123456789012345678901234567890123456789012345678901234567890123456789012345678901234567890123456789012345678901234567890123456789012345678901234567890123456789012345678901234567890123456789012345678901234567890123456789012345678901234567890123456789012345678901234567890123456789012345678901234567890123456789012345678901234567890123456789012345678901234567890123456789012345678901234567890123456789012345678901234567890123456789012345678901234567890123456789012345678901234567890123456789012345678901234567890123456789012345678901234567890123456789012345678901234567890123456789012345678901234567890123456789012345678901234567890123456789012345678901234567890123456789012345678901234567890123456789012345678901234567890123456789012345678901234567890123456789012345678901234567890123456789012345678901234567890123456789012345678901234567890123456789012345678901234567890123456789012345678901234567890123456789012345678901234567890123456789012345678901234567890123456789012345678901234567890123456789012345678901234567890123456789012345678901234567890", 0x3903c5437fc4e726);
-=======
     try testExpect(H, 1, "12345678901234567890123456789012345678901234567890123456789012345678901234567890123456789012345678901234567890123456789012345678901234567890123456789012345678901234567890123456789012345678901234567890123456789012345678901234567890123456789012345678901234567890123456789012345678901234567890123456789012345678901234567890", 0xfbc5f9c53d21cb2f);
     try testExpect(H, 1, "12345678901234567890123456789012345678901234567890123456789012345678901234567890123456789012345678901234567890123456789012345678901234567890123456789012345678901234567890123456789012345678901234567890123456789012345678901234567890123456789012345678901234567890123456789012345678901234567890123456789012345678901234567890123123", 0x48682aca3b1c5c18);
     try testExpect(H, 1, "12345678901234567890123456789012345678901234567890123456789012345678901234567890123456789012345678901234567890123456789012345678901234567890123456789012345678901234567890123456789012345678901234567890123456789012345678901234567890123456789012345678901234567890123456789012345678901234567890123456789012345678901234567890123456789012345678901234567890123456789012345678901234567890123456789012345678901234567890123456789012345678901234567890123456789012345678901234567890123456789012345678901234567890123456789012345678901234567890123456789012345678901234567890123456789012345678901234567890123456789012345678901234567890123456789012345678901234567890123456789012345678901234567890123456789012345678901234567890123456789012345678901234567890123456789012345678901234567890123456789012345678901234567890123456789012345678901234567890123456789012345678901234567890123456789012345678901234567890123456789012345678901234567890123456789012345678901234567890123456789012345678901234567890123456789012345678901234567890123456789012345678901234567890123456789012345678901234567890123456789012345678901234567890123456789012345678901234567890123456789012345678901234567890123456789012345678901234567890123456789012345678901234567890123456789012345678901234567890123456789012345678901234567890123456789012345678901234567890123456789012345678901234567890123456789012345678901234567890123456789012345678901234567890123456789012345678901234567890123456789012345678901234567890123456789012345678901234567890123456789012345678901234567890123456789012345678901234567890123456789012345678901234567890123456789012345678901234567890123456789012345678901234567890123456789012345678901234567890123456789012345678901234567890123456789012345678901234567890123456789012345678901234567890123456789012345678901234567890123456789012345678901234567890123456789012345678901234567890123456789012345678901234567890123456789012345678901234567890123456789012345678901234567890123456789012345678901234567890123456789012345678901234567890123456789012345678901234567890123456789012345678901234567890123456789012345678901234567890123456789012345678901234567890123456789012345678901234567890123456789012345678901234567890123456789012345678901234567890123456789012345678901234567890123456789012345678901234567890123456789012345678901234567890123456789012345678901234567890123456789012345678901234567890123456789012345678901234567890123456789012345678901234567890123456789012345678901234567890123456789012345678901234567890123456789012345678901234567890123456789012345678901234567890123456789012345678901234567890123456789012345678901234567890123456789012345678901234567890123456789012345678901234567890123456789012345678901234567890123456789012345678901234567890123456789012345678901234567890123456789012345678901234567890123456789012345678901234567890123456789012345678901234567890123456789012345678901234567890123456789012345678901234567890123456789012345678901234567890123456789012345678901234567890123456789012345678901234567890123456789012345678901234567890123456789012345678901234567890123456789012345678901234567890123456789012345678901234567890123456789012345678901234567890123456789012345678901234567890123456789012345678901234567890", 0x3903c5437fc4e726);
->>>>>>> 16c3c74b
 }
 
 test "xxhash3 smhasher" {
     const Test = struct {
         fn do() !void {
-<<<<<<< HEAD
-            const result = verify.smhasher(XxHash3.hash);
-            // @compileLog(result);
-            std.debug.assert(result == 0x9a636405);
-        }
-    };
-    try Test.do();
-    // @setEvalBranchQuota(75000);
-    // comptime try Test.do();
-=======
             try expectEqual(verify.smhasher(XxHash3.hash), 0x9a636405);
         }
     };
     try Test.do();
     @setEvalBranchQuota(75000);
     comptime try Test.do();
->>>>>>> 16c3c74b
 }
 
 test "xxhash3 iterative api" {
