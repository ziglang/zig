--- conflicted
+++ resolved
@@ -267,6687 +267,4 @@
         .NOTCAPABLE => return error.AccessDenied,
         else => |err| return posix.unexpectedErrno(err),
     }
-<<<<<<< HEAD
-    if (builtin.os.tag == .wasi and !builtin.link_libc) {
-        const iovs = [1]iovec{iovec{
-            .iov_base = buf.ptr,
-            .iov_len = buf.len,
-        }};
-
-        var nread: usize = undefined;
-        switch (wasi.fd_read(fd, &iovs, iovs.len, &nread)) {
-            .SUCCESS => return nread,
-            .INTR => unreachable,
-            .INVAL => unreachable,
-            .FAULT => unreachable,
-            .AGAIN => unreachable,
-            .BADF => return error.NotOpenForReading, // Can be a race condition.
-            .IO => return error.InputOutput,
-            .ISDIR => return error.IsDir,
-            .NOBUFS => return error.SystemResources,
-            .NOMEM => return error.SystemResources,
-            .NOTCONN => return error.SocketNotConnected,
-            .CONNRESET => return error.ConnectionResetByPeer,
-            .TIMEDOUT => return error.ConnectionTimedOut,
-            .NOTCAPABLE => return error.AccessDenied,
-            else => |err| return unexpectedErrno(err),
-        }
-    }
-
-    // Prevents EINVAL.
-    const max_count = switch (builtin.os.tag) {
-        .linux => 0x7ffff000,
-        .macos, .ios, .watchos, .tvos => math.maxInt(i32),
-        else => math.maxInt(isize),
-    };
-    const adjusted_len = @min(max_count, buf.len);
-
-    while (true) {
-        const rc = system.read(fd, buf.ptr, adjusted_len);
-        switch (errno(rc)) {
-            .SUCCESS => return @as(usize, @intCast(rc)),
-            .INTR => continue,
-            .INVAL => unreachable,
-            .FAULT => unreachable,
-            .AGAIN => return error.WouldBlock,
-            .BADF => return error.NotOpenForReading, // Can be a race condition.
-            .IO => return error.InputOutput,
-            .ISDIR => return error.IsDir,
-            .NOBUFS => return error.SystemResources,
-            .NOMEM => return error.SystemResources,
-            .NOTCONN => return error.SocketNotConnected,
-            .CONNRESET => return error.ConnectionResetByPeer,
-            .TIMEDOUT => return error.ConnectionTimedOut,
-            else => |err| return unexpectedErrno(err),
-        }
-    }
-}
-
-/// Number of bytes read is returned. Upon reading end-of-file, zero is returned.
-///
-/// For POSIX systems, if `fd` is opened in non blocking mode, the function will
-/// return error.WouldBlock when EAGAIN is received.
-/// On Windows, if the application has a global event loop enabled, I/O Completion Ports are
-/// used to perform the I/O. `error.WouldBlock` is not possible on Windows.
-///
-/// This operation is non-atomic on the following systems:
-/// * Windows
-/// On these systems, the read races with concurrent writes to the same file descriptor.
-///
-/// This function assumes that all vectors, including zero-length vectors, have
-/// a pointer within the address space of the application.
-pub fn readv(fd: fd_t, iov: []const iovec) ReadError!usize {
-    if (builtin.os.tag == .windows) {
-        // TODO improve this to use ReadFileScatter
-        if (iov.len == 0) return @as(usize, 0);
-        const first = iov[0];
-        return read(fd, first.iov_base[0..first.iov_len]);
-    }
-    if (builtin.os.tag == .wasi and !builtin.link_libc) {
-        var nread: usize = undefined;
-        switch (wasi.fd_read(fd, iov.ptr, iov.len, &nread)) {
-            .SUCCESS => return nread,
-            .INTR => unreachable,
-            .INVAL => unreachable,
-            .FAULT => unreachable,
-            .AGAIN => unreachable, // currently not support in WASI
-            .BADF => return error.NotOpenForReading, // can be a race condition
-            .IO => return error.InputOutput,
-            .ISDIR => return error.IsDir,
-            .NOBUFS => return error.SystemResources,
-            .NOMEM => return error.SystemResources,
-            .NOTCONN => return error.SocketNotConnected,
-            .CONNRESET => return error.ConnectionResetByPeer,
-            .TIMEDOUT => return error.ConnectionTimedOut,
-            .NOTCAPABLE => return error.AccessDenied,
-            else => |err| return unexpectedErrno(err),
-        }
-    }
-    const iov_count = math.cast(u31, iov.len) orelse math.maxInt(u31);
-    while (true) {
-        // TODO handle the case when iov_len is too large and get rid of this @intCast
-        const rc = system.readv(fd, iov.ptr, iov_count);
-        switch (errno(rc)) {
-            .SUCCESS => return @as(usize, @intCast(rc)),
-            .INTR => continue,
-            .INVAL => unreachable,
-            .FAULT => unreachable,
-            .AGAIN => return error.WouldBlock,
-            .BADF => return error.NotOpenForReading, // can be a race condition
-            .IO => return error.InputOutput,
-            .ISDIR => return error.IsDir,
-            .NOBUFS => return error.SystemResources,
-            .NOMEM => return error.SystemResources,
-            .NOTCONN => return error.SocketNotConnected,
-            .CONNRESET => return error.ConnectionResetByPeer,
-            .TIMEDOUT => return error.ConnectionTimedOut,
-            else => |err| return unexpectedErrno(err),
-        }
-    }
-}
-
-pub const PReadError = ReadError || error{Unseekable};
-
-/// Number of bytes read is returned. Upon reading end-of-file, zero is returned.
-///
-/// Retries when interrupted by a signal.
-///
-/// For POSIX systems, if `fd` is opened in non blocking mode, the function will
-/// return error.WouldBlock when EAGAIN is received.
-/// On Windows, if the application has a global event loop enabled, I/O Completion Ports are
-/// used to perform the I/O. `error.WouldBlock` is not possible on Windows.
-///
-/// Linux has a limit on how many bytes may be transferred in one `pread` call, which is `0x7ffff000`
-/// on both 64-bit and 32-bit systems. This is due to using a signed C int as the return value, as
-/// well as stuffing the errno codes into the last `4096` values. This is noted on the `read` man page.
-/// The limit on Darwin is `0x7fffffff`, trying to read more than that returns EINVAL.
-/// The corresponding POSIX limit is `math.maxInt(isize)`.
-pub fn pread(fd: fd_t, buf: []u8, offset: u64) PReadError!usize {
-    if (buf.len == 0) return 0;
-    if (builtin.os.tag == .windows) {
-        return windows.ReadFile(fd, buf, offset, std.io.default_mode);
-    }
-    if (builtin.os.tag == .wasi and !builtin.link_libc) {
-        const iovs = [1]iovec{iovec{
-            .iov_base = buf.ptr,
-            .iov_len = buf.len,
-        }};
-
-        var nread: usize = undefined;
-        switch (wasi.fd_pread(fd, &iovs, iovs.len, offset, &nread)) {
-            .SUCCESS => return nread,
-            .INTR => unreachable,
-            .INVAL => unreachable,
-            .FAULT => unreachable,
-            .AGAIN => unreachable,
-            .BADF => return error.NotOpenForReading, // Can be a race condition.
-            .IO => return error.InputOutput,
-            .ISDIR => return error.IsDir,
-            .NOBUFS => return error.SystemResources,
-            .NOMEM => return error.SystemResources,
-            .NOTCONN => return error.SocketNotConnected,
-            .CONNRESET => return error.ConnectionResetByPeer,
-            .TIMEDOUT => return error.ConnectionTimedOut,
-            .NXIO => return error.Unseekable,
-            .SPIPE => return error.Unseekable,
-            .OVERFLOW => return error.Unseekable,
-            .NOTCAPABLE => return error.AccessDenied,
-            else => |err| return unexpectedErrno(err),
-        }
-    }
-
-    // Prevent EINVAL.
-    const max_count = switch (builtin.os.tag) {
-        .linux => 0x7ffff000,
-        .macos, .ios, .watchos, .tvos => math.maxInt(i32),
-        else => math.maxInt(isize),
-    };
-    const adjusted_len = @min(max_count, buf.len);
-
-    const pread_sym = if (lfs64_abi) system.pread64 else system.pread;
-
-    const ioffset = @as(i64, @bitCast(offset)); // the OS treats this as unsigned
-    while (true) {
-        const rc = pread_sym(fd, buf.ptr, adjusted_len, ioffset);
-        switch (errno(rc)) {
-            .SUCCESS => return @as(usize, @intCast(rc)),
-            .INTR => continue,
-            .INVAL => unreachable,
-            .FAULT => unreachable,
-            .AGAIN => return error.WouldBlock,
-            .BADF => return error.NotOpenForReading, // Can be a race condition.
-            .IO => return error.InputOutput,
-            .ISDIR => return error.IsDir,
-            .NOBUFS => return error.SystemResources,
-            .NOMEM => return error.SystemResources,
-            .NOTCONN => return error.SocketNotConnected,
-            .CONNRESET => return error.ConnectionResetByPeer,
-            .TIMEDOUT => return error.ConnectionTimedOut,
-            .NXIO => return error.Unseekable,
-            .SPIPE => return error.Unseekable,
-            .OVERFLOW => return error.Unseekable,
-            else => |err| return unexpectedErrno(err),
-        }
-    }
-}
-
-pub const TruncateError = error{
-    FileTooBig,
-    InputOutput,
-    FileBusy,
-
-    /// In WASI, this error occurs when the file descriptor does
-    /// not hold the required rights to call `ftruncate` on it.
-    AccessDenied,
-} || UnexpectedError;
-
-pub fn ftruncate(fd: fd_t, length: u64) TruncateError!void {
-    if (builtin.os.tag == .windows) {
-        var io_status_block: windows.IO_STATUS_BLOCK = undefined;
-        var eof_info = windows.FILE_END_OF_FILE_INFORMATION{
-            .EndOfFile = @as(windows.LARGE_INTEGER, @bitCast(length)),
-        };
-
-        const rc = windows.ntdll.NtSetInformationFile(
-            fd,
-            &io_status_block,
-            &eof_info,
-            @sizeOf(windows.FILE_END_OF_FILE_INFORMATION),
-            .FileEndOfFileInformation,
-        );
-
-        switch (rc) {
-            .SUCCESS => return,
-            .INVALID_HANDLE => unreachable, // Handle not open for writing
-            .ACCESS_DENIED => return error.AccessDenied,
-            else => return windows.unexpectedStatus(rc),
-        }
-    }
-    if (builtin.os.tag == .wasi and !builtin.link_libc) {
-        switch (wasi.fd_filestat_set_size(fd, length)) {
-            .SUCCESS => return,
-            .INTR => unreachable,
-            .FBIG => return error.FileTooBig,
-            .IO => return error.InputOutput,
-            .PERM => return error.AccessDenied,
-            .TXTBSY => return error.FileBusy,
-            .BADF => unreachable, // Handle not open for writing
-            .INVAL => unreachable, // Handle not open for writing
-            .NOTCAPABLE => return error.AccessDenied,
-            else => |err| return unexpectedErrno(err),
-        }
-    }
-
-    while (true) {
-        const ftruncate_sym = if (lfs64_abi) system.ftruncate64 else system.ftruncate;
-
-        const ilen = @as(i64, @bitCast(length)); // the OS treats this as unsigned
-        switch (errno(ftruncate_sym(fd, ilen))) {
-            .SUCCESS => return,
-            .INTR => continue,
-            .FBIG => return error.FileTooBig,
-            .IO => return error.InputOutput,
-            .PERM => return error.AccessDenied,
-            .TXTBSY => return error.FileBusy,
-            .BADF => unreachable, // Handle not open for writing
-            .INVAL => unreachable, // Handle not open for writing
-            else => |err| return unexpectedErrno(err),
-        }
-    }
-}
-
-/// Number of bytes read is returned. Upon reading end-of-file, zero is returned.
-///
-/// Retries when interrupted by a signal.
-///
-/// For POSIX systems, if `fd` is opened in non blocking mode, the function will
-/// return error.WouldBlock when EAGAIN is received.
-/// On Windows, if the application has a global event loop enabled, I/O Completion Ports are
-/// used to perform the I/O. `error.WouldBlock` is not possible on Windows.
-///
-/// This operation is non-atomic on the following systems:
-/// * Darwin
-/// * Windows
-/// On these systems, the read races with concurrent writes to the same file descriptor.
-pub fn preadv(fd: fd_t, iov: []const iovec, offset: u64) PReadError!usize {
-    const have_pread_but_not_preadv = switch (builtin.os.tag) {
-        .windows, .macos, .ios, .watchos, .tvos, .haiku => true,
-        else => false,
-    };
-    if (have_pread_but_not_preadv) {
-        // We could loop here; but proper usage of `preadv` must handle partial reads anyway.
-        // So we simply read into the first vector only.
-        if (iov.len == 0) return 0;
-        const first = iov[0];
-        return pread(fd, first.iov_base[0..first.iov_len], offset);
-    }
-    if (builtin.os.tag == .wasi and !builtin.link_libc) {
-        var nread: usize = undefined;
-        switch (wasi.fd_pread(fd, iov.ptr, iov.len, offset, &nread)) {
-            .SUCCESS => return nread,
-            .INTR => unreachable,
-            .INVAL => unreachable,
-            .FAULT => unreachable,
-            .AGAIN => unreachable,
-            .BADF => return error.NotOpenForReading, // can be a race condition
-            .IO => return error.InputOutput,
-            .ISDIR => return error.IsDir,
-            .NOBUFS => return error.SystemResources,
-            .NOMEM => return error.SystemResources,
-            .NOTCONN => return error.SocketNotConnected,
-            .CONNRESET => return error.ConnectionResetByPeer,
-            .TIMEDOUT => return error.ConnectionTimedOut,
-            .NXIO => return error.Unseekable,
-            .SPIPE => return error.Unseekable,
-            .OVERFLOW => return error.Unseekable,
-            .NOTCAPABLE => return error.AccessDenied,
-            else => |err| return unexpectedErrno(err),
-        }
-    }
-
-    const iov_count = math.cast(u31, iov.len) orelse math.maxInt(u31);
-
-    const preadv_sym = if (lfs64_abi) system.preadv64 else system.preadv;
-
-    const ioffset = @as(i64, @bitCast(offset)); // the OS treats this as unsigned
-    while (true) {
-        const rc = preadv_sym(fd, iov.ptr, iov_count, ioffset);
-        switch (errno(rc)) {
-            .SUCCESS => return @as(usize, @bitCast(rc)),
-            .INTR => continue,
-            .INVAL => unreachable,
-            .FAULT => unreachable,
-            .AGAIN => return error.WouldBlock,
-            .BADF => return error.NotOpenForReading, // can be a race condition
-            .IO => return error.InputOutput,
-            .ISDIR => return error.IsDir,
-            .NOBUFS => return error.SystemResources,
-            .NOMEM => return error.SystemResources,
-            .NOTCONN => return error.SocketNotConnected,
-            .CONNRESET => return error.ConnectionResetByPeer,
-            .TIMEDOUT => return error.ConnectionTimedOut,
-            .NXIO => return error.Unseekable,
-            .SPIPE => return error.Unseekable,
-            .OVERFLOW => return error.Unseekable,
-            else => |err| return unexpectedErrno(err),
-        }
-    }
-}
-
-pub const WriteError = error{
-    DiskQuota,
-    FileTooBig,
-    InputOutput,
-    NoSpaceLeft,
-    DeviceBusy,
-    InvalidArgument,
-
-    /// In WASI, this error may occur when the file descriptor does
-    /// not hold the required rights to write to it.
-    AccessDenied,
-    BrokenPipe,
-    SystemResources,
-    OperationAborted,
-    NotOpenForWriting,
-
-    /// The process cannot access the file because another process has locked
-    /// a portion of the file. Windows-only.
-    LockViolation,
-
-    /// This error occurs when no global event loop is configured,
-    /// and reading from the file descriptor would block.
-    WouldBlock,
-
-    /// Connection reset by peer.
-    ConnectionResetByPeer,
-} || UnexpectedError;
-
-/// Write to a file descriptor.
-/// Retries when interrupted by a signal.
-/// Returns the number of bytes written. If nonzero bytes were supplied, this will be nonzero.
-///
-/// Note that a successful write() may transfer fewer than count bytes.  Such partial  writes  can
-/// occur  for  various reasons; for example, because there was insufficient space on the disk
-/// device to write all of the requested bytes, or because a blocked write() to a socket,  pipe,  or
-/// similar  was  interrupted by a signal handler after it had transferred some, but before it had
-/// transferred all of the requested bytes.  In the event of a partial write, the caller can  make
-/// another  write() call to transfer the remaining bytes.  The subsequent call will either
-/// transfer further bytes or may result in an error (e.g., if the disk is now full).
-///
-/// For POSIX systems, if `fd` is opened in non blocking mode, the function will
-/// return error.WouldBlock when EAGAIN is received.
-/// On Windows, if the application has a global event loop enabled, I/O Completion Ports are
-/// used to perform the I/O. `error.WouldBlock` is not possible on Windows.
-///
-/// Linux has a limit on how many bytes may be transferred in one `write` call, which is `0x7ffff000`
-/// on both 64-bit and 32-bit systems. This is due to using a signed C int as the return value, as
-/// well as stuffing the errno codes into the last `4096` values. This is noted on the `write` man page.
-/// The limit on Darwin is `0x7fffffff`, trying to read more than that returns EINVAL.
-/// The corresponding POSIX limit is `math.maxInt(isize)`.
-pub fn write(fd: fd_t, bytes: []const u8) WriteError!usize {
-    if (bytes.len == 0) return 0;
-    if (builtin.os.tag == .windows) {
-        return windows.WriteFile(fd, bytes, null, std.io.default_mode);
-    }
-
-    if (builtin.os.tag == .wasi and !builtin.link_libc) {
-        const ciovs = [_]iovec_const{iovec_const{
-            .iov_base = bytes.ptr,
-            .iov_len = bytes.len,
-        }};
-        var nwritten: usize = undefined;
-        switch (wasi.fd_write(fd, &ciovs, ciovs.len, &nwritten)) {
-            .SUCCESS => return nwritten,
-            .INTR => unreachable,
-            .INVAL => unreachable,
-            .FAULT => unreachable,
-            .AGAIN => unreachable,
-            .BADF => return error.NotOpenForWriting, // can be a race condition.
-            .DESTADDRREQ => unreachable, // `connect` was never called.
-            .DQUOT => return error.DiskQuota,
-            .FBIG => return error.FileTooBig,
-            .IO => return error.InputOutput,
-            .NOSPC => return error.NoSpaceLeft,
-            .PERM => return error.AccessDenied,
-            .PIPE => return error.BrokenPipe,
-            .NOTCAPABLE => return error.AccessDenied,
-            else => |err| return unexpectedErrno(err),
-        }
-    }
-
-    const max_count = switch (builtin.os.tag) {
-        .linux => 0x7ffff000,
-        .macos, .ios, .watchos, .tvos => math.maxInt(i32),
-        else => math.maxInt(isize),
-    };
-    const adjusted_len = @min(max_count, bytes.len);
-
-    while (true) {
-        const rc = system.write(fd, bytes.ptr, adjusted_len);
-        switch (errno(rc)) {
-            .SUCCESS => return @as(usize, @intCast(rc)),
-            .INTR => continue,
-            .INVAL => return error.InvalidArgument,
-            .FAULT => unreachable,
-            .AGAIN => return error.WouldBlock,
-            .BADF => return error.NotOpenForWriting, // can be a race condition.
-            .DESTADDRREQ => unreachable, // `connect` was never called.
-            .DQUOT => return error.DiskQuota,
-            .FBIG => return error.FileTooBig,
-            .IO => return error.InputOutput,
-            .NOSPC => return error.NoSpaceLeft,
-            .PERM => return error.AccessDenied,
-            .PIPE => return error.BrokenPipe,
-            .CONNRESET => return error.ConnectionResetByPeer,
-            .BUSY => return error.DeviceBusy,
-            else => |err| return unexpectedErrno(err),
-        }
-    }
-}
-
-/// Write multiple buffers to a file descriptor.
-/// Retries when interrupted by a signal.
-/// Returns the number of bytes written. If nonzero bytes were supplied, this will be nonzero.
-///
-/// Note that a successful write() may transfer fewer bytes than supplied.  Such partial  writes  can
-/// occur  for  various reasons; for example, because there was insufficient space on the disk
-/// device to write all of the requested bytes, or because a blocked write() to a socket,  pipe,  or
-/// similar  was  interrupted by a signal handler after it had transferred some, but before it had
-/// transferred all of the requested bytes.  In the event of a partial write, the caller can  make
-/// another  write() call to transfer the remaining bytes.  The subsequent call will either
-/// transfer further bytes or may result in an error (e.g., if the disk is now full).
-///
-/// For POSIX systems, if `fd` is opened in non blocking mode, the function will
-/// return error.WouldBlock when EAGAIN is received.
-/// On Windows, if the application has a global event loop enabled, I/O Completion Ports are
-/// used to perform the I/O. `error.WouldBlock` is not possible on Windows.
-///
-/// If `iov.len` is larger than `IOV_MAX`, a partial write will occur.
-///
-/// This function assumes that all vectors, including zero-length vectors, have
-/// a pointer within the address space of the application.
-pub fn writev(fd: fd_t, iov: []const iovec_const) WriteError!usize {
-    if (builtin.os.tag == .windows) {
-        // TODO improve this to use WriteFileScatter
-        if (iov.len == 0) return @as(usize, 0);
-        const first = iov[0];
-        return write(fd, first.iov_base[0..first.iov_len]);
-    }
-    if (builtin.os.tag == .wasi and !builtin.link_libc) {
-        var nwritten: usize = undefined;
-        switch (wasi.fd_write(fd, iov.ptr, iov.len, &nwritten)) {
-            .SUCCESS => return nwritten,
-            .INTR => unreachable,
-            .INVAL => unreachable,
-            .FAULT => unreachable,
-            .AGAIN => unreachable,
-            .BADF => return error.NotOpenForWriting, // can be a race condition.
-            .DESTADDRREQ => unreachable, // `connect` was never called.
-            .DQUOT => return error.DiskQuota,
-            .FBIG => return error.FileTooBig,
-            .IO => return error.InputOutput,
-            .NOSPC => return error.NoSpaceLeft,
-            .PERM => return error.AccessDenied,
-            .PIPE => return error.BrokenPipe,
-            .NOTCAPABLE => return error.AccessDenied,
-            else => |err| return unexpectedErrno(err),
-        }
-    }
-
-    const iov_count = if (iov.len > IOV_MAX) IOV_MAX else @as(u31, @intCast(iov.len));
-    while (true) {
-        const rc = system.writev(fd, iov.ptr, iov_count);
-        switch (errno(rc)) {
-            .SUCCESS => return @as(usize, @intCast(rc)),
-            .INTR => continue,
-            .INVAL => return error.InvalidArgument,
-            .FAULT => unreachable,
-            .AGAIN => return error.WouldBlock,
-            .BADF => return error.NotOpenForWriting, // Can be a race condition.
-            .DESTADDRREQ => unreachable, // `connect` was never called.
-            .DQUOT => return error.DiskQuota,
-            .FBIG => return error.FileTooBig,
-            .IO => return error.InputOutput,
-            .NOSPC => return error.NoSpaceLeft,
-            .PERM => return error.AccessDenied,
-            .PIPE => return error.BrokenPipe,
-            .CONNRESET => return error.ConnectionResetByPeer,
-            .BUSY => return error.DeviceBusy,
-            else => |err| return unexpectedErrno(err),
-        }
-    }
-}
-
-pub const PWriteError = WriteError || error{Unseekable};
-
-/// Write to a file descriptor, with a position offset.
-/// Retries when interrupted by a signal.
-/// Returns the number of bytes written. If nonzero bytes were supplied, this will be nonzero.
-///
-/// Note that a successful write() may transfer fewer bytes than supplied.  Such partial  writes  can
-/// occur  for  various reasons; for example, because there was insufficient space on the disk
-/// device to write all of the requested bytes, or because a blocked write() to a socket,  pipe,  or
-/// similar  was  interrupted by a signal handler after it had transferred some, but before it had
-/// transferred all of the requested bytes.  In the event of a partial write, the caller can  make
-/// another  write() call to transfer the remaining bytes.  The subsequent call will either
-/// transfer further bytes or may result in an error (e.g., if the disk is now full).
-///
-/// For POSIX systems, if `fd` is opened in non blocking mode, the function will
-/// return error.WouldBlock when EAGAIN is received.
-/// On Windows, if the application has a global event loop enabled, I/O Completion Ports are
-/// used to perform the I/O. `error.WouldBlock` is not possible on Windows.
-///
-/// Linux has a limit on how many bytes may be transferred in one `pwrite` call, which is `0x7ffff000`
-/// on both 64-bit and 32-bit systems. This is due to using a signed C int as the return value, as
-/// well as stuffing the errno codes into the last `4096` values. This is noted on the `write` man page.
-/// The limit on Darwin is `0x7fffffff`, trying to write more than that returns EINVAL.
-/// The corresponding POSIX limit is `math.maxInt(isize)`.
-pub fn pwrite(fd: fd_t, bytes: []const u8, offset: u64) PWriteError!usize {
-    if (bytes.len == 0) return 0;
-    if (builtin.os.tag == .windows) {
-        return windows.WriteFile(fd, bytes, offset, std.io.default_mode);
-    }
-    if (builtin.os.tag == .wasi and !builtin.link_libc) {
-        const ciovs = [1]iovec_const{iovec_const{
-            .iov_base = bytes.ptr,
-            .iov_len = bytes.len,
-        }};
-
-        var nwritten: usize = undefined;
-        switch (wasi.fd_pwrite(fd, &ciovs, ciovs.len, offset, &nwritten)) {
-            .SUCCESS => return nwritten,
-            .INTR => unreachable,
-            .INVAL => unreachable,
-            .FAULT => unreachable,
-            .AGAIN => unreachable,
-            .BADF => return error.NotOpenForWriting, // can be a race condition.
-            .DESTADDRREQ => unreachable, // `connect` was never called.
-            .DQUOT => return error.DiskQuota,
-            .FBIG => return error.FileTooBig,
-            .IO => return error.InputOutput,
-            .NOSPC => return error.NoSpaceLeft,
-            .PERM => return error.AccessDenied,
-            .PIPE => return error.BrokenPipe,
-            .NXIO => return error.Unseekable,
-            .SPIPE => return error.Unseekable,
-            .OVERFLOW => return error.Unseekable,
-            .NOTCAPABLE => return error.AccessDenied,
-            else => |err| return unexpectedErrno(err),
-        }
-    }
-
-    // Prevent EINVAL.
-    const max_count = switch (builtin.os.tag) {
-        .linux => 0x7ffff000,
-        .macos, .ios, .watchos, .tvos => math.maxInt(i32),
-        else => math.maxInt(isize),
-    };
-    const adjusted_len = @min(max_count, bytes.len);
-
-    const pwrite_sym = if (lfs64_abi) system.pwrite64 else system.pwrite;
-
-    const ioffset = @as(i64, @bitCast(offset)); // the OS treats this as unsigned
-    while (true) {
-        const rc = pwrite_sym(fd, bytes.ptr, adjusted_len, ioffset);
-        switch (errno(rc)) {
-            .SUCCESS => return @as(usize, @intCast(rc)),
-            .INTR => continue,
-            .INVAL => return error.InvalidArgument,
-            .FAULT => unreachable,
-            .AGAIN => return error.WouldBlock,
-            .BADF => return error.NotOpenForWriting, // Can be a race condition.
-            .DESTADDRREQ => unreachable, // `connect` was never called.
-            .DQUOT => return error.DiskQuota,
-            .FBIG => return error.FileTooBig,
-            .IO => return error.InputOutput,
-            .NOSPC => return error.NoSpaceLeft,
-            .PERM => return error.AccessDenied,
-            .PIPE => return error.BrokenPipe,
-            .NXIO => return error.Unseekable,
-            .SPIPE => return error.Unseekable,
-            .OVERFLOW => return error.Unseekable,
-            .BUSY => return error.DeviceBusy,
-            else => |err| return unexpectedErrno(err),
-        }
-    }
-}
-
-/// Write multiple buffers to a file descriptor, with a position offset.
-/// Retries when interrupted by a signal.
-/// Returns the number of bytes written. If nonzero bytes were supplied, this will be nonzero.
-///
-/// Note that a successful write() may transfer fewer than count bytes.  Such partial  writes  can
-/// occur  for  various reasons; for example, because there was insufficient space on the disk
-/// device to write all of the requested bytes, or because a blocked write() to a socket,  pipe,  or
-/// similar  was  interrupted by a signal handler after it had transferred some, but before it had
-/// transferred all of the requested bytes.  In the event of a partial write, the caller can  make
-/// another  write() call to transfer the remaining bytes.  The subsequent call will either
-/// transfer further bytes or may result in an error (e.g., if the disk is now full).
-///
-/// If `fd` is opened in non blocking mode, the function will
-/// return error.WouldBlock when EAGAIN is received.
-///
-/// The following systems do not have this syscall, and will return partial writes if more than one
-/// vector is provided:
-/// * Darwin
-/// * Windows
-///
-/// If `iov.len` is larger than `IOV_MAX`, a partial write will occur.
-pub fn pwritev(fd: fd_t, iov: []const iovec_const, offset: u64) PWriteError!usize {
-    const have_pwrite_but_not_pwritev = switch (builtin.os.tag) {
-        .windows, .macos, .ios, .watchos, .tvos, .haiku => true,
-        else => false,
-    };
-
-    if (have_pwrite_but_not_pwritev) {
-        // We could loop here; but proper usage of `pwritev` must handle partial writes anyway.
-        // So we simply write the first vector only.
-        if (iov.len == 0) return @as(usize, 0);
-        const first = iov[0];
-        return pwrite(fd, first.iov_base[0..first.iov_len], offset);
-    }
-    if (builtin.os.tag == .wasi and !builtin.link_libc) {
-        var nwritten: usize = undefined;
-        switch (wasi.fd_pwrite(fd, iov.ptr, iov.len, offset, &nwritten)) {
-            .SUCCESS => return nwritten,
-            .INTR => unreachable,
-            .INVAL => unreachable,
-            .FAULT => unreachable,
-            .AGAIN => unreachable,
-            .BADF => return error.NotOpenForWriting, // Can be a race condition.
-            .DESTADDRREQ => unreachable, // `connect` was never called.
-            .DQUOT => return error.DiskQuota,
-            .FBIG => return error.FileTooBig,
-            .IO => return error.InputOutput,
-            .NOSPC => return error.NoSpaceLeft,
-            .PERM => return error.AccessDenied,
-            .PIPE => return error.BrokenPipe,
-            .NXIO => return error.Unseekable,
-            .SPIPE => return error.Unseekable,
-            .OVERFLOW => return error.Unseekable,
-            .NOTCAPABLE => return error.AccessDenied,
-            else => |err| return unexpectedErrno(err),
-        }
-    }
-
-    const pwritev_sym = if (lfs64_abi) system.pwritev64 else system.pwritev;
-
-    const iov_count = if (iov.len > IOV_MAX) IOV_MAX else @as(u31, @intCast(iov.len));
-    const ioffset = @as(i64, @bitCast(offset)); // the OS treats this as unsigned
-    while (true) {
-        const rc = pwritev_sym(fd, iov.ptr, iov_count, ioffset);
-        switch (errno(rc)) {
-            .SUCCESS => return @as(usize, @intCast(rc)),
-            .INTR => continue,
-            .INVAL => return error.InvalidArgument,
-            .FAULT => unreachable,
-            .AGAIN => return error.WouldBlock,
-            .BADF => return error.NotOpenForWriting, // Can be a race condition.
-            .DESTADDRREQ => unreachable, // `connect` was never called.
-            .DQUOT => return error.DiskQuota,
-            .FBIG => return error.FileTooBig,
-            .IO => return error.InputOutput,
-            .NOSPC => return error.NoSpaceLeft,
-            .PERM => return error.AccessDenied,
-            .PIPE => return error.BrokenPipe,
-            .NXIO => return error.Unseekable,
-            .SPIPE => return error.Unseekable,
-            .OVERFLOW => return error.Unseekable,
-            .BUSY => return error.DeviceBusy,
-            else => |err| return unexpectedErrno(err),
-        }
-    }
-}
-
-pub const OpenError = error{
-    /// In WASI, this error may occur when the provided file handle is invalid.
-    InvalidHandle,
-
-    /// In WASI, this error may occur when the file descriptor does
-    /// not hold the required rights to open a new resource relative to it.
-    AccessDenied,
-    SymLinkLoop,
-    ProcessFdQuotaExceeded,
-    SystemFdQuotaExceeded,
-    NoDevice,
-    FileNotFound,
-
-    /// The path exceeded `MAX_PATH_BYTES` bytes.
-    NameTooLong,
-
-    /// Insufficient kernel memory was available, or
-    /// the named file is a FIFO and per-user hard limit on
-    /// memory allocation for pipes has been reached.
-    SystemResources,
-
-    /// The file is too large to be opened. This error is unreachable
-    /// for 64-bit targets, as well as when opening directories.
-    FileTooBig,
-
-    /// The path refers to directory but the `O.DIRECTORY` flag was not provided.
-    IsDir,
-
-    /// A new path cannot be created because the device has no room for the new file.
-    /// This error is only reachable when the `O.CREAT` flag is provided.
-    NoSpaceLeft,
-
-    /// A component used as a directory in the path was not, in fact, a directory, or
-    /// `O.DIRECTORY` was specified and the path was not a directory.
-    NotDir,
-
-    /// The path already exists and the `O.CREAT` and `O.EXCL` flags were provided.
-    PathAlreadyExists,
-    DeviceBusy,
-
-    /// The underlying filesystem does not support file locks
-    FileLocksNotSupported,
-
-    BadPathName,
-    InvalidUtf8,
-
-    /// On Windows, `\\server` or `\\server\share` was not found.
-    NetworkNotFound,
-
-    /// One of these three things:
-    /// * pathname  refers to an executable image which is currently being
-    ///   executed and write access was requested.
-    /// * pathname refers to a file that is currently in  use  as  a  swap
-    ///   file, and the O_TRUNC flag was specified.
-    /// * pathname  refers  to  a file that is currently being read by the
-    ///   kernel (e.g., for module/firmware loading), and write access was
-    ///   requested.
-    FileBusy,
-
-    WouldBlock,
-} || UnexpectedError;
-
-/// Open and possibly create a file. Keeps trying if it gets interrupted.
-/// See also `openZ`.
-pub fn open(file_path: []const u8, flags: u32, perm: mode_t) OpenError!fd_t {
-    if (builtin.os.tag == .windows) {
-        const file_path_w = try windows.sliceToPrefixedFileW(null, file_path);
-        return openW(file_path_w.span(), flags, perm);
-    } else if (builtin.os.tag == .wasi and !builtin.link_libc) {
-        return openat(wasi.AT.FDCWD, file_path, flags, perm);
-    }
-    const file_path_c = try toPosixPath(file_path);
-    return openZ(&file_path_c, flags, perm);
-}
-
-/// Open and possibly create a file. Keeps trying if it gets interrupted.
-/// See also `open`.
-pub fn openZ(file_path: [*:0]const u8, flags: u32, perm: mode_t) OpenError!fd_t {
-    if (builtin.os.tag == .windows) {
-        const file_path_w = try windows.cStrToPrefixedFileW(null, file_path);
-        return openW(file_path_w.span(), flags, perm);
-    } else if (builtin.os.tag == .wasi and !builtin.link_libc) {
-        return open(mem.sliceTo(file_path, 0), flags, perm);
-    }
-
-    const open_sym = if (lfs64_abi) system.open64 else system.open;
-
-    while (true) {
-        const rc = open_sym(file_path, flags, perm);
-        switch (errno(rc)) {
-            .SUCCESS => return @as(fd_t, @intCast(rc)),
-            .INTR => continue,
-
-            .FAULT => unreachable,
-            .INVAL => unreachable,
-            .ACCES => return error.AccessDenied,
-            .FBIG => return error.FileTooBig,
-            .OVERFLOW => return error.FileTooBig,
-            .ISDIR => return error.IsDir,
-            .LOOP => return error.SymLinkLoop,
-            .MFILE => return error.ProcessFdQuotaExceeded,
-            .NAMETOOLONG => return error.NameTooLong,
-            .NFILE => return error.SystemFdQuotaExceeded,
-            .NODEV => return error.NoDevice,
-            .NOENT => return error.FileNotFound,
-            .NOMEM => return error.SystemResources,
-            .NOSPC => return error.NoSpaceLeft,
-            .NOTDIR => return error.NotDir,
-            .PERM => return error.AccessDenied,
-            .EXIST => return error.PathAlreadyExists,
-            .BUSY => return error.DeviceBusy,
-            else => |err| return unexpectedErrno(err),
-        }
-    }
-}
-
-fn openOptionsFromFlagsWindows(flags: u32) windows.OpenFileOptions {
-    const w = windows;
-
-    var access_mask: w.ULONG = w.READ_CONTROL | w.FILE_WRITE_ATTRIBUTES | w.SYNCHRONIZE;
-    if (flags & O.RDWR != 0) {
-        access_mask |= w.GENERIC_READ | w.GENERIC_WRITE;
-    } else if (flags & O.WRONLY != 0) {
-        access_mask |= w.GENERIC_WRITE;
-    } else {
-        access_mask |= w.GENERIC_READ | w.GENERIC_WRITE;
-    }
-
-    const filter: windows.OpenFileOptions.Filter = if (flags & O.DIRECTORY != 0) .dir_only else .file_only;
-    const follow_symlinks: bool = flags & O.NOFOLLOW == 0;
-
-    const creation: w.ULONG = blk: {
-        if (flags & O.CREAT != 0) {
-            if (flags & O.EXCL != 0) {
-                break :blk w.FILE_CREATE;
-            }
-        }
-        break :blk w.FILE_OPEN;
-    };
-
-    return .{
-        .access_mask = access_mask,
-        .io_mode = .blocking,
-        .creation = creation,
-        .filter = filter,
-        .follow_symlinks = follow_symlinks,
-    };
-}
-
-/// Windows-only. The path parameter is
-/// [WTF-16](https://simonsapin.github.io/wtf-8/#potentially-ill-formed-utf-16) encoded.
-/// Translates the POSIX open API call to a Windows API call.
-/// TODO currently, this function does not handle all flag combinations
-/// or makes use of perm argument.
-pub fn openW(file_path_w: []const u16, flags: u32, perm: mode_t) OpenError!fd_t {
-    _ = perm;
-    var options = openOptionsFromFlagsWindows(flags);
-    options.dir = std.fs.cwd().fd;
-    return windows.OpenFile(file_path_w, options) catch |err| switch (err) {
-        error.WouldBlock => unreachable,
-        error.PipeBusy => unreachable,
-        else => |e| return e,
-    };
-}
-
-/// Open and possibly create a file. Keeps trying if it gets interrupted.
-/// `file_path` is relative to the open directory handle `dir_fd`.
-/// See also `openatZ`.
-pub fn openat(dir_fd: fd_t, file_path: []const u8, flags: u32, mode: mode_t) OpenError!fd_t {
-    if (builtin.os.tag == .windows) {
-        const file_path_w = try windows.sliceToPrefixedFileW(dir_fd, file_path);
-        return openatW(dir_fd, file_path_w.span(), flags, mode);
-    } else if (builtin.os.tag == .wasi and !builtin.link_libc) {
-        // `mode` is ignored on WASI, which does not support unix-style file permissions
-        const opts = try openOptionsFromFlagsWasi(dir_fd, flags);
-        const fd = try openatWasi(
-            dir_fd,
-            file_path,
-            opts.lookup_flags,
-            opts.oflags,
-            opts.fs_flags,
-            opts.fs_rights_base,
-            opts.fs_rights_inheriting,
-        );
-        errdefer close(fd);
-
-        if (flags & O.WRONLY != 0) {
-            const info = try fstat(fd);
-            if (info.filetype == .DIRECTORY)
-                return error.IsDir;
-        }
-
-        return fd;
-    }
-    const file_path_c = try toPosixPath(file_path);
-    return openatZ(dir_fd, &file_path_c, flags, mode);
-}
-
-/// A struct to contain all lookup/rights flags accepted by `wasi.path_open`
-const WasiOpenOptions = struct {
-    oflags: wasi.oflags_t,
-    lookup_flags: wasi.lookupflags_t,
-    fs_rights_base: wasi.rights_t,
-    fs_rights_inheriting: wasi.rights_t,
-    fs_flags: wasi.fdflags_t,
-};
-
-/// Compute rights + flags corresponding to the provided POSIX access mode.
-fn openOptionsFromFlagsWasi(fd: fd_t, oflag: u32) OpenError!WasiOpenOptions {
-    const w = std.os.wasi;
-
-    // First, discover the rights that we can derive from `fd`
-    var fsb_cur: wasi.fdstat_t = undefined;
-    _ = switch (w.fd_fdstat_get(fd, &fsb_cur)) {
-        .SUCCESS => .{},
-        .BADF => return error.InvalidHandle,
-        else => |err| return unexpectedErrno(err),
-    };
-
-    // Next, calculate the read/write rights to request, depending on the
-    // provided POSIX access mode
-    var rights: w.rights_t = 0;
-    if (oflag & O.RDONLY != 0) {
-        rights |= w.RIGHT.FD_READ | w.RIGHT.FD_READDIR;
-    }
-    if (oflag & O.WRONLY != 0) {
-        rights |= w.RIGHT.FD_DATASYNC | w.RIGHT.FD_WRITE |
-            w.RIGHT.FD_ALLOCATE | w.RIGHT.FD_FILESTAT_SET_SIZE;
-    }
-
-    // Request all other rights unconditionally
-    rights |= ~(w.RIGHT.FD_DATASYNC | w.RIGHT.FD_READ |
-        w.RIGHT.FD_WRITE | w.RIGHT.FD_ALLOCATE |
-        w.RIGHT.FD_READDIR | w.RIGHT.FD_FILESTAT_SET_SIZE);
-
-    // But only take rights that we can actually inherit
-    rights &= fsb_cur.fs_rights_inheriting;
-
-    return WasiOpenOptions{
-        .oflags = @as(w.oflags_t, @truncate((oflag >> 12))) & 0xfff,
-        .lookup_flags = if (oflag & O.NOFOLLOW == 0) w.LOOKUP_SYMLINK_FOLLOW else 0,
-        .fs_rights_base = rights,
-        .fs_rights_inheriting = fsb_cur.fs_rights_inheriting,
-        .fs_flags = @as(w.fdflags_t, @truncate(oflag & 0xfff)),
-    };
-}
-
-/// Open and possibly create a file in WASI.
-pub fn openatWasi(
-    dir_fd: fd_t,
-    file_path: []const u8,
-    lookup_flags: lookupflags_t,
-    oflags: oflags_t,
-    fdflags: fdflags_t,
-    base: rights_t,
-    inheriting: rights_t,
-) OpenError!fd_t {
-    while (true) {
-        var fd: fd_t = undefined;
-        switch (wasi.path_open(dir_fd, lookup_flags, file_path.ptr, file_path.len, oflags, base, inheriting, fdflags, &fd)) {
-            .SUCCESS => return fd,
-            .INTR => continue,
-
-            .FAULT => unreachable,
-            .INVAL => unreachable,
-            .ACCES => return error.AccessDenied,
-            .FBIG => return error.FileTooBig,
-            .OVERFLOW => return error.FileTooBig,
-            .ISDIR => return error.IsDir,
-            .LOOP => return error.SymLinkLoop,
-            .MFILE => return error.ProcessFdQuotaExceeded,
-            .NAMETOOLONG => return error.NameTooLong,
-            .NFILE => return error.SystemFdQuotaExceeded,
-            .NODEV => return error.NoDevice,
-            .NOENT => return error.FileNotFound,
-            .NOMEM => return error.SystemResources,
-            .NOSPC => return error.NoSpaceLeft,
-            .NOTDIR => return error.NotDir,
-            .PERM => return error.AccessDenied,
-            .EXIST => return error.PathAlreadyExists,
-            .BUSY => return error.DeviceBusy,
-            .NOTCAPABLE => return error.AccessDenied,
-            else => |err| return unexpectedErrno(err),
-        }
-    }
-}
-
-/// Open and possibly create a file. Keeps trying if it gets interrupted.
-/// `file_path` is relative to the open directory handle `dir_fd`.
-/// See also `openat`.
-pub fn openatZ(dir_fd: fd_t, file_path: [*:0]const u8, flags: u32, mode: mode_t) OpenError!fd_t {
-    if (builtin.os.tag == .windows) {
-        const file_path_w = try windows.cStrToPrefixedFileW(dir_fd, file_path);
-        return openatW(dir_fd, file_path_w.span(), flags, mode);
-    } else if (builtin.os.tag == .wasi and !builtin.link_libc) {
-        return openat(dir_fd, mem.sliceTo(file_path, 0), flags, mode);
-    }
-
-    const openat_sym = if (lfs64_abi) system.openat64 else system.openat;
-
-    while (true) {
-        const rc = openat_sym(dir_fd, file_path, flags, mode);
-        switch (errno(rc)) {
-            .SUCCESS => return @as(fd_t, @intCast(rc)),
-            .INTR => continue,
-
-            .FAULT => unreachable,
-            .INVAL => unreachable,
-            .BADF => unreachable,
-            .ACCES => return error.AccessDenied,
-            .FBIG => return error.FileTooBig,
-            .OVERFLOW => return error.FileTooBig,
-            .ISDIR => return error.IsDir,
-            .LOOP => return error.SymLinkLoop,
-            .MFILE => return error.ProcessFdQuotaExceeded,
-            .NAMETOOLONG => return error.NameTooLong,
-            .NFILE => return error.SystemFdQuotaExceeded,
-            .NODEV => return error.NoDevice,
-            .NOENT => return error.FileNotFound,
-            .NOMEM => return error.SystemResources,
-            .NOSPC => return error.NoSpaceLeft,
-            .NOTDIR => return error.NotDir,
-            .PERM => return error.AccessDenied,
-            .EXIST => return error.PathAlreadyExists,
-            .BUSY => return error.DeviceBusy,
-            .OPNOTSUPP => return error.FileLocksNotSupported,
-            .AGAIN => return error.WouldBlock,
-            .TXTBSY => return error.FileBusy,
-            else => |err| return unexpectedErrno(err),
-        }
-    }
-}
-
-/// Windows-only. Similar to `openat` but with pathname argument null-terminated
-/// WTF16 encoded.
-/// TODO currently, this function does not handle all flag combinations
-/// or makes use of perm argument.
-pub fn openatW(dir_fd: fd_t, file_path_w: []const u16, flags: u32, mode: mode_t) OpenError!fd_t {
-    _ = mode;
-    var options = openOptionsFromFlagsWindows(flags);
-    options.dir = dir_fd;
-    return windows.OpenFile(file_path_w, options) catch |err| switch (err) {
-        error.WouldBlock => unreachable,
-        error.PipeBusy => unreachable,
-        else => |e| return e,
-    };
-}
-
-pub fn dup(old_fd: fd_t) !fd_t {
-    const rc = system.dup(old_fd);
-    return switch (errno(rc)) {
-        .SUCCESS => return @as(fd_t, @intCast(rc)),
-        .MFILE => error.ProcessFdQuotaExceeded,
-        .BADF => unreachable, // invalid file descriptor
-        else => |err| return unexpectedErrno(err),
-    };
-}
-
-pub fn dup2(old_fd: fd_t, new_fd: fd_t) !void {
-    while (true) {
-        switch (errno(system.dup2(old_fd, new_fd))) {
-            .SUCCESS => return,
-            .BUSY, .INTR => continue,
-            .MFILE => return error.ProcessFdQuotaExceeded,
-            .INVAL => unreachable, // invalid parameters passed to dup2
-            .BADF => unreachable, // invalid file descriptor
-            else => |err| return unexpectedErrno(err),
-        }
-    }
-}
-
-pub const ExecveError = error{
-    SystemResources,
-    AccessDenied,
-    InvalidExe,
-    FileSystem,
-    IsDir,
-    FileNotFound,
-    NotDir,
-    FileBusy,
-    ProcessFdQuotaExceeded,
-    SystemFdQuotaExceeded,
-    NameTooLong,
-} || UnexpectedError;
-
-/// This function ignores PATH environment variable. See `execvpeZ` for that.
-pub fn execveZ(
-    path: [*:0]const u8,
-    child_argv: [*:null]const ?[*:0]const u8,
-    envp: [*:null]const ?[*:0]const u8,
-) ExecveError {
-    switch (errno(system.execve(path, child_argv, envp))) {
-        .SUCCESS => unreachable,
-        .FAULT => unreachable,
-        .@"2BIG" => return error.SystemResources,
-        .MFILE => return error.ProcessFdQuotaExceeded,
-        .NAMETOOLONG => return error.NameTooLong,
-        .NFILE => return error.SystemFdQuotaExceeded,
-        .NOMEM => return error.SystemResources,
-        .ACCES => return error.AccessDenied,
-        .PERM => return error.AccessDenied,
-        .INVAL => return error.InvalidExe,
-        .NOEXEC => return error.InvalidExe,
-        .IO => return error.FileSystem,
-        .LOOP => return error.FileSystem,
-        .ISDIR => return error.IsDir,
-        .NOENT => return error.FileNotFound,
-        .NOTDIR => return error.NotDir,
-        .TXTBSY => return error.FileBusy,
-        else => |err| switch (builtin.os.tag) {
-            .macos, .ios, .tvos, .watchos => switch (err) {
-                .BADEXEC => return error.InvalidExe,
-                .BADARCH => return error.InvalidExe,
-                else => return unexpectedErrno(err),
-            },
-            .linux => switch (err) {
-                .LIBBAD => return error.InvalidExe,
-                else => return unexpectedErrno(err),
-            },
-            else => return unexpectedErrno(err),
-        },
-    }
-}
-
-pub const Arg0Expand = enum {
-    expand,
-    no_expand,
-};
-
-/// Like `execvpeZ` except if `arg0_expand` is `.expand`, then `argv` is mutable,
-/// and `argv[0]` is expanded to be the same absolute path that is passed to the execve syscall.
-/// If this function returns with an error, `argv[0]` will be restored to the value it was when it was passed in.
-pub fn execvpeZ_expandArg0(
-    comptime arg0_expand: Arg0Expand,
-    file: [*:0]const u8,
-    child_argv: switch (arg0_expand) {
-        .expand => [*:null]?[*:0]const u8,
-        .no_expand => [*:null]const ?[*:0]const u8,
-    },
-    envp: [*:null]const ?[*:0]const u8,
-) ExecveError {
-    const file_slice = mem.sliceTo(file, 0);
-    if (mem.indexOfScalar(u8, file_slice, '/') != null) return execveZ(file, child_argv, envp);
-
-    const PATH = getenvZ("PATH") orelse "/usr/local/bin:/bin/:/usr/bin";
-    // Use of MAX_PATH_BYTES here is valid as the path_buf will be passed
-    // directly to the operating system in execveZ.
-    var path_buf: [MAX_PATH_BYTES]u8 = undefined;
-    var it = mem.tokenizeScalar(u8, PATH, ':');
-    var seen_eacces = false;
-    var err: ExecveError = error.FileNotFound;
-
-    // In case of expanding arg0 we must put it back if we return with an error.
-    const prev_arg0 = child_argv[0];
-    defer switch (arg0_expand) {
-        .expand => child_argv[0] = prev_arg0,
-        .no_expand => {},
-    };
-
-    while (it.next()) |search_path| {
-        const path_len = search_path.len + file_slice.len + 1;
-        if (path_buf.len < path_len + 1) return error.NameTooLong;
-        @memcpy(path_buf[0..search_path.len], search_path);
-        path_buf[search_path.len] = '/';
-        @memcpy(path_buf[search_path.len + 1 ..][0..file_slice.len], file_slice);
-        path_buf[path_len] = 0;
-        const full_path = path_buf[0..path_len :0].ptr;
-        switch (arg0_expand) {
-            .expand => child_argv[0] = full_path,
-            .no_expand => {},
-        }
-        err = execveZ(full_path, child_argv, envp);
-        switch (err) {
-            error.AccessDenied => seen_eacces = true,
-            error.FileNotFound, error.NotDir => {},
-            else => |e| return e,
-        }
-    }
-    if (seen_eacces) return error.AccessDenied;
-    return err;
-}
-
-/// This function also uses the PATH environment variable to get the full path to the executable.
-/// If `file` is an absolute path, this is the same as `execveZ`.
-pub fn execvpeZ(
-    file: [*:0]const u8,
-    argv_ptr: [*:null]const ?[*:0]const u8,
-    envp: [*:null]const ?[*:0]const u8,
-) ExecveError {
-    return execvpeZ_expandArg0(.no_expand, file, argv_ptr, envp);
-}
-
-/// Get an environment variable.
-/// See also `getenvZ`.
-pub fn getenv(key: []const u8) ?[:0]const u8 {
-    if (builtin.os.tag == .windows) {
-        @compileError("std.os.getenv is unavailable for Windows because environment strings are in WTF-16 format. See std.process.getEnvVarOwned for a cross-platform API or std.os.getenvW for a Windows-specific API.");
-    }
-    if (builtin.link_libc) {
-        var ptr = std.c.environ;
-        while (ptr[0]) |line| : (ptr += 1) {
-            var line_i: usize = 0;
-            while (line[line_i] != 0 and line[line_i] != '=') : (line_i += 1) {}
-            const this_key = line[0..line_i];
-
-            if (!mem.eql(u8, this_key, key)) continue;
-
-            return mem.sliceTo(line + line_i + 1, 0);
-        }
-        return null;
-    }
-    if (builtin.os.tag == .wasi) {
-        @compileError("std.os.getenv is unavailable for WASI. See std.process.getEnvMap or std.process.getEnvVarOwned for a cross-platform API.");
-    }
-    // The simplified start logic doesn't populate environ.
-    if (std.start.simplified_logic) return null;
-    // TODO see https://github.com/ziglang/zig/issues/4524
-    for (environ) |ptr| {
-        var line_i: usize = 0;
-        while (ptr[line_i] != 0 and ptr[line_i] != '=') : (line_i += 1) {}
-        const this_key = ptr[0..line_i];
-        if (!mem.eql(u8, key, this_key)) continue;
-
-        return mem.sliceTo(ptr + line_i + 1, 0);
-    }
-    return null;
-}
-
-/// Get an environment variable with a null-terminated name.
-/// See also `getenv`.
-pub fn getenvZ(key: [*:0]const u8) ?[:0]const u8 {
-    if (builtin.link_libc) {
-        const value = system.getenv(key) orelse return null;
-        return mem.sliceTo(value, 0);
-    }
-    if (builtin.os.tag == .windows) {
-        @compileError("std.os.getenvZ is unavailable for Windows because environment string is in WTF-16 format. See std.process.getEnvVarOwned for cross-platform API or std.os.getenvW for Windows-specific API.");
-    }
-    return getenv(mem.sliceTo(key, 0));
-}
-
-/// Windows-only. Get an environment variable with a null-terminated, WTF-16 encoded name.
-/// See also `getenv`.
-/// This function performs a Unicode-aware case-insensitive lookup using RtlEqualUnicodeString.
-pub fn getenvW(key: [*:0]const u16) ?[:0]const u16 {
-    if (builtin.os.tag != .windows) {
-        @compileError("std.os.getenvW is a Windows-only API");
-    }
-    const key_slice = mem.sliceTo(key, 0);
-    const ptr = windows.peb().ProcessParameters.Environment;
-    var i: usize = 0;
-    while (ptr[i] != 0) {
-        const key_start = i;
-
-        // There are some special environment variables that start with =,
-        // so we need a special case to not treat = as a key/value separator
-        // if it's the first character.
-        // https://devblogs.microsoft.com/oldnewthing/20100506-00/?p=14133
-        if (ptr[key_start] == '=') i += 1;
-
-        while (ptr[i] != 0 and ptr[i] != '=') : (i += 1) {}
-        const this_key = ptr[key_start..i];
-
-        if (ptr[i] == '=') i += 1;
-
-        const value_start = i;
-        while (ptr[i] != 0) : (i += 1) {}
-        const this_value = ptr[value_start..i :0];
-
-        if (windows.eqlIgnoreCaseWTF16(key_slice, this_key)) {
-            return this_value;
-        }
-
-        i += 1; // skip over null byte
-    }
-    return null;
-}
-
-pub const GetCwdError = error{
-    NameTooLong,
-    CurrentWorkingDirectoryUnlinked,
-} || UnexpectedError;
-
-/// The result is a slice of out_buffer, indexed from 0.
-pub fn getcwd(out_buffer: []u8) GetCwdError![]u8 {
-    if (builtin.os.tag == .windows) {
-        return windows.GetCurrentDirectory(out_buffer);
-    } else if (builtin.os.tag == .wasi and !builtin.link_libc) {
-        const path = ".";
-        if (out_buffer.len < path.len) return error.NameTooLong;
-        const result = out_buffer[0..path.len];
-        @memcpy(result, path);
-        return result;
-    }
-
-    const err = if (builtin.link_libc) blk: {
-        const c_err = if (std.c.getcwd(out_buffer.ptr, out_buffer.len)) |_| 0 else std.c._errno().*;
-        break :blk @as(E, @enumFromInt(c_err));
-    } else blk: {
-        break :blk errno(system.getcwd(out_buffer.ptr, out_buffer.len));
-    };
-    switch (err) {
-        .SUCCESS => return mem.sliceTo(out_buffer, 0),
-        .FAULT => unreachable,
-        .INVAL => unreachable,
-        .NOENT => return error.CurrentWorkingDirectoryUnlinked,
-        .RANGE => return error.NameTooLong,
-        else => return unexpectedErrno(err),
-    }
-}
-
-pub const SymLinkError = error{
-    /// In WASI, this error may occur when the file descriptor does
-    /// not hold the required rights to create a new symbolic link relative to it.
-    AccessDenied,
-    DiskQuota,
-    PathAlreadyExists,
-    FileSystem,
-    SymLinkLoop,
-    FileNotFound,
-    SystemResources,
-    NoSpaceLeft,
-    ReadOnlyFileSystem,
-    NotDir,
-    NameTooLong,
-    InvalidUtf8,
-    BadPathName,
-} || UnexpectedError;
-
-/// Creates a symbolic link named `sym_link_path` which contains the string `target_path`.
-/// A symbolic link (also known as a soft link) may point to an existing file or to a nonexistent
-/// one; the latter case is known as a dangling link.
-/// If `sym_link_path` exists, it will not be overwritten.
-/// See also `symlinkZ.
-pub fn symlink(target_path: []const u8, sym_link_path: []const u8) SymLinkError!void {
-    if (builtin.os.tag == .windows) {
-        @compileError("symlink is not supported on Windows; use std.os.windows.CreateSymbolicLink instead");
-    } else if (builtin.os.tag == .wasi and !builtin.link_libc) {
-        return symlinkat(target_path, wasi.AT.FDCWD, sym_link_path);
-    }
-    const target_path_c = try toPosixPath(target_path);
-    const sym_link_path_c = try toPosixPath(sym_link_path);
-    return symlinkZ(&target_path_c, &sym_link_path_c);
-}
-
-/// This is the same as `symlink` except the parameters are null-terminated pointers.
-/// See also `symlink`.
-pub fn symlinkZ(target_path: [*:0]const u8, sym_link_path: [*:0]const u8) SymLinkError!void {
-    if (builtin.os.tag == .windows) {
-        @compileError("symlink is not supported on Windows; use std.os.windows.CreateSymbolicLink instead");
-    } else if (builtin.os.tag == .wasi and !builtin.link_libc) {
-        return symlinkatZ(target_path, fs.cwd().fd, sym_link_path);
-    }
-    switch (errno(system.symlink(target_path, sym_link_path))) {
-        .SUCCESS => return,
-        .FAULT => unreachable,
-        .INVAL => unreachable,
-        .ACCES => return error.AccessDenied,
-        .PERM => return error.AccessDenied,
-        .DQUOT => return error.DiskQuota,
-        .EXIST => return error.PathAlreadyExists,
-        .IO => return error.FileSystem,
-        .LOOP => return error.SymLinkLoop,
-        .NAMETOOLONG => return error.NameTooLong,
-        .NOENT => return error.FileNotFound,
-        .NOTDIR => return error.NotDir,
-        .NOMEM => return error.SystemResources,
-        .NOSPC => return error.NoSpaceLeft,
-        .ROFS => return error.ReadOnlyFileSystem,
-        else => |err| return unexpectedErrno(err),
-    }
-}
-
-/// Similar to `symlink`, however, creates a symbolic link named `sym_link_path` which contains the string
-/// `target_path` **relative** to `newdirfd` directory handle.
-/// A symbolic link (also known as a soft link) may point to an existing file or to a nonexistent
-/// one; the latter case is known as a dangling link.
-/// If `sym_link_path` exists, it will not be overwritten.
-/// See also `symlinkatWasi`, `symlinkatZ` and `symlinkatW`.
-pub fn symlinkat(target_path: []const u8, newdirfd: fd_t, sym_link_path: []const u8) SymLinkError!void {
-    if (builtin.os.tag == .windows) {
-        @compileError("symlinkat is not supported on Windows; use std.os.windows.CreateSymbolicLink instead");
-    } else if (builtin.os.tag == .wasi and !builtin.link_libc) {
-        return symlinkatWasi(target_path, newdirfd, sym_link_path);
-    }
-    const target_path_c = try toPosixPath(target_path);
-    const sym_link_path_c = try toPosixPath(sym_link_path);
-    return symlinkatZ(&target_path_c, newdirfd, &sym_link_path_c);
-}
-
-/// WASI-only. The same as `symlinkat` but targeting WASI.
-/// See also `symlinkat`.
-pub fn symlinkatWasi(target_path: []const u8, newdirfd: fd_t, sym_link_path: []const u8) SymLinkError!void {
-    switch (wasi.path_symlink(target_path.ptr, target_path.len, newdirfd, sym_link_path.ptr, sym_link_path.len)) {
-        .SUCCESS => {},
-        .FAULT => unreachable,
-        .INVAL => unreachable,
-        .BADF => unreachable,
-        .ACCES => return error.AccessDenied,
-        .PERM => return error.AccessDenied,
-        .DQUOT => return error.DiskQuota,
-        .EXIST => return error.PathAlreadyExists,
-        .IO => return error.FileSystem,
-        .LOOP => return error.SymLinkLoop,
-        .NAMETOOLONG => return error.NameTooLong,
-        .NOENT => return error.FileNotFound,
-        .NOTDIR => return error.NotDir,
-        .NOMEM => return error.SystemResources,
-        .NOSPC => return error.NoSpaceLeft,
-        .ROFS => return error.ReadOnlyFileSystem,
-        .NOTCAPABLE => return error.AccessDenied,
-        else => |err| return unexpectedErrno(err),
-    }
-}
-
-/// The same as `symlinkat` except the parameters are null-terminated pointers.
-/// See also `symlinkat`.
-pub fn symlinkatZ(target_path: [*:0]const u8, newdirfd: fd_t, sym_link_path: [*:0]const u8) SymLinkError!void {
-    if (builtin.os.tag == .windows) {
-        @compileError("symlinkat is not supported on Windows; use std.os.windows.CreateSymbolicLink instead");
-    } else if (builtin.os.tag == .wasi and !builtin.link_libc) {
-        return symlinkat(mem.sliceTo(target_path, 0), newdirfd, mem.sliceTo(sym_link_path, 0));
-    }
-    switch (errno(system.symlinkat(target_path, newdirfd, sym_link_path))) {
-        .SUCCESS => return,
-        .FAULT => unreachable,
-        .INVAL => unreachable,
-        .ACCES => return error.AccessDenied,
-        .PERM => return error.AccessDenied,
-        .DQUOT => return error.DiskQuota,
-        .EXIST => return error.PathAlreadyExists,
-        .IO => return error.FileSystem,
-        .LOOP => return error.SymLinkLoop,
-        .NAMETOOLONG => return error.NameTooLong,
-        .NOENT => return error.FileNotFound,
-        .NOTDIR => return error.NotDir,
-        .NOMEM => return error.SystemResources,
-        .NOSPC => return error.NoSpaceLeft,
-        .ROFS => return error.ReadOnlyFileSystem,
-        else => |err| return unexpectedErrno(err),
-    }
-}
-
-pub const LinkError = UnexpectedError || error{
-    AccessDenied,
-    DiskQuota,
-    PathAlreadyExists,
-    FileSystem,
-    SymLinkLoop,
-    LinkQuotaExceeded,
-    NameTooLong,
-    FileNotFound,
-    SystemResources,
-    NoSpaceLeft,
-    ReadOnlyFileSystem,
-    NotSameFileSystem,
-};
-
-pub fn linkZ(oldpath: [*:0]const u8, newpath: [*:0]const u8, flags: i32) LinkError!void {
-    if (builtin.os.tag == .wasi and !builtin.link_libc) {
-        return link(mem.sliceTo(oldpath, 0), mem.sliceTo(newpath, 0), flags);
-    }
-    switch (errno(system.link(oldpath, newpath, flags))) {
-        .SUCCESS => return,
-        .ACCES => return error.AccessDenied,
-        .DQUOT => return error.DiskQuota,
-        .EXIST => return error.PathAlreadyExists,
-        .FAULT => unreachable,
-        .IO => return error.FileSystem,
-        .LOOP => return error.SymLinkLoop,
-        .MLINK => return error.LinkQuotaExceeded,
-        .NAMETOOLONG => return error.NameTooLong,
-        .NOENT => return error.FileNotFound,
-        .NOMEM => return error.SystemResources,
-        .NOSPC => return error.NoSpaceLeft,
-        .PERM => return error.AccessDenied,
-        .ROFS => return error.ReadOnlyFileSystem,
-        .XDEV => return error.NotSameFileSystem,
-        .INVAL => unreachable,
-        else => |err| return unexpectedErrno(err),
-    }
-}
-
-pub fn link(oldpath: []const u8, newpath: []const u8, flags: i32) LinkError!void {
-    if (builtin.os.tag == .wasi and !builtin.link_libc) {
-        return linkat(wasi.AT.FDCWD, oldpath, wasi.AT.FDCWD, newpath, flags) catch |err| switch (err) {
-            error.NotDir => unreachable, // link() does not support directories
-            else => |e| return e,
-        };
-    }
-    const old = try toPosixPath(oldpath);
-    const new = try toPosixPath(newpath);
-    return try linkZ(&old, &new, flags);
-}
-
-pub const LinkatError = LinkError || error{NotDir};
-
-pub fn linkatZ(
-    olddir: fd_t,
-    oldpath: [*:0]const u8,
-    newdir: fd_t,
-    newpath: [*:0]const u8,
-    flags: i32,
-) LinkatError!void {
-    if (builtin.os.tag == .wasi and !builtin.link_libc) {
-        return linkat(olddir, mem.sliceTo(oldpath, 0), newdir, mem.sliceTo(newpath, 0), flags);
-    }
-    switch (errno(system.linkat(olddir, oldpath, newdir, newpath, flags))) {
-        .SUCCESS => return,
-        .ACCES => return error.AccessDenied,
-        .DQUOT => return error.DiskQuota,
-        .EXIST => return error.PathAlreadyExists,
-        .FAULT => unreachable,
-        .IO => return error.FileSystem,
-        .LOOP => return error.SymLinkLoop,
-        .MLINK => return error.LinkQuotaExceeded,
-        .NAMETOOLONG => return error.NameTooLong,
-        .NOENT => return error.FileNotFound,
-        .NOMEM => return error.SystemResources,
-        .NOSPC => return error.NoSpaceLeft,
-        .NOTDIR => return error.NotDir,
-        .PERM => return error.AccessDenied,
-        .ROFS => return error.ReadOnlyFileSystem,
-        .XDEV => return error.NotSameFileSystem,
-        .INVAL => unreachable,
-        else => |err| return unexpectedErrno(err),
-    }
-}
-
-pub fn linkat(
-    olddir: fd_t,
-    oldpath: []const u8,
-    newdir: fd_t,
-    newpath: []const u8,
-    flags: i32,
-) LinkatError!void {
-    if (builtin.os.tag == .wasi and !builtin.link_libc) {
-        const old: RelativePathWasi = .{ .dir_fd = olddir, .relative_path = oldpath };
-        const new: RelativePathWasi = .{ .dir_fd = newdir, .relative_path = newpath };
-        return linkatWasi(old, new, flags);
-    }
-    const old = try toPosixPath(oldpath);
-    const new = try toPosixPath(newpath);
-    return try linkatZ(olddir, &old, newdir, &new, flags);
-}
-
-/// WASI-only. The same as `linkat` but targeting WASI.
-/// See also `linkat`.
-pub fn linkatWasi(old: RelativePathWasi, new: RelativePathWasi, flags: i32) LinkatError!void {
-    var old_flags: wasi.lookupflags_t = 0;
-    // TODO: Why is this not defined in wasi-libc?
-    if (flags & linux.AT.SYMLINK_FOLLOW != 0) old_flags |= wasi.LOOKUP_SYMLINK_FOLLOW;
-
-    switch (wasi.path_link(old.dir_fd, old_flags, old.relative_path.ptr, old.relative_path.len, new.dir_fd, new.relative_path.ptr, new.relative_path.len)) {
-        .SUCCESS => return,
-        .ACCES => return error.AccessDenied,
-        .DQUOT => return error.DiskQuota,
-        .EXIST => return error.PathAlreadyExists,
-        .FAULT => unreachable,
-        .IO => return error.FileSystem,
-        .LOOP => return error.SymLinkLoop,
-        .MLINK => return error.LinkQuotaExceeded,
-        .NAMETOOLONG => return error.NameTooLong,
-        .NOENT => return error.FileNotFound,
-        .NOMEM => return error.SystemResources,
-        .NOSPC => return error.NoSpaceLeft,
-        .NOTDIR => return error.NotDir,
-        .PERM => return error.AccessDenied,
-        .ROFS => return error.ReadOnlyFileSystem,
-        .XDEV => return error.NotSameFileSystem,
-        .INVAL => unreachable,
-        else => |err| return unexpectedErrno(err),
-    }
-}
-
-pub const UnlinkError = error{
-    FileNotFound,
-
-    /// In WASI, this error may occur when the file descriptor does
-    /// not hold the required rights to unlink a resource by path relative to it.
-    AccessDenied,
-    FileBusy,
-    FileSystem,
-    IsDir,
-    SymLinkLoop,
-    NameTooLong,
-    NotDir,
-    SystemResources,
-    ReadOnlyFileSystem,
-
-    /// On Windows, file paths must be valid Unicode.
-    InvalidUtf8,
-
-    /// On Windows, file paths cannot contain these characters:
-    /// '/', '*', '?', '"', '<', '>', '|'
-    BadPathName,
-
-    /// On Windows, `\\server` or `\\server\share` was not found.
-    NetworkNotFound,
-} || UnexpectedError;
-
-/// Delete a name and possibly the file it refers to.
-/// See also `unlinkZ`.
-pub fn unlink(file_path: []const u8) UnlinkError!void {
-    if (builtin.os.tag == .wasi and !builtin.link_libc) {
-        return unlinkat(wasi.AT.FDCWD, file_path, 0) catch |err| switch (err) {
-            error.DirNotEmpty => unreachable, // only occurs when targeting directories
-            else => |e| return e,
-        };
-    } else if (builtin.os.tag == .windows) {
-        const file_path_w = try windows.sliceToPrefixedFileW(null, file_path);
-        return unlinkW(file_path_w.span());
-    } else {
-        const file_path_c = try toPosixPath(file_path);
-        return unlinkZ(&file_path_c);
-    }
-}
-
-/// Same as `unlink` except the parameter is a null terminated UTF8-encoded string.
-pub fn unlinkZ(file_path: [*:0]const u8) UnlinkError!void {
-    if (builtin.os.tag == .windows) {
-        const file_path_w = try windows.cStrToPrefixedFileW(null, file_path);
-        return unlinkW(file_path_w.span());
-    } else if (builtin.os.tag == .wasi and !builtin.link_libc) {
-        return unlink(mem.sliceTo(file_path, 0));
-    }
-    switch (errno(system.unlink(file_path))) {
-        .SUCCESS => return,
-        .ACCES => return error.AccessDenied,
-        .PERM => return error.AccessDenied,
-        .BUSY => return error.FileBusy,
-        .FAULT => unreachable,
-        .INVAL => unreachable,
-        .IO => return error.FileSystem,
-        .ISDIR => return error.IsDir,
-        .LOOP => return error.SymLinkLoop,
-        .NAMETOOLONG => return error.NameTooLong,
-        .NOENT => return error.FileNotFound,
-        .NOTDIR => return error.NotDir,
-        .NOMEM => return error.SystemResources,
-        .ROFS => return error.ReadOnlyFileSystem,
-        else => |err| return unexpectedErrno(err),
-    }
-}
-
-/// Windows-only. Same as `unlink` except the parameter is null-terminated, WTF16 encoded.
-pub fn unlinkW(file_path_w: []const u16) UnlinkError!void {
-    windows.DeleteFile(file_path_w, .{ .dir = std.fs.cwd().fd }) catch |err| switch (err) {
-        error.DirNotEmpty => unreachable, // we're not passing .remove_dir = true
-        else => |e| return e,
-    };
-}
-
-pub const UnlinkatError = UnlinkError || error{
-    /// When passing `AT.REMOVEDIR`, this error occurs when the named directory is not empty.
-    DirNotEmpty,
-};
-
-/// Delete a file name and possibly the file it refers to, based on an open directory handle.
-/// Asserts that the path parameter has no null bytes.
-pub fn unlinkat(dirfd: fd_t, file_path: []const u8, flags: u32) UnlinkatError!void {
-    if (builtin.os.tag == .windows) {
-        const file_path_w = try windows.sliceToPrefixedFileW(dirfd, file_path);
-        return unlinkatW(dirfd, file_path_w.span(), flags);
-    } else if (builtin.os.tag == .wasi and !builtin.link_libc) {
-        return unlinkatWasi(dirfd, file_path, flags);
-    } else {
-        const file_path_c = try toPosixPath(file_path);
-        return unlinkatZ(dirfd, &file_path_c, flags);
-    }
-}
-
-/// WASI-only. Same as `unlinkat` but targeting WASI.
-/// See also `unlinkat`.
-pub fn unlinkatWasi(dirfd: fd_t, file_path: []const u8, flags: u32) UnlinkatError!void {
-    const remove_dir = (flags & AT.REMOVEDIR) != 0;
-    const res = if (remove_dir)
-        wasi.path_remove_directory(dirfd, file_path.ptr, file_path.len)
-    else
-        wasi.path_unlink_file(dirfd, file_path.ptr, file_path.len);
-    switch (res) {
-        .SUCCESS => return,
-        .ACCES => return error.AccessDenied,
-        .PERM => return error.AccessDenied,
-        .BUSY => return error.FileBusy,
-        .FAULT => unreachable,
-        .IO => return error.FileSystem,
-        .ISDIR => return error.IsDir,
-        .LOOP => return error.SymLinkLoop,
-        .NAMETOOLONG => return error.NameTooLong,
-        .NOENT => return error.FileNotFound,
-        .NOTDIR => return error.NotDir,
-        .NOMEM => return error.SystemResources,
-        .ROFS => return error.ReadOnlyFileSystem,
-        .NOTEMPTY => return error.DirNotEmpty,
-        .NOTCAPABLE => return error.AccessDenied,
-
-        .INVAL => unreachable, // invalid flags, or pathname has . as last component
-        .BADF => unreachable, // always a race condition
-
-        else => |err| return unexpectedErrno(err),
-    }
-}
-
-/// Same as `unlinkat` but `file_path` is a null-terminated string.
-pub fn unlinkatZ(dirfd: fd_t, file_path_c: [*:0]const u8, flags: u32) UnlinkatError!void {
-    if (builtin.os.tag == .windows) {
-        const file_path_w = try windows.cStrToPrefixedFileW(dirfd, file_path_c);
-        return unlinkatW(dirfd, file_path_w.span(), flags);
-    } else if (builtin.os.tag == .wasi and !builtin.link_libc) {
-        return unlinkat(dirfd, mem.sliceTo(file_path_c, 0), flags);
-    }
-    switch (errno(system.unlinkat(dirfd, file_path_c, flags))) {
-        .SUCCESS => return,
-        .ACCES => return error.AccessDenied,
-        .PERM => return error.AccessDenied,
-        .BUSY => return error.FileBusy,
-        .FAULT => unreachable,
-        .IO => return error.FileSystem,
-        .ISDIR => return error.IsDir,
-        .LOOP => return error.SymLinkLoop,
-        .NAMETOOLONG => return error.NameTooLong,
-        .NOENT => return error.FileNotFound,
-        .NOTDIR => return error.NotDir,
-        .NOMEM => return error.SystemResources,
-        .ROFS => return error.ReadOnlyFileSystem,
-        .EXIST => return error.DirNotEmpty,
-        .NOTEMPTY => return error.DirNotEmpty,
-
-        .INVAL => unreachable, // invalid flags, or pathname has . as last component
-        .BADF => unreachable, // always a race condition
-
-        else => |err| return unexpectedErrno(err),
-    }
-}
-
-/// Same as `unlinkat` but `sub_path_w` is UTF16LE, NT prefixed. Windows only.
-pub fn unlinkatW(dirfd: fd_t, sub_path_w: []const u16, flags: u32) UnlinkatError!void {
-    const remove_dir = (flags & AT.REMOVEDIR) != 0;
-    return windows.DeleteFile(sub_path_w, .{ .dir = dirfd, .remove_dir = remove_dir });
-}
-
-pub const RenameError = error{
-    /// In WASI, this error may occur when the file descriptor does
-    /// not hold the required rights to rename a resource by path relative to it.
-    ///
-    /// On Windows, this error may be returned instead of PathAlreadyExists when
-    /// renaming a directory over an existing directory.
-    AccessDenied,
-    FileBusy,
-    DiskQuota,
-    IsDir,
-    SymLinkLoop,
-    LinkQuotaExceeded,
-    NameTooLong,
-    FileNotFound,
-    NotDir,
-    SystemResources,
-    NoSpaceLeft,
-    PathAlreadyExists,
-    ReadOnlyFileSystem,
-    RenameAcrossMountPoints,
-    InvalidUtf8,
-    BadPathName,
-    NoDevice,
-    SharingViolation,
-    PipeBusy,
-    /// On Windows, `\\server` or `\\server\share` was not found.
-    NetworkNotFound,
-} || UnexpectedError;
-
-/// Change the name or location of a file.
-pub fn rename(old_path: []const u8, new_path: []const u8) RenameError!void {
-    if (builtin.os.tag == .wasi and !builtin.link_libc) {
-        return renameat(wasi.AT.FDCWD, old_path, wasi.AT.FDCWD, new_path);
-    } else if (builtin.os.tag == .windows) {
-        const old_path_w = try windows.sliceToPrefixedFileW(null, old_path);
-        const new_path_w = try windows.sliceToPrefixedFileW(null, new_path);
-        return renameW(old_path_w.span().ptr, new_path_w.span().ptr);
-    } else {
-        const old_path_c = try toPosixPath(old_path);
-        const new_path_c = try toPosixPath(new_path);
-        return renameZ(&old_path_c, &new_path_c);
-    }
-}
-
-/// Same as `rename` except the parameters are null-terminated byte arrays.
-pub fn renameZ(old_path: [*:0]const u8, new_path: [*:0]const u8) RenameError!void {
-    if (builtin.os.tag == .windows) {
-        const old_path_w = try windows.cStrToPrefixedFileW(null, old_path);
-        const new_path_w = try windows.cStrToPrefixedFileW(null, new_path);
-        return renameW(old_path_w.span().ptr, new_path_w.span().ptr);
-    } else if (builtin.os.tag == .wasi and !builtin.link_libc) {
-        return rename(mem.sliceTo(old_path, 0), mem.sliceTo(new_path, 0));
-    }
-    switch (errno(system.rename(old_path, new_path))) {
-        .SUCCESS => return,
-        .ACCES => return error.AccessDenied,
-        .PERM => return error.AccessDenied,
-        .BUSY => return error.FileBusy,
-        .DQUOT => return error.DiskQuota,
-        .FAULT => unreachable,
-        .INVAL => unreachable,
-        .ISDIR => return error.IsDir,
-        .LOOP => return error.SymLinkLoop,
-        .MLINK => return error.LinkQuotaExceeded,
-        .NAMETOOLONG => return error.NameTooLong,
-        .NOENT => return error.FileNotFound,
-        .NOTDIR => return error.NotDir,
-        .NOMEM => return error.SystemResources,
-        .NOSPC => return error.NoSpaceLeft,
-        .EXIST => return error.PathAlreadyExists,
-        .NOTEMPTY => return error.PathAlreadyExists,
-        .ROFS => return error.ReadOnlyFileSystem,
-        .XDEV => return error.RenameAcrossMountPoints,
-        else => |err| return unexpectedErrno(err),
-    }
-}
-
-/// Same as `rename` except the parameters are null-terminated UTF16LE encoded byte arrays.
-/// Assumes target is Windows.
-pub fn renameW(old_path: [*:0]const u16, new_path: [*:0]const u16) RenameError!void {
-    const flags = windows.MOVEFILE_REPLACE_EXISTING | windows.MOVEFILE_WRITE_THROUGH;
-    return windows.MoveFileExW(old_path, new_path, flags);
-}
-
-/// Change the name or location of a file based on an open directory handle.
-pub fn renameat(
-    old_dir_fd: fd_t,
-    old_path: []const u8,
-    new_dir_fd: fd_t,
-    new_path: []const u8,
-) RenameError!void {
-    if (builtin.os.tag == .windows) {
-        const old_path_w = try windows.sliceToPrefixedFileW(old_dir_fd, old_path);
-        const new_path_w = try windows.sliceToPrefixedFileW(new_dir_fd, new_path);
-        return renameatW(old_dir_fd, old_path_w.span(), new_dir_fd, new_path_w.span(), windows.TRUE);
-    } else if (builtin.os.tag == .wasi and !builtin.link_libc) {
-        const old: RelativePathWasi = .{ .dir_fd = old_dir_fd, .relative_path = old_path };
-        const new: RelativePathWasi = .{ .dir_fd = new_dir_fd, .relative_path = new_path };
-        return renameatWasi(old, new);
-    } else {
-        const old_path_c = try toPosixPath(old_path);
-        const new_path_c = try toPosixPath(new_path);
-        return renameatZ(old_dir_fd, &old_path_c, new_dir_fd, &new_path_c);
-    }
-}
-
-/// WASI-only. Same as `renameat` expect targeting WASI.
-/// See also `renameat`.
-pub fn renameatWasi(old: RelativePathWasi, new: RelativePathWasi) RenameError!void {
-    switch (wasi.path_rename(old.dir_fd, old.relative_path.ptr, old.relative_path.len, new.dir_fd, new.relative_path.ptr, new.relative_path.len)) {
-        .SUCCESS => return,
-        .ACCES => return error.AccessDenied,
-        .PERM => return error.AccessDenied,
-        .BUSY => return error.FileBusy,
-        .DQUOT => return error.DiskQuota,
-        .FAULT => unreachable,
-        .INVAL => unreachable,
-        .ISDIR => return error.IsDir,
-        .LOOP => return error.SymLinkLoop,
-        .MLINK => return error.LinkQuotaExceeded,
-        .NAMETOOLONG => return error.NameTooLong,
-        .NOENT => return error.FileNotFound,
-        .NOTDIR => return error.NotDir,
-        .NOMEM => return error.SystemResources,
-        .NOSPC => return error.NoSpaceLeft,
-        .EXIST => return error.PathAlreadyExists,
-        .NOTEMPTY => return error.PathAlreadyExists,
-        .ROFS => return error.ReadOnlyFileSystem,
-        .XDEV => return error.RenameAcrossMountPoints,
-        .NOTCAPABLE => return error.AccessDenied,
-        else => |err| return unexpectedErrno(err),
-    }
-}
-
-/// Same as `renameat` except the parameters are null-terminated byte arrays.
-pub fn renameatZ(
-    old_dir_fd: fd_t,
-    old_path: [*:0]const u8,
-    new_dir_fd: fd_t,
-    new_path: [*:0]const u8,
-) RenameError!void {
-    if (builtin.os.tag == .windows) {
-        const old_path_w = try windows.cStrToPrefixedFileW(old_dir_fd, old_path);
-        const new_path_w = try windows.cStrToPrefixedFileW(new_dir_fd, new_path);
-        return renameatW(old_dir_fd, old_path_w.span(), new_dir_fd, new_path_w.span(), windows.TRUE);
-    } else if (builtin.os.tag == .wasi and !builtin.link_libc) {
-        return renameat(old_dir_fd, mem.sliceTo(old_path, 0), new_dir_fd, mem.sliceTo(new_path, 0));
-    }
-
-    switch (errno(system.renameat(old_dir_fd, old_path, new_dir_fd, new_path))) {
-        .SUCCESS => return,
-        .ACCES => return error.AccessDenied,
-        .PERM => return error.AccessDenied,
-        .BUSY => return error.FileBusy,
-        .DQUOT => return error.DiskQuota,
-        .FAULT => unreachable,
-        .INVAL => unreachable,
-        .ISDIR => return error.IsDir,
-        .LOOP => return error.SymLinkLoop,
-        .MLINK => return error.LinkQuotaExceeded,
-        .NAMETOOLONG => return error.NameTooLong,
-        .NOENT => return error.FileNotFound,
-        .NOTDIR => return error.NotDir,
-        .NOMEM => return error.SystemResources,
-        .NOSPC => return error.NoSpaceLeft,
-        .EXIST => return error.PathAlreadyExists,
-        .NOTEMPTY => return error.PathAlreadyExists,
-        .ROFS => return error.ReadOnlyFileSystem,
-        .XDEV => return error.RenameAcrossMountPoints,
-        else => |err| return unexpectedErrno(err),
-    }
-}
-
-/// Same as `renameat` but Windows-only and the path parameters are
-/// [WTF-16](https://simonsapin.github.io/wtf-8/#potentially-ill-formed-utf-16) encoded.
-pub fn renameatW(
-    old_dir_fd: fd_t,
-    old_path_w: []const u16,
-    new_dir_fd: fd_t,
-    new_path_w: []const u16,
-    ReplaceIfExists: windows.BOOLEAN,
-) RenameError!void {
-    const src_fd = windows.OpenFile(old_path_w, .{
-        .dir = old_dir_fd,
-        .access_mask = windows.SYNCHRONIZE | windows.GENERIC_WRITE | windows.DELETE,
-        .creation = windows.FILE_OPEN,
-        .io_mode = .blocking,
-        .filter = .any, // This function is supposed to rename both files and directories.
-        .follow_symlinks = false,
-    }) catch |err| switch (err) {
-        error.WouldBlock => unreachable, // Not possible without `.share_access_nonblocking = true`.
-        else => |e| return e,
-    };
-    defer windows.CloseHandle(src_fd);
-
-    var need_fallback = true;
-    var rc: windows.NTSTATUS = undefined;
-    // FILE_RENAME_INFORMATION_EX and FILE_RENAME_POSIX_SEMANTICS require >= win10_rs1,
-    // but FILE_RENAME_IGNORE_READONLY_ATTRIBUTE requires >= win10_rs5. We check >= rs5 here
-    // so that we only use POSIX_SEMANTICS when we know IGNORE_READONLY_ATTRIBUTE will also be
-    // supported in order to avoid either (1) using a redundant call that we can know in advance will return
-    // STATUS_NOT_SUPPORTED or (2) only setting IGNORE_READONLY_ATTRIBUTE when >= rs5
-    // and therefore having different behavior when the Windows version is >= rs1 but < rs5.
-    if (comptime builtin.target.os.version_range.windows.min.isAtLeast(.win10_rs5)) {
-        const struct_buf_len = @sizeOf(windows.FILE_RENAME_INFORMATION_EX) + (MAX_PATH_BYTES - 1);
-        var rename_info_buf: [struct_buf_len]u8 align(@alignOf(windows.FILE_RENAME_INFORMATION_EX)) = undefined;
-        const struct_len = @sizeOf(windows.FILE_RENAME_INFORMATION_EX) - 1 + new_path_w.len * 2;
-        if (struct_len > struct_buf_len) return error.NameTooLong;
-
-        const rename_info = @as(*windows.FILE_RENAME_INFORMATION_EX, @ptrCast(&rename_info_buf));
-        var io_status_block: windows.IO_STATUS_BLOCK = undefined;
-
-        var flags: windows.ULONG = windows.FILE_RENAME_POSIX_SEMANTICS | windows.FILE_RENAME_IGNORE_READONLY_ATTRIBUTE;
-        if (ReplaceIfExists == windows.TRUE) flags |= windows.FILE_RENAME_REPLACE_IF_EXISTS;
-        rename_info.* = .{
-            .Flags = flags,
-            .RootDirectory = if (std.fs.path.isAbsoluteWindowsWTF16(new_path_w)) null else new_dir_fd,
-            .FileNameLength = @intCast(new_path_w.len * 2), // already checked error.NameTooLong
-            .FileName = undefined,
-        };
-        @memcpy(@as([*]u16, &rename_info.FileName)[0..new_path_w.len], new_path_w);
-        rc = windows.ntdll.NtSetInformationFile(
-            src_fd,
-            &io_status_block,
-            rename_info,
-            @intCast(struct_len), // already checked for error.NameTooLong
-            .FileRenameInformationEx,
-        );
-        switch (rc) {
-            .SUCCESS => return,
-            // INVALID_PARAMETER here means that the filesystem does not support FileRenameInformationEx
-            .INVALID_PARAMETER => {},
-            .DIRECTORY_NOT_EMPTY => return error.PathAlreadyExists,
-            .FILE_IS_A_DIRECTORY => return error.IsDir,
-            .NOT_A_DIRECTORY => return error.NotDir,
-            // For all other statuses, fall down to the switch below to handle them.
-            else => need_fallback = false,
-        }
-    }
-
-    if (need_fallback) {
-        const struct_buf_len = @sizeOf(windows.FILE_RENAME_INFORMATION) + (MAX_PATH_BYTES - 1);
-        var rename_info_buf: [struct_buf_len]u8 align(@alignOf(windows.FILE_RENAME_INFORMATION)) = undefined;
-        const struct_len = @sizeOf(windows.FILE_RENAME_INFORMATION) - 1 + new_path_w.len * 2;
-        if (struct_len > struct_buf_len) return error.NameTooLong;
-
-        const rename_info = @as(*windows.FILE_RENAME_INFORMATION, @ptrCast(&rename_info_buf));
-        var io_status_block: windows.IO_STATUS_BLOCK = undefined;
-
-        rename_info.* = .{
-            .Flags = ReplaceIfExists,
-            .RootDirectory = if (std.fs.path.isAbsoluteWindowsWTF16(new_path_w)) null else new_dir_fd,
-            .FileNameLength = @intCast(new_path_w.len * 2), // already checked error.NameTooLong
-            .FileName = undefined,
-        };
-        @memcpy(@as([*]u16, &rename_info.FileName)[0..new_path_w.len], new_path_w);
-
-        rc =
-            windows.ntdll.NtSetInformationFile(
-            src_fd,
-            &io_status_block,
-            rename_info,
-            @intCast(struct_len), // already checked for error.NameTooLong
-            .FileRenameInformation,
-        );
-    }
-
-    switch (rc) {
-        .SUCCESS => {},
-        .INVALID_HANDLE => unreachable,
-        .INVALID_PARAMETER => unreachable,
-        .OBJECT_PATH_SYNTAX_BAD => unreachable,
-        .ACCESS_DENIED => return error.AccessDenied,
-        .OBJECT_NAME_NOT_FOUND => return error.FileNotFound,
-        .OBJECT_PATH_NOT_FOUND => return error.FileNotFound,
-        .NOT_SAME_DEVICE => return error.RenameAcrossMountPoints,
-        .OBJECT_NAME_COLLISION => return error.PathAlreadyExists,
-        else => return windows.unexpectedStatus(rc),
-    }
-}
-
-pub fn mkdirat(dir_fd: fd_t, sub_dir_path: []const u8, mode: u32) MakeDirError!void {
-    if (builtin.os.tag == .windows) {
-        const sub_dir_path_w = try windows.sliceToPrefixedFileW(dir_fd, sub_dir_path);
-        return mkdiratW(dir_fd, sub_dir_path_w.span(), mode);
-    } else if (builtin.os.tag == .wasi and !builtin.link_libc) {
-        return mkdiratWasi(dir_fd, sub_dir_path, mode);
-    } else {
-        const sub_dir_path_c = try toPosixPath(sub_dir_path);
-        return mkdiratZ(dir_fd, &sub_dir_path_c, mode);
-    }
-}
-
-pub fn mkdiratWasi(dir_fd: fd_t, sub_dir_path: []const u8, mode: u32) MakeDirError!void {
-    _ = mode;
-    switch (wasi.path_create_directory(dir_fd, sub_dir_path.ptr, sub_dir_path.len)) {
-        .SUCCESS => return,
-        .ACCES => return error.AccessDenied,
-        .BADF => unreachable,
-        .PERM => return error.AccessDenied,
-        .DQUOT => return error.DiskQuota,
-        .EXIST => return error.PathAlreadyExists,
-        .FAULT => unreachable,
-        .LOOP => return error.SymLinkLoop,
-        .MLINK => return error.LinkQuotaExceeded,
-        .NAMETOOLONG => return error.NameTooLong,
-        .NOENT => return error.FileNotFound,
-        .NOMEM => return error.SystemResources,
-        .NOSPC => return error.NoSpaceLeft,
-        .NOTDIR => return error.NotDir,
-        .ROFS => return error.ReadOnlyFileSystem,
-        .NOTCAPABLE => return error.AccessDenied,
-        else => |err| return unexpectedErrno(err),
-    }
-}
-
-pub fn mkdiratZ(dir_fd: fd_t, sub_dir_path: [*:0]const u8, mode: u32) MakeDirError!void {
-    if (builtin.os.tag == .windows) {
-        const sub_dir_path_w = try windows.cStrToPrefixedFileW(dir_fd, sub_dir_path);
-        return mkdiratW(dir_fd, sub_dir_path_w.span().ptr, mode);
-    } else if (builtin.os.tag == .wasi and !builtin.link_libc) {
-        return mkdirat(dir_fd, mem.sliceTo(sub_dir_path, 0), mode);
-    }
-    switch (errno(system.mkdirat(dir_fd, sub_dir_path, mode))) {
-        .SUCCESS => return,
-        .ACCES => return error.AccessDenied,
-        .BADF => unreachable,
-        .PERM => return error.AccessDenied,
-        .DQUOT => return error.DiskQuota,
-        .EXIST => return error.PathAlreadyExists,
-        .FAULT => unreachable,
-        .LOOP => return error.SymLinkLoop,
-        .MLINK => return error.LinkQuotaExceeded,
-        .NAMETOOLONG => return error.NameTooLong,
-        .NOENT => return error.FileNotFound,
-        .NOMEM => return error.SystemResources,
-        .NOSPC => return error.NoSpaceLeft,
-        .NOTDIR => return error.NotDir,
-        .ROFS => return error.ReadOnlyFileSystem,
-        // dragonfly: when dir_fd is unlinked from filesystem
-        .NOTCONN => return error.FileNotFound,
-        else => |err| return unexpectedErrno(err),
-    }
-}
-
-pub fn mkdiratW(dir_fd: fd_t, sub_path_w: []const u16, mode: u32) MakeDirError!void {
-    _ = mode;
-    const sub_dir_handle = windows.OpenFile(sub_path_w, .{
-        .dir = dir_fd,
-        .access_mask = windows.GENERIC_READ | windows.SYNCHRONIZE,
-        .creation = windows.FILE_CREATE,
-        .io_mode = .blocking,
-        .filter = .dir_only,
-    }) catch |err| switch (err) {
-        error.IsDir => unreachable,
-        error.PipeBusy => unreachable,
-        error.WouldBlock => unreachable,
-        else => |e| return e,
-    };
-    windows.CloseHandle(sub_dir_handle);
-}
-
-pub const MakeDirError = error{
-    /// In WASI, this error may occur when the file descriptor does
-    /// not hold the required rights to create a new directory relative to it.
-    AccessDenied,
-    DiskQuota,
-    PathAlreadyExists,
-    SymLinkLoop,
-    LinkQuotaExceeded,
-    NameTooLong,
-    FileNotFound,
-    SystemResources,
-    NoSpaceLeft,
-    NotDir,
-    ReadOnlyFileSystem,
-    InvalidUtf8,
-    BadPathName,
-    NoDevice,
-    /// On Windows, `\\server` or `\\server\share` was not found.
-    NetworkNotFound,
-} || UnexpectedError;
-
-/// Create a directory.
-/// `mode` is ignored on Windows and WASI.
-pub fn mkdir(dir_path: []const u8, mode: u32) MakeDirError!void {
-    if (builtin.os.tag == .wasi and !builtin.link_libc) {
-        return mkdirat(wasi.AT.FDCWD, dir_path, mode);
-    } else if (builtin.os.tag == .windows) {
-        const dir_path_w = try windows.sliceToPrefixedFileW(null, dir_path);
-        return mkdirW(dir_path_w.span(), mode);
-    } else {
-        const dir_path_c = try toPosixPath(dir_path);
-        return mkdirZ(&dir_path_c, mode);
-    }
-}
-
-/// Same as `mkdir` but the parameter is a null-terminated UTF8-encoded string.
-pub fn mkdirZ(dir_path: [*:0]const u8, mode: u32) MakeDirError!void {
-    if (builtin.os.tag == .windows) {
-        const dir_path_w = try windows.cStrToPrefixedFileW(null, dir_path);
-        return mkdirW(dir_path_w.span(), mode);
-    } else if (builtin.os.tag == .wasi and !builtin.link_libc) {
-        return mkdir(mem.sliceTo(dir_path, 0), mode);
-    }
-    switch (errno(system.mkdir(dir_path, mode))) {
-        .SUCCESS => return,
-        .ACCES => return error.AccessDenied,
-        .PERM => return error.AccessDenied,
-        .DQUOT => return error.DiskQuota,
-        .EXIST => return error.PathAlreadyExists,
-        .FAULT => unreachable,
-        .LOOP => return error.SymLinkLoop,
-        .MLINK => return error.LinkQuotaExceeded,
-        .NAMETOOLONG => return error.NameTooLong,
-        .NOENT => return error.FileNotFound,
-        .NOMEM => return error.SystemResources,
-        .NOSPC => return error.NoSpaceLeft,
-        .NOTDIR => return error.NotDir,
-        .ROFS => return error.ReadOnlyFileSystem,
-        else => |err| return unexpectedErrno(err),
-    }
-}
-
-/// Windows-only. Same as `mkdir` but the parameters is  WTF16 encoded.
-pub fn mkdirW(dir_path_w: []const u16, mode: u32) MakeDirError!void {
-    _ = mode;
-    const sub_dir_handle = windows.OpenFile(dir_path_w, .{
-        .dir = std.fs.cwd().fd,
-        .access_mask = windows.GENERIC_READ | windows.SYNCHRONIZE,
-        .creation = windows.FILE_CREATE,
-        .io_mode = .blocking,
-        .filter = .dir_only,
-    }) catch |err| switch (err) {
-        error.IsDir => unreachable,
-        error.PipeBusy => unreachable,
-        error.WouldBlock => unreachable,
-        else => |e| return e,
-    };
-    windows.CloseHandle(sub_dir_handle);
-}
-
-pub const DeleteDirError = error{
-    AccessDenied,
-    FileBusy,
-    SymLinkLoop,
-    NameTooLong,
-    FileNotFound,
-    SystemResources,
-    NotDir,
-    DirNotEmpty,
-    ReadOnlyFileSystem,
-    InvalidUtf8,
-    BadPathName,
-    /// On Windows, `\\server` or `\\server\share` was not found.
-    NetworkNotFound,
-} || UnexpectedError;
-
-/// Deletes an empty directory.
-pub fn rmdir(dir_path: []const u8) DeleteDirError!void {
-    if (builtin.os.tag == .wasi and !builtin.link_libc) {
-        return unlinkat(wasi.AT.FDCWD, dir_path, AT.REMOVEDIR) catch |err| switch (err) {
-            error.FileSystem => unreachable, // only occurs when targeting files
-            error.IsDir => unreachable, // only occurs when targeting files
-            else => |e| return e,
-        };
-    } else if (builtin.os.tag == .windows) {
-        const dir_path_w = try windows.sliceToPrefixedFileW(null, dir_path);
-        return rmdirW(dir_path_w.span());
-    } else {
-        const dir_path_c = try toPosixPath(dir_path);
-        return rmdirZ(&dir_path_c);
-    }
-}
-
-/// Same as `rmdir` except the parameter is null-terminated.
-pub fn rmdirZ(dir_path: [*:0]const u8) DeleteDirError!void {
-    if (builtin.os.tag == .windows) {
-        const dir_path_w = try windows.cStrToPrefixedFileW(null, dir_path);
-        return rmdirW(dir_path_w.span());
-    } else if (builtin.os.tag == .wasi and !builtin.link_libc) {
-        return rmdir(mem.sliceTo(dir_path, 0));
-    }
-    switch (errno(system.rmdir(dir_path))) {
-        .SUCCESS => return,
-        .ACCES => return error.AccessDenied,
-        .PERM => return error.AccessDenied,
-        .BUSY => return error.FileBusy,
-        .FAULT => unreachable,
-        .INVAL => return error.BadPathName,
-        .LOOP => return error.SymLinkLoop,
-        .NAMETOOLONG => return error.NameTooLong,
-        .NOENT => return error.FileNotFound,
-        .NOMEM => return error.SystemResources,
-        .NOTDIR => return error.NotDir,
-        .EXIST => return error.DirNotEmpty,
-        .NOTEMPTY => return error.DirNotEmpty,
-        .ROFS => return error.ReadOnlyFileSystem,
-        else => |err| return unexpectedErrno(err),
-    }
-}
-
-/// Windows-only. Same as `rmdir` except the parameter is WTF16 encoded.
-pub fn rmdirW(dir_path_w: []const u16) DeleteDirError!void {
-    return windows.DeleteFile(dir_path_w, .{ .dir = std.fs.cwd().fd, .remove_dir = true }) catch |err| switch (err) {
-        error.IsDir => unreachable,
-        else => |e| return e,
-    };
-}
-
-pub const ChangeCurDirError = error{
-    AccessDenied,
-    FileSystem,
-    SymLinkLoop,
-    NameTooLong,
-    FileNotFound,
-    SystemResources,
-    NotDir,
-    BadPathName,
-
-    /// On Windows, file paths must be valid Unicode.
-    InvalidUtf8,
-} || UnexpectedError;
-
-/// Changes the current working directory of the calling process.
-/// `dir_path` is recommended to be a UTF-8 encoded string.
-pub fn chdir(dir_path: []const u8) ChangeCurDirError!void {
-    if (builtin.os.tag == .wasi and !builtin.link_libc) {
-        @compileError("WASI does not support os.chdir");
-    } else if (builtin.os.tag == .windows) {
-        var utf16_dir_path: [windows.PATH_MAX_WIDE]u16 = undefined;
-        const len = try std.unicode.utf8ToUtf16Le(utf16_dir_path[0..], dir_path);
-        if (len > utf16_dir_path.len) return error.NameTooLong;
-        return chdirW(utf16_dir_path[0..len]);
-    } else {
-        const dir_path_c = try toPosixPath(dir_path);
-        return chdirZ(&dir_path_c);
-    }
-}
-
-/// Same as `chdir` except the parameter is null-terminated.
-pub fn chdirZ(dir_path: [*:0]const u8) ChangeCurDirError!void {
-    if (builtin.os.tag == .windows) {
-        var utf16_dir_path: [windows.PATH_MAX_WIDE]u16 = undefined;
-        const len = try std.unicode.utf8ToUtf16Le(utf16_dir_path[0..], dir_path);
-        if (len > utf16_dir_path.len) return error.NameTooLong;
-        return chdirW(utf16_dir_path[0..len]);
-    } else if (builtin.os.tag == .wasi and !builtin.link_libc) {
-        return chdir(mem.sliceTo(dir_path, 0));
-    }
-    switch (errno(system.chdir(dir_path))) {
-        .SUCCESS => return,
-        .ACCES => return error.AccessDenied,
-        .FAULT => unreachable,
-        .IO => return error.FileSystem,
-        .LOOP => return error.SymLinkLoop,
-        .NAMETOOLONG => return error.NameTooLong,
-        .NOENT => return error.FileNotFound,
-        .NOMEM => return error.SystemResources,
-        .NOTDIR => return error.NotDir,
-        else => |err| return unexpectedErrno(err),
-    }
-}
-
-/// Windows-only. Same as `chdir` except the parameter is WTF16 encoded.
-pub fn chdirW(dir_path: []const u16) ChangeCurDirError!void {
-    windows.SetCurrentDirectory(dir_path) catch |err| switch (err) {
-        error.NoDevice => return error.FileSystem,
-        else => |e| return e,
-    };
-}
-
-pub const FchdirError = error{
-    AccessDenied,
-    NotDir,
-    FileSystem,
-} || UnexpectedError;
-
-pub fn fchdir(dirfd: fd_t) FchdirError!void {
-    if (dirfd == AT.FDCWD) return;
-    while (true) {
-        switch (errno(system.fchdir(dirfd))) {
-            .SUCCESS => return,
-            .ACCES => return error.AccessDenied,
-            .BADF => unreachable,
-            .NOTDIR => return error.NotDir,
-            .INTR => continue,
-            .IO => return error.FileSystem,
-            else => |err| return unexpectedErrno(err),
-        }
-    }
-}
-
-pub const ReadLinkError = error{
-    /// In WASI, this error may occur when the file descriptor does
-    /// not hold the required rights to read value of a symbolic link relative to it.
-    AccessDenied,
-    FileSystem,
-    SymLinkLoop,
-    NameTooLong,
-    FileNotFound,
-    SystemResources,
-    NotLink,
-    NotDir,
-    InvalidUtf8,
-    BadPathName,
-    /// Windows-only. This error may occur if the opened reparse point is
-    /// of unsupported type.
-    UnsupportedReparsePointType,
-    /// On Windows, `\\server` or `\\server\share` was not found.
-    NetworkNotFound,
-} || UnexpectedError;
-
-/// Read value of a symbolic link.
-/// The return value is a slice of `out_buffer` from index 0.
-pub fn readlink(file_path: []const u8, out_buffer: []u8) ReadLinkError![]u8 {
-    if (builtin.os.tag == .wasi and !builtin.link_libc) {
-        return readlinkat(wasi.AT.FDCWD, file_path, out_buffer);
-    } else if (builtin.os.tag == .windows) {
-        const file_path_w = try windows.sliceToPrefixedFileW(null, file_path);
-        return readlinkW(file_path_w.span(), out_buffer);
-    } else {
-        const file_path_c = try toPosixPath(file_path);
-        return readlinkZ(&file_path_c, out_buffer);
-    }
-}
-
-/// Windows-only. Same as `readlink` except `file_path` is WTF16 encoded.
-/// See also `readlinkZ`.
-pub fn readlinkW(file_path: []const u16, out_buffer: []u8) ReadLinkError![]u8 {
-    return windows.ReadLink(std.fs.cwd().fd, file_path, out_buffer);
-}
-
-/// Same as `readlink` except `file_path` is null-terminated.
-pub fn readlinkZ(file_path: [*:0]const u8, out_buffer: []u8) ReadLinkError![]u8 {
-    if (builtin.os.tag == .windows) {
-        const file_path_w = try windows.cStrToWin32PrefixedFileW(file_path);
-        return readlinkW(file_path_w.span(), out_buffer);
-    } else if (builtin.os.tag == .wasi and !builtin.link_libc) {
-        return readlink(mem.sliceTo(file_path, 0), out_buffer);
-    }
-    const rc = system.readlink(file_path, out_buffer.ptr, out_buffer.len);
-    switch (errno(rc)) {
-        .SUCCESS => return out_buffer[0..@as(usize, @bitCast(rc))],
-        .ACCES => return error.AccessDenied,
-        .FAULT => unreachable,
-        .INVAL => return error.NotLink,
-        .IO => return error.FileSystem,
-        .LOOP => return error.SymLinkLoop,
-        .NAMETOOLONG => return error.NameTooLong,
-        .NOENT => return error.FileNotFound,
-        .NOMEM => return error.SystemResources,
-        .NOTDIR => return error.NotDir,
-        else => |err| return unexpectedErrno(err),
-    }
-}
-
-/// Similar to `readlink` except reads value of a symbolink link **relative** to `dirfd` directory handle.
-/// The return value is a slice of `out_buffer` from index 0.
-/// See also `readlinkatWasi`, `realinkatZ` and `realinkatW`.
-pub fn readlinkat(dirfd: fd_t, file_path: []const u8, out_buffer: []u8) ReadLinkError![]u8 {
-    if (builtin.os.tag == .wasi and !builtin.link_libc) {
-        return readlinkatWasi(dirfd, file_path, out_buffer);
-    }
-    if (builtin.os.tag == .windows) {
-        const file_path_w = try windows.sliceToPrefixedFileW(dirfd, file_path);
-        return readlinkatW(dirfd, file_path_w.span(), out_buffer);
-    }
-    const file_path_c = try toPosixPath(file_path);
-    return readlinkatZ(dirfd, &file_path_c, out_buffer);
-}
-
-/// WASI-only. Same as `readlinkat` but targets WASI.
-/// See also `readlinkat`.
-pub fn readlinkatWasi(dirfd: fd_t, file_path: []const u8, out_buffer: []u8) ReadLinkError![]u8 {
-    var bufused: usize = undefined;
-    switch (wasi.path_readlink(dirfd, file_path.ptr, file_path.len, out_buffer.ptr, out_buffer.len, &bufused)) {
-        .SUCCESS => return out_buffer[0..bufused],
-        .ACCES => return error.AccessDenied,
-        .FAULT => unreachable,
-        .INVAL => return error.NotLink,
-        .IO => return error.FileSystem,
-        .LOOP => return error.SymLinkLoop,
-        .NAMETOOLONG => return error.NameTooLong,
-        .NOENT => return error.FileNotFound,
-        .NOMEM => return error.SystemResources,
-        .NOTDIR => return error.NotDir,
-        .NOTCAPABLE => return error.AccessDenied,
-        else => |err| return unexpectedErrno(err),
-    }
-}
-
-/// Windows-only. Same as `readlinkat` except `file_path` is null-terminated, WTF16 encoded.
-/// See also `readlinkat`.
-pub fn readlinkatW(dirfd: fd_t, file_path: []const u16, out_buffer: []u8) ReadLinkError![]u8 {
-    return windows.ReadLink(dirfd, file_path, out_buffer);
-}
-
-/// Same as `readlinkat` except `file_path` is null-terminated.
-/// See also `readlinkat`.
-pub fn readlinkatZ(dirfd: fd_t, file_path: [*:0]const u8, out_buffer: []u8) ReadLinkError![]u8 {
-    if (builtin.os.tag == .windows) {
-        const file_path_w = try windows.cStrToPrefixedFileW(dirfd, file_path);
-        return readlinkatW(dirfd, file_path_w.span(), out_buffer);
-    } else if (builtin.os.tag == .wasi and !builtin.link_libc) {
-        return readlinkat(dirfd, mem.sliceTo(file_path, 0), out_buffer);
-    }
-    const rc = system.readlinkat(dirfd, file_path, out_buffer.ptr, out_buffer.len);
-    switch (errno(rc)) {
-        .SUCCESS => return out_buffer[0..@as(usize, @bitCast(rc))],
-        .ACCES => return error.AccessDenied,
-        .FAULT => unreachable,
-        .INVAL => return error.NotLink,
-        .IO => return error.FileSystem,
-        .LOOP => return error.SymLinkLoop,
-        .NAMETOOLONG => return error.NameTooLong,
-        .NOENT => return error.FileNotFound,
-        .NOMEM => return error.SystemResources,
-        .NOTDIR => return error.NotDir,
-        else => |err| return unexpectedErrno(err),
-    }
-}
-
-pub const SetEidError = error{
-    InvalidUserId,
-    PermissionDenied,
-} || UnexpectedError;
-
-pub const SetIdError = error{ResourceLimitReached} || SetEidError;
-
-pub fn setuid(uid: uid_t) SetIdError!void {
-    switch (errno(system.setuid(uid))) {
-        .SUCCESS => return,
-        .AGAIN => return error.ResourceLimitReached,
-        .INVAL => return error.InvalidUserId,
-        .PERM => return error.PermissionDenied,
-        else => |err| return unexpectedErrno(err),
-    }
-}
-
-pub fn seteuid(uid: uid_t) SetEidError!void {
-    switch (errno(system.seteuid(uid))) {
-        .SUCCESS => return,
-        .INVAL => return error.InvalidUserId,
-        .PERM => return error.PermissionDenied,
-        else => |err| return unexpectedErrno(err),
-    }
-}
-
-pub fn setreuid(ruid: uid_t, euid: uid_t) SetIdError!void {
-    switch (errno(system.setreuid(ruid, euid))) {
-        .SUCCESS => return,
-        .AGAIN => return error.ResourceLimitReached,
-        .INVAL => return error.InvalidUserId,
-        .PERM => return error.PermissionDenied,
-        else => |err| return unexpectedErrno(err),
-    }
-}
-
-pub fn setgid(gid: gid_t) SetIdError!void {
-    switch (errno(system.setgid(gid))) {
-        .SUCCESS => return,
-        .AGAIN => return error.ResourceLimitReached,
-        .INVAL => return error.InvalidUserId,
-        .PERM => return error.PermissionDenied,
-        else => |err| return unexpectedErrno(err),
-    }
-}
-
-pub fn setegid(uid: uid_t) SetEidError!void {
-    switch (errno(system.setegid(uid))) {
-        .SUCCESS => return,
-        .INVAL => return error.InvalidUserId,
-        .PERM => return error.PermissionDenied,
-        else => |err| return unexpectedErrno(err),
-    }
-}
-
-pub fn setregid(rgid: gid_t, egid: gid_t) SetIdError!void {
-    switch (errno(system.setregid(rgid, egid))) {
-        .SUCCESS => return,
-        .AGAIN => return error.ResourceLimitReached,
-        .INVAL => return error.InvalidUserId,
-        .PERM => return error.PermissionDenied,
-        else => |err| return unexpectedErrno(err),
-    }
-}
-
-/// Test whether a file descriptor refers to a terminal.
-pub fn isatty(handle: fd_t) bool {
-    if (builtin.os.tag == .windows) {
-        if (isCygwinPty(handle))
-            return true;
-
-        var out: windows.DWORD = undefined;
-        return windows.kernel32.GetConsoleMode(handle, &out) != 0;
-    }
-    if (builtin.link_libc) {
-        return system.isatty(handle) != 0;
-    }
-    if (builtin.os.tag == .wasi) {
-        var statbuf: fdstat_t = undefined;
-        const err = system.fd_fdstat_get(handle, &statbuf);
-        if (err != .SUCCESS) {
-            // errno = err;
-            return false;
-        }
-
-        // A tty is a character device that we can't seek or tell on.
-        if (statbuf.fs_filetype != .CHARACTER_DEVICE or
-            (statbuf.fs_rights_base & (RIGHT.FD_SEEK | RIGHT.FD_TELL)) != 0)
-        {
-            // errno = ENOTTY;
-            return false;
-        }
-
-        return true;
-    }
-    if (builtin.os.tag == .linux) {
-        while (true) {
-            var wsz: linux.winsize = undefined;
-            const fd = @as(usize, @bitCast(@as(isize, handle)));
-            const rc = linux.syscall3(.ioctl, fd, linux.T.IOCGWINSZ, @intFromPtr(&wsz));
-            switch (linux.getErrno(rc)) {
-                .SUCCESS => return true,
-                .INTR => continue,
-                else => return false,
-            }
-        }
-    }
-    return system.isatty(handle) != 0;
-}
-
-pub fn isCygwinPty(handle: fd_t) bool {
-    if (builtin.os.tag != .windows) return false;
-
-    // If this is a MSYS2/cygwin pty, then it will be a named pipe with a name in one of these formats:
-    //   msys-[...]-ptyN-[...]
-    //   cygwin-[...]-ptyN-[...]
-    //
-    // Example: msys-1888ae32e00d56aa-pty0-to-master
-
-    // First, just check that the handle is a named pipe.
-    // This allows us to avoid the more costly NtQueryInformationFile call
-    // for handles that aren't named pipes.
-    {
-        var io_status: windows.IO_STATUS_BLOCK = undefined;
-        var device_info: windows.FILE_FS_DEVICE_INFORMATION = undefined;
-        const rc = windows.ntdll.NtQueryVolumeInformationFile(handle, &io_status, &device_info, @sizeOf(windows.FILE_FS_DEVICE_INFORMATION), .FileFsDeviceInformation);
-        switch (rc) {
-            .SUCCESS => {},
-            else => return false,
-        }
-        if (device_info.DeviceType != windows.FILE_DEVICE_NAMED_PIPE) return false;
-    }
-
-    const name_bytes_offset = @offsetOf(windows.FILE_NAME_INFO, "FileName");
-    // `NAME_MAX` UTF-16 code units (2 bytes each)
-    // Note: This buffer may not be long enough to handle *all* possible paths (PATH_MAX_WIDE would be necessary for that),
-    //       but because we only care about certain paths and we know they must be within a reasonable length,
-    //       we can use this smaller buffer and just return false on any error from NtQueryInformationFile.
-    const num_name_bytes = windows.MAX_PATH * 2;
-    var name_info_bytes align(@alignOf(windows.FILE_NAME_INFO)) = [_]u8{0} ** (name_bytes_offset + num_name_bytes);
-
-    var io_status_block: windows.IO_STATUS_BLOCK = undefined;
-    const rc = windows.ntdll.NtQueryInformationFile(handle, &io_status_block, &name_info_bytes, @as(u32, @intCast(name_info_bytes.len)), .FileNameInformation);
-    switch (rc) {
-        .SUCCESS => {},
-        .INVALID_PARAMETER => unreachable,
-        else => return false,
-    }
-
-    const name_info = @as(*const windows.FILE_NAME_INFO, @ptrCast(&name_info_bytes[0]));
-    const name_bytes = name_info_bytes[name_bytes_offset .. name_bytes_offset + @as(usize, name_info.FileNameLength)];
-    const name_wide = mem.bytesAsSlice(u16, name_bytes);
-    // Note: The name we get from NtQueryInformationFile will be prefixed with a '\', e.g. \msys-1888ae32e00d56aa-pty0-to-master
-    return (mem.startsWith(u16, name_wide, &[_]u16{ '\\', 'm', 's', 'y', 's', '-' }) or
-        mem.startsWith(u16, name_wide, &[_]u16{ '\\', 'c', 'y', 'g', 'w', 'i', 'n', '-' })) and
-        mem.indexOf(u16, name_wide, &[_]u16{ '-', 'p', 't', 'y' }) != null;
-}
-
-pub const SocketError = error{
-    /// Permission to create a socket of the specified type and/or
-    /// pro‐tocol is denied.
-    PermissionDenied,
-
-    /// The implementation does not support the specified address family.
-    AddressFamilyNotSupported,
-
-    /// Unknown protocol, or protocol family not available.
-    ProtocolFamilyNotAvailable,
-
-    /// The per-process limit on the number of open file descriptors has been reached.
-    ProcessFdQuotaExceeded,
-
-    /// The system-wide limit on the total number of open files has been reached.
-    SystemFdQuotaExceeded,
-
-    /// Insufficient memory is available. The socket cannot be created until sufficient
-    /// resources are freed.
-    SystemResources,
-
-    /// The protocol type or the specified protocol is not supported within this domain.
-    ProtocolNotSupported,
-
-    /// The socket type is not supported by the protocol.
-    SocketTypeNotSupported,
-} || UnexpectedError;
-
-pub fn socket(domain: u32, socket_type: u32, protocol: u32) SocketError!socket_t {
-    if (builtin.os.tag == .windows) {
-        // NOTE: windows translates the SOCK.NONBLOCK/SOCK.CLOEXEC flags into
-        // windows-analagous operations
-        const filtered_sock_type = socket_type & ~@as(u32, SOCK.NONBLOCK | SOCK.CLOEXEC);
-        const flags: u32 = if ((socket_type & SOCK.CLOEXEC) != 0)
-            windows.ws2_32.WSA_FLAG_NO_HANDLE_INHERIT
-        else
-            0;
-        const rc = try windows.WSASocketW(
-            @as(i32, @bitCast(domain)),
-            @as(i32, @bitCast(filtered_sock_type)),
-            @as(i32, @bitCast(protocol)),
-            null,
-            0,
-            flags,
-        );
-        errdefer windows.closesocket(rc) catch unreachable;
-        if ((socket_type & SOCK.NONBLOCK) != 0) {
-            var mode: c_ulong = 1; // nonblocking
-            if (windows.ws2_32.SOCKET_ERROR == windows.ws2_32.ioctlsocket(rc, windows.ws2_32.FIONBIO, &mode)) {
-                switch (windows.ws2_32.WSAGetLastError()) {
-                    // have not identified any error codes that should be handled yet
-                    else => unreachable,
-                }
-            }
-        }
-        return rc;
-    }
-
-    const have_sock_flags = comptime !builtin.target.isDarwin();
-    const filtered_sock_type = if (!have_sock_flags)
-        socket_type & ~@as(u32, SOCK.NONBLOCK | SOCK.CLOEXEC)
-    else
-        socket_type;
-    const rc = system.socket(domain, filtered_sock_type, protocol);
-    switch (errno(rc)) {
-        .SUCCESS => {
-            const fd = @as(fd_t, @intCast(rc));
-            if (!have_sock_flags) {
-                try setSockFlags(fd, socket_type);
-            }
-            return fd;
-        },
-        .ACCES => return error.PermissionDenied,
-        .AFNOSUPPORT => return error.AddressFamilyNotSupported,
-        .INVAL => return error.ProtocolFamilyNotAvailable,
-        .MFILE => return error.ProcessFdQuotaExceeded,
-        .NFILE => return error.SystemFdQuotaExceeded,
-        .NOBUFS => return error.SystemResources,
-        .NOMEM => return error.SystemResources,
-        .PROTONOSUPPORT => return error.ProtocolNotSupported,
-        .PROTOTYPE => return error.SocketTypeNotSupported,
-        else => |err| return unexpectedErrno(err),
-    }
-}
-
-pub const ShutdownError = error{
-    ConnectionAborted,
-
-    /// Connection was reset by peer, application should close socket as it is no longer usable.
-    ConnectionResetByPeer,
-    BlockingOperationInProgress,
-
-    /// The network subsystem has failed.
-    NetworkSubsystemFailed,
-
-    /// The socket is not connected (connection-oriented sockets only).
-    SocketNotConnected,
-    SystemResources,
-} || UnexpectedError;
-
-pub const ShutdownHow = enum { recv, send, both };
-
-/// Shutdown socket send/receive operations
-pub fn shutdown(sock: socket_t, how: ShutdownHow) ShutdownError!void {
-    if (builtin.os.tag == .windows) {
-        const result = windows.ws2_32.shutdown(sock, switch (how) {
-            .recv => windows.ws2_32.SD_RECEIVE,
-            .send => windows.ws2_32.SD_SEND,
-            .both => windows.ws2_32.SD_BOTH,
-        });
-        if (0 != result) switch (windows.ws2_32.WSAGetLastError()) {
-            .WSAECONNABORTED => return error.ConnectionAborted,
-            .WSAECONNRESET => return error.ConnectionResetByPeer,
-            .WSAEINPROGRESS => return error.BlockingOperationInProgress,
-            .WSAEINVAL => unreachable,
-            .WSAENETDOWN => return error.NetworkSubsystemFailed,
-            .WSAENOTCONN => return error.SocketNotConnected,
-            .WSAENOTSOCK => unreachable,
-            .WSANOTINITIALISED => unreachable,
-            else => |err| return windows.unexpectedWSAError(err),
-        };
-    } else {
-        const rc = system.shutdown(sock, switch (how) {
-            .recv => SHUT.RD,
-            .send => SHUT.WR,
-            .both => SHUT.RDWR,
-        });
-        switch (errno(rc)) {
-            .SUCCESS => return,
-            .BADF => unreachable,
-            .INVAL => unreachable,
-            .NOTCONN => return error.SocketNotConnected,
-            .NOTSOCK => unreachable,
-            .NOBUFS => return error.SystemResources,
-            else => |err| return unexpectedErrno(err),
-        }
-    }
-}
-
-pub fn closeSocket(sock: socket_t) void {
-    if (builtin.os.tag == .windows) {
-        windows.closesocket(sock) catch unreachable;
-    } else {
-        close(sock);
-    }
-}
-
-pub const BindError = error{
-    /// The address is protected, and the user is not the superuser.
-    /// For UNIX domain sockets: Search permission is denied on  a  component
-    /// of  the  path  prefix.
-    AccessDenied,
-
-    /// The given address is already in use, or in the case of Internet domain sockets,
-    /// The  port number was specified as zero in the socket
-    /// address structure, but, upon attempting to bind to  an  ephemeral  port,  it  was
-    /// determined  that  all  port  numbers in the ephemeral port range are currently in
-    /// use.  See the discussion of /proc/sys/net/ipv4/ip_local_port_range ip(7).
-    AddressInUse,
-
-    /// A nonexistent interface was requested or the requested address was not local.
-    AddressNotAvailable,
-
-    /// The address is not valid for the address family of socket.
-    AddressFamilyNotSupported,
-
-    /// Too many symbolic links were encountered in resolving addr.
-    SymLinkLoop,
-
-    /// addr is too long.
-    NameTooLong,
-
-    /// A component in the directory prefix of the socket pathname does not exist.
-    FileNotFound,
-
-    /// Insufficient kernel memory was available.
-    SystemResources,
-
-    /// A component of the path prefix is not a directory.
-    NotDir,
-
-    /// The socket inode would reside on a read-only filesystem.
-    ReadOnlyFileSystem,
-
-    /// The network subsystem has failed.
-    NetworkSubsystemFailed,
-
-    FileDescriptorNotASocket,
-
-    AlreadyBound,
-} || UnexpectedError;
-
-/// addr is `*const T` where T is one of the sockaddr
-pub fn bind(sock: socket_t, addr: *const sockaddr, len: socklen_t) BindError!void {
-    if (builtin.os.tag == .windows) {
-        const rc = windows.bind(sock, addr, len);
-        if (rc == windows.ws2_32.SOCKET_ERROR) {
-            switch (windows.ws2_32.WSAGetLastError()) {
-                .WSANOTINITIALISED => unreachable, // not initialized WSA
-                .WSAEACCES => return error.AccessDenied,
-                .WSAEADDRINUSE => return error.AddressInUse,
-                .WSAEADDRNOTAVAIL => return error.AddressNotAvailable,
-                .WSAENOTSOCK => return error.FileDescriptorNotASocket,
-                .WSAEFAULT => unreachable, // invalid pointers
-                .WSAEINVAL => return error.AlreadyBound,
-                .WSAENOBUFS => return error.SystemResources,
-                .WSAENETDOWN => return error.NetworkSubsystemFailed,
-                else => |err| return windows.unexpectedWSAError(err),
-            }
-            unreachable;
-        }
-        return;
-    } else {
-        const rc = system.bind(sock, addr, len);
-        switch (errno(rc)) {
-            .SUCCESS => return,
-            .ACCES, .PERM => return error.AccessDenied,
-            .ADDRINUSE => return error.AddressInUse,
-            .BADF => unreachable, // always a race condition if this error is returned
-            .INVAL => unreachable, // invalid parameters
-            .NOTSOCK => unreachable, // invalid `sockfd`
-            .AFNOSUPPORT => return error.AddressFamilyNotSupported,
-            .ADDRNOTAVAIL => return error.AddressNotAvailable,
-            .FAULT => unreachable, // invalid `addr` pointer
-            .LOOP => return error.SymLinkLoop,
-            .NAMETOOLONG => return error.NameTooLong,
-            .NOENT => return error.FileNotFound,
-            .NOMEM => return error.SystemResources,
-            .NOTDIR => return error.NotDir,
-            .ROFS => return error.ReadOnlyFileSystem,
-            else => |err| return unexpectedErrno(err),
-        }
-    }
-    unreachable;
-}
-
-pub const ListenError = error{
-    /// Another socket is already listening on the same port.
-    /// For Internet domain sockets, the  socket referred to by sockfd had not previously
-    /// been bound to an address and, upon attempting to bind it to an ephemeral port, it
-    /// was determined that all port numbers in the ephemeral port range are currently in
-    /// use.  See the discussion of /proc/sys/net/ipv4/ip_local_port_range in ip(7).
-    AddressInUse,
-
-    /// The file descriptor sockfd does not refer to a socket.
-    FileDescriptorNotASocket,
-
-    /// The socket is not of a type that supports the listen() operation.
-    OperationNotSupported,
-
-    /// The network subsystem has failed.
-    NetworkSubsystemFailed,
-
-    /// Ran out of system resources
-    /// On Windows it can either run out of socket descriptors or buffer space
-    SystemResources,
-
-    /// Already connected
-    AlreadyConnected,
-
-    /// Socket has not been bound yet
-    SocketNotBound,
-} || UnexpectedError;
-
-pub fn listen(sock: socket_t, backlog: u31) ListenError!void {
-    if (builtin.os.tag == .windows) {
-        const rc = windows.listen(sock, backlog);
-        if (rc == windows.ws2_32.SOCKET_ERROR) {
-            switch (windows.ws2_32.WSAGetLastError()) {
-                .WSANOTINITIALISED => unreachable, // not initialized WSA
-                .WSAENETDOWN => return error.NetworkSubsystemFailed,
-                .WSAEADDRINUSE => return error.AddressInUse,
-                .WSAEISCONN => return error.AlreadyConnected,
-                .WSAEINVAL => return error.SocketNotBound,
-                .WSAEMFILE, .WSAENOBUFS => return error.SystemResources,
-                .WSAENOTSOCK => return error.FileDescriptorNotASocket,
-                .WSAEOPNOTSUPP => return error.OperationNotSupported,
-                .WSAEINPROGRESS => unreachable,
-                else => |err| return windows.unexpectedWSAError(err),
-            }
-        }
-        return;
-    } else {
-        const rc = system.listen(sock, backlog);
-        switch (errno(rc)) {
-            .SUCCESS => return,
-            .ADDRINUSE => return error.AddressInUse,
-            .BADF => unreachable,
-            .NOTSOCK => return error.FileDescriptorNotASocket,
-            .OPNOTSUPP => return error.OperationNotSupported,
-            else => |err| return unexpectedErrno(err),
-        }
-    }
-}
-
-pub const AcceptError = error{
-    ConnectionAborted,
-
-    /// The file descriptor sockfd does not refer to a socket.
-    FileDescriptorNotASocket,
-
-    /// The per-process limit on the number of open file descriptors has been reached.
-    ProcessFdQuotaExceeded,
-
-    /// The system-wide limit on the total number of open files has been reached.
-    SystemFdQuotaExceeded,
-
-    /// Not enough free memory.  This often means that the memory allocation  is  limited
-    /// by the socket buffer limits, not by the system memory.
-    SystemResources,
-
-    /// Socket is not listening for new connections.
-    SocketNotListening,
-
-    ProtocolFailure,
-
-    /// Firewall rules forbid connection.
-    BlockedByFirewall,
-
-    /// This error occurs when no global event loop is configured,
-    /// and accepting from the socket would block.
-    WouldBlock,
-
-    /// An incoming connection was indicated, but was subsequently terminated by the
-    /// remote peer prior to accepting the call.
-    ConnectionResetByPeer,
-
-    /// The network subsystem has failed.
-    NetworkSubsystemFailed,
-
-    /// The referenced socket is not a type that supports connection-oriented service.
-    OperationNotSupported,
-} || UnexpectedError;
-
-/// Accept a connection on a socket.
-/// If `sockfd` is opened in non blocking mode, the function will
-/// return error.WouldBlock when EAGAIN is received.
-pub fn accept(
-    /// This argument is a socket that has been created with `socket`, bound to a local address
-    /// with `bind`, and is listening for connections after a `listen`.
-    sock: socket_t,
-    /// This argument is a pointer to a sockaddr structure.  This structure is filled in with  the
-    /// address  of  the  peer  socket, as known to the communications layer.  The exact format of the
-    /// address returned addr is determined by the socket's address  family  (see  `socket`  and  the
-    /// respective  protocol  man  pages).
-    addr: ?*sockaddr,
-    /// This argument is a value-result argument: the caller must initialize it to contain  the
-    /// size (in bytes) of the structure pointed to by addr; on return it will contain the actual size
-    /// of the peer address.
-    ///
-    /// The returned address is truncated if the buffer provided is too small; in this  case,  `addr_size`
-    /// will return a value greater than was supplied to the call.
-    addr_size: ?*socklen_t,
-    /// The following values can be bitwise ORed in flags to obtain different behavior:
-    /// * `SOCK.NONBLOCK` - Set the `O.NONBLOCK` file status flag on the open file description (see `open`)
-    ///   referred  to by the new file descriptor.  Using this flag saves extra calls to `fcntl` to achieve
-    ///   the same result.
-    /// * `SOCK.CLOEXEC`  - Set the close-on-exec (`FD_CLOEXEC`) flag on the new file descriptor.   See  the
-    ///   description  of the `O.CLOEXEC` flag in `open` for reasons why this may be useful.
-    flags: u32,
-) AcceptError!socket_t {
-    const have_accept4 = comptime !(builtin.target.isDarwin() or builtin.os.tag == .windows);
-    assert(0 == (flags & ~@as(u32, SOCK.NONBLOCK | SOCK.CLOEXEC))); // Unsupported flag(s)
-
-    const accepted_sock = while (true) {
-        const rc = if (have_accept4)
-            system.accept4(sock, addr, addr_size, flags)
-        else if (builtin.os.tag == .windows)
-            windows.accept(sock, addr, addr_size)
-        else
-            system.accept(sock, addr, addr_size);
-
-        if (builtin.os.tag == .windows) {
-            if (rc == windows.ws2_32.INVALID_SOCKET) {
-                switch (windows.ws2_32.WSAGetLastError()) {
-                    .WSANOTINITIALISED => unreachable, // not initialized WSA
-                    .WSAECONNRESET => return error.ConnectionResetByPeer,
-                    .WSAEFAULT => unreachable,
-                    .WSAEINVAL => return error.SocketNotListening,
-                    .WSAEMFILE => return error.ProcessFdQuotaExceeded,
-                    .WSAENETDOWN => return error.NetworkSubsystemFailed,
-                    .WSAENOBUFS => return error.FileDescriptorNotASocket,
-                    .WSAEOPNOTSUPP => return error.OperationNotSupported,
-                    .WSAEWOULDBLOCK => return error.WouldBlock,
-                    else => |err| return windows.unexpectedWSAError(err),
-                }
-            } else {
-                break rc;
-            }
-        } else {
-            switch (errno(rc)) {
-                .SUCCESS => {
-                    break @as(socket_t, @intCast(rc));
-                },
-                .INTR => continue,
-                .AGAIN => return error.WouldBlock,
-                .BADF => unreachable, // always a race condition
-                .CONNABORTED => return error.ConnectionAborted,
-                .FAULT => unreachable,
-                .INVAL => return error.SocketNotListening,
-                .NOTSOCK => unreachable,
-                .MFILE => return error.ProcessFdQuotaExceeded,
-                .NFILE => return error.SystemFdQuotaExceeded,
-                .NOBUFS => return error.SystemResources,
-                .NOMEM => return error.SystemResources,
-                .OPNOTSUPP => unreachable,
-                .PROTO => return error.ProtocolFailure,
-                .PERM => return error.BlockedByFirewall,
-                else => |err| return unexpectedErrno(err),
-            }
-        }
-    };
-
-    if (!have_accept4) {
-        try setSockFlags(accepted_sock, flags);
-    }
-    return accepted_sock;
-}
-
-pub const EpollCreateError = error{
-    /// The  per-user   limit   on   the   number   of   epoll   instances   imposed   by
-    /// /proc/sys/fs/epoll/max_user_instances  was encountered.  See epoll(7) for further
-    /// details.
-    /// Or, The per-process limit on the number of open file descriptors has been reached.
-    ProcessFdQuotaExceeded,
-
-    /// The system-wide limit on the total number of open files has been reached.
-    SystemFdQuotaExceeded,
-
-    /// There was insufficient memory to create the kernel object.
-    SystemResources,
-} || UnexpectedError;
-
-pub fn epoll_create1(flags: u32) EpollCreateError!i32 {
-    const rc = system.epoll_create1(flags);
-    switch (errno(rc)) {
-        .SUCCESS => return @as(i32, @intCast(rc)),
-        else => |err| return unexpectedErrno(err),
-
-        .INVAL => unreachable,
-        .MFILE => return error.ProcessFdQuotaExceeded,
-        .NFILE => return error.SystemFdQuotaExceeded,
-        .NOMEM => return error.SystemResources,
-    }
-}
-
-pub const EpollCtlError = error{
-    /// op was EPOLL_CTL_ADD, and the supplied file descriptor fd is  already  registered
-    /// with this epoll instance.
-    FileDescriptorAlreadyPresentInSet,
-
-    /// fd refers to an epoll instance and this EPOLL_CTL_ADD operation would result in a
-    /// circular loop of epoll instances monitoring one another.
-    OperationCausesCircularLoop,
-
-    /// op was EPOLL_CTL_MOD or EPOLL_CTL_DEL, and fd is not registered with  this  epoll
-    /// instance.
-    FileDescriptorNotRegistered,
-
-    /// There was insufficient memory to handle the requested op control operation.
-    SystemResources,
-
-    /// The  limit  imposed  by /proc/sys/fs/epoll/max_user_watches was encountered while
-    /// trying to register (EPOLL_CTL_ADD) a new file descriptor on  an  epoll  instance.
-    /// See epoll(7) for further details.
-    UserResourceLimitReached,
-
-    /// The target file fd does not support epoll.  This error can occur if fd refers to,
-    /// for example, a regular file or a directory.
-    FileDescriptorIncompatibleWithEpoll,
-} || UnexpectedError;
-
-pub fn epoll_ctl(epfd: i32, op: u32, fd: i32, event: ?*linux.epoll_event) EpollCtlError!void {
-    const rc = system.epoll_ctl(epfd, op, fd, event);
-    switch (errno(rc)) {
-        .SUCCESS => return,
-        else => |err| return unexpectedErrno(err),
-
-        .BADF => unreachable, // always a race condition if this happens
-        .EXIST => return error.FileDescriptorAlreadyPresentInSet,
-        .INVAL => unreachable,
-        .LOOP => return error.OperationCausesCircularLoop,
-        .NOENT => return error.FileDescriptorNotRegistered,
-        .NOMEM => return error.SystemResources,
-        .NOSPC => return error.UserResourceLimitReached,
-        .PERM => return error.FileDescriptorIncompatibleWithEpoll,
-    }
-}
-
-/// Waits for an I/O event on an epoll file descriptor.
-/// Returns the number of file descriptors ready for the requested I/O,
-/// or zero if no file descriptor became ready during the requested timeout milliseconds.
-pub fn epoll_wait(epfd: i32, events: []linux.epoll_event, timeout: i32) usize {
-    while (true) {
-        // TODO get rid of the @intCast
-        const rc = system.epoll_wait(epfd, events.ptr, @as(u32, @intCast(events.len)), timeout);
-        switch (errno(rc)) {
-            .SUCCESS => return @as(usize, @intCast(rc)),
-            .INTR => continue,
-            .BADF => unreachable,
-            .FAULT => unreachable,
-            .INVAL => unreachable,
-            else => unreachable,
-        }
-    }
-}
-
-pub const EventFdError = error{
-    SystemResources,
-    ProcessFdQuotaExceeded,
-    SystemFdQuotaExceeded,
-} || UnexpectedError;
-
-pub fn eventfd(initval: u32, flags: u32) EventFdError!i32 {
-    const rc = system.eventfd(initval, flags);
-    switch (errno(rc)) {
-        .SUCCESS => return @as(i32, @intCast(rc)),
-        else => |err| return unexpectedErrno(err),
-
-        .INVAL => unreachable, // invalid parameters
-        .MFILE => return error.ProcessFdQuotaExceeded,
-        .NFILE => return error.SystemFdQuotaExceeded,
-        .NODEV => return error.SystemResources,
-        .NOMEM => return error.SystemResources,
-    }
-}
-
-pub const GetSockNameError = error{
-    /// Insufficient resources were available in the system to perform the operation.
-    SystemResources,
-
-    /// The network subsystem has failed.
-    NetworkSubsystemFailed,
-
-    /// Socket hasn't been bound yet
-    SocketNotBound,
-
-    FileDescriptorNotASocket,
-} || UnexpectedError;
-
-pub fn getsockname(sock: socket_t, addr: *sockaddr, addrlen: *socklen_t) GetSockNameError!void {
-    if (builtin.os.tag == .windows) {
-        const rc = windows.getsockname(sock, addr, addrlen);
-        if (rc == windows.ws2_32.SOCKET_ERROR) {
-            switch (windows.ws2_32.WSAGetLastError()) {
-                .WSANOTINITIALISED => unreachable,
-                .WSAENETDOWN => return error.NetworkSubsystemFailed,
-                .WSAEFAULT => unreachable, // addr or addrlen have invalid pointers or addrlen points to an incorrect value
-                .WSAENOTSOCK => return error.FileDescriptorNotASocket,
-                .WSAEINVAL => return error.SocketNotBound,
-                else => |err| return windows.unexpectedWSAError(err),
-            }
-        }
-        return;
-    } else {
-        const rc = system.getsockname(sock, addr, addrlen);
-        switch (errno(rc)) {
-            .SUCCESS => return,
-            else => |err| return unexpectedErrno(err),
-
-            .BADF => unreachable, // always a race condition
-            .FAULT => unreachable,
-            .INVAL => unreachable, // invalid parameters
-            .NOTSOCK => return error.FileDescriptorNotASocket,
-            .NOBUFS => return error.SystemResources,
-        }
-    }
-}
-
-pub fn getpeername(sock: socket_t, addr: *sockaddr, addrlen: *socklen_t) GetSockNameError!void {
-    if (builtin.os.tag == .windows) {
-        const rc = windows.getpeername(sock, addr, addrlen);
-        if (rc == windows.ws2_32.SOCKET_ERROR) {
-            switch (windows.ws2_32.WSAGetLastError()) {
-                .WSANOTINITIALISED => unreachable,
-                .WSAENETDOWN => return error.NetworkSubsystemFailed,
-                .WSAEFAULT => unreachable, // addr or addrlen have invalid pointers or addrlen points to an incorrect value
-                .WSAENOTSOCK => return error.FileDescriptorNotASocket,
-                .WSAEINVAL => return error.SocketNotBound,
-                else => |err| return windows.unexpectedWSAError(err),
-            }
-        }
-        return;
-    } else {
-        const rc = system.getpeername(sock, addr, addrlen);
-        switch (errno(rc)) {
-            .SUCCESS => return,
-            else => |err| return unexpectedErrno(err),
-
-            .BADF => unreachable, // always a race condition
-            .FAULT => unreachable,
-            .INVAL => unreachable, // invalid parameters
-            .NOTSOCK => return error.FileDescriptorNotASocket,
-            .NOBUFS => return error.SystemResources,
-        }
-    }
-}
-
-pub const ConnectError = error{
-    /// For UNIX domain sockets, which are identified by pathname: Write permission is denied on  the  socket
-    /// file,  or  search  permission  is  denied  for  one of the directories in the path prefix.
-    /// or
-    /// The user tried to connect to a broadcast address without having the socket broadcast flag enabled  or
-    /// the connection request failed because of a local firewall rule.
-    PermissionDenied,
-
-    /// Local address is already in use.
-    AddressInUse,
-
-    /// (Internet  domain  sockets)  The  socket  referred  to  by sockfd had not previously been bound to an
-    /// address and, upon attempting to bind it to an ephemeral port, it was determined that all port numbers
-    /// in    the    ephemeral    port    range    are   currently   in   use.    See   the   discussion   of
-    /// /proc/sys/net/ipv4/ip_local_port_range in ip(7).
-    AddressNotAvailable,
-
-    /// The passed address didn't have the correct address family in its sa_family field.
-    AddressFamilyNotSupported,
-
-    /// Insufficient entries in the routing cache.
-    SystemResources,
-
-    /// A connect() on a stream socket found no one listening on the remote address.
-    ConnectionRefused,
-
-    /// Network is unreachable.
-    NetworkUnreachable,
-
-    /// Timeout  while  attempting  connection.   The server may be too busy to accept new connections.  Note
-    /// that for IP sockets the timeout may be very long when syncookies are enabled on the server.
-    ConnectionTimedOut,
-
-    /// This error occurs when no global event loop is configured,
-    /// and connecting to the socket would block.
-    WouldBlock,
-
-    /// The given path for the unix socket does not exist.
-    FileNotFound,
-
-    /// Connection was reset by peer before connect could complete.
-    ConnectionResetByPeer,
-
-    /// Socket is non-blocking and already has a pending connection in progress.
-    ConnectionPending,
-} || UnexpectedError;
-
-/// Initiate a connection on a socket.
-/// If `sockfd` is opened in non blocking mode, the function will
-/// return error.WouldBlock when EAGAIN or EINPROGRESS is received.
-pub fn connect(sock: socket_t, sock_addr: *const sockaddr, len: socklen_t) ConnectError!void {
-    if (builtin.os.tag == .windows) {
-        const rc = windows.ws2_32.connect(sock, sock_addr, @as(i32, @intCast(len)));
-        if (rc == 0) return;
-        switch (windows.ws2_32.WSAGetLastError()) {
-            .WSAEADDRINUSE => return error.AddressInUse,
-            .WSAEADDRNOTAVAIL => return error.AddressNotAvailable,
-            .WSAECONNREFUSED => return error.ConnectionRefused,
-            .WSAECONNRESET => return error.ConnectionResetByPeer,
-            .WSAETIMEDOUT => return error.ConnectionTimedOut,
-            .WSAEHOSTUNREACH, // TODO: should we return NetworkUnreachable in this case as well?
-            .WSAENETUNREACH,
-            => return error.NetworkUnreachable,
-            .WSAEFAULT => unreachable,
-            .WSAEINVAL => unreachable,
-            .WSAEISCONN => unreachable,
-            .WSAENOTSOCK => unreachable,
-            .WSAEWOULDBLOCK => return error.WouldBlock,
-            .WSAEACCES => unreachable,
-            .WSAENOBUFS => return error.SystemResources,
-            .WSAEAFNOSUPPORT => return error.AddressFamilyNotSupported,
-            else => |err| return windows.unexpectedWSAError(err),
-        }
-        return;
-    }
-
-    while (true) {
-        switch (errno(system.connect(sock, sock_addr, len))) {
-            .SUCCESS => return,
-            .ACCES => return error.PermissionDenied,
-            .PERM => return error.PermissionDenied,
-            .ADDRINUSE => return error.AddressInUse,
-            .ADDRNOTAVAIL => return error.AddressNotAvailable,
-            .AFNOSUPPORT => return error.AddressFamilyNotSupported,
-            .AGAIN, .INPROGRESS => return error.WouldBlock,
-            .ALREADY => return error.ConnectionPending,
-            .BADF => unreachable, // sockfd is not a valid open file descriptor.
-            .CONNREFUSED => return error.ConnectionRefused,
-            .CONNRESET => return error.ConnectionResetByPeer,
-            .FAULT => unreachable, // The socket structure address is outside the user's address space.
-            .INTR => continue,
-            .ISCONN => unreachable, // The socket is already connected.
-            .HOSTUNREACH => return error.NetworkUnreachable,
-            .NETUNREACH => return error.NetworkUnreachable,
-            .NOTSOCK => unreachable, // The file descriptor sockfd does not refer to a socket.
-            .PROTOTYPE => unreachable, // The socket type does not support the requested communications protocol.
-            .TIMEDOUT => return error.ConnectionTimedOut,
-            .NOENT => return error.FileNotFound, // Returned when socket is AF.UNIX and the given path does not exist.
-            .CONNABORTED => unreachable, // Tried to reuse socket that previously received error.ConnectionRefused.
-            else => |err| return unexpectedErrno(err),
-        }
-    }
-}
-
-pub fn getsockoptError(sockfd: fd_t) ConnectError!void {
-    var err_code: i32 = undefined;
-    var size: u32 = @sizeOf(u32);
-    const rc = system.getsockopt(sockfd, SOL.SOCKET, SO.ERROR, @as([*]u8, @ptrCast(&err_code)), &size);
-    assert(size == 4);
-    switch (errno(rc)) {
-        .SUCCESS => switch (@as(E, @enumFromInt(err_code))) {
-            .SUCCESS => return,
-            .ACCES => return error.PermissionDenied,
-            .PERM => return error.PermissionDenied,
-            .ADDRINUSE => return error.AddressInUse,
-            .ADDRNOTAVAIL => return error.AddressNotAvailable,
-            .AFNOSUPPORT => return error.AddressFamilyNotSupported,
-            .AGAIN => return error.SystemResources,
-            .ALREADY => return error.ConnectionPending,
-            .BADF => unreachable, // sockfd is not a valid open file descriptor.
-            .CONNREFUSED => return error.ConnectionRefused,
-            .FAULT => unreachable, // The socket structure address is outside the user's address space.
-            .ISCONN => unreachable, // The socket is already connected.
-            .HOSTUNREACH => return error.NetworkUnreachable,
-            .NETUNREACH => return error.NetworkUnreachable,
-            .NOTSOCK => unreachable, // The file descriptor sockfd does not refer to a socket.
-            .PROTOTYPE => unreachable, // The socket type does not support the requested communications protocol.
-            .TIMEDOUT => return error.ConnectionTimedOut,
-            .CONNRESET => return error.ConnectionResetByPeer,
-            else => |err| return unexpectedErrno(err),
-        },
-        .BADF => unreachable, // The argument sockfd is not a valid file descriptor.
-        .FAULT => unreachable, // The address pointed to by optval or optlen is not in a valid part of the process address space.
-        .INVAL => unreachable,
-        .NOPROTOOPT => unreachable, // The option is unknown at the level indicated.
-        .NOTSOCK => unreachable, // The file descriptor sockfd does not refer to a socket.
-        else => |err| return unexpectedErrno(err),
-    }
-}
-
-pub const WaitPidResult = struct {
-    pid: pid_t,
-    status: u32,
-};
-
-/// Use this version of the `waitpid` wrapper if you spawned your child process using explicit
-/// `fork` and `execve` method.
-pub fn waitpid(pid: pid_t, flags: u32) WaitPidResult {
-    const Status = if (builtin.link_libc) c_int else u32;
-    var status: Status = undefined;
-    const coerced_flags = if (builtin.link_libc) @as(c_int, @intCast(flags)) else flags;
-    while (true) {
-        const rc = system.waitpid(pid, &status, coerced_flags);
-        switch (errno(rc)) {
-            .SUCCESS => return .{
-                .pid = @as(pid_t, @intCast(rc)),
-                .status = @as(u32, @bitCast(status)),
-            },
-            .INTR => continue,
-            .CHILD => unreachable, // The process specified does not exist. It would be a race condition to handle this error.
-            .INVAL => unreachable, // Invalid flags.
-            else => unreachable,
-        }
-    }
-}
-
-pub fn wait4(pid: pid_t, flags: u32, ru: ?*rusage) WaitPidResult {
-    const Status = if (builtin.link_libc) c_int else u32;
-    var status: Status = undefined;
-    const coerced_flags = if (builtin.link_libc) @as(c_int, @intCast(flags)) else flags;
-    while (true) {
-        const rc = system.wait4(pid, &status, coerced_flags, ru);
-        switch (errno(rc)) {
-            .SUCCESS => return .{
-                .pid = @as(pid_t, @intCast(rc)),
-                .status = @as(u32, @bitCast(status)),
-            },
-            .INTR => continue,
-            .CHILD => unreachable, // The process specified does not exist. It would be a race condition to handle this error.
-            .INVAL => unreachable, // Invalid flags.
-            else => unreachable,
-        }
-    }
-}
-
-pub const FStatError = error{
-    SystemResources,
-
-    /// In WASI, this error may occur when the file descriptor does
-    /// not hold the required rights to get its filestat information.
-    AccessDenied,
-} || UnexpectedError;
-
-/// Return information about a file descriptor.
-pub fn fstat(fd: fd_t) FStatError!Stat {
-    if (builtin.os.tag == .wasi and !builtin.link_libc) {
-        var stat: wasi.filestat_t = undefined;
-        switch (wasi.fd_filestat_get(fd, &stat)) {
-            .SUCCESS => return Stat.fromFilestat(stat),
-            .INVAL => unreachable,
-            .BADF => unreachable, // Always a race condition.
-            .NOMEM => return error.SystemResources,
-            .ACCES => return error.AccessDenied,
-            .NOTCAPABLE => return error.AccessDenied,
-            else => |err| return unexpectedErrno(err),
-        }
-    }
-    if (builtin.os.tag == .windows) {
-        @compileError("fstat is not yet implemented on Windows");
-    }
-
-    const fstat_sym = if (lfs64_abi) system.fstat64 else system.fstat;
-
-    var stat = mem.zeroes(Stat);
-    switch (errno(fstat_sym(fd, &stat))) {
-        .SUCCESS => return stat,
-        .INVAL => unreachable,
-        .BADF => unreachable, // Always a race condition.
-        .NOMEM => return error.SystemResources,
-        .ACCES => return error.AccessDenied,
-        else => |err| return unexpectedErrno(err),
-    }
-}
-
-pub const FStatAtError = FStatError || error{ NameTooLong, FileNotFound, SymLinkLoop };
-
-/// Similar to `fstat`, but returns stat of a resource pointed to by `pathname`
-/// which is relative to `dirfd` handle.
-/// See also `fstatatZ` and `fstatatWasi`.
-pub fn fstatat(dirfd: fd_t, pathname: []const u8, flags: u32) FStatAtError!Stat {
-    if (builtin.os.tag == .wasi and !builtin.link_libc) {
-        const wasi_flags = if (flags & linux.AT.SYMLINK_NOFOLLOW == 0) wasi.LOOKUP_SYMLINK_FOLLOW else 0;
-        return fstatatWasi(dirfd, pathname, wasi_flags);
-    } else if (builtin.os.tag == .windows) {
-        @compileError("fstatat is not yet implemented on Windows");
-    } else {
-        const pathname_c = try toPosixPath(pathname);
-        return fstatatZ(dirfd, &pathname_c, flags);
-    }
-}
-
-/// WASI-only. Same as `fstatat` but targeting WASI.
-/// See also `fstatat`.
-pub fn fstatatWasi(dirfd: fd_t, pathname: []const u8, flags: u32) FStatAtError!Stat {
-    var stat: wasi.filestat_t = undefined;
-    switch (wasi.path_filestat_get(dirfd, flags, pathname.ptr, pathname.len, &stat)) {
-        .SUCCESS => return Stat.fromFilestat(stat),
-        .INVAL => unreachable,
-        .BADF => unreachable, // Always a race condition.
-        .NOMEM => return error.SystemResources,
-        .ACCES => return error.AccessDenied,
-        .FAULT => unreachable,
-        .NAMETOOLONG => return error.NameTooLong,
-        .NOENT => return error.FileNotFound,
-        .NOTDIR => return error.FileNotFound,
-        .NOTCAPABLE => return error.AccessDenied,
-        else => |err| return unexpectedErrno(err),
-    }
-}
-
-/// Same as `fstatat` but `pathname` is null-terminated.
-/// See also `fstatat`.
-pub fn fstatatZ(dirfd: fd_t, pathname: [*:0]const u8, flags: u32) FStatAtError!Stat {
-    if (builtin.os.tag == .wasi and !builtin.link_libc) {
-        return fstatatWasi(dirfd, mem.sliceTo(pathname), flags);
-    }
-
-    const fstatat_sym = if (lfs64_abi) system.fstatat64 else system.fstatat;
-
-    var stat = mem.zeroes(Stat);
-    switch (errno(fstatat_sym(dirfd, pathname, &stat, flags))) {
-        .SUCCESS => return stat,
-        .INVAL => unreachable,
-        .BADF => unreachable, // Always a race condition.
-        .NOMEM => return error.SystemResources,
-        .ACCES => return error.AccessDenied,
-        .PERM => return error.AccessDenied,
-        .FAULT => unreachable,
-        .NAMETOOLONG => return error.NameTooLong,
-        .LOOP => return error.SymLinkLoop,
-        .NOENT => return error.FileNotFound,
-        .NOTDIR => return error.FileNotFound,
-        else => |err| return unexpectedErrno(err),
-    }
-}
-
-pub const KQueueError = error{
-    /// The per-process limit on the number of open file descriptors has been reached.
-    ProcessFdQuotaExceeded,
-
-    /// The system-wide limit on the total number of open files has been reached.
-    SystemFdQuotaExceeded,
-} || UnexpectedError;
-
-pub fn kqueue() KQueueError!i32 {
-    const rc = system.kqueue();
-    switch (errno(rc)) {
-        .SUCCESS => return @as(i32, @intCast(rc)),
-        .MFILE => return error.ProcessFdQuotaExceeded,
-        .NFILE => return error.SystemFdQuotaExceeded,
-        else => |err| return unexpectedErrno(err),
-    }
-}
-
-pub const KEventError = error{
-    /// The process does not have permission to register a filter.
-    AccessDenied,
-
-    /// The event could not be found to be modified or deleted.
-    EventNotFound,
-
-    /// No memory was available to register the event.
-    SystemResources,
-
-    /// The specified process to attach to does not exist.
-    ProcessNotFound,
-
-    /// changelist or eventlist had too many items on it.
-    /// TODO remove this possibility
-    Overflow,
-};
-
-pub fn kevent(
-    kq: i32,
-    changelist: []const Kevent,
-    eventlist: []Kevent,
-    timeout: ?*const timespec,
-) KEventError!usize {
-    while (true) {
-        const rc = system.kevent(
-            kq,
-            changelist.ptr,
-            math.cast(c_int, changelist.len) orelse return error.Overflow,
-            eventlist.ptr,
-            math.cast(c_int, eventlist.len) orelse return error.Overflow,
-            timeout,
-        );
-        switch (errno(rc)) {
-            .SUCCESS => return @as(usize, @intCast(rc)),
-            .ACCES => return error.AccessDenied,
-            .FAULT => unreachable,
-            .BADF => unreachable, // Always a race condition.
-            .INTR => continue,
-            .INVAL => unreachable,
-            .NOENT => return error.EventNotFound,
-            .NOMEM => return error.SystemResources,
-            .SRCH => return error.ProcessNotFound,
-            else => unreachable,
-        }
-    }
-}
-
-pub const INotifyInitError = error{
-    ProcessFdQuotaExceeded,
-    SystemFdQuotaExceeded,
-    SystemResources,
-} || UnexpectedError;
-
-/// initialize an inotify instance
-pub fn inotify_init1(flags: u32) INotifyInitError!i32 {
-    const rc = system.inotify_init1(flags);
-    switch (errno(rc)) {
-        .SUCCESS => return @as(i32, @intCast(rc)),
-        .INVAL => unreachable,
-        .MFILE => return error.ProcessFdQuotaExceeded,
-        .NFILE => return error.SystemFdQuotaExceeded,
-        .NOMEM => return error.SystemResources,
-        else => |err| return unexpectedErrno(err),
-    }
-}
-
-pub const INotifyAddWatchError = error{
-    AccessDenied,
-    NameTooLong,
-    FileNotFound,
-    SystemResources,
-    UserResourceLimitReached,
-    NotDir,
-    WatchAlreadyExists,
-} || UnexpectedError;
-
-/// add a watch to an initialized inotify instance
-pub fn inotify_add_watch(inotify_fd: i32, pathname: []const u8, mask: u32) INotifyAddWatchError!i32 {
-    const pathname_c = try toPosixPath(pathname);
-    return inotify_add_watchZ(inotify_fd, &pathname_c, mask);
-}
-
-/// Same as `inotify_add_watch` except pathname is null-terminated.
-pub fn inotify_add_watchZ(inotify_fd: i32, pathname: [*:0]const u8, mask: u32) INotifyAddWatchError!i32 {
-    const rc = system.inotify_add_watch(inotify_fd, pathname, mask);
-    switch (errno(rc)) {
-        .SUCCESS => return @as(i32, @intCast(rc)),
-        .ACCES => return error.AccessDenied,
-        .BADF => unreachable,
-        .FAULT => unreachable,
-        .INVAL => unreachable,
-        .NAMETOOLONG => return error.NameTooLong,
-        .NOENT => return error.FileNotFound,
-        .NOMEM => return error.SystemResources,
-        .NOSPC => return error.UserResourceLimitReached,
-        .NOTDIR => return error.NotDir,
-        .EXIST => return error.WatchAlreadyExists,
-        else => |err| return unexpectedErrno(err),
-    }
-}
-
-/// remove an existing watch from an inotify instance
-pub fn inotify_rm_watch(inotify_fd: i32, wd: i32) void {
-    switch (errno(system.inotify_rm_watch(inotify_fd, wd))) {
-        .SUCCESS => return,
-        .BADF => unreachable,
-        .INVAL => unreachable,
-        else => unreachable,
-    }
-}
-
-pub const FanotifyInitError = error{
-    ProcessFdQuotaExceeded,
-    SystemFdQuotaExceeded,
-    SystemResources,
-    OperationNotSupported,
-    PermissionDenied,
-} || UnexpectedError;
-
-pub fn fanotify_init(flags: u32, event_f_flags: u32) FanotifyInitError!i32 {
-    const rc = system.fanotify_init(flags, event_f_flags);
-    switch (errno(rc)) {
-        .SUCCESS => return @as(i32, @intCast(rc)),
-        .INVAL => unreachable,
-        .MFILE => return error.ProcessFdQuotaExceeded,
-        .NFILE => return error.SystemFdQuotaExceeded,
-        .NOMEM => return error.SystemResources,
-        .NOSYS => return error.OperationNotSupported,
-        .PERM => return error.PermissionDenied,
-        else => |err| return unexpectedErrno(err),
-    }
-}
-
-pub const FanotifyMarkError = error{
-    MarkAlreadyExists,
-    IsDir,
-    NotAssociatedWithFileSystem,
-    FileNotFound,
-    SystemResources,
-    UserMarkQuotaExceeded,
-    NotImplemented,
-    NotDir,
-    OperationNotSupported,
-    PermissionDenied,
-    NotSameFileSystem,
-    NameTooLong,
-} || UnexpectedError;
-
-pub fn fanotify_mark(fanotify_fd: i32, flags: u32, mask: u64, dirfd: i32, pathname: ?[]const u8) FanotifyMarkError!void {
-    if (pathname) |path| {
-        const path_c = try toPosixPath(path);
-        return fanotify_markZ(fanotify_fd, flags, mask, dirfd, &path_c);
-    }
-
-    return fanotify_markZ(fanotify_fd, flags, mask, dirfd, null);
-}
-
-pub fn fanotify_markZ(fanotify_fd: i32, flags: u32, mask: u64, dirfd: i32, pathname: ?[*:0]const u8) FanotifyMarkError!void {
-    const rc = system.fanotify_mark(fanotify_fd, flags, mask, dirfd, pathname);
-    switch (errno(rc)) {
-        .SUCCESS => return,
-        .BADF => unreachable,
-        .EXIST => return error.MarkAlreadyExists,
-        .INVAL => unreachable,
-        .ISDIR => return error.IsDir,
-        .NODEV => return error.NotAssociatedWithFileSystem,
-        .NOENT => return error.FileNotFound,
-        .NOMEM => return error.SystemResources,
-        .NOSPC => return error.UserMarkQuotaExceeded,
-        .NOSYS => return error.NotImplemented,
-        .NOTDIR => return error.NotDir,
-        .OPNOTSUPP => return error.OperationNotSupported,
-        .PERM => return error.PermissionDenied,
-        .XDEV => return error.NotSameFileSystem,
-        else => |err| return unexpectedErrno(err),
-    }
-}
-
-pub const MProtectError = error{
-    /// The memory cannot be given the specified access.  This can happen, for example, if you
-    /// mmap(2)  a  file  to  which  you have read-only access, then ask mprotect() to mark it
-    /// PROT_WRITE.
-    AccessDenied,
-
-    /// Changing  the  protection  of a memory region would result in the total number of map‐
-    /// pings with distinct attributes (e.g., read versus read/write protection) exceeding the
-    /// allowed maximum.  (For example, making the protection of a range PROT_READ in the mid‐
-    /// dle of a region currently protected as PROT_READ|PROT_WRITE would result in three map‐
-    /// pings: two read/write mappings at each end and a read-only mapping in the middle.)
-    OutOfMemory,
-} || UnexpectedError;
-
-/// `memory.len` must be page-aligned.
-pub fn mprotect(memory: []align(mem.page_size) u8, protection: u32) MProtectError!void {
-    assert(mem.isAligned(memory.len, mem.page_size));
-    if (builtin.os.tag == .windows) {
-        const win_prot: windows.DWORD = switch (@as(u3, @truncate(protection))) {
-            0b000 => windows.PAGE_NOACCESS,
-            0b001 => windows.PAGE_READONLY,
-            0b010 => unreachable, // +w -r not allowed
-            0b011 => windows.PAGE_READWRITE,
-            0b100 => windows.PAGE_EXECUTE,
-            0b101 => windows.PAGE_EXECUTE_READ,
-            0b110 => unreachable, // +w -r not allowed
-            0b111 => windows.PAGE_EXECUTE_READWRITE,
-        };
-        var old: windows.DWORD = undefined;
-        windows.VirtualProtect(memory.ptr, memory.len, win_prot, &old) catch |err| switch (err) {
-            error.InvalidAddress => return error.AccessDenied,
-            error.Unexpected => return error.Unexpected,
-        };
-    } else {
-        switch (errno(system.mprotect(memory.ptr, memory.len, protection))) {
-            .SUCCESS => return,
-            .INVAL => unreachable,
-            .ACCES => return error.AccessDenied,
-            .NOMEM => return error.OutOfMemory,
-            else => |err| return unexpectedErrno(err),
-        }
-    }
-}
-
-pub const ForkError = error{SystemResources} || UnexpectedError;
-
-pub fn fork() ForkError!pid_t {
-    const rc = system.fork();
-    switch (errno(rc)) {
-        .SUCCESS => return @as(pid_t, @intCast(rc)),
-        .AGAIN => return error.SystemResources,
-        .NOMEM => return error.SystemResources,
-        else => |err| return unexpectedErrno(err),
-    }
-}
-
-pub const MMapError = error{
-    /// The underlying filesystem of the specified file does not support memory mapping.
-    MemoryMappingNotSupported,
-
-    /// A file descriptor refers to a non-regular file. Or a file mapping was requested,
-    /// but the file descriptor is not open for reading. Or `MAP.SHARED` was requested
-    /// and `PROT_WRITE` is set, but the file descriptor is not open in `O.RDWR` mode.
-    /// Or `PROT_WRITE` is set, but the file is append-only.
-    AccessDenied,
-
-    /// The `prot` argument asks for `PROT_EXEC` but the mapped area belongs to a file on
-    /// a filesystem that was mounted no-exec.
-    PermissionDenied,
-    LockedMemoryLimitExceeded,
-    ProcessFdQuotaExceeded,
-    SystemFdQuotaExceeded,
-    OutOfMemory,
-} || UnexpectedError;
-
-/// Map files or devices into memory.
-/// `length` does not need to be aligned.
-/// Use of a mapped region can result in these signals:
-/// * SIGSEGV - Attempted write into a region mapped as read-only.
-/// * SIGBUS - Attempted  access to a portion of the buffer that does not correspond to the file
-pub fn mmap(
-    ptr: ?[*]align(mem.page_size) u8,
-    length: usize,
-    prot: u32,
-    flags: u32,
-    fd: fd_t,
-    offset: u64,
-) MMapError![]align(mem.page_size) u8 {
-    const mmap_sym = if (lfs64_abi) system.mmap64 else system.mmap;
-
-    const ioffset = @as(i64, @bitCast(offset)); // the OS treats this as unsigned
-    const rc = mmap_sym(ptr, length, prot, flags, fd, ioffset);
-    const err = if (builtin.link_libc) blk: {
-        if (rc != std.c.MAP.FAILED) return @as([*]align(mem.page_size) u8, @ptrCast(@alignCast(rc)))[0..length];
-        break :blk @as(E, @enumFromInt(system._errno().*));
-    } else blk: {
-        const err = errno(rc);
-        if (err == .SUCCESS) return @as([*]align(mem.page_size) u8, @ptrFromInt(rc))[0..length];
-        break :blk err;
-    };
-    switch (err) {
-        .SUCCESS => unreachable,
-        .TXTBSY => return error.AccessDenied,
-        .ACCES => return error.AccessDenied,
-        .PERM => return error.PermissionDenied,
-        .AGAIN => return error.LockedMemoryLimitExceeded,
-        .BADF => unreachable, // Always a race condition.
-        .OVERFLOW => unreachable, // The number of pages used for length + offset would overflow.
-        .NODEV => return error.MemoryMappingNotSupported,
-        .INVAL => unreachable, // Invalid parameters to mmap()
-        .MFILE => return error.ProcessFdQuotaExceeded,
-        .NFILE => return error.SystemFdQuotaExceeded,
-        .NOMEM => return error.OutOfMemory,
-        else => return unexpectedErrno(err),
-    }
-}
-
-/// Deletes the mappings for the specified address range, causing
-/// further references to addresses within the range to generate invalid memory references.
-/// Note that while POSIX allows unmapping a region in the middle of an existing mapping,
-/// Zig's munmap function does not, for two reasons:
-/// * It violates the Zig principle that resource deallocation must succeed.
-/// * The Windows function, VirtualFree, has this restriction.
-pub fn munmap(memory: []align(mem.page_size) const u8) void {
-    switch (errno(system.munmap(memory.ptr, memory.len))) {
-        .SUCCESS => return,
-        .INVAL => unreachable, // Invalid parameters.
-        .NOMEM => unreachable, // Attempted to unmap a region in the middle of an existing mapping.
-        else => unreachable,
-    }
-}
-
-pub const MSyncError = error{
-    UnmappedMemory,
-    AccessDenied,
-} || UnexpectedError;
-
-pub fn msync(memory: []align(mem.page_size) u8, flags: i32) MSyncError!void {
-    switch (errno(system.msync(memory.ptr, memory.len, flags))) {
-        .SUCCESS => return,
-        .PERM => return error.AccessDenied,
-        .NOMEM => return error.UnmappedMemory, // Unsuccessful, provided pointer does not point mapped memory
-        .INVAL => unreachable, // Invalid parameters.
-        else => unreachable,
-    }
-}
-
-pub const AccessError = error{
-    PermissionDenied,
-    FileNotFound,
-    NameTooLong,
-    InputOutput,
-    SystemResources,
-    BadPathName,
-    FileBusy,
-    SymLinkLoop,
-    ReadOnlyFileSystem,
-
-    /// On Windows, file paths must be valid Unicode.
-    InvalidUtf8,
-} || UnexpectedError;
-
-/// check user's permissions for a file
-/// TODO currently this assumes `mode` is `F.OK` on Windows.
-pub fn access(path: []const u8, mode: u32) AccessError!void {
-    if (builtin.os.tag == .windows) {
-        const path_w = windows.sliceToPrefixedFileW(null, path) catch |err| switch (err) {
-            error.AccessDenied => return error.PermissionDenied,
-            else => |e| return e,
-        };
-        _ = try windows.GetFileAttributesW(path_w.span().ptr);
-        return;
-    } else if (builtin.os.tag == .wasi and !builtin.link_libc) {
-        return faccessat(wasi.AT.FDCWD, path, mode, 0);
-    }
-    const path_c = try toPosixPath(path);
-    return accessZ(&path_c, mode);
-}
-
-/// Same as `access` except `path` is null-terminated.
-pub fn accessZ(path: [*:0]const u8, mode: u32) AccessError!void {
-    if (builtin.os.tag == .windows) {
-        const path_w = windows.cStrToPrefixedFileW(null, path) catch |err| switch (err) {
-            error.AccessDenied => return error.PermissionDenied,
-            else => |e| return e,
-        };
-        _ = try windows.GetFileAttributesW(path_w.span().ptr);
-        return;
-    } else if (builtin.os.tag == .wasi and !builtin.link_libc) {
-        return access(mem.sliceTo(path, 0), mode);
-    }
-    switch (errno(system.access(path, mode))) {
-        .SUCCESS => return,
-        .ACCES => return error.PermissionDenied,
-        .ROFS => return error.ReadOnlyFileSystem,
-        .LOOP => return error.SymLinkLoop,
-        .TXTBSY => return error.FileBusy,
-        .NOTDIR => return error.FileNotFound,
-        .NOENT => return error.FileNotFound,
-        .NAMETOOLONG => return error.NameTooLong,
-        .INVAL => unreachable,
-        .FAULT => unreachable,
-        .IO => return error.InputOutput,
-        .NOMEM => return error.SystemResources,
-        else => |err| return unexpectedErrno(err),
-    }
-}
-
-/// Call from Windows-specific code if you already have a UTF-16LE encoded, null terminated string.
-/// Otherwise use `access` or `accessC`.
-/// TODO currently this ignores `mode`.
-pub fn accessW(path: [*:0]const u16, mode: u32) windows.GetFileAttributesError!void {
-    _ = mode;
-    const ret = try windows.GetFileAttributesW(path);
-    if (ret != windows.INVALID_FILE_ATTRIBUTES) {
-        return;
-    }
-    switch (windows.kernel32.GetLastError()) {
-        .FILE_NOT_FOUND => return error.FileNotFound,
-        .PATH_NOT_FOUND => return error.FileNotFound,
-        .ACCESS_DENIED => return error.PermissionDenied,
-        else => |err| return windows.unexpectedError(err),
-    }
-}
-
-/// Check user's permissions for a file, based on an open directory handle.
-/// TODO currently this ignores `mode` and `flags` on Windows.
-pub fn faccessat(dirfd: fd_t, path: []const u8, mode: u32, flags: u32) AccessError!void {
-    if (builtin.os.tag == .windows) {
-        const path_w = try windows.sliceToPrefixedFileW(dirfd, path);
-        return faccessatW(dirfd, path_w.span().ptr, mode, flags);
-    } else if (builtin.os.tag == .wasi and !builtin.link_libc) {
-        const resolved = RelativePathWasi{ .dir_fd = dirfd, .relative_path = path };
-
-        const file = blk: {
-            break :blk fstatat(dirfd, path, flags);
-        } catch |err| switch (err) {
-            error.AccessDenied => return error.PermissionDenied,
-            else => |e| return e,
-        };
-
-        if (mode != F_OK) {
-            var directory: wasi.fdstat_t = undefined;
-            if (wasi.fd_fdstat_get(resolved.dir_fd, &directory) != .SUCCESS) {
-                return error.PermissionDenied;
-            }
-
-            var rights: wasi.rights_t = 0;
-            if (mode & R_OK != 0) {
-                rights |= if (file.filetype == .DIRECTORY)
-                    wasi.RIGHT.FD_READDIR
-                else
-                    wasi.RIGHT.FD_READ;
-            }
-            if (mode & W_OK != 0) {
-                rights |= wasi.RIGHT.FD_WRITE;
-            }
-            // No validation for X_OK
-
-            if ((rights & directory.fs_rights_inheriting) != rights) {
-                return error.PermissionDenied;
-            }
-        }
-        return;
-    }
-    const path_c = try toPosixPath(path);
-    return faccessatZ(dirfd, &path_c, mode, flags);
-}
-
-/// Same as `faccessat` except the path parameter is null-terminated.
-pub fn faccessatZ(dirfd: fd_t, path: [*:0]const u8, mode: u32, flags: u32) AccessError!void {
-    if (builtin.os.tag == .windows) {
-        const path_w = try windows.cStrToPrefixedFileW(dirfd, path);
-        return faccessatW(dirfd, path_w.span().ptr, mode, flags);
-    } else if (builtin.os.tag == .wasi and !builtin.link_libc) {
-        return faccessat(dirfd, mem.sliceTo(path, 0), mode, flags);
-    }
-    switch (errno(system.faccessat(dirfd, path, mode, flags))) {
-        .SUCCESS => return,
-        .ACCES => return error.PermissionDenied,
-        .ROFS => return error.ReadOnlyFileSystem,
-        .LOOP => return error.SymLinkLoop,
-        .TXTBSY => return error.FileBusy,
-        .NOTDIR => return error.FileNotFound,
-        .NOENT => return error.FileNotFound,
-        .NAMETOOLONG => return error.NameTooLong,
-        .INVAL => unreachable,
-        .FAULT => unreachable,
-        .IO => return error.InputOutput,
-        .NOMEM => return error.SystemResources,
-        else => |err| return unexpectedErrno(err),
-    }
-}
-
-/// Same as `faccessat` except asserts the target is Windows and the path parameter
-/// is NtDll-prefixed, null-terminated, WTF-16 encoded.
-/// TODO currently this ignores `mode` and `flags`
-pub fn faccessatW(dirfd: fd_t, sub_path_w: [*:0]const u16, mode: u32, flags: u32) AccessError!void {
-    _ = mode;
-    _ = flags;
-    if (sub_path_w[0] == '.' and sub_path_w[1] == 0) {
-        return;
-    }
-    if (sub_path_w[0] == '.' and sub_path_w[1] == '.' and sub_path_w[2] == 0) {
-        return;
-    }
-
-    const path_len_bytes = math.cast(u16, mem.sliceTo(sub_path_w, 0).len * 2) orelse return error.NameTooLong;
-    var nt_name = windows.UNICODE_STRING{
-        .Length = path_len_bytes,
-        .MaximumLength = path_len_bytes,
-        .Buffer = @constCast(sub_path_w),
-    };
-    var attr = windows.OBJECT_ATTRIBUTES{
-        .Length = @sizeOf(windows.OBJECT_ATTRIBUTES),
-        .RootDirectory = if (std.fs.path.isAbsoluteWindowsW(sub_path_w)) null else dirfd,
-        .Attributes = 0, // Note we do not use OBJ_CASE_INSENSITIVE here.
-        .ObjectName = &nt_name,
-        .SecurityDescriptor = null,
-        .SecurityQualityOfService = null,
-    };
-    var basic_info: windows.FILE_BASIC_INFORMATION = undefined;
-    switch (windows.ntdll.NtQueryAttributesFile(&attr, &basic_info)) {
-        .SUCCESS => return,
-        .OBJECT_NAME_NOT_FOUND => return error.FileNotFound,
-        .OBJECT_PATH_NOT_FOUND => return error.FileNotFound,
-        .OBJECT_NAME_INVALID => unreachable,
-        .INVALID_PARAMETER => unreachable,
-        .ACCESS_DENIED => return error.PermissionDenied,
-        .OBJECT_PATH_SYNTAX_BAD => unreachable,
-        else => |rc| return windows.unexpectedStatus(rc),
-    }
-}
-
-pub const PipeError = error{
-    SystemFdQuotaExceeded,
-    ProcessFdQuotaExceeded,
-} || UnexpectedError;
-
-/// Creates a unidirectional data channel that can be used for interprocess communication.
-pub fn pipe() PipeError![2]fd_t {
-    var fds: [2]fd_t = undefined;
-    switch (errno(system.pipe(&fds))) {
-        .SUCCESS => return fds,
-        .INVAL => unreachable, // Invalid parameters to pipe()
-        .FAULT => unreachable, // Invalid fds pointer
-        .NFILE => return error.SystemFdQuotaExceeded,
-        .MFILE => return error.ProcessFdQuotaExceeded,
-        else => |err| return unexpectedErrno(err),
-    }
-}
-
-pub fn pipe2(flags: u32) PipeError![2]fd_t {
-    if (@hasDecl(system, "pipe2")) {
-        var fds: [2]fd_t = undefined;
-        switch (errno(system.pipe2(&fds, flags))) {
-            .SUCCESS => return fds,
-            .INVAL => unreachable, // Invalid flags
-            .FAULT => unreachable, // Invalid fds pointer
-            .NFILE => return error.SystemFdQuotaExceeded,
-            .MFILE => return error.ProcessFdQuotaExceeded,
-            else => |err| return unexpectedErrno(err),
-        }
-    }
-
-    const fds: [2]fd_t = try pipe();
-    errdefer {
-        close(fds[0]);
-        close(fds[1]);
-    }
-
-    if (flags == 0)
-        return fds;
-
-    // O.CLOEXEC is special, it's a file descriptor flag and must be set using
-    // F.SETFD.
-    if (flags & O.CLOEXEC != 0) {
-        for (fds) |fd| {
-            switch (errno(system.fcntl(fd, F.SETFD, @as(u32, FD_CLOEXEC)))) {
-                .SUCCESS => {},
-                .INVAL => unreachable, // Invalid flags
-                .BADF => unreachable, // Always a race condition
-                else => |err| return unexpectedErrno(err),
-            }
-        }
-    }
-
-    const new_flags = flags & ~@as(u32, O.CLOEXEC);
-    // Set every other flag affecting the file status using F.SETFL.
-    if (new_flags != 0) {
-        for (fds) |fd| {
-            switch (errno(system.fcntl(fd, F.SETFL, new_flags))) {
-                .SUCCESS => {},
-                .INVAL => unreachable, // Invalid flags
-                .BADF => unreachable, // Always a race condition
-                else => |err| return unexpectedErrno(err),
-            }
-        }
-    }
-
-    return fds;
-}
-
-pub const SysCtlError = error{
-    PermissionDenied,
-    SystemResources,
-    NameTooLong,
-    UnknownName,
-} || UnexpectedError;
-
-pub fn sysctl(
-    name: []const c_int,
-    oldp: ?*anyopaque,
-    oldlenp: ?*usize,
-    newp: ?*anyopaque,
-    newlen: usize,
-) SysCtlError!void {
-    if (builtin.os.tag == .wasi) {
-        @panic("unsupported"); // TODO should be compile error, not panic
-    }
-    if (builtin.os.tag == .haiku) {
-        @panic("unsupported"); // TODO should be compile error, not panic
-    }
-
-    const name_len = math.cast(c_uint, name.len) orelse return error.NameTooLong;
-    switch (errno(system.sysctl(name.ptr, name_len, oldp, oldlenp, newp, newlen))) {
-        .SUCCESS => return,
-        .FAULT => unreachable,
-        .PERM => return error.PermissionDenied,
-        .NOMEM => return error.SystemResources,
-        .NOENT => return error.UnknownName,
-        else => |err| return unexpectedErrno(err),
-    }
-}
-
-pub fn sysctlbynameZ(
-    name: [*:0]const u8,
-    oldp: ?*anyopaque,
-    oldlenp: ?*usize,
-    newp: ?*anyopaque,
-    newlen: usize,
-) SysCtlError!void {
-    if (builtin.os.tag == .wasi) {
-        @panic("unsupported"); // TODO should be compile error, not panic
-    }
-    if (builtin.os.tag == .haiku) {
-        @panic("unsupported"); // TODO should be compile error, not panic
-    }
-
-    switch (errno(system.sysctlbyname(name, oldp, oldlenp, newp, newlen))) {
-        .SUCCESS => return,
-        .FAULT => unreachable,
-        .PERM => return error.PermissionDenied,
-        .NOMEM => return error.SystemResources,
-        .NOENT => return error.UnknownName,
-        else => |err| return unexpectedErrno(err),
-    }
-}
-
-pub fn gettimeofday(tv: ?*timeval, tz: ?*timezone) void {
-    switch (errno(system.gettimeofday(tv, tz))) {
-        .SUCCESS => return,
-        .INVAL => unreachable,
-        else => unreachable,
-    }
-}
-
-pub const SeekError = error{
-    Unseekable,
-
-    /// In WASI, this error may occur when the file descriptor does
-    /// not hold the required rights to seek on it.
-    AccessDenied,
-} || UnexpectedError;
-
-/// Repositions read/write file offset relative to the beginning.
-pub fn lseek_SET(fd: fd_t, offset: u64) SeekError!void {
-    if (builtin.os.tag == .linux and !builtin.link_libc and @sizeOf(usize) == 4) {
-        var result: u64 = undefined;
-        switch (errno(system.llseek(fd, offset, &result, SEEK.SET))) {
-            .SUCCESS => return,
-            .BADF => unreachable, // always a race condition
-            .INVAL => return error.Unseekable,
-            .OVERFLOW => return error.Unseekable,
-            .SPIPE => return error.Unseekable,
-            .NXIO => return error.Unseekable,
-            else => |err| return unexpectedErrno(err),
-        }
-    }
-    if (builtin.os.tag == .windows) {
-        return windows.SetFilePointerEx_BEGIN(fd, offset);
-    }
-    if (builtin.os.tag == .wasi and !builtin.link_libc) {
-        var new_offset: wasi.filesize_t = undefined;
-        switch (wasi.fd_seek(fd, @as(wasi.filedelta_t, @bitCast(offset)), .SET, &new_offset)) {
-            .SUCCESS => return,
-            .BADF => unreachable, // always a race condition
-            .INVAL => return error.Unseekable,
-            .OVERFLOW => return error.Unseekable,
-            .SPIPE => return error.Unseekable,
-            .NXIO => return error.Unseekable,
-            .NOTCAPABLE => return error.AccessDenied,
-            else => |err| return unexpectedErrno(err),
-        }
-    }
-
-    const lseek_sym = if (lfs64_abi) system.lseek64 else system.lseek;
-
-    const ioffset = @as(i64, @bitCast(offset)); // the OS treats this as unsigned
-    switch (errno(lseek_sym(fd, ioffset, SEEK.SET))) {
-        .SUCCESS => return,
-        .BADF => unreachable, // always a race condition
-        .INVAL => return error.Unseekable,
-        .OVERFLOW => return error.Unseekable,
-        .SPIPE => return error.Unseekable,
-        .NXIO => return error.Unseekable,
-        else => |err| return unexpectedErrno(err),
-    }
-}
-
-/// Repositions read/write file offset relative to the current offset.
-pub fn lseek_CUR(fd: fd_t, offset: i64) SeekError!void {
-    if (builtin.os.tag == .linux and !builtin.link_libc and @sizeOf(usize) == 4) {
-        var result: u64 = undefined;
-        switch (errno(system.llseek(fd, @as(u64, @bitCast(offset)), &result, SEEK.CUR))) {
-            .SUCCESS => return,
-            .BADF => unreachable, // always a race condition
-            .INVAL => return error.Unseekable,
-            .OVERFLOW => return error.Unseekable,
-            .SPIPE => return error.Unseekable,
-            .NXIO => return error.Unseekable,
-            else => |err| return unexpectedErrno(err),
-        }
-    }
-    if (builtin.os.tag == .windows) {
-        return windows.SetFilePointerEx_CURRENT(fd, offset);
-    }
-    if (builtin.os.tag == .wasi and !builtin.link_libc) {
-        var new_offset: wasi.filesize_t = undefined;
-        switch (wasi.fd_seek(fd, offset, .CUR, &new_offset)) {
-            .SUCCESS => return,
-            .BADF => unreachable, // always a race condition
-            .INVAL => return error.Unseekable,
-            .OVERFLOW => return error.Unseekable,
-            .SPIPE => return error.Unseekable,
-            .NXIO => return error.Unseekable,
-            .NOTCAPABLE => return error.AccessDenied,
-            else => |err| return unexpectedErrno(err),
-        }
-    }
-    const lseek_sym = if (lfs64_abi) system.lseek64 else system.lseek;
-
-    const ioffset = @as(i64, @bitCast(offset)); // the OS treats this as unsigned
-    switch (errno(lseek_sym(fd, ioffset, SEEK.CUR))) {
-        .SUCCESS => return,
-        .BADF => unreachable, // always a race condition
-        .INVAL => return error.Unseekable,
-        .OVERFLOW => return error.Unseekable,
-        .SPIPE => return error.Unseekable,
-        .NXIO => return error.Unseekable,
-        else => |err| return unexpectedErrno(err),
-    }
-}
-
-/// Repositions read/write file offset relative to the end.
-pub fn lseek_END(fd: fd_t, offset: i64) SeekError!void {
-    if (builtin.os.tag == .linux and !builtin.link_libc and @sizeOf(usize) == 4) {
-        var result: u64 = undefined;
-        switch (errno(system.llseek(fd, @as(u64, @bitCast(offset)), &result, SEEK.END))) {
-            .SUCCESS => return,
-            .BADF => unreachable, // always a race condition
-            .INVAL => return error.Unseekable,
-            .OVERFLOW => return error.Unseekable,
-            .SPIPE => return error.Unseekable,
-            .NXIO => return error.Unseekable,
-            else => |err| return unexpectedErrno(err),
-        }
-    }
-    if (builtin.os.tag == .windows) {
-        return windows.SetFilePointerEx_END(fd, offset);
-    }
-    if (builtin.os.tag == .wasi and !builtin.link_libc) {
-        var new_offset: wasi.filesize_t = undefined;
-        switch (wasi.fd_seek(fd, offset, .END, &new_offset)) {
-            .SUCCESS => return,
-            .BADF => unreachable, // always a race condition
-            .INVAL => return error.Unseekable,
-            .OVERFLOW => return error.Unseekable,
-            .SPIPE => return error.Unseekable,
-            .NXIO => return error.Unseekable,
-            .NOTCAPABLE => return error.AccessDenied,
-            else => |err| return unexpectedErrno(err),
-        }
-    }
-    const lseek_sym = if (lfs64_abi) system.lseek64 else system.lseek;
-
-    const ioffset = @as(i64, @bitCast(offset)); // the OS treats this as unsigned
-    switch (errno(lseek_sym(fd, ioffset, SEEK.END))) {
-        .SUCCESS => return,
-        .BADF => unreachable, // always a race condition
-        .INVAL => return error.Unseekable,
-        .OVERFLOW => return error.Unseekable,
-        .SPIPE => return error.Unseekable,
-        .NXIO => return error.Unseekable,
-        else => |err| return unexpectedErrno(err),
-    }
-}
-
-/// Returns the read/write file offset relative to the beginning.
-pub fn lseek_CUR_get(fd: fd_t) SeekError!u64 {
-    if (builtin.os.tag == .linux and !builtin.link_libc and @sizeOf(usize) == 4) {
-        var result: u64 = undefined;
-        switch (errno(system.llseek(fd, 0, &result, SEEK.CUR))) {
-            .SUCCESS => return result,
-            .BADF => unreachable, // always a race condition
-            .INVAL => return error.Unseekable,
-            .OVERFLOW => return error.Unseekable,
-            .SPIPE => return error.Unseekable,
-            .NXIO => return error.Unseekable,
-            else => |err| return unexpectedErrno(err),
-        }
-    }
-    if (builtin.os.tag == .windows) {
-        return windows.SetFilePointerEx_CURRENT_get(fd);
-    }
-    if (builtin.os.tag == .wasi and !builtin.link_libc) {
-        var new_offset: wasi.filesize_t = undefined;
-        switch (wasi.fd_seek(fd, 0, .CUR, &new_offset)) {
-            .SUCCESS => return new_offset,
-            .BADF => unreachable, // always a race condition
-            .INVAL => return error.Unseekable,
-            .OVERFLOW => return error.Unseekable,
-            .SPIPE => return error.Unseekable,
-            .NXIO => return error.Unseekable,
-            .NOTCAPABLE => return error.AccessDenied,
-            else => |err| return unexpectedErrno(err),
-        }
-    }
-    const lseek_sym = if (lfs64_abi) system.lseek64 else system.lseek;
-
-    const rc = lseek_sym(fd, 0, SEEK.CUR);
-    switch (errno(rc)) {
-        .SUCCESS => return @as(u64, @bitCast(rc)),
-        .BADF => unreachable, // always a race condition
-        .INVAL => return error.Unseekable,
-        .OVERFLOW => return error.Unseekable,
-        .SPIPE => return error.Unseekable,
-        .NXIO => return error.Unseekable,
-        else => |err| return unexpectedErrno(err),
-    }
-}
-
-pub const FcntlError = error{
-    PermissionDenied,
-    FileBusy,
-    ProcessFdQuotaExceeded,
-    Locked,
-    DeadLock,
-    LockedRegionLimitExceeded,
-} || UnexpectedError;
-
-pub fn fcntl(fd: fd_t, cmd: i32, arg: usize) FcntlError!usize {
-    while (true) {
-        const rc = system.fcntl(fd, cmd, arg);
-        switch (errno(rc)) {
-            .SUCCESS => return @as(usize, @intCast(rc)),
-            .INTR => continue,
-            .AGAIN, .ACCES => return error.Locked,
-            .BADF => unreachable,
-            .BUSY => return error.FileBusy,
-            .INVAL => unreachable, // invalid parameters
-            .PERM => return error.PermissionDenied,
-            .MFILE => return error.ProcessFdQuotaExceeded,
-            .NOTDIR => unreachable, // invalid parameter
-            .DEADLK => return error.DeadLock,
-            .NOLCK => return error.LockedRegionLimitExceeded,
-            else => |err| return unexpectedErrno(err),
-        }
-    }
-}
-
-fn setSockFlags(sock: socket_t, flags: u32) !void {
-    if ((flags & SOCK.CLOEXEC) != 0) {
-        if (builtin.os.tag == .windows) {
-            // TODO: Find out if this is supported for sockets
-        } else {
-            var fd_flags = fcntl(sock, F.GETFD, 0) catch |err| switch (err) {
-                error.FileBusy => unreachable,
-                error.Locked => unreachable,
-                error.PermissionDenied => unreachable,
-                error.DeadLock => unreachable,
-                error.LockedRegionLimitExceeded => unreachable,
-                else => |e| return e,
-            };
-            fd_flags |= FD_CLOEXEC;
-            _ = fcntl(sock, F.SETFD, fd_flags) catch |err| switch (err) {
-                error.FileBusy => unreachable,
-                error.Locked => unreachable,
-                error.PermissionDenied => unreachable,
-                error.DeadLock => unreachable,
-                error.LockedRegionLimitExceeded => unreachable,
-                else => |e| return e,
-            };
-        }
-    }
-    if ((flags & SOCK.NONBLOCK) != 0) {
-        if (builtin.os.tag == .windows) {
-            var mode: c_ulong = 1;
-            if (windows.ws2_32.ioctlsocket(sock, windows.ws2_32.FIONBIO, &mode) == windows.ws2_32.SOCKET_ERROR) {
-                switch (windows.ws2_32.WSAGetLastError()) {
-                    .WSANOTINITIALISED => unreachable,
-                    .WSAENETDOWN => return error.NetworkSubsystemFailed,
-                    .WSAENOTSOCK => return error.FileDescriptorNotASocket,
-                    // TODO: handle more errors
-                    else => |err| return windows.unexpectedWSAError(err),
-                }
-            }
-        } else {
-            var fl_flags = fcntl(sock, F.GETFL, 0) catch |err| switch (err) {
-                error.FileBusy => unreachable,
-                error.Locked => unreachable,
-                error.PermissionDenied => unreachable,
-                error.DeadLock => unreachable,
-                error.LockedRegionLimitExceeded => unreachable,
-                else => |e| return e,
-            };
-            fl_flags |= O.NONBLOCK;
-            _ = fcntl(sock, F.SETFL, fl_flags) catch |err| switch (err) {
-                error.FileBusy => unreachable,
-                error.Locked => unreachable,
-                error.PermissionDenied => unreachable,
-                error.DeadLock => unreachable,
-                error.LockedRegionLimitExceeded => unreachable,
-                else => |e| return e,
-            };
-        }
-    }
-}
-
-pub const FlockError = error{
-    WouldBlock,
-
-    /// The kernel ran out of memory for allocating file locks
-    SystemResources,
-
-    /// The underlying filesystem does not support file locks
-    FileLocksNotSupported,
-} || UnexpectedError;
-
-/// Depending on the operating system `flock` may or may not interact with
-/// `fcntl` locks made by other processes.
-pub fn flock(fd: fd_t, operation: i32) FlockError!void {
-    while (true) {
-        const rc = system.flock(fd, operation);
-        switch (errno(rc)) {
-            .SUCCESS => return,
-            .BADF => unreachable,
-            .INTR => continue,
-            .INVAL => unreachable, // invalid parameters
-            .NOLCK => return error.SystemResources,
-            .AGAIN => return error.WouldBlock, // TODO: integrate with async instead of just returning an error
-            .OPNOTSUPP => return error.FileLocksNotSupported,
-            else => |err| return unexpectedErrno(err),
-        }
-    }
-}
-
-pub const RealPathError = error{
-    FileNotFound,
-    AccessDenied,
-    NameTooLong,
-    NotSupported,
-    NotDir,
-    SymLinkLoop,
-    InputOutput,
-    FileTooBig,
-    IsDir,
-    ProcessFdQuotaExceeded,
-    SystemFdQuotaExceeded,
-    NoDevice,
-    SystemResources,
-    NoSpaceLeft,
-    FileSystem,
-    BadPathName,
-    DeviceBusy,
-
-    SharingViolation,
-    PipeBusy,
-
-    /// On WASI, the current CWD may not be associated with an absolute path.
-    InvalidHandle,
-
-    /// On Windows, file paths must be valid Unicode.
-    InvalidUtf8,
-
-    /// On Windows, `\\server` or `\\server\share` was not found.
-    NetworkNotFound,
-
-    PathAlreadyExists,
-} || UnexpectedError;
-
-/// Return the canonicalized absolute pathname.
-/// Expands all symbolic links and resolves references to `.`, `..`, and
-/// extra `/` characters in `pathname`.
-/// The return value is a slice of `out_buffer`, but not necessarily from the beginning.
-/// See also `realpathZ` and `realpathW`.
-pub fn realpath(pathname: []const u8, out_buffer: *[MAX_PATH_BYTES]u8) RealPathError![]u8 {
-    if (builtin.os.tag == .windows) {
-        const pathname_w = try windows.sliceToPrefixedFileW(null, pathname);
-        return realpathW(pathname_w.span(), out_buffer);
-    } else if (builtin.os.tag == .wasi and !builtin.link_libc) {
-        @compileError("WASI does not support os.realpath");
-    }
-    const pathname_c = try toPosixPath(pathname);
-    return realpathZ(&pathname_c, out_buffer);
-}
-
-/// Same as `realpath` except `pathname` is null-terminated.
-pub fn realpathZ(pathname: [*:0]const u8, out_buffer: *[MAX_PATH_BYTES]u8) RealPathError![]u8 {
-    if (builtin.os.tag == .windows) {
-        const pathname_w = try windows.cStrToPrefixedFileW(null, pathname);
-        return realpathW(pathname_w.span(), out_buffer);
-    } else if (builtin.os.tag == .wasi and !builtin.link_libc) {
-        return realpath(mem.sliceTo(pathname, 0), out_buffer);
-    }
-    if (!builtin.link_libc) {
-        const flags = if (builtin.os.tag == .linux) O.PATH | O.NONBLOCK | O.CLOEXEC else O.NONBLOCK | O.CLOEXEC;
-        const fd = openZ(pathname, flags, 0) catch |err| switch (err) {
-            error.FileLocksNotSupported => unreachable,
-            error.WouldBlock => unreachable,
-            error.FileBusy => unreachable, // not asking for write permissions
-            error.InvalidHandle => unreachable, // WASI-only
-            else => |e| return e,
-        };
-        defer close(fd);
-
-        return getFdPath(fd, out_buffer);
-    }
-    const result_path = std.c.realpath(pathname, out_buffer) orelse switch (@as(E, @enumFromInt(std.c._errno().*))) {
-        .SUCCESS => unreachable,
-        .INVAL => unreachable,
-        .BADF => unreachable,
-        .FAULT => unreachable,
-        .ACCES => return error.AccessDenied,
-        .NOENT => return error.FileNotFound,
-        .OPNOTSUPP => return error.NotSupported,
-        .NOTDIR => return error.NotDir,
-        .NAMETOOLONG => return error.NameTooLong,
-        .LOOP => return error.SymLinkLoop,
-        .IO => return error.InputOutput,
-        else => |err| return unexpectedErrno(err),
-    };
-    return mem.sliceTo(result_path, 0);
-}
-
-/// Same as `realpath` except `pathname` is UTF16LE-encoded.
-pub fn realpathW(pathname: []const u16, out_buffer: *[MAX_PATH_BYTES]u8) RealPathError![]u8 {
-    const w = windows;
-
-    const dir = std.fs.cwd().fd;
-    const access_mask = w.GENERIC_READ | w.SYNCHRONIZE;
-    const share_access = w.FILE_SHARE_READ;
-    const creation = w.FILE_OPEN;
-    const h_file = blk: {
-        const res = w.OpenFile(pathname, .{
-            .dir = dir,
-            .access_mask = access_mask,
-            .share_access = share_access,
-            .creation = creation,
-            .io_mode = .blocking,
-            .filter = .any,
-        }) catch |err| switch (err) {
-            error.WouldBlock => unreachable,
-            else => |e| return e,
-        };
-        break :blk res;
-    };
-    defer w.CloseHandle(h_file);
-
-    return getFdPath(h_file, out_buffer);
-}
-
-pub fn isGetFdPathSupportedOnTarget(os: std.Target.Os) bool {
-    return switch (os.tag) {
-        // zig fmt: off
-        .windows,
-        .macos, .ios, .watchos, .tvos,
-        .linux,
-        .solaris,
-        .illumos,
-        .freebsd,
-        => true,
-        // zig fmt: on
-        .dragonfly => os.version_range.semver.max.order(.{ .major = 6, .minor = 0, .patch = 0 }) != .lt,
-        .netbsd => os.version_range.semver.max.order(.{ .major = 10, .minor = 0, .patch = 0 }) != .lt,
-        else => false,
-    };
-}
-
-/// Return canonical path of handle `fd`.
-/// This function is very host-specific and is not universally supported by all hosts.
-/// For example, while it generally works on Linux, macOS, FreeBSD or Windows, it is
-/// unsupported on WASI.
-pub fn getFdPath(fd: fd_t, out_buffer: *[MAX_PATH_BYTES]u8) RealPathError![]u8 {
-    if (!comptime isGetFdPathSupportedOnTarget(builtin.os)) {
-        @compileError("querying for canonical path of a handle is unsupported on this host");
-    }
-    switch (builtin.os.tag) {
-        .windows => {
-            var wide_buf: [windows.PATH_MAX_WIDE]u16 = undefined;
-            const wide_slice = try windows.GetFinalPathNameByHandle(fd, .{}, wide_buf[0..]);
-
-            // Trust that Windows gives us valid UTF-16LE.
-            const end_index = std.unicode.utf16leToUtf8(out_buffer, wide_slice) catch unreachable;
-            return out_buffer[0..end_index];
-        },
-        .macos, .ios, .watchos, .tvos => {
-            // On macOS, we can use F.GETPATH fcntl command to query the OS for
-            // the path to the file descriptor.
-            @memset(out_buffer[0..MAX_PATH_BYTES], 0);
-            switch (errno(system.fcntl(fd, F.GETPATH, out_buffer))) {
-                .SUCCESS => {},
-                .BADF => return error.FileNotFound,
-                .NOSPC => return error.NameTooLong,
-                // TODO man pages for fcntl on macOS don't really tell you what
-                // errno values to expect when command is F.GETPATH...
-                else => |err| return unexpectedErrno(err),
-            }
-            const len = mem.indexOfScalar(u8, out_buffer[0..], @as(u8, 0)) orelse MAX_PATH_BYTES;
-            return out_buffer[0..len];
-        },
-        .linux => {
-            var procfs_buf: ["/proc/self/fd/-2147483648\x00".len]u8 = undefined;
-            const proc_path = std.fmt.bufPrintZ(procfs_buf[0..], "/proc/self/fd/{d}", .{fd}) catch unreachable;
-
-            const target = readlinkZ(proc_path, out_buffer) catch |err| {
-                switch (err) {
-                    error.UnsupportedReparsePointType => unreachable, // Windows only,
-                    error.NotLink => unreachable,
-                    else => |e| return e,
-                }
-            };
-            return target;
-        },
-        .solaris, .illumos => {
-            var procfs_buf: ["/proc/self/path/-2147483648\x00".len]u8 = undefined;
-            const proc_path = std.fmt.bufPrintZ(procfs_buf[0..], "/proc/self/path/{d}", .{fd}) catch unreachable;
-
-            const target = readlinkZ(proc_path, out_buffer) catch |err| switch (err) {
-                error.UnsupportedReparsePointType => unreachable,
-                error.NotLink => unreachable,
-                else => |e| return e,
-            };
-            return target;
-        },
-        .freebsd => {
-            if (comptime builtin.os.version_range.semver.max.order(.{ .major = 13, .minor = 0, .patch = 0 }) == .gt) {
-                var kfile: system.kinfo_file = undefined;
-                kfile.structsize = system.KINFO_FILE_SIZE;
-                switch (errno(system.fcntl(fd, system.F.KINFO, @intFromPtr(&kfile)))) {
-                    .SUCCESS => {},
-                    .BADF => return error.FileNotFound,
-                    else => |err| return unexpectedErrno(err),
-                }
-                const len = mem.indexOfScalar(u8, &kfile.path, 0) orelse MAX_PATH_BYTES;
-                if (len == 0) return error.NameTooLong;
-                const result = out_buffer[0..len];
-                @memcpy(result, kfile.path[0..len]);
-                return result;
-            } else {
-                // This fallback implementation reimplements libutil's `kinfo_getfile()`.
-                // The motivation is to avoid linking -lutil when building zig or general
-                // user executables.
-                var mib = [4]c_int{ CTL.KERN, KERN.PROC, KERN.PROC_FILEDESC, system.getpid() };
-                var len: usize = undefined;
-                sysctl(&mib, null, &len, null, 0) catch |err| switch (err) {
-                    error.PermissionDenied => unreachable,
-                    error.SystemResources => return error.SystemResources,
-                    error.NameTooLong => unreachable,
-                    error.UnknownName => unreachable,
-                    else => return error.Unexpected,
-                };
-                len = len * 4 / 3;
-                const buf = std.heap.c_allocator.alloc(u8, len) catch return error.SystemResources;
-                defer std.heap.c_allocator.free(buf);
-                len = buf.len;
-                sysctl(&mib, &buf[0], &len, null, 0) catch |err| switch (err) {
-                    error.PermissionDenied => unreachable,
-                    error.SystemResources => return error.SystemResources,
-                    error.NameTooLong => unreachable,
-                    error.UnknownName => unreachable,
-                    else => return error.Unexpected,
-                };
-                var i: usize = 0;
-                while (i < len) {
-                    const kf: *align(1) system.kinfo_file = @as(*align(1) system.kinfo_file, @ptrCast(&buf[i]));
-                    if (kf.fd == fd) {
-                        len = mem.indexOfScalar(u8, &kf.path, 0) orelse MAX_PATH_BYTES;
-                        if (len == 0) return error.NameTooLong;
-                        const result = out_buffer[0..len];
-                        @memcpy(result, kf.path[0..len]);
-                        return result;
-                    }
-                    i += @as(usize, @intCast(kf.structsize));
-                }
-                return error.InvalidHandle;
-            }
-        },
-        .dragonfly => {
-            @memset(out_buffer[0..MAX_PATH_BYTES], 0);
-            switch (errno(system.fcntl(fd, F.GETPATH, out_buffer))) {
-                .SUCCESS => {},
-                .BADF => return error.FileNotFound,
-                .RANGE => return error.NameTooLong,
-                else => |err| return unexpectedErrno(err),
-            }
-            const len = mem.indexOfScalar(u8, out_buffer[0..], @as(u8, 0)) orelse MAX_PATH_BYTES;
-            return out_buffer[0..len];
-        },
-        .netbsd => {
-            @memset(out_buffer[0..MAX_PATH_BYTES], 0);
-            switch (errno(system.fcntl(fd, F.GETPATH, out_buffer))) {
-                .SUCCESS => {},
-                .ACCES => return error.AccessDenied,
-                .BADF => return error.FileNotFound,
-                .NOENT => return error.FileNotFound,
-                .NOMEM => return error.SystemResources,
-                .RANGE => return error.NameTooLong,
-                else => |err| return unexpectedErrno(err),
-            }
-            const len = mem.indexOfScalar(u8, out_buffer[0..], @as(u8, 0)) orelse MAX_PATH_BYTES;
-            return out_buffer[0..len];
-        },
-        else => unreachable, // made unreachable by isGetFdPathSupportedOnTarget above
-    }
-}
-
-/// Spurious wakeups are possible and no precision of timing is guaranteed.
-pub fn nanosleep(seconds: u64, nanoseconds: u64) void {
-    var req = timespec{
-        .tv_sec = math.cast(isize, seconds) orelse math.maxInt(isize),
-        .tv_nsec = math.cast(isize, nanoseconds) orelse math.maxInt(isize),
-    };
-    var rem: timespec = undefined;
-    while (true) {
-        switch (errno(system.nanosleep(&req, &rem))) {
-            .FAULT => unreachable,
-            .INVAL => {
-                // Sometimes Darwin returns EINVAL for no reason.
-                // We treat it as a spurious wakeup.
-                return;
-            },
-            .INTR => {
-                req = rem;
-                continue;
-            },
-            // This prong handles success as well as unexpected errors.
-            else => return,
-        }
-    }
-}
-
-pub fn dl_iterate_phdr(
-    context: anytype,
-    comptime Error: type,
-    comptime callback: fn (info: *dl_phdr_info, size: usize, context: @TypeOf(context)) Error!void,
-) Error!void {
-    const Context = @TypeOf(context);
-
-    switch (builtin.object_format) {
-        .elf, .c => {},
-        else => @compileError("dl_iterate_phdr is not available for this target"),
-    }
-
-    if (builtin.link_libc) {
-        switch (system.dl_iterate_phdr(struct {
-            fn callbackC(info: *dl_phdr_info, size: usize, data: ?*anyopaque) callconv(.C) c_int {
-                const context_ptr: *const Context = @ptrCast(@alignCast(data));
-                callback(info, size, context_ptr.*) catch |err| return @intFromError(err);
-                return 0;
-            }
-        }.callbackC, @as(?*anyopaque, @ptrFromInt(@intFromPtr(&context))))) {
-            0 => return,
-            else => |err| return @as(Error, @errorCast(@errorFromInt(@as(std.meta.Int(.unsigned, @bitSizeOf(anyerror)), @intCast(err))))),
-        }
-    }
-
-    const elf_base = std.process.getBaseAddress();
-    const ehdr = @as(*elf.Ehdr, @ptrFromInt(elf_base));
-    // Make sure the base address points to an ELF image.
-    assert(mem.eql(u8, ehdr.e_ident[0..4], elf.MAGIC));
-    const n_phdr = ehdr.e_phnum;
-    const phdrs = (@as([*]elf.Phdr, @ptrFromInt(elf_base + ehdr.e_phoff)))[0..n_phdr];
-
-    var it = dl.linkmap_iterator(phdrs) catch unreachable;
-
-    // The executable has no dynamic link segment, create a single entry for
-    // the whole ELF image.
-    if (it.end()) {
-        // Find the base address for the ELF image, if this is a PIE the value
-        // is non-zero.
-        const base_address = for (phdrs) |*phdr| {
-            if (phdr.p_type == elf.PT_PHDR) {
-                break @intFromPtr(phdrs.ptr) - phdr.p_vaddr;
-                // We could try computing the difference between _DYNAMIC and
-                // the p_vaddr of the PT_DYNAMIC section, but using the phdr is
-                // good enough (Is it?).
-            }
-        } else unreachable;
-
-        var info = dl_phdr_info{
-            .dlpi_addr = base_address,
-            .dlpi_name = "/proc/self/exe",
-            .dlpi_phdr = phdrs.ptr,
-            .dlpi_phnum = ehdr.e_phnum,
-        };
-
-        return callback(&info, @sizeOf(dl_phdr_info), context);
-    }
-
-    // Last return value from the callback function.
-    while (it.next()) |entry| {
-        var dlpi_phdr: [*]elf.Phdr = undefined;
-        var dlpi_phnum: u16 = undefined;
-
-        if (entry.l_addr != 0) {
-            const elf_header = @as(*elf.Ehdr, @ptrFromInt(entry.l_addr));
-            dlpi_phdr = @as([*]elf.Phdr, @ptrFromInt(entry.l_addr + elf_header.e_phoff));
-            dlpi_phnum = elf_header.e_phnum;
-        } else {
-            // This is the running ELF image
-            dlpi_phdr = @as([*]elf.Phdr, @ptrFromInt(elf_base + ehdr.e_phoff));
-            dlpi_phnum = ehdr.e_phnum;
-        }
-
-        var info = dl_phdr_info{
-            .dlpi_addr = entry.l_addr,
-            .dlpi_name = entry.l_name,
-            .dlpi_phdr = dlpi_phdr,
-            .dlpi_phnum = dlpi_phnum,
-        };
-
-        try callback(&info, @sizeOf(dl_phdr_info), context);
-    }
-}
-
-pub const ClockGetTimeError = error{UnsupportedClock} || UnexpectedError;
-
-/// TODO: change this to return the timespec as a return value
-/// TODO: look into making clk_id an enum
-pub fn clock_gettime(clk_id: i32, tp: *timespec) ClockGetTimeError!void {
-    if (builtin.os.tag == .wasi and !builtin.link_libc) {
-        var ts: timestamp_t = undefined;
-        switch (system.clock_time_get(@as(u32, @bitCast(clk_id)), 1, &ts)) {
-            .SUCCESS => {
-                tp.* = .{
-                    .tv_sec = @as(i64, @intCast(ts / std.time.ns_per_s)),
-                    .tv_nsec = @as(isize, @intCast(ts % std.time.ns_per_s)),
-                };
-            },
-            .INVAL => return error.UnsupportedClock,
-            else => |err| return unexpectedErrno(err),
-        }
-        return;
-    }
-    if (builtin.os.tag == .windows) {
-        if (clk_id == CLOCK.REALTIME) {
-            var ft: windows.FILETIME = undefined;
-            windows.kernel32.GetSystemTimeAsFileTime(&ft);
-            // FileTime has a granularity of 100 nanoseconds and uses the NTFS/Windows epoch.
-            const ft64 = (@as(u64, ft.dwHighDateTime) << 32) | ft.dwLowDateTime;
-            const ft_per_s = std.time.ns_per_s / 100;
-            tp.* = .{
-                .tv_sec = @as(i64, @intCast(ft64 / ft_per_s)) + std.time.epoch.windows,
-                .tv_nsec = @as(c_long, @intCast(ft64 % ft_per_s)) * 100,
-            };
-            return;
-        } else {
-            // TODO POSIX implementation of CLOCK.MONOTONIC on Windows.
-            return error.UnsupportedClock;
-        }
-    }
-
-    switch (errno(system.clock_gettime(clk_id, tp))) {
-        .SUCCESS => return,
-        .FAULT => unreachable,
-        .INVAL => return error.UnsupportedClock,
-        else => |err| return unexpectedErrno(err),
-    }
-}
-
-pub fn clock_getres(clk_id: i32, res: *timespec) ClockGetTimeError!void {
-    if (builtin.os.tag == .wasi and !builtin.link_libc) {
-        var ts: timestamp_t = undefined;
-        switch (system.clock_res_get(@as(u32, @bitCast(clk_id)), &ts)) {
-            .SUCCESS => res.* = .{
-                .tv_sec = @as(i64, @intCast(ts / std.time.ns_per_s)),
-                .tv_nsec = @as(isize, @intCast(ts % std.time.ns_per_s)),
-            },
-            .INVAL => return error.UnsupportedClock,
-            else => |err| return unexpectedErrno(err),
-        }
-        return;
-    }
-
-    switch (errno(system.clock_getres(clk_id, res))) {
-        .SUCCESS => return,
-        .FAULT => unreachable,
-        .INVAL => return error.UnsupportedClock,
-        else => |err| return unexpectedErrno(err),
-    }
-}
-
-pub const SchedGetAffinityError = error{PermissionDenied} || UnexpectedError;
-
-pub fn sched_getaffinity(pid: pid_t) SchedGetAffinityError!cpu_set_t {
-    var set: cpu_set_t = undefined;
-    switch (errno(system.sched_getaffinity(pid, @sizeOf(cpu_set_t), &set))) {
-        .SUCCESS => return set,
-        .FAULT => unreachable,
-        .INVAL => unreachable,
-        .SRCH => unreachable,
-        .PERM => return error.PermissionDenied,
-        else => |err| return unexpectedErrno(err),
-    }
-}
-
-/// Used to convert a slice to a null terminated slice on the stack.
-/// TODO https://github.com/ziglang/zig/issues/287
-pub fn toPosixPath(file_path: []const u8) ![MAX_PATH_BYTES - 1:0]u8 {
-    if (std.debug.runtime_safety) assert(std.mem.indexOfScalar(u8, file_path, 0) == null);
-    var path_with_null: [MAX_PATH_BYTES - 1:0]u8 = undefined;
-    // >= rather than > to make room for the null byte
-    if (file_path.len >= MAX_PATH_BYTES) return error.NameTooLong;
-    @memcpy(path_with_null[0..file_path.len], file_path);
-    path_with_null[file_path.len] = 0;
-    return path_with_null;
-}
-
-/// Whether or not error.Unexpected will print its value and a stack trace.
-/// if this happens the fix is to add the error code to the corresponding
-/// switch expression, possibly introduce a new error in the error set, and
-/// send a patch to Zig.
-pub const unexpected_error_tracing = builtin.zig_backend == .stage2_llvm and builtin.mode == .Debug;
-
-pub const UnexpectedError = error{
-    /// The Operating System returned an undocumented error code.
-    /// This error is in theory not possible, but it would be better
-    /// to handle this error than to invoke undefined behavior.
-    Unexpected,
-};
-
-/// Call this when you made a syscall or something that sets errno
-/// and you get an unexpected error.
-pub fn unexpectedErrno(err: E) UnexpectedError {
-    if (unexpected_error_tracing) {
-        std.debug.print("unexpected errno: {d}\n", .{@intFromEnum(err)});
-        std.debug.dumpCurrentStackTrace(null);
-    }
-    return error.Unexpected;
-}
-
-pub const SigaltstackError = error{
-    /// The supplied stack size was less than MINSIGSTKSZ.
-    SizeTooSmall,
-
-    /// Attempted to change the signal stack while it was active.
-    PermissionDenied,
-} || UnexpectedError;
-
-pub fn sigaltstack(ss: ?*stack_t, old_ss: ?*stack_t) SigaltstackError!void {
-    switch (errno(system.sigaltstack(ss, old_ss))) {
-        .SUCCESS => return,
-        .FAULT => unreachable,
-        .INVAL => unreachable,
-        .NOMEM => return error.SizeTooSmall,
-        .PERM => return error.PermissionDenied,
-        else => |err| return unexpectedErrno(err),
-    }
-}
-
-/// Examine and change a signal action.
-pub fn sigaction(sig: u6, noalias act: ?*const Sigaction, noalias oact: ?*Sigaction) error{OperationNotSupported}!void {
-    switch (errno(system.sigaction(sig, act, oact))) {
-        .SUCCESS => return,
-        .INVAL, .NOSYS => return error.OperationNotSupported,
-        else => unreachable,
-    }
-}
-
-/// Sets the thread signal mask.
-pub fn sigprocmask(flags: u32, noalias set: ?*const sigset_t, noalias oldset: ?*sigset_t) void {
-    switch (errno(system.sigprocmask(@bitCast(flags), set, oldset))) {
-        .SUCCESS => return,
-        .FAULT => unreachable,
-        .INVAL => unreachable,
-        else => unreachable,
-    }
-}
-
-pub const FutimensError = error{
-    /// times is NULL, or both tv_nsec values are UTIME_NOW, and either:
-    /// *  the effective user ID of the caller does not match the  owner
-    ///    of  the  file,  the  caller does not have write access to the
-    ///    file, and the caller is not privileged (Linux: does not  have
-    ///    either  the  CAP_FOWNER  or the CAP_DAC_OVERRIDE capability);
-    ///    or,
-    /// *  the file is marked immutable (see chattr(1)).
-    AccessDenied,
-
-    /// The caller attempted to change one or both timestamps to a value
-    /// other than the current time, or to change one of the  timestamps
-    /// to the current time while leaving the other timestamp unchanged,
-    /// (i.e., times is not NULL, neither tv_nsec  field  is  UTIME_NOW,
-    /// and neither tv_nsec field is UTIME_OMIT) and either:
-    /// *  the  caller's  effective  user ID does not match the owner of
-    ///    file, and the caller is not privileged (Linux: does not  have
-    ///    the CAP_FOWNER capability); or,
-    /// *  the file is marked append-only or immutable (see chattr(1)).
-    PermissionDenied,
-
-    ReadOnlyFileSystem,
-} || UnexpectedError;
-
-pub fn futimens(fd: fd_t, times: *const [2]timespec) FutimensError!void {
-    if (builtin.os.tag == .wasi and !builtin.link_libc) {
-        // TODO WASI encodes `wasi.fstflags` to signify magic values
-        // similar to UTIME_NOW and UTIME_OMIT. Currently, we ignore
-        // this here, but we should really handle it somehow.
-        const atim = times[0].toTimestamp();
-        const mtim = times[1].toTimestamp();
-        switch (wasi.fd_filestat_set_times(fd, atim, mtim, wasi.FILESTAT_SET_ATIM | wasi.FILESTAT_SET_MTIM)) {
-            .SUCCESS => return,
-            .ACCES => return error.AccessDenied,
-            .PERM => return error.PermissionDenied,
-            .BADF => unreachable, // always a race condition
-            .FAULT => unreachable,
-            .INVAL => unreachable,
-            .ROFS => return error.ReadOnlyFileSystem,
-            else => |err| return unexpectedErrno(err),
-        }
-    }
-
-    switch (errno(system.futimens(fd, times))) {
-        .SUCCESS => return,
-        .ACCES => return error.AccessDenied,
-        .PERM => return error.PermissionDenied,
-        .BADF => unreachable, // always a race condition
-        .FAULT => unreachable,
-        .INVAL => unreachable,
-        .ROFS => return error.ReadOnlyFileSystem,
-        else => |err| return unexpectedErrno(err),
-    }
-}
-
-pub const GetHostNameError = error{PermissionDenied} || UnexpectedError;
-
-pub fn gethostname(name_buffer: *[HOST_NAME_MAX]u8) GetHostNameError![]u8 {
-    if (builtin.link_libc) {
-        switch (errno(system.gethostname(name_buffer, name_buffer.len))) {
-            .SUCCESS => return mem.sliceTo(name_buffer, 0),
-            .FAULT => unreachable,
-            .NAMETOOLONG => unreachable, // HOST_NAME_MAX prevents this
-            .PERM => return error.PermissionDenied,
-            else => |err| return unexpectedErrno(err),
-        }
-    }
-    if (builtin.os.tag == .linux) {
-        const uts = uname();
-        const hostname = mem.sliceTo(&uts.nodename, 0);
-        const result = name_buffer[0..hostname.len];
-        @memcpy(result, hostname);
-        return result;
-    }
-
-    @compileError("TODO implement gethostname for this OS");
-}
-
-pub fn uname() utsname {
-    var uts: utsname = undefined;
-    switch (errno(system.uname(&uts))) {
-        .SUCCESS => return uts,
-        .FAULT => unreachable,
-        else => unreachable,
-    }
-}
-
-pub fn res_mkquery(
-    op: u4,
-    dname: []const u8,
-    class: u8,
-    ty: u8,
-    data: []const u8,
-    newrr: ?[*]const u8,
-    buf: []u8,
-) usize {
-    _ = data;
-    _ = newrr;
-    // This implementation is ported from musl libc.
-    // A more idiomatic "ziggy" implementation would be welcome.
-    var name = dname;
-    if (mem.endsWith(u8, name, ".")) name.len -= 1;
-    assert(name.len <= 253);
-    const n = 17 + name.len + @intFromBool(name.len != 0);
-
-    // Construct query template - ID will be filled later
-    var q: [280]u8 = undefined;
-    @memset(q[0..n], 0);
-    q[2] = @as(u8, op) * 8 + 1;
-    q[5] = 1;
-    @memcpy(q[13..][0..name.len], name);
-    var i: usize = 13;
-    var j: usize = undefined;
-    while (q[i] != 0) : (i = j + 1) {
-        j = i;
-        while (q[j] != 0 and q[j] != '.') : (j += 1) {}
-        // TODO determine the circumstances for this and whether or
-        // not this should be an error.
-        if (j - i - 1 > 62) unreachable;
-        q[i - 1] = @as(u8, @intCast(j - i));
-    }
-    q[i + 1] = ty;
-    q[i + 3] = class;
-
-    // Make a reasonably unpredictable id
-    var ts: timespec = undefined;
-    clock_gettime(CLOCK.REALTIME, &ts) catch {};
-    const UInt = std.meta.Int(.unsigned, @bitSizeOf(@TypeOf(ts.tv_nsec)));
-    const unsec = @as(UInt, @bitCast(ts.tv_nsec));
-    const id = @as(u32, @truncate(unsec + unsec / 65536));
-    q[0] = @as(u8, @truncate(id / 256));
-    q[1] = @as(u8, @truncate(id));
-
-    @memcpy(buf[0..n], q[0..n]);
-    return n;
-}
-
-pub const SendError = error{
-    /// (For UNIX domain sockets, which are identified by pathname) Write permission is  denied
-    /// on  the destination socket file, or search permission is denied for one of the
-    /// directories the path prefix.  (See path_resolution(7).)
-    /// (For UDP sockets) An attempt was made to send to a network/broadcast address as  though
-    /// it was a unicast address.
-    AccessDenied,
-
-    /// The socket is marked nonblocking and the requested operation would block, and
-    /// there is no global event loop configured.
-    /// It's also possible to get this error under the following condition:
-    /// (Internet  domain datagram sockets) The socket referred to by sockfd had not previously
-    /// been bound to an address and, upon attempting to bind it to an ephemeral port,  it  was
-    /// determined that all port numbers in the ephemeral port range are currently in use.  See
-    /// the discussion of /proc/sys/net/ipv4/ip_local_port_range in ip(7).
-    WouldBlock,
-
-    /// Another Fast Open is already in progress.
-    FastOpenAlreadyInProgress,
-
-    /// Connection reset by peer.
-    ConnectionResetByPeer,
-
-    /// The  socket  type requires that message be sent atomically, and the size of the message
-    /// to be sent made this impossible. The message is not transmitted.
-    MessageTooBig,
-
-    /// The output queue for a network interface was full.  This generally indicates  that  the
-    /// interface  has  stopped sending, but may be caused by transient congestion.  (Normally,
-    /// this does not occur in Linux.  Packets are just silently dropped when  a  device  queue
-    /// overflows.)
-    /// This is also caused when there is not enough kernel memory available.
-    SystemResources,
-
-    /// The  local  end  has been shut down on a connection oriented socket.  In this case, the
-    /// process will also receive a SIGPIPE unless MSG.NOSIGNAL is set.
-    BrokenPipe,
-
-    FileDescriptorNotASocket,
-
-    /// Network is unreachable.
-    NetworkUnreachable,
-
-    /// The local network interface used to reach the destination is down.
-    NetworkSubsystemFailed,
-} || UnexpectedError;
-
-pub const SendMsgError = SendError || error{
-    /// The passed address didn't have the correct address family in its sa_family field.
-    AddressFamilyNotSupported,
-
-    /// Returned when socket is AF.UNIX and the given path has a symlink loop.
-    SymLinkLoop,
-
-    /// Returned when socket is AF.UNIX and the given path length exceeds `MAX_PATH_BYTES` bytes.
-    NameTooLong,
-
-    /// Returned when socket is AF.UNIX and the given path does not point to an existing file.
-    FileNotFound,
-    NotDir,
-
-    /// The socket is not connected (connection-oriented sockets only).
-    SocketNotConnected,
-    AddressNotAvailable,
-};
-
-pub fn sendmsg(
-    /// The file descriptor of the sending socket.
-    sockfd: socket_t,
-    /// Message header and iovecs
-    msg: *const msghdr_const,
-    flags: u32,
-) SendMsgError!usize {
-    while (true) {
-        const rc = system.sendmsg(sockfd, msg, flags);
-        if (builtin.os.tag == .windows) {
-            if (rc == windows.ws2_32.SOCKET_ERROR) {
-                switch (windows.ws2_32.WSAGetLastError()) {
-                    .WSAEACCES => return error.AccessDenied,
-                    .WSAEADDRNOTAVAIL => return error.AddressNotAvailable,
-                    .WSAECONNRESET => return error.ConnectionResetByPeer,
-                    .WSAEMSGSIZE => return error.MessageTooBig,
-                    .WSAENOBUFS => return error.SystemResources,
-                    .WSAENOTSOCK => return error.FileDescriptorNotASocket,
-                    .WSAEAFNOSUPPORT => return error.AddressFamilyNotSupported,
-                    .WSAEDESTADDRREQ => unreachable, // A destination address is required.
-                    .WSAEFAULT => unreachable, // The lpBuffers, lpTo, lpOverlapped, lpNumberOfBytesSent, or lpCompletionRoutine parameters are not part of the user address space, or the lpTo parameter is too small.
-                    .WSAEHOSTUNREACH => return error.NetworkUnreachable,
-                    // TODO: WSAEINPROGRESS, WSAEINTR
-                    .WSAEINVAL => unreachable,
-                    .WSAENETDOWN => return error.NetworkSubsystemFailed,
-                    .WSAENETRESET => return error.ConnectionResetByPeer,
-                    .WSAENETUNREACH => return error.NetworkUnreachable,
-                    .WSAENOTCONN => return error.SocketNotConnected,
-                    .WSAESHUTDOWN => unreachable, // The socket has been shut down; it is not possible to WSASendTo on a socket after shutdown has been invoked with how set to SD_SEND or SD_BOTH.
-                    .WSAEWOULDBLOCK => return error.WouldBlock,
-                    .WSANOTINITIALISED => unreachable, // A successful WSAStartup call must occur before using this function.
-                    else => |err| return windows.unexpectedWSAError(err),
-                }
-            } else {
-                return @as(usize, @intCast(rc));
-            }
-        } else {
-            switch (errno(rc)) {
-                .SUCCESS => return @as(usize, @intCast(rc)),
-
-                .ACCES => return error.AccessDenied,
-                .AGAIN => return error.WouldBlock,
-                .ALREADY => return error.FastOpenAlreadyInProgress,
-                .BADF => unreachable, // always a race condition
-                .CONNRESET => return error.ConnectionResetByPeer,
-                .DESTADDRREQ => unreachable, // The socket is not connection-mode, and no peer address is set.
-                .FAULT => unreachable, // An invalid user space address was specified for an argument.
-                .INTR => continue,
-                .INVAL => unreachable, // Invalid argument passed.
-                .ISCONN => unreachable, // connection-mode socket was connected already but a recipient was specified
-                .MSGSIZE => return error.MessageTooBig,
-                .NOBUFS => return error.SystemResources,
-                .NOMEM => return error.SystemResources,
-                .NOTSOCK => unreachable, // The file descriptor sockfd does not refer to a socket.
-                .OPNOTSUPP => unreachable, // Some bit in the flags argument is inappropriate for the socket type.
-                .PIPE => return error.BrokenPipe,
-                .AFNOSUPPORT => return error.AddressFamilyNotSupported,
-                .LOOP => return error.SymLinkLoop,
-                .NAMETOOLONG => return error.NameTooLong,
-                .NOENT => return error.FileNotFound,
-                .NOTDIR => return error.NotDir,
-                .HOSTUNREACH => return error.NetworkUnreachable,
-                .NETUNREACH => return error.NetworkUnreachable,
-                .NOTCONN => return error.SocketNotConnected,
-                .NETDOWN => return error.NetworkSubsystemFailed,
-                else => |err| return unexpectedErrno(err),
-            }
-        }
-    }
-}
-
-pub const SendToError = SendMsgError || error{
-    /// The destination address is not reachable by the bound address.
-    UnreachableAddress,
-};
-
-/// Transmit a message to another socket.
-///
-/// The `sendto` call may be used only when the socket is in a connected state (so that the intended
-/// recipient  is  known). The  following call
-///
-///     send(sockfd, buf, len, flags);
-///
-/// is equivalent to
-///
-///     sendto(sockfd, buf, len, flags, NULL, 0);
-///
-/// If  sendto()  is used on a connection-mode (`SOCK.STREAM`, `SOCK.SEQPACKET`) socket, the arguments
-/// `dest_addr` and `addrlen` are asserted to be `null` and `0` respectively, and asserted
-/// that the socket was actually connected.
-/// Otherwise, the address of the target is given by `dest_addr` with `addrlen` specifying  its  size.
-///
-/// If the message is too long to pass atomically through the underlying protocol,
-/// `SendError.MessageTooBig` is returned, and the message is not transmitted.
-///
-/// There is no  indication  of  failure  to  deliver.
-///
-/// When the message does not fit into the send buffer of  the  socket,  `sendto`  normally  blocks,
-/// unless  the socket has been placed in nonblocking I/O mode.  In nonblocking mode it would fail
-/// with `SendError.WouldBlock`.  The `select` call may be used  to  determine when it is
-/// possible to send more data.
-pub fn sendto(
-    /// The file descriptor of the sending socket.
-    sockfd: socket_t,
-    /// Message to send.
-    buf: []const u8,
-    flags: u32,
-    dest_addr: ?*const sockaddr,
-    addrlen: socklen_t,
-) SendToError!usize {
-    if (builtin.os.tag == .windows) {
-        switch (windows.sendto(sockfd, buf.ptr, buf.len, flags, dest_addr, addrlen)) {
-            windows.ws2_32.SOCKET_ERROR => switch (windows.ws2_32.WSAGetLastError()) {
-                .WSAEACCES => return error.AccessDenied,
-                .WSAEADDRNOTAVAIL => return error.AddressNotAvailable,
-                .WSAECONNRESET => return error.ConnectionResetByPeer,
-                .WSAEMSGSIZE => return error.MessageTooBig,
-                .WSAENOBUFS => return error.SystemResources,
-                .WSAENOTSOCK => return error.FileDescriptorNotASocket,
-                .WSAEAFNOSUPPORT => return error.AddressFamilyNotSupported,
-                .WSAEDESTADDRREQ => unreachable, // A destination address is required.
-                .WSAEFAULT => unreachable, // The lpBuffers, lpTo, lpOverlapped, lpNumberOfBytesSent, or lpCompletionRoutine parameters are not part of the user address space, or the lpTo parameter is too small.
-                .WSAEHOSTUNREACH => return error.NetworkUnreachable,
-                // TODO: WSAEINPROGRESS, WSAEINTR
-                .WSAEINVAL => unreachable,
-                .WSAENETDOWN => return error.NetworkSubsystemFailed,
-                .WSAENETRESET => return error.ConnectionResetByPeer,
-                .WSAENETUNREACH => return error.NetworkUnreachable,
-                .WSAENOTCONN => return error.SocketNotConnected,
-                .WSAESHUTDOWN => unreachable, // The socket has been shut down; it is not possible to WSASendTo on a socket after shutdown has been invoked with how set to SD_SEND or SD_BOTH.
-                .WSAEWOULDBLOCK => return error.WouldBlock,
-                .WSANOTINITIALISED => unreachable, // A successful WSAStartup call must occur before using this function.
-                else => |err| return windows.unexpectedWSAError(err),
-            },
-            else => |rc| return @as(usize, @intCast(rc)),
-        }
-    }
-    while (true) {
-        const rc = system.sendto(sockfd, buf.ptr, buf.len, flags, dest_addr, addrlen);
-        switch (errno(rc)) {
-            .SUCCESS => return @as(usize, @intCast(rc)),
-
-            .ACCES => return error.AccessDenied,
-            .AGAIN => return error.WouldBlock,
-            .ALREADY => return error.FastOpenAlreadyInProgress,
-            .BADF => unreachable, // always a race condition
-            .CONNRESET => return error.ConnectionResetByPeer,
-            .DESTADDRREQ => unreachable, // The socket is not connection-mode, and no peer address is set.
-            .FAULT => unreachable, // An invalid user space address was specified for an argument.
-            .INTR => continue,
-            .INVAL => return error.UnreachableAddress,
-            .ISCONN => unreachable, // connection-mode socket was connected already but a recipient was specified
-            .MSGSIZE => return error.MessageTooBig,
-            .NOBUFS => return error.SystemResources,
-            .NOMEM => return error.SystemResources,
-            .NOTSOCK => unreachable, // The file descriptor sockfd does not refer to a socket.
-            .OPNOTSUPP => unreachable, // Some bit in the flags argument is inappropriate for the socket type.
-            .PIPE => return error.BrokenPipe,
-            .AFNOSUPPORT => return error.AddressFamilyNotSupported,
-            .LOOP => return error.SymLinkLoop,
-            .NAMETOOLONG => return error.NameTooLong,
-            .NOENT => return error.FileNotFound,
-            .NOTDIR => return error.NotDir,
-            .HOSTUNREACH => return error.NetworkUnreachable,
-            .NETUNREACH => return error.NetworkUnreachable,
-            .NOTCONN => return error.SocketNotConnected,
-            .NETDOWN => return error.NetworkSubsystemFailed,
-            else => |err| return unexpectedErrno(err),
-        }
-    }
-}
-
-/// Transmit a message to another socket.
-///
-/// The `send` call may be used only when the socket is in a connected state (so that the intended
-/// recipient  is  known).   The  only  difference  between `send` and `write` is the presence of
-/// flags.  With a zero flags argument, `send` is equivalent to  `write`.   Also,  the  following
-/// call
-///
-///     send(sockfd, buf, len, flags);
-///
-/// is equivalent to
-///
-///     sendto(sockfd, buf, len, flags, NULL, 0);
-///
-/// There is no  indication  of  failure  to  deliver.
-///
-/// When the message does not fit into the send buffer of  the  socket,  `send`  normally  blocks,
-/// unless  the socket has been placed in nonblocking I/O mode.  In nonblocking mode it would fail
-/// with `SendError.WouldBlock`.  The `select` call may be used  to  determine when it is
-/// possible to send more data.
-pub fn send(
-    /// The file descriptor of the sending socket.
-    sockfd: socket_t,
-    buf: []const u8,
-    flags: u32,
-) SendError!usize {
-    return sendto(sockfd, buf, flags, null, 0) catch |err| switch (err) {
-        error.AddressFamilyNotSupported => unreachable,
-        error.SymLinkLoop => unreachable,
-        error.NameTooLong => unreachable,
-        error.FileNotFound => unreachable,
-        error.NotDir => unreachable,
-        error.NetworkUnreachable => unreachable,
-        error.AddressNotAvailable => unreachable,
-        error.SocketNotConnected => unreachable,
-        error.UnreachableAddress => unreachable,
-        else => |e| return e,
-    };
-}
-
-pub const SendFileError = PReadError || WriteError || SendError;
-
-fn count_iovec_bytes(iovs: []const iovec_const) usize {
-    var count: usize = 0;
-    for (iovs) |iov| {
-        count += iov.iov_len;
-    }
-    return count;
-}
-
-/// Transfer data between file descriptors, with optional headers and trailers.
-/// Returns the number of bytes written, which can be zero.
-///
-/// The `sendfile` call copies `in_len` bytes from one file descriptor to another. When possible,
-/// this is done within the operating system kernel, which can provide better performance
-/// characteristics than transferring data from kernel to user space and back, such as with
-/// `read` and `write` calls. When `in_len` is `0`, it means to copy until the end of the input file has been
-/// reached. Note, however, that partial writes are still possible in this case.
-///
-/// `in_fd` must be a file descriptor opened for reading, and `out_fd` must be a file descriptor
-/// opened for writing. They may be any kind of file descriptor; however, if `in_fd` is not a regular
-/// file system file, it may cause this function to fall back to calling `read` and `write`, in which case
-/// atomicity guarantees no longer apply.
-///
-/// Copying begins reading at `in_offset`. The input file descriptor seek position is ignored and not updated.
-/// If the output file descriptor has a seek position, it is updated as bytes are written. When
-/// `in_offset` is past the end of the input file, it successfully reads 0 bytes.
-///
-/// `flags` has different meanings per operating system; refer to the respective man pages.
-///
-/// These systems support atomically sending everything, including headers and trailers:
-/// * macOS
-/// * FreeBSD
-///
-/// These systems support in-kernel data copying, but headers and trailers are not sent atomically:
-/// * Linux
-///
-/// Other systems fall back to calling `read` / `write`.
-///
-/// Linux has a limit on how many bytes may be transferred in one `sendfile` call, which is `0x7ffff000`
-/// on both 64-bit and 32-bit systems. This is due to using a signed C int as the return value, as
-/// well as stuffing the errno codes into the last `4096` values. This is noted on the `sendfile` man page.
-/// The limit on Darwin is `0x7fffffff`, trying to write more than that returns EINVAL.
-/// The corresponding POSIX limit on this is `math.maxInt(isize)`.
-pub fn sendfile(
-    out_fd: fd_t,
-    in_fd: fd_t,
-    in_offset: u64,
-    in_len: u64,
-    headers: []const iovec_const,
-    trailers: []const iovec_const,
-    flags: u32,
-) SendFileError!usize {
-    var header_done = false;
-    var total_written: usize = 0;
-
-    // Prevents EOVERFLOW.
-    const size_t = std.meta.Int(.unsigned, @typeInfo(usize).Int.bits - 1);
-    const max_count = switch (builtin.os.tag) {
-        .linux => 0x7ffff000,
-        .macos, .ios, .watchos, .tvos => math.maxInt(i32),
-        else => math.maxInt(size_t),
-    };
-
-    switch (builtin.os.tag) {
-        .linux => sf: {
-            // sendfile() first appeared in Linux 2.2, glibc 2.1.
-            const call_sf = comptime if (builtin.link_libc)
-                std.c.versionCheck(.{ .major = 2, .minor = 1, .patch = 0 })
-            else
-                builtin.os.version_range.linux.range.max.order(.{ .major = 2, .minor = 2, .patch = 0 }) != .lt;
-            if (!call_sf) break :sf;
-
-            if (headers.len != 0) {
-                const amt = try writev(out_fd, headers);
-                total_written += amt;
-                if (amt < count_iovec_bytes(headers)) return total_written;
-                header_done = true;
-            }
-
-            // Here we match BSD behavior, making a zero count value send as many bytes as possible.
-            const adjusted_count_tmp = if (in_len == 0) max_count else @min(in_len, @as(size_t, max_count));
-            // TODO we should not need this cast; improve return type of @min
-            const adjusted_count = @as(usize, @intCast(adjusted_count_tmp));
-
-            const sendfile_sym = if (lfs64_abi) system.sendfile64 else system.sendfile;
-
-            while (true) {
-                var offset: off_t = @as(off_t, @bitCast(in_offset));
-                const rc = sendfile_sym(out_fd, in_fd, &offset, adjusted_count);
-                switch (errno(rc)) {
-                    .SUCCESS => {
-                        const amt = @as(usize, @bitCast(rc));
-                        total_written += amt;
-                        if (in_len == 0 and amt == 0) {
-                            // We have detected EOF from `in_fd`.
-                            break;
-                        } else if (amt < in_len) {
-                            return total_written;
-                        } else {
-                            break;
-                        }
-                    },
-
-                    .BADF => unreachable, // Always a race condition.
-                    .FAULT => unreachable, // Segmentation fault.
-                    .OVERFLOW => unreachable, // We avoid passing too large of a `count`.
-                    .NOTCONN => return error.BrokenPipe, // `out_fd` is an unconnected socket
-
-                    .INVAL, .NOSYS => {
-                        // EINVAL could be any of the following situations:
-                        // * Descriptor is not valid or locked
-                        // * an mmap(2)-like operation is  not  available  for in_fd
-                        // * count is negative
-                        // * out_fd has the O.APPEND flag set
-                        // Because of the "mmap(2)-like operation" possibility, we fall back to doing read/write
-                        // manually, the same as ENOSYS.
-                        break :sf;
-                    },
-                    .AGAIN => if (std.event.Loop.instance) |loop| {
-                        loop.waitUntilFdWritable(out_fd);
-                        continue;
-                    } else {
-                        return error.WouldBlock;
-                    },
-                    .IO => return error.InputOutput,
-                    .PIPE => return error.BrokenPipe,
-                    .NOMEM => return error.SystemResources,
-                    .NXIO => return error.Unseekable,
-                    .SPIPE => return error.Unseekable,
-                    else => |err| {
-                        unexpectedErrno(err) catch {};
-                        break :sf;
-                    },
-                }
-            }
-
-            if (trailers.len != 0) {
-                total_written += try writev(out_fd, trailers);
-            }
-
-            return total_written;
-        },
-        .freebsd => sf: {
-            var hdtr_data: std.c.sf_hdtr = undefined;
-            var hdtr: ?*std.c.sf_hdtr = null;
-            if (headers.len != 0 or trailers.len != 0) {
-                // Here we carefully avoid `@intCast` by returning partial writes when
-                // too many io vectors are provided.
-                const hdr_cnt = math.cast(u31, headers.len) orelse math.maxInt(u31);
-                if (headers.len > hdr_cnt) return writev(out_fd, headers);
-
-                const trl_cnt = math.cast(u31, trailers.len) orelse math.maxInt(u31);
-
-                hdtr_data = std.c.sf_hdtr{
-                    .headers = headers.ptr,
-                    .hdr_cnt = hdr_cnt,
-                    .trailers = trailers.ptr,
-                    .trl_cnt = trl_cnt,
-                };
-                hdtr = &hdtr_data;
-            }
-
-            const adjusted_count = @min(in_len, max_count);
-
-            while (true) {
-                var sbytes: off_t = undefined;
-                const offset = @as(off_t, @bitCast(in_offset));
-                const err = errno(system.sendfile(in_fd, out_fd, offset, adjusted_count, hdtr, &sbytes, flags));
-                const amt = @as(usize, @bitCast(sbytes));
-                switch (err) {
-                    .SUCCESS => return amt,
-
-                    .BADF => unreachable, // Always a race condition.
-                    .FAULT => unreachable, // Segmentation fault.
-                    .NOTCONN => return error.BrokenPipe, // `out_fd` is an unconnected socket
-
-                    .INVAL, .OPNOTSUPP, .NOTSOCK, .NOSYS => {
-                        // EINVAL could be any of the following situations:
-                        // * The fd argument is not a regular file.
-                        // * The s argument is not a SOCK.STREAM type socket.
-                        // * The offset argument is negative.
-                        // Because of some of these possibilities, we fall back to doing read/write
-                        // manually, the same as ENOSYS.
-                        break :sf;
-                    },
-
-                    .INTR => if (amt != 0) return amt else continue,
-
-                    .AGAIN => if (amt != 0) {
-                        return amt;
-                    } else if (std.event.Loop.instance) |loop| {
-                        loop.waitUntilFdWritable(out_fd);
-                        continue;
-                    } else {
-                        return error.WouldBlock;
-                    },
-
-                    .BUSY => if (amt != 0) {
-                        return amt;
-                    } else if (std.event.Loop.instance) |loop| {
-                        loop.waitUntilFdReadable(in_fd);
-                        continue;
-                    } else {
-                        return error.WouldBlock;
-                    },
-
-                    .IO => return error.InputOutput,
-                    .NOBUFS => return error.SystemResources,
-                    .PIPE => return error.BrokenPipe,
-
-                    else => {
-                        unexpectedErrno(err) catch {};
-                        if (amt != 0) {
-                            return amt;
-                        } else {
-                            break :sf;
-                        }
-                    },
-                }
-            }
-        },
-        .macos, .ios, .tvos, .watchos => sf: {
-            var hdtr_data: std.c.sf_hdtr = undefined;
-            var hdtr: ?*std.c.sf_hdtr = null;
-            if (headers.len != 0 or trailers.len != 0) {
-                // Here we carefully avoid `@intCast` by returning partial writes when
-                // too many io vectors are provided.
-                const hdr_cnt = math.cast(u31, headers.len) orelse math.maxInt(u31);
-                if (headers.len > hdr_cnt) return writev(out_fd, headers);
-
-                const trl_cnt = math.cast(u31, trailers.len) orelse math.maxInt(u31);
-
-                hdtr_data = std.c.sf_hdtr{
-                    .headers = headers.ptr,
-                    .hdr_cnt = hdr_cnt,
-                    .trailers = trailers.ptr,
-                    .trl_cnt = trl_cnt,
-                };
-                hdtr = &hdtr_data;
-            }
-
-            const adjusted_count_temporary = @min(in_len, @as(u63, max_count));
-            // TODO we should not need this int cast; improve the return type of `@min`
-            const adjusted_count = @as(u63, @intCast(adjusted_count_temporary));
-
-            while (true) {
-                var sbytes: off_t = adjusted_count;
-                const signed_offset = @as(i64, @bitCast(in_offset));
-                const err = errno(system.sendfile(in_fd, out_fd, signed_offset, &sbytes, hdtr, flags));
-                const amt = @as(usize, @bitCast(sbytes));
-                switch (err) {
-                    .SUCCESS => return amt,
-
-                    .BADF => unreachable, // Always a race condition.
-                    .FAULT => unreachable, // Segmentation fault.
-                    .INVAL => unreachable,
-                    .NOTCONN => return error.BrokenPipe, // `out_fd` is an unconnected socket
-
-                    .OPNOTSUPP, .NOTSOCK, .NOSYS => break :sf,
-
-                    .INTR => if (amt != 0) return amt else continue,
-
-                    .AGAIN => if (amt != 0) {
-                        return amt;
-                    } else if (std.event.Loop.instance) |loop| {
-                        loop.waitUntilFdWritable(out_fd);
-                        continue;
-                    } else {
-                        return error.WouldBlock;
-                    },
-
-                    .IO => return error.InputOutput,
-                    .PIPE => return error.BrokenPipe,
-
-                    else => {
-                        unexpectedErrno(err) catch {};
-                        if (amt != 0) {
-                            return amt;
-                        } else {
-                            break :sf;
-                        }
-                    },
-                }
-            }
-        },
-        else => {}, // fall back to read/write
-    }
-
-    if (headers.len != 0 and !header_done) {
-        const amt = try writev(out_fd, headers);
-        total_written += amt;
-        if (amt < count_iovec_bytes(headers)) return total_written;
-    }
-
-    rw: {
-        var buf: [8 * 4096]u8 = undefined;
-        // Here we match BSD behavior, making a zero count value send as many bytes as possible.
-        const adjusted_count_tmp = if (in_len == 0) buf.len else @min(buf.len, in_len);
-        // TODO we should not need this cast; improve return type of @min
-        const adjusted_count = @as(usize, @intCast(adjusted_count_tmp));
-        const amt_read = try pread(in_fd, buf[0..adjusted_count], in_offset);
-        if (amt_read == 0) {
-            if (in_len == 0) {
-                // We have detected EOF from `in_fd`.
-                break :rw;
-            } else {
-                return total_written;
-            }
-        }
-        const amt_written = try write(out_fd, buf[0..amt_read]);
-        total_written += amt_written;
-        if (amt_written < in_len or in_len == 0) return total_written;
-    }
-
-    if (trailers.len != 0) {
-        total_written += try writev(out_fd, trailers);
-    }
-
-    return total_written;
-}
-
-pub const CopyFileRangeError = error{
-    FileTooBig,
-    InputOutput,
-    /// `fd_in` is not open for reading; or `fd_out` is not open  for  writing;
-    /// or the  `O.APPEND`  flag  is  set  for `fd_out`.
-    FilesOpenedWithWrongFlags,
-    IsDir,
-    OutOfMemory,
-    NoSpaceLeft,
-    Unseekable,
-    PermissionDenied,
-    SwapFile,
-    CorruptedData,
-} || PReadError || PWriteError || UnexpectedError;
-
-var has_copy_file_range_syscall = std.atomic.Value(bool).init(true);
-
-/// Transfer data between file descriptors at specified offsets.
-/// Returns the number of bytes written, which can less than requested.
-///
-/// The `copy_file_range` call copies `len` bytes from one file descriptor to another. When possible,
-/// this is done within the operating system kernel, which can provide better performance
-/// characteristics than transferring data from kernel to user space and back, such as with
-/// `pread` and `pwrite` calls.
-///
-/// `fd_in` must be a file descriptor opened for reading, and `fd_out` must be a file descriptor
-/// opened for writing. They may be any kind of file descriptor; however, if `fd_in` is not a regular
-/// file system file, it may cause this function to fall back to calling `pread` and `pwrite`, in which case
-/// atomicity guarantees no longer apply.
-///
-/// If `fd_in` and `fd_out` are the same, source and target ranges must not overlap.
-/// The file descriptor seek positions are ignored and not updated.
-/// When `off_in` is past the end of the input file, it successfully reads 0 bytes.
-///
-/// `flags` has different meanings per operating system; refer to the respective man pages.
-///
-/// These systems support in-kernel data copying:
-/// * Linux 4.5 (cross-filesystem 5.3)
-/// * FreeBSD 13.0
-///
-/// Other systems fall back to calling `pread` / `pwrite`.
-///
-/// Maximum offsets on Linux and FreeBSD are `math.maxInt(i64)`.
-pub fn copy_file_range(fd_in: fd_t, off_in: u64, fd_out: fd_t, off_out: u64, len: usize, flags: u32) CopyFileRangeError!usize {
-    if ((comptime builtin.os.isAtLeast(.freebsd, .{ .major = 13, .minor = 0, .patch = 0 }) orelse false) or
-        ((comptime builtin.os.isAtLeast(.linux, .{ .major = 4, .minor = 5, .patch = 0 }) orelse false and
-        std.c.versionCheck(.{ .major = 2, .minor = 27, .patch = 0 })) and
-        has_copy_file_range_syscall.load(.Monotonic)))
-    {
-        var off_in_copy = @as(i64, @bitCast(off_in));
-        var off_out_copy = @as(i64, @bitCast(off_out));
-
-        while (true) {
-            const rc = system.copy_file_range(fd_in, &off_in_copy, fd_out, &off_out_copy, len, flags);
-            if (builtin.os.tag == .freebsd) {
-                switch (system.getErrno(rc)) {
-                    .SUCCESS => return @as(usize, @intCast(rc)),
-                    .BADF => return error.FilesOpenedWithWrongFlags,
-                    .FBIG => return error.FileTooBig,
-                    .IO => return error.InputOutput,
-                    .ISDIR => return error.IsDir,
-                    .NOSPC => return error.NoSpaceLeft,
-                    .INVAL => break, // these may not be regular files, try fallback
-                    .INTEGRITY => return error.CorruptedData,
-                    .INTR => continue,
-                    else => |err| return unexpectedErrno(err),
-                }
-            } else { // assume linux
-                switch (system.getErrno(rc)) {
-                    .SUCCESS => return @as(usize, @intCast(rc)),
-                    .BADF => return error.FilesOpenedWithWrongFlags,
-                    .FBIG => return error.FileTooBig,
-                    .IO => return error.InputOutput,
-                    .ISDIR => return error.IsDir,
-                    .NOSPC => return error.NoSpaceLeft,
-                    .INVAL => break, // these may not be regular files, try fallback
-                    .NOMEM => return error.OutOfMemory,
-                    .OVERFLOW => return error.Unseekable,
-                    .PERM => return error.PermissionDenied,
-                    .TXTBSY => return error.SwapFile,
-                    .XDEV => break, // support for cross-filesystem copy added in Linux 5.3, use fallback
-                    .NOSYS => { // syscall added in Linux 4.5, use fallback
-                        has_copy_file_range_syscall.store(false, .Monotonic);
-                        break;
-                    },
-                    else => |err| return unexpectedErrno(err),
-                }
-            }
-        }
-    }
-
-    var buf: [8 * 4096]u8 = undefined;
-    const adjusted_count = @min(buf.len, len);
-    const amt_read = try pread(fd_in, buf[0..adjusted_count], off_in);
-    // TODO without @as the line below fails to compile for wasm32-wasi:
-    // error: integer value 0 cannot be coerced to type 'os.PWriteError!usize'
-    if (amt_read == 0) return @as(usize, 0);
-    return pwrite(fd_out, buf[0..amt_read], off_out);
-}
-
-pub const PollError = error{
-    /// The network subsystem has failed.
-    NetworkSubsystemFailed,
-
-    /// The kernel had no space to allocate file descriptor tables.
-    SystemResources,
-} || UnexpectedError;
-
-pub fn poll(fds: []pollfd, timeout: i32) PollError!usize {
-    while (true) {
-        const fds_count = math.cast(nfds_t, fds.len) orelse return error.SystemResources;
-        const rc = system.poll(fds.ptr, fds_count, timeout);
-        if (builtin.os.tag == .windows) {
-            if (rc == windows.ws2_32.SOCKET_ERROR) {
-                switch (windows.ws2_32.WSAGetLastError()) {
-                    .WSANOTINITIALISED => unreachable,
-                    .WSAENETDOWN => return error.NetworkSubsystemFailed,
-                    .WSAENOBUFS => return error.SystemResources,
-                    // TODO: handle more errors
-                    else => |err| return windows.unexpectedWSAError(err),
-                }
-            } else {
-                return @as(usize, @intCast(rc));
-            }
-        } else {
-            switch (errno(rc)) {
-                .SUCCESS => return @as(usize, @intCast(rc)),
-                .FAULT => unreachable,
-                .INTR => continue,
-                .INVAL => unreachable,
-                .NOMEM => return error.SystemResources,
-                else => |err| return unexpectedErrno(err),
-            }
-        }
-        unreachable;
-    }
-}
-
-pub const PPollError = error{
-    /// The operation was interrupted by a delivery of a signal before it could complete.
-    SignalInterrupt,
-
-    /// The kernel had no space to allocate file descriptor tables.
-    SystemResources,
-} || UnexpectedError;
-
-pub fn ppoll(fds: []pollfd, timeout: ?*const timespec, mask: ?*const sigset_t) PPollError!usize {
-    var ts: timespec = undefined;
-    var ts_ptr: ?*timespec = null;
-    if (timeout) |timeout_ns| {
-        ts_ptr = &ts;
-        ts = timeout_ns.*;
-    }
-    const fds_count = math.cast(nfds_t, fds.len) orelse return error.SystemResources;
-    const rc = system.ppoll(fds.ptr, fds_count, ts_ptr, mask);
-    switch (errno(rc)) {
-        .SUCCESS => return @as(usize, @intCast(rc)),
-        .FAULT => unreachable,
-        .INTR => return error.SignalInterrupt,
-        .INVAL => unreachable,
-        .NOMEM => return error.SystemResources,
-        else => |err| return unexpectedErrno(err),
-    }
-}
-
-pub const RecvFromError = error{
-    /// The socket is marked nonblocking and the requested operation would block, and
-    /// there is no global event loop configured.
-    WouldBlock,
-
-    /// A remote host refused to allow the network connection, typically because it is not
-    /// running the requested service.
-    ConnectionRefused,
-
-    /// Could not allocate kernel memory.
-    SystemResources,
-
-    ConnectionResetByPeer,
-    ConnectionTimedOut,
-
-    /// The socket has not been bound.
-    SocketNotBound,
-
-    /// The UDP message was too big for the buffer and part of it has been discarded
-    MessageTooBig,
-
-    /// The network subsystem has failed.
-    NetworkSubsystemFailed,
-
-    /// The socket is not connected (connection-oriented sockets only).
-    SocketNotConnected,
-} || UnexpectedError;
-
-pub fn recv(sock: socket_t, buf: []u8, flags: u32) RecvFromError!usize {
-    return recvfrom(sock, buf, flags, null, null);
-}
-
-/// If `sockfd` is opened in non blocking mode, the function will
-/// return error.WouldBlock when EAGAIN is received.
-pub fn recvfrom(
-    sockfd: socket_t,
-    buf: []u8,
-    flags: u32,
-    src_addr: ?*sockaddr,
-    addrlen: ?*socklen_t,
-) RecvFromError!usize {
-    while (true) {
-        const rc = system.recvfrom(sockfd, buf.ptr, buf.len, flags, src_addr, addrlen);
-        if (builtin.os.tag == .windows) {
-            if (rc == windows.ws2_32.SOCKET_ERROR) {
-                switch (windows.ws2_32.WSAGetLastError()) {
-                    .WSANOTINITIALISED => unreachable,
-                    .WSAECONNRESET => return error.ConnectionResetByPeer,
-                    .WSAEINVAL => return error.SocketNotBound,
-                    .WSAEMSGSIZE => return error.MessageTooBig,
-                    .WSAENETDOWN => return error.NetworkSubsystemFailed,
-                    .WSAENOTCONN => return error.SocketNotConnected,
-                    .WSAEWOULDBLOCK => return error.WouldBlock,
-                    .WSAETIMEDOUT => return error.ConnectionTimedOut,
-                    // TODO: handle more errors
-                    else => |err| return windows.unexpectedWSAError(err),
-                }
-            } else {
-                return @as(usize, @intCast(rc));
-            }
-        } else {
-            switch (errno(rc)) {
-                .SUCCESS => return @as(usize, @intCast(rc)),
-                .BADF => unreachable, // always a race condition
-                .FAULT => unreachable,
-                .INVAL => unreachable,
-                .NOTCONN => return error.SocketNotConnected,
-                .NOTSOCK => unreachable,
-                .INTR => continue,
-                .AGAIN => return error.WouldBlock,
-                .NOMEM => return error.SystemResources,
-                .CONNREFUSED => return error.ConnectionRefused,
-                .CONNRESET => return error.ConnectionResetByPeer,
-                .TIMEDOUT => return error.ConnectionTimedOut,
-                else => |err| return unexpectedErrno(err),
-            }
-        }
-    }
-}
-
-pub const DnExpandError = error{InvalidDnsPacket};
-
-pub fn dn_expand(
-    msg: []const u8,
-    comp_dn: []const u8,
-    exp_dn: []u8,
-) DnExpandError!usize {
-    // This implementation is ported from musl libc.
-    // A more idiomatic "ziggy" implementation would be welcome.
-    var p = comp_dn.ptr;
-    var len: usize = std.math.maxInt(usize);
-    const end = msg.ptr + msg.len;
-    if (p == end or exp_dn.len == 0) return error.InvalidDnsPacket;
-    var dest = exp_dn.ptr;
-    const dend = dest + @min(exp_dn.len, 254);
-    // detect reference loop using an iteration counter
-    var i: usize = 0;
-    while (i < msg.len) : (i += 2) {
-        // loop invariants: p<end, dest<dend
-        if ((p[0] & 0xc0) != 0) {
-            if (p + 1 == end) return error.InvalidDnsPacket;
-            const j = ((p[0] & @as(usize, 0x3f)) << 8) | p[1];
-            if (len == std.math.maxInt(usize)) len = @intFromPtr(p) + 2 - @intFromPtr(comp_dn.ptr);
-            if (j >= msg.len) return error.InvalidDnsPacket;
-            p = msg.ptr + j;
-        } else if (p[0] != 0) {
-            if (dest != exp_dn.ptr) {
-                dest[0] = '.';
-                dest += 1;
-            }
-            var j = p[0];
-            p += 1;
-            if (j >= @intFromPtr(end) - @intFromPtr(p) or j >= @intFromPtr(dend) - @intFromPtr(dest)) {
-                return error.InvalidDnsPacket;
-            }
-            while (j != 0) {
-                j -= 1;
-                dest[0] = p[0];
-                dest += 1;
-                p += 1;
-            }
-        } else {
-            dest[0] = 0;
-            if (len == std.math.maxInt(usize)) len = @intFromPtr(p) + 1 - @intFromPtr(comp_dn.ptr);
-            return len;
-        }
-    }
-    return error.InvalidDnsPacket;
-}
-
-pub const SetSockOptError = error{
-    /// The socket is already connected, and a specified option cannot be set while the socket is connected.
-    AlreadyConnected,
-
-    /// The option is not supported by the protocol.
-    InvalidProtocolOption,
-
-    /// The send and receive timeout values are too big to fit into the timeout fields in the socket structure.
-    TimeoutTooBig,
-
-    /// Insufficient resources are available in the system to complete the call.
-    SystemResources,
-
-    // Setting the socket option requires more elevated permissions.
-    PermissionDenied,
-
-    NetworkSubsystemFailed,
-    FileDescriptorNotASocket,
-    SocketNotBound,
-    NoDevice,
-} || UnexpectedError;
-
-/// Set a socket's options.
-pub fn setsockopt(fd: socket_t, level: u32, optname: u32, opt: []const u8) SetSockOptError!void {
-    if (builtin.os.tag == .windows) {
-        const rc = windows.ws2_32.setsockopt(fd, @as(i32, @intCast(level)), @as(i32, @intCast(optname)), opt.ptr, @as(i32, @intCast(opt.len)));
-        if (rc == windows.ws2_32.SOCKET_ERROR) {
-            switch (windows.ws2_32.WSAGetLastError()) {
-                .WSANOTINITIALISED => unreachable,
-                .WSAENETDOWN => return error.NetworkSubsystemFailed,
-                .WSAEFAULT => unreachable,
-                .WSAENOTSOCK => return error.FileDescriptorNotASocket,
-                .WSAEINVAL => return error.SocketNotBound,
-                else => |err| return windows.unexpectedWSAError(err),
-            }
-        }
-        return;
-    } else {
-        switch (errno(system.setsockopt(fd, level, optname, opt.ptr, @as(socklen_t, @intCast(opt.len))))) {
-            .SUCCESS => {},
-            .BADF => unreachable, // always a race condition
-            .NOTSOCK => unreachable, // always a race condition
-            .INVAL => unreachable,
-            .FAULT => unreachable,
-            .DOM => return error.TimeoutTooBig,
-            .ISCONN => return error.AlreadyConnected,
-            .NOPROTOOPT => return error.InvalidProtocolOption,
-            .NOMEM => return error.SystemResources,
-            .NOBUFS => return error.SystemResources,
-            .PERM => return error.PermissionDenied,
-            .NODEV => return error.NoDevice,
-            else => |err| return unexpectedErrno(err),
-        }
-    }
-}
-
-pub const MemFdCreateError = error{
-    SystemFdQuotaExceeded,
-    ProcessFdQuotaExceeded,
-    OutOfMemory,
-
-    /// memfd_create is available in Linux 3.17 and later. This error is returned
-    /// for older kernel versions.
-    SystemOutdated,
-} || UnexpectedError;
-
-pub fn memfd_createZ(name: [*:0]const u8, flags: u32) MemFdCreateError!fd_t {
-    switch (builtin.os.tag) {
-        .linux => {
-            // memfd_create is available only in glibc versions starting with 2.27.
-            const use_c = std.c.versionCheck(.{ .major = 2, .minor = 27, .patch = 0 });
-            const sys = if (use_c) std.c else linux;
-            const getErrno = if (use_c) std.c.getErrno else linux.getErrno;
-            const rc = sys.memfd_create(name, flags);
-            switch (getErrno(rc)) {
-                .SUCCESS => return @as(fd_t, @intCast(rc)),
-                .FAULT => unreachable, // name has invalid memory
-                .INVAL => unreachable, // name/flags are faulty
-                .NFILE => return error.SystemFdQuotaExceeded,
-                .MFILE => return error.ProcessFdQuotaExceeded,
-                .NOMEM => return error.OutOfMemory,
-                .NOSYS => return error.SystemOutdated,
-                else => |err| return unexpectedErrno(err),
-            }
-        },
-        .freebsd => {
-            if (comptime builtin.os.version_range.semver.max.order(.{ .major = 13, .minor = 0, .patch = 0 }) == .lt)
-                @compileError("memfd_create is unavailable on FreeBSD < 13.0");
-            const rc = system.memfd_create(name, flags);
-            switch (errno(rc)) {
-                .SUCCESS => return rc,
-                .BADF => unreachable, // name argument NULL
-                .INVAL => unreachable, // name too long or invalid/unsupported flags.
-                .MFILE => return error.ProcessFdQuotaExceeded,
-                .NFILE => return error.SystemFdQuotaExceeded,
-                .NOSYS => return error.SystemOutdated,
-                else => |err| return unexpectedErrno(err),
-            }
-        },
-        else => @compileError("target OS does not support memfd_create()"),
-    }
-}
-
-pub const MFD_NAME_PREFIX = "memfd:";
-pub const MFD_MAX_NAME_LEN = NAME_MAX - MFD_NAME_PREFIX.len;
-fn toMemFdPath(name: []const u8) ![MFD_MAX_NAME_LEN:0]u8 {
-    var path_with_null: [MFD_MAX_NAME_LEN:0]u8 = undefined;
-    // >= rather than > to make room for the null byte
-    if (name.len >= MFD_MAX_NAME_LEN) return error.NameTooLong;
-    @memcpy(path_with_null[0..name.len], name);
-    path_with_null[name.len] = 0;
-    return path_with_null;
-}
-
-pub fn memfd_create(name: []const u8, flags: u32) !fd_t {
-    const name_t = try toMemFdPath(name);
-    return memfd_createZ(&name_t, flags);
-}
-
-pub fn getrusage(who: i32) rusage {
-    var result: rusage = undefined;
-    const rc = system.getrusage(who, &result);
-    switch (errno(rc)) {
-        .SUCCESS => return result,
-        .INVAL => unreachable,
-        .FAULT => unreachable,
-        else => unreachable,
-    }
-}
-
-pub const TIOCError = error{NotATerminal};
-
-pub const TermiosGetError = TIOCError || UnexpectedError;
-
-pub fn tcgetattr(handle: fd_t) TermiosGetError!termios {
-    while (true) {
-        var term: termios = undefined;
-        switch (errno(system.tcgetattr(handle, &term))) {
-            .SUCCESS => return term,
-            .INTR => continue,
-            .BADF => unreachable,
-            .NOTTY => return error.NotATerminal,
-            else => |err| return unexpectedErrno(err),
-        }
-    }
-}
-
-pub const TermiosSetError = TermiosGetError || error{ProcessOrphaned};
-
-pub fn tcsetattr(handle: fd_t, optional_action: TCSA, termios_p: termios) TermiosSetError!void {
-    while (true) {
-        switch (errno(system.tcsetattr(handle, optional_action, &termios_p))) {
-            .SUCCESS => return,
-            .BADF => unreachable,
-            .INTR => continue,
-            .INVAL => unreachable,
-            .NOTTY => return error.NotATerminal,
-            .IO => return error.ProcessOrphaned,
-            else => |err| return unexpectedErrno(err),
-        }
-    }
-}
-
-pub const TermioGetPgrpError = TIOCError || UnexpectedError;
-
-/// Returns the process group ID for the TTY associated with the given handle.
-pub fn tcgetpgrp(handle: fd_t) TermioGetPgrpError!pid_t {
-    while (true) {
-        var pgrp: pid_t = undefined;
-        switch (errno(system.tcgetpgrp(handle, &pgrp))) {
-            .SUCCESS => return pgrp,
-            .BADF => unreachable,
-            .INVAL => unreachable,
-            .INTR => continue,
-            .NOTTY => return error.NotATerminal,
-            else => |err| return unexpectedErrno(err),
-        }
-    }
-}
-
-pub const TermioSetPgrpError = TermioGetPgrpError || error{NotAPgrpMember};
-
-/// Sets the controlling process group ID for given TTY.
-/// handle must be valid fd_t to a TTY associated with calling process.
-/// pgrp must be a valid process group, and the calling process must be a member
-/// of that group.
-pub fn tcsetpgrp(handle: fd_t, pgrp: pid_t) TermioSetPgrpError!void {
-    while (true) {
-        switch (errno(system.tcsetpgrp(handle, &pgrp))) {
-            .SUCCESS => return,
-            .BADF => unreachable,
-            .INVAL => unreachable,
-            .INTR => continue,
-            .NOTTY => return error.NotATerminal,
-            .PERM => return TermioSetPgrpError.NotAPgrpMember,
-            else => |err| return unexpectedErrno(err),
-        }
-    }
-}
-
-pub const IoCtl_SIOCGIFINDEX_Error = error{
-    FileSystem,
-    InterfaceNotFound,
-} || UnexpectedError;
-
-pub fn ioctl_SIOCGIFINDEX(fd: fd_t, ifr: *ifreq) IoCtl_SIOCGIFINDEX_Error!void {
-    while (true) {
-        switch (errno(system.ioctl(fd, SIOCGIFINDEX, @intFromPtr(ifr)))) {
-            .SUCCESS => return,
-            .INVAL => unreachable, // Bad parameters.
-            .NOTTY => unreachable,
-            .NXIO => unreachable,
-            .BADF => unreachable, // Always a race condition.
-            .FAULT => unreachable, // Bad pointer parameter.
-            .INTR => continue,
-            .IO => return error.FileSystem,
-            .NODEV => return error.InterfaceNotFound,
-            else => |err| return unexpectedErrno(err),
-        }
-    }
-}
-
-pub fn signalfd(fd: fd_t, mask: *const sigset_t, flags: u32) !fd_t {
-    const rc = system.signalfd(fd, mask, flags);
-    switch (errno(rc)) {
-        .SUCCESS => return @as(fd_t, @intCast(rc)),
-        .BADF, .INVAL => unreachable,
-        .NFILE => return error.SystemFdQuotaExceeded,
-        .NOMEM => return error.SystemResources,
-        .MFILE => return error.ProcessResources,
-        .NODEV => return error.InodeMountFail,
-        .NOSYS => return error.SystemOutdated,
-        else => |err| return unexpectedErrno(err),
-    }
-}
-
-pub const SyncError = error{
-    InputOutput,
-    NoSpaceLeft,
-    DiskQuota,
-    AccessDenied,
-} || UnexpectedError;
-
-/// Write all pending file contents and metadata modifications to all filesystems.
-pub fn sync() void {
-    system.sync();
-}
-
-/// Write all pending file contents and metadata modifications to the filesystem which contains the specified file.
-pub fn syncfs(fd: fd_t) SyncError!void {
-    const rc = system.syncfs(fd);
-    switch (errno(rc)) {
-        .SUCCESS => return,
-        .BADF, .INVAL, .ROFS => unreachable,
-        .IO => return error.InputOutput,
-        .NOSPC => return error.NoSpaceLeft,
-        .DQUOT => return error.DiskQuota,
-        else => |err| return unexpectedErrno(err),
-    }
-}
-
-/// Write all pending file contents and metadata modifications for the specified file descriptor to the underlying filesystem.
-pub fn fsync(fd: fd_t) SyncError!void {
-    if (builtin.os.tag == .windows) {
-        if (windows.kernel32.FlushFileBuffers(fd) != 0)
-            return;
-        switch (windows.kernel32.GetLastError()) {
-            .SUCCESS => return,
-            .INVALID_HANDLE => unreachable,
-            .ACCESS_DENIED => return error.AccessDenied, // a sync was performed but the system couldn't update the access time
-            .UNEXP_NET_ERR => return error.InputOutput,
-            else => return error.InputOutput,
-        }
-    }
-    const rc = system.fsync(fd);
-    switch (errno(rc)) {
-        .SUCCESS => return,
-        .BADF, .INVAL, .ROFS => unreachable,
-        .IO => return error.InputOutput,
-        .NOSPC => return error.NoSpaceLeft,
-        .DQUOT => return error.DiskQuota,
-        else => |err| return unexpectedErrno(err),
-    }
-}
-
-/// Write all pending file contents for the specified file descriptor to the underlying filesystem, but not necessarily the metadata.
-pub fn fdatasync(fd: fd_t) SyncError!void {
-    if (builtin.os.tag == .windows) {
-        return fsync(fd) catch |err| switch (err) {
-            SyncError.AccessDenied => return, // fdatasync doesn't promise that the access time was synced
-            else => return err,
-        };
-    }
-    const rc = system.fdatasync(fd);
-    switch (errno(rc)) {
-        .SUCCESS => return,
-        .BADF, .INVAL, .ROFS => unreachable,
-        .IO => return error.InputOutput,
-        .NOSPC => return error.NoSpaceLeft,
-        .DQUOT => return error.DiskQuota,
-        else => |err| return unexpectedErrno(err),
-    }
-}
-
-pub const PrctlError = error{
-    /// Can only occur with PR_SET_SECCOMP/SECCOMP_MODE_FILTER or
-    /// PR_SET_MM/PR_SET_MM_EXE_FILE
-    AccessDenied,
-    /// Can only occur with PR_SET_MM/PR_SET_MM_EXE_FILE
-    InvalidFileDescriptor,
-    InvalidAddress,
-    /// Can only occur with PR_SET_SPECULATION_CTRL, PR_MPX_ENABLE_MANAGEMENT,
-    /// or PR_MPX_DISABLE_MANAGEMENT
-    UnsupportedFeature,
-    /// Can only occur with PR_SET_FP_MODE
-    OperationNotSupported,
-    PermissionDenied,
-} || UnexpectedError;
-
-pub fn prctl(option: PR, args: anytype) PrctlError!u31 {
-    if (@typeInfo(@TypeOf(args)) != .Struct)
-        @compileError("Expected tuple or struct argument, found " ++ @typeName(@TypeOf(args)));
-    if (args.len > 4)
-        @compileError("prctl takes a maximum of 4 optional arguments");
-
-    var buf: [4]usize = undefined;
-    {
-        comptime var i = 0;
-        inline while (i < args.len) : (i += 1) buf[i] = args[i];
-    }
-
-    const rc = system.prctl(@intFromEnum(option), buf[0], buf[1], buf[2], buf[3]);
-    switch (errno(rc)) {
-        .SUCCESS => return @as(u31, @intCast(rc)),
-        .ACCES => return error.AccessDenied,
-        .BADF => return error.InvalidFileDescriptor,
-        .FAULT => return error.InvalidAddress,
-        .INVAL => unreachable,
-        .NODEV, .NXIO => return error.UnsupportedFeature,
-        .OPNOTSUPP => return error.OperationNotSupported,
-        .PERM, .BUSY => return error.PermissionDenied,
-        .RANGE => unreachable,
-        else => |err| return unexpectedErrno(err),
-    }
-}
-
-pub const GetrlimitError = UnexpectedError;
-
-pub fn getrlimit(resource: rlimit_resource) GetrlimitError!rlimit {
-    const getrlimit_sym = if (lfs64_abi) system.getrlimit64 else system.getrlimit;
-
-    var limits: rlimit = undefined;
-    switch (errno(getrlimit_sym(resource, &limits))) {
-        .SUCCESS => return limits,
-        .FAULT => unreachable, // bogus pointer
-        .INVAL => unreachable,
-        else => |err| return unexpectedErrno(err),
-    }
-}
-
-pub const SetrlimitError = error{ PermissionDenied, LimitTooBig } || UnexpectedError;
-
-pub fn setrlimit(resource: rlimit_resource, limits: rlimit) SetrlimitError!void {
-    const setrlimit_sym = if (lfs64_abi) system.setrlimit64 else system.setrlimit;
-
-    switch (errno(setrlimit_sym(resource, &limits))) {
-        .SUCCESS => return,
-        .FAULT => unreachable, // bogus pointer
-        .INVAL => return error.LimitTooBig, // this could also mean "invalid resource", but that would be unreachable
-        .PERM => return error.PermissionDenied,
-        else => |err| return unexpectedErrno(err),
-    }
-}
-
-pub const MincoreError = error{
-    /// A kernel resource was temporarily unavailable.
-    SystemResources,
-    /// vec points to an invalid address.
-    InvalidAddress,
-    /// addr is not page-aligned.
-    InvalidSyscall,
-    /// One of the following:
-    /// * length is greater than user space TASK_SIZE - addr
-    /// * addr + length contains unmapped memory
-    OutOfMemory,
-    /// The mincore syscall is not available on this version and configuration
-    /// of this UNIX-like kernel.
-    MincoreUnavailable,
-} || UnexpectedError;
-
-/// Determine whether pages are resident in memory.
-pub fn mincore(ptr: [*]align(mem.page_size) u8, length: usize, vec: [*]u8) MincoreError!void {
-    return switch (errno(system.mincore(ptr, length, vec))) {
-        .SUCCESS => {},
-        .AGAIN => error.SystemResources,
-        .FAULT => error.InvalidAddress,
-        .INVAL => error.InvalidSyscall,
-        .NOMEM => error.OutOfMemory,
-        .NOSYS => error.MincoreUnavailable,
-        else => |err| unexpectedErrno(err),
-    };
-}
-
-pub const MadviseError = error{
-    /// advice is MADV.REMOVE, but the specified address range is not a shared writable mapping.
-    AccessDenied,
-    /// advice is MADV.HWPOISON, but the caller does not have the CAP_SYS_ADMIN capability.
-    PermissionDenied,
-    /// A kernel resource was temporarily unavailable.
-    SystemResources,
-    /// One of the following:
-    /// * addr is not page-aligned or length is negative
-    /// * advice is not valid
-    /// * advice is MADV.DONTNEED or MADV.REMOVE and the specified address range
-    ///   includes locked, Huge TLB pages, or VM_PFNMAP pages.
-    /// * advice is MADV.MERGEABLE or MADV.UNMERGEABLE, but the kernel was not
-    ///   configured with CONFIG_KSM.
-    /// * advice is MADV.FREE or MADV.WIPEONFORK but the specified address range
-    ///   includes file, Huge TLB, MAP.SHARED, or VM_PFNMAP ranges.
-    InvalidSyscall,
-    /// (for MADV.WILLNEED) Paging in this area would exceed the process's
-    /// maximum resident set size.
-    WouldExceedMaximumResidentSetSize,
-    /// One of the following:
-    /// * (for MADV.WILLNEED) Not enough memory: paging in failed.
-    /// * Addresses in the specified range are not currently mapped, or
-    ///   are outside the address space of the process.
-    OutOfMemory,
-    /// The madvise syscall is not available on this version and configuration
-    /// of the Linux kernel.
-    MadviseUnavailable,
-    /// The operating system returned an undocumented error code.
-    Unexpected,
-};
-
-/// Give advice about use of memory.
-/// This syscall is optional and is sometimes configured to be disabled.
-pub fn madvise(ptr: [*]align(mem.page_size) u8, length: usize, advice: u32) MadviseError!void {
-    switch (errno(system.madvise(ptr, length, advice))) {
-        .SUCCESS => return,
-        .PERM, .ACCES => return error.AccessDenied,
-        .AGAIN => return error.SystemResources,
-        .BADF => unreachable, // The map exists, but the area maps something that isn't a file.
-        .INVAL => return error.InvalidSyscall,
-        .IO => return error.WouldExceedMaximumResidentSetSize,
-        .NOMEM => return error.OutOfMemory,
-        .NOSYS => return error.MadviseUnavailable,
-        else => |err| return unexpectedErrno(err),
-    }
-}
-
-pub const PerfEventOpenError = error{
-    /// Returned if the perf_event_attr size value is too small (smaller
-    /// than PERF_ATTR_SIZE_VER0), too big (larger than the page  size),
-    /// or  larger  than the kernel supports and the extra bytes are not
-    /// zero.  When E2BIG is returned, the perf_event_attr size field is
-    /// overwritten by the kernel to be the size of the structure it was
-    /// expecting.
-    TooBig,
-    /// Returned when the requested event requires CAP_SYS_ADMIN permis‐
-    /// sions  (or a more permissive perf_event paranoid setting).  Some
-    /// common cases where an unprivileged process  may  encounter  this
-    /// error:  attaching  to a process owned by a different user; moni‐
-    /// toring all processes on a given CPU (i.e.,  specifying  the  pid
-    /// argument  as  -1); and not setting exclude_kernel when the para‐
-    /// noid setting requires it.
-    /// Also:
-    /// Returned on many (but not all) architectures when an unsupported
-    /// exclude_hv,  exclude_idle,  exclude_user, or exclude_kernel set‐
-    /// ting is specified.
-    /// It can also happen, as with EACCES, when the requested event re‐
-    /// quires   CAP_SYS_ADMIN   permissions   (or   a  more  permissive
-    /// perf_event paranoid setting).  This includes  setting  a  break‐
-    /// point on a kernel address, and (since Linux 3.13) setting a ker‐
-    /// nel function-trace tracepoint.
-    PermissionDenied,
-    /// Returned if another event already has exclusive  access  to  the
-    /// PMU.
-    DeviceBusy,
-    /// Each  opened  event uses one file descriptor.  If a large number
-    /// of events are opened, the per-process limit  on  the  number  of
-    /// open file descriptors will be reached, and no more events can be
-    /// created.
-    ProcessResources,
-    EventRequiresUnsupportedCpuFeature,
-    /// Returned if  you  try  to  add  more  breakpoint
-    /// events than supported by the hardware.
-    TooManyBreakpoints,
-    /// Returned  if PERF_SAMPLE_STACK_USER is set in sample_type and it
-    /// is not supported by hardware.
-    SampleStackNotSupported,
-    /// Returned if an event requiring a specific  hardware  feature  is
-    /// requested  but  there is no hardware support.  This includes re‐
-    /// questing low-skid events if not supported, branch tracing if  it
-    /// is not available, sampling if no PMU interrupt is available, and
-    /// branch stacks for software events.
-    EventNotSupported,
-    /// Returned  if  PERF_SAMPLE_CALLCHAIN  is   requested   and   sam‐
-    /// ple_max_stack   is   larger   than   the  maximum  specified  in
-    /// /proc/sys/kernel/perf_event_max_stack.
-    SampleMaxStackOverflow,
-    /// Returned if attempting to attach to a process that does not  exist.
-    ProcessNotFound,
-} || UnexpectedError;
-
-pub fn perf_event_open(
-    attr: *linux.perf_event_attr,
-    pid: pid_t,
-    cpu: i32,
-    group_fd: fd_t,
-    flags: usize,
-) PerfEventOpenError!fd_t {
-    const rc = linux.perf_event_open(attr, pid, cpu, group_fd, flags);
-    switch (errno(rc)) {
-        .SUCCESS => return @as(fd_t, @intCast(rc)),
-        .@"2BIG" => return error.TooBig,
-        .ACCES => return error.PermissionDenied,
-        .BADF => unreachable, // group_fd file descriptor is not valid.
-        .BUSY => return error.DeviceBusy,
-        .FAULT => unreachable, // Segmentation fault.
-        .INVAL => unreachable, // Bad attr settings.
-        .INTR => unreachable, // Mixed perf and ftrace handling for a uprobe.
-        .MFILE => return error.ProcessResources,
-        .NODEV => return error.EventRequiresUnsupportedCpuFeature,
-        .NOENT => unreachable, // Invalid type setting.
-        .NOSPC => return error.TooManyBreakpoints,
-        .NOSYS => return error.SampleStackNotSupported,
-        .OPNOTSUPP => return error.EventNotSupported,
-        .OVERFLOW => return error.SampleMaxStackOverflow,
-        .PERM => return error.PermissionDenied,
-        .SRCH => return error.ProcessNotFound,
-        else => |err| return unexpectedErrno(err),
-    }
-}
-
-pub const TimerFdCreateError = error{
-    AccessDenied,
-    ProcessFdQuotaExceeded,
-    SystemFdQuotaExceeded,
-    NoDevice,
-    SystemResources,
-} || UnexpectedError;
-
-pub const TimerFdGetError = error{InvalidHandle} || UnexpectedError;
-pub const TimerFdSetError = TimerFdGetError || error{Canceled};
-
-pub fn timerfd_create(clokid: i32, flags: u32) TimerFdCreateError!fd_t {
-    const rc = linux.timerfd_create(clokid, flags);
-    return switch (errno(rc)) {
-        .SUCCESS => @as(fd_t, @intCast(rc)),
-        .INVAL => unreachable,
-        .MFILE => return error.ProcessFdQuotaExceeded,
-        .NFILE => return error.SystemFdQuotaExceeded,
-        .NODEV => return error.NoDevice,
-        .NOMEM => return error.SystemResources,
-        .PERM => return error.AccessDenied,
-        else => |err| return unexpectedErrno(err),
-    };
-}
-
-pub fn timerfd_settime(fd: i32, flags: u32, new_value: *const linux.itimerspec, old_value: ?*linux.itimerspec) TimerFdSetError!void {
-    const rc = linux.timerfd_settime(fd, flags, new_value, old_value);
-    return switch (errno(rc)) {
-        .SUCCESS => {},
-        .BADF => error.InvalidHandle,
-        .FAULT => unreachable,
-        .INVAL => unreachable,
-        .CANCELED => error.Canceled,
-        else => |err| return unexpectedErrno(err),
-    };
-}
-
-pub fn timerfd_gettime(fd: i32) TimerFdGetError!linux.itimerspec {
-    var curr_value: linux.itimerspec = undefined;
-    const rc = linux.timerfd_gettime(fd, &curr_value);
-    return switch (errno(rc)) {
-        .SUCCESS => return curr_value,
-        .BADF => error.InvalidHandle,
-        .FAULT => unreachable,
-        .INVAL => unreachable,
-        else => |err| return unexpectedErrno(err),
-    };
-}
-
-pub const PtraceError = error{
-    DeviceBusy,
-    InputOutput,
-    Overflow,
-    ProcessNotFound,
-    PermissionDenied,
-} || UnexpectedError;
-
-pub fn ptrace(request: u32, pid: pid_t, addr: usize, signal: usize) PtraceError!void {
-    if (builtin.os.tag == .windows or builtin.os.tag == .wasi)
-        @compileError("Unsupported OS");
-
-    return switch (builtin.os.tag) {
-        .linux => switch (errno(linux.ptrace(request, pid, addr, signal, 0))) {
-            .SUCCESS => {},
-            .SRCH => error.ProcessNotFound,
-            .FAULT => unreachable,
-            .INVAL => unreachable,
-            .IO => return error.InputOutput,
-            .PERM => error.PermissionDenied,
-            .BUSY => error.DeviceBusy,
-            else => |err| return unexpectedErrno(err),
-        },
-
-        .macos, .ios, .tvos, .watchos => switch (errno(darwin.ptrace(
-            math.cast(i32, request) orelse return error.Overflow,
-            pid,
-            @as(?[*]u8, @ptrFromInt(addr)),
-            math.cast(i32, signal) orelse return error.Overflow,
-        ))) {
-            .SUCCESS => {},
-            .SRCH => error.ProcessNotFound,
-            .INVAL => unreachable,
-            .PERM => error.PermissionDenied,
-            .BUSY => error.DeviceBusy,
-            else => |err| return unexpectedErrno(err),
-        },
-
-        else => switch (errno(system.ptrace(request, pid, addr, signal))) {
-            .SUCCESS => {},
-            .SRCH => error.ProcessNotFound,
-            .INVAL => unreachable,
-            .PERM => error.PermissionDenied,
-            .BUSY => error.DeviceBusy,
-            else => |err| return unexpectedErrno(err),
-        },
-    };
-}
-
-const lfs64_abi = builtin.os.tag == .linux and builtin.link_libc and builtin.abi.isGnu();
-=======
-}
->>>>>>> 9dac8db2
+}