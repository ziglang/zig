const std = @import("std.zig");
const builtin = @import("builtin");
const debug = std.debug;
const assert = debug.assert;
const math = std.math;
const mem = @This();
const testing = std.testing;
const Endian = std.builtin.Endian;
const native_endian = builtin.cpu.arch.endian();

/// Compile time known minimum page size.
/// https://github.com/ziglang/zig/issues/4082
pub const page_size = switch (builtin.cpu.arch) {
    .wasm32, .wasm64 => 64 * 1024,
    .aarch64 => switch (builtin.os.tag) {
        .macos, .ios, .watchos, .tvos, .visionos => 16 * 1024,
        else => 4 * 1024,
    },
    .sparc64 => 8 * 1024,
    .loongarch32, .loongarch64 => switch (builtin.os.tag) {
        // Linux default KConfig value is 16KiB
        .linux => 16 * 1024,
        // FIXME:
        // There is no other OS supported yet. Use the same value
        // as Linux for now.
        else => 16 * 1024,
    },
    else => 4 * 1024,
};

/// The standard library currently thoroughly depends on byte size
/// being 8 bits.  (see the use of u8 throughout allocation code as
/// the "byte" type.)  Code which depends on this can reference this
/// declaration.  If we ever try to port the standard library to a
/// non-8-bit-byte platform, this will allow us to search for things
/// which need to be updated.
pub const byte_size_in_bits = 8;

pub const Allocator = @import("mem/Allocator.zig");

/// Detects and asserts if the std.mem.Allocator interface is violated by the caller
/// or the allocator.
pub fn ValidationAllocator(comptime T: type) type {
    return struct {
        const Self = @This();

        underlying_allocator: T,

        pub fn init(underlying_allocator: T) @This() {
            return .{
                .underlying_allocator = underlying_allocator,
            };
        }

        pub fn allocator(self: *Self) Allocator {
            return .{
                .ptr = self,
                .vtable = &.{
                    .alloc = alloc,
                    .resize = resize,
                    .free = free,
                },
            };
        }

        fn getUnderlyingAllocatorPtr(self: *Self) Allocator {
            if (T == Allocator) return self.underlying_allocator;
            return self.underlying_allocator.allocator();
        }

        pub fn alloc(
            ctx: *anyopaque,
            n: usize,
            log2_ptr_align: u8,
            ret_addr: usize,
        ) ?[*]u8 {
            assert(n > 0);
            const self: *Self = @ptrCast(@alignCast(ctx));
            const underlying = self.getUnderlyingAllocatorPtr();
            const result = underlying.rawAlloc(n, log2_ptr_align, ret_addr) orelse
                return null;
            assert(mem.isAlignedLog2(@intFromPtr(result), log2_ptr_align));
            return result;
        }

        pub fn resize(
            ctx: *anyopaque,
            buf: []u8,
            log2_buf_align: u8,
            new_len: usize,
            ret_addr: usize,
        ) bool {
            const self: *Self = @ptrCast(@alignCast(ctx));
            assert(buf.len > 0);
            const underlying = self.getUnderlyingAllocatorPtr();
            return underlying.rawResize(buf, log2_buf_align, new_len, ret_addr);
        }

        pub fn free(
            ctx: *anyopaque,
            buf: []u8,
            log2_buf_align: u8,
            ret_addr: usize,
        ) void {
            const self: *Self = @ptrCast(@alignCast(ctx));
            assert(buf.len > 0);
            const underlying = self.getUnderlyingAllocatorPtr();
            underlying.rawFree(buf, log2_buf_align, ret_addr);
        }

        pub fn reset(self: *Self) void {
            self.underlying_allocator.reset();
        }
    };
}

pub fn validationWrap(allocator: anytype) ValidationAllocator(@TypeOf(allocator)) {
    return ValidationAllocator(@TypeOf(allocator)).init(allocator);
}

/// An allocator helper function.  Adjusts an allocation length satisfy `len_align`.
/// `full_len` should be the full capacity of the allocation which may be greater
/// than the `len` that was requested.  This function should only be used by allocators
/// that are unaffected by `len_align`.
pub fn alignAllocLen(full_len: usize, alloc_len: usize, len_align: u29) usize {
    assert(alloc_len > 0);
    assert(alloc_len >= len_align);
    assert(full_len >= alloc_len);
    if (len_align == 0)
        return alloc_len;
    const adjusted = alignBackwardAnyAlign(usize, full_len, len_align);
    assert(adjusted >= alloc_len);
    return adjusted;
}

const fail_allocator = Allocator{
    .ptr = undefined,
    .vtable = &failAllocator_vtable,
};

const failAllocator_vtable = Allocator.VTable{
    .alloc = failAllocatorAlloc,
    .resize = Allocator.noResize,
    .free = Allocator.noFree,
};

fn failAllocatorAlloc(_: *anyopaque, n: usize, log2_alignment: u8, ra: usize) ?[*]u8 {
    _ = n;
    _ = log2_alignment;
    _ = ra;
    return null;
}

test "Allocator basics" {
    try testing.expectError(error.OutOfMemory, fail_allocator.alloc(u8, 1));
    try testing.expectError(error.OutOfMemory, fail_allocator.allocSentinel(u8, 1, 0));
}

test "Allocator.resize" {
    const primitiveIntTypes = .{
        i8,
        u8,
        i16,
        u16,
        i32,
        u32,
        i64,
        u64,
        i128,
        u128,
        isize,
        usize,
    };
    inline for (primitiveIntTypes) |T| {
        var values = try testing.allocator.alloc(T, 100);
        defer testing.allocator.free(values);

        for (values, 0..) |*v, i| v.* = @as(T, @intCast(i));
        if (!testing.allocator.resize(values, values.len + 10)) return error.OutOfMemory;
        values = values.ptr[0 .. values.len + 10];
        try testing.expect(values.len == 110);
    }

    const primitiveFloatTypes = .{
        f16,
        f32,
        f64,
        f128,
    };
    inline for (primitiveFloatTypes) |T| {
        var values = try testing.allocator.alloc(T, 100);
        defer testing.allocator.free(values);

        for (values, 0..) |*v, i| v.* = @as(T, @floatFromInt(i));
        if (!testing.allocator.resize(values, values.len + 10)) return error.OutOfMemory;
        values = values.ptr[0 .. values.len + 10];
        try testing.expect(values.len == 110);
    }
}

/// Copy all of source into dest at position 0.
/// dest.len must be >= source.len.
/// If the slices overlap, dest.ptr must be <= src.ptr.
pub fn copyForwards(comptime T: type, dest: []T, source: []const T) void {
    for (dest[0..source.len], source) |*d, s| d.* = s;
}

/// Copy all of source into dest at position 0.
/// dest.len must be >= source.len.
/// If the slices overlap, dest.ptr must be >= src.ptr.
pub fn copyBackwards(comptime T: type, dest: []T, source: []const T) void {
    // TODO instead of manually doing this check for the whole array
    // and turning off runtime safety, the compiler should detect loops like
    // this and automatically omit safety checks for loops
    @setRuntimeSafety(false);
    assert(dest.len >= source.len);
    var i = source.len;
    while (i > 0) {
        i -= 1;
        dest[i] = source[i];
    }
}

/// Generally, Zig users are encouraged to explicitly initialize all fields of a struct explicitly rather than using this function.
/// However, it is recognized that there are sometimes use cases for initializing all fields to a "zero" value. For example, when
/// interfacing with a C API where this practice is more common and relied upon. If you are performing code review and see this
/// function used, examine closely - it may be a code smell.
/// Zero initializes the type.
/// This can be used to zero-initialize any type for which it makes sense. Structs will be initialized recursively.
pub fn zeroes(comptime T: type) T {
    switch (@typeInfo(T)) {
        .comptime_int, .int, .comptime_float, .float => {
            return @as(T, 0);
        },
        .@"enum" => {
            return @as(T, @enumFromInt(0));
        },
        .void => {
            return {};
        },
        .bool => {
            return false;
        },
        .optional, .null => {
            return null;
        },
        .@"struct" => |struct_info| {
            if (@sizeOf(T) == 0) return undefined;
            if (struct_info.layout == .@"extern") {
                var item: T = undefined;
                @memset(asBytes(&item), 0);
                return item;
            } else {
                var structure: T = undefined;
                inline for (struct_info.fields) |field| {
                    if (!field.is_comptime) {
                        @field(structure, field.name) = zeroes(field.type);
                    }
                }
                return structure;
            }
        },
        .pointer => |ptr_info| {
            switch (ptr_info.size) {
                .Slice => {
                    if (ptr_info.sentinel) |sentinel| {
                        if (ptr_info.child == u8 and @as(*const u8, @ptrCast(sentinel)).* == 0) {
                            return ""; // A special case for the most common use-case: null-terminated strings.
                        }
                        @compileError("Can't set a sentinel slice to zero. This would require allocating memory.");
                    } else {
                        return &[_]ptr_info.child{};
                    }
                },
                .C => {
                    return null;
                },
                .One, .Many => {
                    if (ptr_info.is_allowzero) return @ptrFromInt(0);
                    @compileError("Only nullable and allowzero pointers can be set to zero.");
                },
            }
        },
        .array => |info| {
            if (info.sentinel) |sentinel_ptr| {
                const sentinel = @as(*align(1) const info.child, @ptrCast(sentinel_ptr)).*;
                return [_:sentinel]info.child{zeroes(info.child)} ** info.len;
            }
            return [_]info.child{zeroes(info.child)} ** info.len;
        },
        .vector => |info| {
            return @splat(zeroes(info.child));
        },
        .@"union" => |info| {
            if (info.layout == .@"extern") {
                var item: T = undefined;
                @memset(asBytes(&item), 0);
                return item;
            }
            @compileError("Can't set a " ++ @typeName(T) ++ " to zero.");
        },
        .enum_literal,
        .error_union,
        .error_set,
        .@"fn",
        .type,
        .noreturn,
        .undefined,
        .@"opaque",
        .frame,
        .@"anyframe",
        => {
            @compileError("Can't set a " ++ @typeName(T) ++ " to zero.");
        },
    }
}

test zeroes {
    const C_struct = extern struct {
        x: u32,
        y: u32 align(128),
    };

    var a = zeroes(C_struct);

    // Extern structs should have padding zeroed out.
    try testing.expectEqualSlices(u8, &[_]u8{0} ** @sizeOf(@TypeOf(a)), asBytes(&a));

    a.y += 10;

    try testing.expect(a.x == 0);
    try testing.expect(a.y == 10);

    const ZigStruct = struct {
        comptime comptime_field: u8 = 5,

        integral_types: struct {
            integer_0: i0,
            integer_8: i8,
            integer_16: i16,
            integer_32: i32,
            integer_64: i64,
            integer_128: i128,
            unsigned_0: u0,
            unsigned_8: u8,
            unsigned_16: u16,
            unsigned_32: u32,
            unsigned_64: u64,
            unsigned_128: u128,

            float_32: f32,
            float_64: f64,
        },

        pointers: struct {
            optional: ?*u8,
            c_pointer: [*c]u8,
            slice: []u8,
            nullTerminatedString: [:0]const u8,
        },

        array: [2]u32,
        vector_u32: @Vector(2, u32),
        vector_f32: @Vector(2, f32),
        vector_bool: @Vector(2, bool),
        optional_int: ?u8,
        empty: void,
        sentinel: [3:0]u8,
    };

    const b = zeroes(ZigStruct);
    try testing.expectEqual(@as(u8, 5), b.comptime_field);
    try testing.expectEqual(@as(i8, 0), b.integral_types.integer_0);
    try testing.expectEqual(@as(i8, 0), b.integral_types.integer_8);
    try testing.expectEqual(@as(i16, 0), b.integral_types.integer_16);
    try testing.expectEqual(@as(i32, 0), b.integral_types.integer_32);
    try testing.expectEqual(@as(i64, 0), b.integral_types.integer_64);
    try testing.expectEqual(@as(i128, 0), b.integral_types.integer_128);
    try testing.expectEqual(@as(u8, 0), b.integral_types.unsigned_0);
    try testing.expectEqual(@as(u8, 0), b.integral_types.unsigned_8);
    try testing.expectEqual(@as(u16, 0), b.integral_types.unsigned_16);
    try testing.expectEqual(@as(u32, 0), b.integral_types.unsigned_32);
    try testing.expectEqual(@as(u64, 0), b.integral_types.unsigned_64);
    try testing.expectEqual(@as(u128, 0), b.integral_types.unsigned_128);
    try testing.expectEqual(@as(f32, 0), b.integral_types.float_32);
    try testing.expectEqual(@as(f64, 0), b.integral_types.float_64);
    try testing.expectEqual(@as(?*u8, null), b.pointers.optional);
    try testing.expectEqual(@as([*c]u8, null), b.pointers.c_pointer);
    try testing.expectEqual(@as([]u8, &[_]u8{}), b.pointers.slice);
    try testing.expectEqual(@as([:0]const u8, ""), b.pointers.nullTerminatedString);
    for (b.array) |e| {
        try testing.expectEqual(@as(u32, 0), e);
    }
    try testing.expectEqual(@as(@TypeOf(b.vector_u32), @splat(0)), b.vector_u32);
    try testing.expectEqual(@as(@TypeOf(b.vector_f32), @splat(0.0)), b.vector_f32);
    try testing.expectEqual(@as(@TypeOf(b.vector_bool), @splat(false)), b.vector_bool);
    try testing.expectEqual(@as(?u8, null), b.optional_int);
    for (b.sentinel) |e| {
        try testing.expectEqual(@as(u8, 0), e);
    }

    const C_union = extern union {
        a: u8,
        b: u32,
    };

    const c = zeroes(C_union);
    try testing.expectEqual(@as(u8, 0), c.a);
    try testing.expectEqual(@as(u32, 0), c.b);

    const comptime_union = comptime zeroes(C_union);
    try testing.expectEqual(@as(u8, 0), comptime_union.a);
    try testing.expectEqual(@as(u32, 0), comptime_union.b);

    // Ensure zero sized struct with fields is initialized correctly.
    _ = zeroes(struct { handle: void });
}

/// Initializes all fields of the struct with their default value, or zero values if no default value is present.
/// If the field is present in the provided initial values, it will have that value instead.
/// Structs are initialized recursively.
pub fn zeroInit(comptime T: type, init: anytype) T {
    const Init = @TypeOf(init);

    switch (@typeInfo(T)) {
        .@"struct" => |struct_info| {
            switch (@typeInfo(Init)) {
                .@"struct" => |init_info| {
                    if (init_info.is_tuple) {
                        if (init_info.fields.len > struct_info.fields.len) {
                            @compileError("Tuple initializer has more elements than there are fields in `" ++ @typeName(T) ++ "`");
                        }
                    } else {
                        inline for (init_info.fields) |field| {
                            if (!@hasField(T, field.name)) {
                                @compileError("Encountered an initializer for `" ++ field.name ++ "`, but it is not a field of " ++ @typeName(T));
                            }
                        }
                    }

                    var value: T = if (struct_info.layout == .@"extern") zeroes(T) else undefined;

                    inline for (struct_info.fields, 0..) |field, i| {
                        if (field.is_comptime) {
                            continue;
                        }

                        if (init_info.is_tuple and init_info.fields.len > i) {
                            @field(value, field.name) = @field(init, init_info.fields[i].name);
                        } else if (@hasField(@TypeOf(init), field.name)) {
                            switch (@typeInfo(field.type)) {
                                .@"struct" => {
                                    @field(value, field.name) = zeroInit(field.type, @field(init, field.name));
                                },
                                else => {
                                    @field(value, field.name) = @field(init, field.name);
                                },
                            }
                        } else if (field.default_value) |default_value_ptr| {
                            const default_value = @as(*align(1) const field.type, @ptrCast(default_value_ptr)).*;
                            @field(value, field.name) = default_value;
                        } else {
                            switch (@typeInfo(field.type)) {
                                .@"struct" => {
                                    @field(value, field.name) = std.mem.zeroInit(field.type, .{});
                                },
                                else => {
                                    @field(value, field.name) = std.mem.zeroes(@TypeOf(@field(value, field.name)));
                                },
                            }
                        }
                    }

                    return value;
                },
                else => {
                    @compileError("The initializer must be a struct");
                },
            }
        },
        else => {
            @compileError("Can't default init a " ++ @typeName(T));
        },
    }
}

test zeroInit {
    const I = struct {
        d: f64,
    };

    const S = struct {
        a: u32,
        b: ?bool,
        c: I,
        e: [3]u8,
        f: i64 = -1,
    };

    const s = zeroInit(S, .{
        .a = 42,
    });

    try testing.expectEqual(S{
        .a = 42,
        .b = null,
        .c = .{
            .d = 0,
        },
        .e = [3]u8{ 0, 0, 0 },
        .f = -1,
    }, s);

    const Color = struct {
        r: u8,
        g: u8,
        b: u8,
        a: u8,
    };

    const c = zeroInit(Color, .{ 255, 255 });
    try testing.expectEqual(Color{
        .r = 255,
        .g = 255,
        .b = 0,
        .a = 0,
    }, c);

    const Foo = struct {
        foo: u8 = 69,
        bar: u8,
    };

    const f = zeroInit(Foo, .{});
    try testing.expectEqual(Foo{
        .foo = 69,
        .bar = 0,
    }, f);

    const Bar = struct {
        foo: u32 = 666,
        bar: u32 = 420,
    };

    const b = zeroInit(Bar, .{69});
    try testing.expectEqual(Bar{
        .foo = 69,
        .bar = 420,
    }, b);

    const Baz = struct {
        foo: [:0]const u8 = "bar",
    };

    const baz1 = zeroInit(Baz, .{});
    try testing.expectEqual(Baz{}, baz1);

    const baz2 = zeroInit(Baz, .{ .foo = "zab" });
    try testing.expectEqualSlices(u8, "zab", baz2.foo);

    const NestedBaz = struct {
        bbb: Baz,
    };
    const nested_baz = zeroInit(NestedBaz, .{});
    try testing.expectEqual(NestedBaz{
        .bbb = Baz{},
    }, nested_baz);
}

pub fn sort(
    comptime T: type,
    items: []T,
    context: anytype,
    comptime lessThanFn: fn (@TypeOf(context), lhs: T, rhs: T) bool,
) void {
    std.sort.block(T, items, context, lessThanFn);
}

pub fn sortUnstable(
    comptime T: type,
    items: []T,
    context: anytype,
    comptime lessThanFn: fn (@TypeOf(context), lhs: T, rhs: T) bool,
) void {
    std.sort.pdq(T, items, context, lessThanFn);
}

/// TODO: currently this just calls `insertionSortContext`. The block sort implementation
/// in this file needs to be adapted to use the sort context.
pub fn sortContext(a: usize, b: usize, context: anytype) void {
    std.sort.insertionContext(a, b, context);
}

pub fn sortUnstableContext(a: usize, b: usize, context: anytype) void {
    std.sort.pdqContext(a, b, context);
}

/// Compares two slices of numbers lexicographically. O(n).
pub fn order(comptime T: type, lhs: []const T, rhs: []const T) math.Order {
    const n = @min(lhs.len, rhs.len);
    for (lhs[0..n], rhs[0..n]) |lhs_elem, rhs_elem| {
        switch (math.order(lhs_elem, rhs_elem)) {
            .eq => continue,
            .lt => return .lt,
            .gt => return .gt,
        }
    }
    return math.order(lhs.len, rhs.len);
}

/// Compares two many-item pointers with NUL-termination lexicographically.
pub fn orderZ(comptime T: type, lhs: [*:0]const T, rhs: [*:0]const T) math.Order {
    var i: usize = 0;
    while (lhs[i] == rhs[i] and lhs[i] != 0) : (i += 1) {}
    return math.order(lhs[i], rhs[i]);
}

test order {
    try testing.expect(order(u8, "abcd", "bee") == .lt);
    try testing.expect(order(u8, "abc", "abc") == .eq);
    try testing.expect(order(u8, "abc", "abc0") == .lt);
    try testing.expect(order(u8, "", "") == .eq);
    try testing.expect(order(u8, "", "a") == .lt);
}

test orderZ {
    try testing.expect(orderZ(u8, "abcd", "bee") == .lt);
    try testing.expect(orderZ(u8, "abc", "abc") == .eq);
    try testing.expect(orderZ(u8, "abc", "abc0") == .lt);
    try testing.expect(orderZ(u8, "", "") == .eq);
    try testing.expect(orderZ(u8, "", "a") == .lt);
}

/// Returns true if lhs < rhs, false otherwise
pub fn lessThan(comptime T: type, lhs: []const T, rhs: []const T) bool {
    return order(T, lhs, rhs) == .lt;
}

test lessThan {
    try testing.expect(lessThan(u8, "abcd", "bee"));
    try testing.expect(!lessThan(u8, "abc", "abc"));
    try testing.expect(lessThan(u8, "abc", "abc0"));
    try testing.expect(!lessThan(u8, "", ""));
    try testing.expect(lessThan(u8, "", "a"));
}

const eqlBytes_allowed = switch (builtin.zig_backend) {
    // The SPIR-V backend does not support the optimized path yet.
    .stage2_spirv64 => false,
    // The RISC-V does not support vectors.
    .stage2_riscv64 => false,
    // The naive memory comparison implementation is more useful for fuzzers to
    // find interesting inputs.
    else => !builtin.fuzz,
};

/// Compares two slices and returns whether they are equal.
pub fn eql(comptime T: type, a: []const T, b: []const T) bool {
    if (@sizeOf(T) == 0) return true;
    if (!@inComptime() and std.meta.hasUniqueRepresentation(T) and eqlBytes_allowed) return eqlBytes(sliceAsBytes(a), sliceAsBytes(b));

    if (a.len != b.len) return false;
    if (a.len == 0 or a.ptr == b.ptr) return true;

    for (a, b) |a_elem, b_elem| {
        if (a_elem != b_elem) return false;
    }
    return true;
}

/// std.mem.eql heavily optimized for slices of bytes.
fn eqlBytes(a: []const u8, b: []const u8) bool {
    comptime assert(eqlBytes_allowed);

    if (a.len != b.len) return false;
    if (a.len == 0 or a.ptr == b.ptr) return true;

    if (a.len <= 16) {
        if (a.len < 4) {
            const x = (a[0] ^ b[0]) | (a[a.len - 1] ^ b[a.len - 1]) | (a[a.len / 2] ^ b[a.len / 2]);
            return x == 0;
        }
        var x: u32 = 0;
        for ([_]usize{ 0, a.len - 4, (a.len / 8) * 4, a.len - 4 - ((a.len / 8) * 4) }) |n| {
            x |= @as(u32, @bitCast(a[n..][0..4].*)) ^ @as(u32, @bitCast(b[n..][0..4].*));
        }
        return x == 0;
    }

    // Figure out the fastest way to scan through the input in chunks.
    // Uses vectors when supported and falls back to usize/words when not.
    const Scan = if (std.simd.suggestVectorLength(u8)) |vec_size|
        struct {
            pub const size = vec_size;
            pub const Chunk = @Vector(size, u8);
            pub inline fn isNotEqual(chunk_a: Chunk, chunk_b: Chunk) bool {
                return @reduce(.Or, chunk_a != chunk_b);
            }
        }
    else
        struct {
            pub const size = @sizeOf(usize);
            pub const Chunk = usize;
            pub inline fn isNotEqual(chunk_a: Chunk, chunk_b: Chunk) bool {
                return chunk_a != chunk_b;
            }
        };

    inline for (1..6) |s| {
        const n = 16 << s;
        if (n <= Scan.size and a.len <= n) {
            const V = @Vector(n / 2, u8);
            var x = @as(V, a[0 .. n / 2].*) ^ @as(V, b[0 .. n / 2].*);
            x |= @as(V, a[a.len - n / 2 ..][0 .. n / 2].*) ^ @as(V, b[a.len - n / 2 ..][0 .. n / 2].*);
            const zero: V = @splat(0);
            return !@reduce(.Or, x != zero);
        }
    }
    // Compare inputs in chunks at a time (excluding the last chunk).
    for (0..(a.len - 1) / Scan.size) |i| {
        const a_chunk: Scan.Chunk = @bitCast(a[i * Scan.size ..][0..Scan.size].*);
        const b_chunk: Scan.Chunk = @bitCast(b[i * Scan.size ..][0..Scan.size].*);
        if (Scan.isNotEqual(a_chunk, b_chunk)) return false;
    }

    // Compare the last chunk using an overlapping read (similar to the previous size strategies).
    const last_a_chunk: Scan.Chunk = @bitCast(a[a.len - Scan.size ..][0..Scan.size].*);
    const last_b_chunk: Scan.Chunk = @bitCast(b[a.len - Scan.size ..][0..Scan.size].*);
    return !Scan.isNotEqual(last_a_chunk, last_b_chunk);
}

/// Compares two slices and returns the index of the first inequality.
/// Returns null if the slices are equal.
pub fn indexOfDiff(comptime T: type, a: []const T, b: []const T) ?usize {
    const shortest = @min(a.len, b.len);
    if (a.ptr == b.ptr)
        return if (a.len == b.len) null else shortest;
    var index: usize = 0;
    while (index < shortest) : (index += 1) if (a[index] != b[index]) return index;
    return if (a.len == b.len) null else shortest;
}

test indexOfDiff {
    try testing.expectEqual(indexOfDiff(u8, "one", "one"), null);
    try testing.expectEqual(indexOfDiff(u8, "one two", "one"), 3);
    try testing.expectEqual(indexOfDiff(u8, "one", "one two"), 3);
    try testing.expectEqual(indexOfDiff(u8, "one twx", "one two"), 6);
    try testing.expectEqual(indexOfDiff(u8, "xne", "one"), 0);
}

/// Takes a sentinel-terminated pointer and returns a slice preserving pointer attributes.
/// `[*c]` pointers are assumed to be 0-terminated and assumed to not be allowzero.
fn Span(comptime T: type) type {
    switch (@typeInfo(T)) {
        .optional => |optional_info| {
            return ?Span(optional_info.child);
        },
        .pointer => |ptr_info| {
            var new_ptr_info = ptr_info;
            switch (ptr_info.size) {
                .C => {
                    new_ptr_info.sentinel = &@as(ptr_info.child, 0);
                    new_ptr_info.is_allowzero = false;
                },
                .Many => if (ptr_info.sentinel == null) @compileError("invalid type given to std.mem.span: " ++ @typeName(T)),
                .One, .Slice => @compileError("invalid type given to std.mem.span: " ++ @typeName(T)),
            }
            new_ptr_info.size = .Slice;
            return @Type(.{ .pointer = new_ptr_info });
        },
        else => {},
    }
    @compileError("invalid type given to std.mem.span: " ++ @typeName(T));
}

test Span {
    try testing.expect(Span([*:1]u16) == [:1]u16);
    try testing.expect(Span(?[*:1]u16) == ?[:1]u16);
    try testing.expect(Span([*:1]const u8) == [:1]const u8);
    try testing.expect(Span(?[*:1]const u8) == ?[:1]const u8);
    try testing.expect(Span([*c]u16) == [:0]u16);
    try testing.expect(Span(?[*c]u16) == ?[:0]u16);
    try testing.expect(Span([*c]const u8) == [:0]const u8);
    try testing.expect(Span(?[*c]const u8) == ?[:0]const u8);
}

/// Takes a sentinel-terminated pointer and returns a slice, iterating over the
/// memory to find the sentinel and determine the length.
/// Pointer attributes such as const are preserved.
/// `[*c]` pointers are assumed to be non-null and 0-terminated.
pub fn span(ptr: anytype) Span(@TypeOf(ptr)) {
    if (@typeInfo(@TypeOf(ptr)) == .optional) {
        if (ptr) |non_null| {
            return span(non_null);
        } else {
            return null;
        }
    }
    const Result = Span(@TypeOf(ptr));
    const l = len(ptr);
    const ptr_info = @typeInfo(Result).pointer;
    if (ptr_info.sentinel) |s_ptr| {
        const s = @as(*align(1) const ptr_info.child, @ptrCast(s_ptr)).*;
        return ptr[0..l :s];
    } else {
        return ptr[0..l];
    }
}

test span {
    var array: [5]u16 = [_]u16{ 1, 2, 3, 4, 5 };
    const ptr = @as([*:3]u16, array[0..2 :3]);
    try testing.expect(eql(u16, span(ptr), &[_]u16{ 1, 2 }));
    try testing.expectEqual(@as(?[:0]u16, null), span(@as(?[*:0]u16, null)));
}

/// Helper for the return type of sliceTo()
fn SliceTo(comptime T: type, comptime end: std.meta.Elem(T)) type {
    switch (@typeInfo(T)) {
        .optional => |optional_info| {
            return ?SliceTo(optional_info.child, end);
        },
        .pointer => |ptr_info| {
            var new_ptr_info = ptr_info;
            new_ptr_info.size = .Slice;
            switch (ptr_info.size) {
                .One => switch (@typeInfo(ptr_info.child)) {
                    .array => |array_info| {
                        new_ptr_info.child = array_info.child;
                        // The return type must only be sentinel terminated if we are guaranteed
                        // to find the value searched for, which is only the case if it matches
                        // the sentinel of the type passed.
                        if (array_info.sentinel) |sentinel_ptr| {
                            const sentinel = @as(*align(1) const array_info.child, @ptrCast(sentinel_ptr)).*;
                            if (end == sentinel) {
                                new_ptr_info.sentinel = &end;
                            } else {
                                new_ptr_info.sentinel = null;
                            }
                        }
                    },
                    else => {},
                },
                .Many, .Slice => {
                    // The return type must only be sentinel terminated if we are guaranteed
                    // to find the value searched for, which is only the case if it matches
                    // the sentinel of the type passed.
                    if (ptr_info.sentinel) |sentinel_ptr| {
                        const sentinel = @as(*align(1) const ptr_info.child, @ptrCast(sentinel_ptr)).*;
                        if (end == sentinel) {
                            new_ptr_info.sentinel = &end;
                        } else {
                            new_ptr_info.sentinel = null;
                        }
                    }
                },
                .C => {
                    new_ptr_info.sentinel = &end;
                    // C pointers are always allowzero, but we don't want the return type to be.
                    assert(new_ptr_info.is_allowzero);
                    new_ptr_info.is_allowzero = false;
                },
            }
            return @Type(.{ .pointer = new_ptr_info });
        },
        else => {},
    }
    @compileError("invalid type given to std.mem.sliceTo: " ++ @typeName(T));
}

/// Takes an array, a pointer to an array, a sentinel-terminated pointer, or a slice and
/// iterates searching for the first occurrence of `end`, returning the scanned slice.
/// If `end` is not found, the full length of the array/slice/sentinel terminated pointer is returned.
/// If the pointer type is sentinel terminated and `end` matches that terminator, the
/// resulting slice is also sentinel terminated.
/// Pointer properties such as mutability and alignment are preserved.
/// C pointers are assumed to be non-null.
pub fn sliceTo(ptr: anytype, comptime end: std.meta.Elem(@TypeOf(ptr))) SliceTo(@TypeOf(ptr), end) {
    if (@typeInfo(@TypeOf(ptr)) == .optional) {
        const non_null = ptr orelse return null;
        return sliceTo(non_null, end);
    }
    const Result = SliceTo(@TypeOf(ptr), end);
    const length = lenSliceTo(ptr, end);
    const ptr_info = @typeInfo(Result).pointer;
    if (ptr_info.sentinel) |s_ptr| {
        const s = @as(*align(1) const ptr_info.child, @ptrCast(s_ptr)).*;
        return ptr[0..length :s];
    } else {
        return ptr[0..length];
    }
}

test sliceTo {
    try testing.expectEqualSlices(u8, "aoeu", sliceTo("aoeu", 0));

    {
        var array: [5]u16 = [_]u16{ 1, 2, 3, 4, 5 };
        try testing.expectEqualSlices(u16, &array, sliceTo(&array, 0));
        try testing.expectEqualSlices(u16, array[0..3], sliceTo(array[0..3], 0));
        try testing.expectEqualSlices(u16, array[0..2], sliceTo(&array, 3));
        try testing.expectEqualSlices(u16, array[0..2], sliceTo(array[0..3], 3));

        const sentinel_ptr = @as([*:5]u16, @ptrCast(&array));
        try testing.expectEqualSlices(u16, array[0..2], sliceTo(sentinel_ptr, 3));
        try testing.expectEqualSlices(u16, array[0..4], sliceTo(sentinel_ptr, 99));

        const optional_sentinel_ptr = @as(?[*:5]u16, @ptrCast(&array));
        try testing.expectEqualSlices(u16, array[0..2], sliceTo(optional_sentinel_ptr, 3).?);
        try testing.expectEqualSlices(u16, array[0..4], sliceTo(optional_sentinel_ptr, 99).?);

        const c_ptr = @as([*c]u16, &array);
        try testing.expectEqualSlices(u16, array[0..2], sliceTo(c_ptr, 3));

        const slice: []u16 = &array;
        try testing.expectEqualSlices(u16, array[0..2], sliceTo(slice, 3));
        try testing.expectEqualSlices(u16, &array, sliceTo(slice, 99));

        const sentinel_slice: [:5]u16 = array[0..4 :5];
        try testing.expectEqualSlices(u16, array[0..2], sliceTo(sentinel_slice, 3));
        try testing.expectEqualSlices(u16, array[0..4], sliceTo(sentinel_slice, 99));
    }
    {
        var sentinel_array: [5:0]u16 = [_:0]u16{ 1, 2, 3, 4, 5 };
        try testing.expectEqualSlices(u16, sentinel_array[0..2], sliceTo(&sentinel_array, 3));
        try testing.expectEqualSlices(u16, &sentinel_array, sliceTo(&sentinel_array, 0));
        try testing.expectEqualSlices(u16, &sentinel_array, sliceTo(&sentinel_array, 99));
    }

    try testing.expectEqual(@as(?[]u8, null), sliceTo(@as(?[]u8, null), 0));
}

/// Private helper for sliceTo(). If you want the length, use sliceTo(foo, x).len
fn lenSliceTo(ptr: anytype, comptime end: std.meta.Elem(@TypeOf(ptr))) usize {
    switch (@typeInfo(@TypeOf(ptr))) {
        .pointer => |ptr_info| switch (ptr_info.size) {
            .One => switch (@typeInfo(ptr_info.child)) {
                .array => |array_info| {
                    if (array_info.sentinel) |sentinel_ptr| {
                        const sentinel = @as(*align(1) const array_info.child, @ptrCast(sentinel_ptr)).*;
                        if (sentinel == end) {
                            return indexOfSentinel(array_info.child, end, ptr);
                        }
                    }
                    return indexOfScalar(array_info.child, ptr, end) orelse array_info.len;
                },
                else => {},
            },
            .Many => if (ptr_info.sentinel) |sentinel_ptr| {
                const sentinel = @as(*align(1) const ptr_info.child, @ptrCast(sentinel_ptr)).*;
                if (sentinel == end) {
                    return indexOfSentinel(ptr_info.child, end, ptr);
                }
                // We're looking for something other than the sentinel,
                // but iterating past the sentinel would be a bug so we need
                // to check for both.
                var i: usize = 0;
                while (ptr[i] != end and ptr[i] != sentinel) i += 1;
                return i;
            },
            .C => {
                assert(ptr != null);
                return indexOfSentinel(ptr_info.child, end, ptr);
            },
            .Slice => {
                if (ptr_info.sentinel) |sentinel_ptr| {
                    const sentinel = @as(*align(1) const ptr_info.child, @ptrCast(sentinel_ptr)).*;
                    if (sentinel == end) {
                        return indexOfSentinel(ptr_info.child, sentinel, ptr);
                    }
                }
                return indexOfScalar(ptr_info.child, ptr, end) orelse ptr.len;
            },
        },
        else => {},
    }
    @compileError("invalid type given to std.mem.sliceTo: " ++ @typeName(@TypeOf(ptr)));
}

test lenSliceTo {
    try testing.expect(lenSliceTo("aoeu", 0) == 4);

    {
        var array: [5]u16 = [_]u16{ 1, 2, 3, 4, 5 };
        try testing.expectEqual(@as(usize, 5), lenSliceTo(&array, 0));
        try testing.expectEqual(@as(usize, 3), lenSliceTo(array[0..3], 0));
        try testing.expectEqual(@as(usize, 2), lenSliceTo(&array, 3));
        try testing.expectEqual(@as(usize, 2), lenSliceTo(array[0..3], 3));

        const sentinel_ptr = @as([*:5]u16, @ptrCast(&array));
        try testing.expectEqual(@as(usize, 2), lenSliceTo(sentinel_ptr, 3));
        try testing.expectEqual(@as(usize, 4), lenSliceTo(sentinel_ptr, 99));

        const c_ptr = @as([*c]u16, &array);
        try testing.expectEqual(@as(usize, 2), lenSliceTo(c_ptr, 3));

        const slice: []u16 = &array;
        try testing.expectEqual(@as(usize, 2), lenSliceTo(slice, 3));
        try testing.expectEqual(@as(usize, 5), lenSliceTo(slice, 99));

        const sentinel_slice: [:5]u16 = array[0..4 :5];
        try testing.expectEqual(@as(usize, 2), lenSliceTo(sentinel_slice, 3));
        try testing.expectEqual(@as(usize, 4), lenSliceTo(sentinel_slice, 99));
    }
    {
        var sentinel_array: [5:0]u16 = [_:0]u16{ 1, 2, 3, 4, 5 };
        try testing.expectEqual(@as(usize, 2), lenSliceTo(&sentinel_array, 3));
        try testing.expectEqual(@as(usize, 5), lenSliceTo(&sentinel_array, 0));
        try testing.expectEqual(@as(usize, 5), lenSliceTo(&sentinel_array, 99));
    }
}

/// Takes a sentinel-terminated pointer and iterates over the memory to find the
/// sentinel and determine the length.
/// `[*c]` pointers are assumed to be non-null and 0-terminated.
pub fn len(value: anytype) usize {
    switch (@typeInfo(@TypeOf(value))) {
        .pointer => |info| switch (info.size) {
            .Many => {
                const sentinel_ptr = info.sentinel orelse
                    @compileError("invalid type given to std.mem.len: " ++ @typeName(@TypeOf(value)));
                const sentinel = @as(*align(1) const info.child, @ptrCast(sentinel_ptr)).*;
                return indexOfSentinel(info.child, sentinel, value);
            },
            .C => {
                assert(value != null);
                return indexOfSentinel(info.child, 0, value);
            },
            else => @compileError("invalid type given to std.mem.len: " ++ @typeName(@TypeOf(value))),
        },
        else => @compileError("invalid type given to std.mem.len: " ++ @typeName(@TypeOf(value))),
    }
}

test len {
    var array: [5]u16 = [_]u16{ 1, 2, 0, 4, 5 };
    const ptr = @as([*:4]u16, array[0..3 :4]);
    try testing.expect(len(ptr) == 3);
    const c_ptr = @as([*c]u16, ptr);
    try testing.expect(len(c_ptr) == 2);
}

const backend_supports_vectors = switch (builtin.zig_backend) {
    .stage2_llvm, .stage2_c => true,
    else => false,
};

pub fn indexOfSentinel(comptime T: type, comptime sentinel: T, p: [*:sentinel]const T) usize {
    var i: usize = 0;

    if (backend_supports_vectors and
        !std.debug.inValgrind() and // https://github.com/ziglang/zig/issues/17717
        !@inComptime() and
        (@typeInfo(T) == .int or @typeInfo(T) == .float) and std.math.isPowerOfTwo(@bitSizeOf(T)))
    {
        switch (@import("builtin").cpu.arch) {
            // The below branch assumes that reading past the end of the buffer is valid, as long
            // as we don't read into a new page. This should be the case for most architectures
            // which use paged memory, however should be confirmed before adding a new arch below.
            .aarch64, .x86, .x86_64 => if (std.simd.suggestVectorLength(T)) |block_len| {
                const block_size = @sizeOf(T) * block_len;
                const Block = @Vector(block_len, T);
                const mask: Block = @splat(sentinel);

                comptime std.debug.assert(std.mem.page_size % block_size == 0);

                // First block may be unaligned
                const start_addr = @intFromPtr(&p[i]);
                const offset_in_page = start_addr & (std.mem.page_size - 1);
                if (offset_in_page <= std.mem.page_size - block_size) {
                    // Will not read past the end of a page, full block.
                    const block: Block = p[i..][0..block_len].*;
                    const matches = block == mask;
                    if (@reduce(.Or, matches)) {
                        return i + std.simd.firstTrue(matches).?;
                    }

                    i += @divExact(std.mem.alignForward(usize, start_addr, block_size) - start_addr, @sizeOf(T));
                } else {
                    // Would read over a page boundary. Per-byte at a time until aligned or found.
                    // 0.39% chance this branch is taken for 4K pages at 16b block length.
                    //
                    // An alternate strategy is to do read a full block (the last in the page) and
                    // mask the entries before the pointer.
                    while ((@intFromPtr(&p[i]) & (block_size - 1)) != 0) : (i += 1) {
                        if (p[i] == sentinel) return i;
                    }
                }

                std.debug.assert(std.mem.isAligned(@intFromPtr(&p[i]), block_size));
                while (true) {
                    const block: *const Block = @ptrCast(@alignCast(p[i..][0..block_len]));
                    const matches = block.* == mask;
                    if (@reduce(.Or, matches)) {
                        return i + std.simd.firstTrue(matches).?;
                    }
                    i += block_len;
                }
            },
            else => {},
        }
    }

    while (p[i] != sentinel) {
        i += 1;
    }
    return i;
}

test "indexOfSentinel vector paths" {
    const Types = [_]type{ u8, u16, u32, u64 };
    const allocator = std.testing.allocator;

    inline for (Types) |T| {
        const block_len = std.simd.suggestVectorLength(T) orelse continue;

        // Allocate three pages so we guarantee a page-crossing address with a full page after
        const memory = try allocator.alloc(T, 3 * std.mem.page_size / @sizeOf(T));
        defer allocator.free(memory);
        @memset(memory, 0xaa);

        // Find starting page-alignment = 0
        var start: usize = 0;
        const start_addr = @intFromPtr(&memory);
        start += (std.mem.alignForward(usize, start_addr, std.mem.page_size) - start_addr) / @sizeOf(T);
        try testing.expect(start < std.mem.page_size / @sizeOf(T));

        // Validate all sub-block alignments
        const search_len = std.mem.page_size / @sizeOf(T);
        memory[start + search_len] = 0;
        for (0..block_len) |offset| {
            try testing.expectEqual(search_len - offset, indexOfSentinel(T, 0, @ptrCast(&memory[start + offset])));
        }
        memory[start + search_len] = 0xaa;

        // Validate page boundary crossing
        const start_page_boundary = start + (std.mem.page_size / @sizeOf(T));
        memory[start_page_boundary + block_len] = 0;
        for (0..block_len) |offset| {
            try testing.expectEqual(2 * block_len - offset, indexOfSentinel(T, 0, @ptrCast(&memory[start_page_boundary - block_len + offset])));
        }
    }
}

/// Returns true if all elements in a slice are equal to the scalar value provided
pub fn allEqual(comptime T: type, slice: []const T, scalar: T) bool {
    for (slice) |item| {
        if (item != scalar) return false;
    }
    return true;
}

/// Remove a set of values from the beginning of a slice.
pub fn trimLeft(comptime T: type, slice: []const T, values_to_strip: []const T) []const T {
    var begin: usize = 0;
    while (begin < slice.len and indexOfScalar(T, values_to_strip, slice[begin]) != null) : (begin += 1) {}
    return slice[begin..];
}

/// Remove a set of values from the end of a slice.
pub fn trimRight(comptime T: type, slice: []const T, values_to_strip: []const T) []const T {
    var end: usize = slice.len;
    while (end > 0 and indexOfScalar(T, values_to_strip, slice[end - 1]) != null) : (end -= 1) {}
    return slice[0..end];
}

/// Remove a set of values from the beginning and end of a slice.
pub fn trim(comptime T: type, slice: []const T, values_to_strip: []const T) []const T {
    var begin: usize = 0;
    var end: usize = slice.len;
    while (begin < end and indexOfScalar(T, values_to_strip, slice[begin]) != null) : (begin += 1) {}
    while (end > begin and indexOfScalar(T, values_to_strip, slice[end - 1]) != null) : (end -= 1) {}
    return slice[begin..end];
}

test trim {
    try testing.expectEqualSlices(u8, "foo\n ", trimLeft(u8, " foo\n ", " \n"));
    try testing.expectEqualSlices(u8, " foo", trimRight(u8, " foo\n ", " \n"));
    try testing.expectEqualSlices(u8, "foo", trim(u8, " foo\n ", " \n"));
    try testing.expectEqualSlices(u8, "foo", trim(u8, "foo", " \n"));
}

/// Linear search for the index of a scalar value inside a slice.
pub fn indexOfScalar(comptime T: type, slice: []const T, value: T) ?usize {
    return indexOfScalarPos(T, slice, 0, value);
}

/// Linear search for the last index of a scalar value inside a slice.
pub fn lastIndexOfScalar(comptime T: type, slice: []const T, value: T) ?usize {
    var i: usize = slice.len;
    while (i != 0) {
        i -= 1;
        if (slice[i] == value) return i;
    }
    return null;
}

pub fn indexOfScalarPos(comptime T: type, slice: []const T, start_index: usize, value: T) ?usize {
    if (start_index >= slice.len) return null;

    var i: usize = start_index;
    if (backend_supports_vectors and
        !std.debug.inValgrind() and // https://github.com/ziglang/zig/issues/17717
        !@inComptime() and
        (@typeInfo(T) == .int or @typeInfo(T) == .float) and std.math.isPowerOfTwo(@bitSizeOf(T)))
    {
        if (std.simd.suggestVectorLength(T)) |block_len| {
            // For Intel Nehalem (2009) and AMD Bulldozer (2012) or later, unaligned loads on aligned data result
            // in the same execution as aligned loads. We ignore older arch's here and don't bother pre-aligning.
            //
            // Use `std.simd.suggestVectorLength(T)` to get the same alignment as used in this function
            // however this usually isn't necessary unless your arch has a performance penalty due to this.
            //
            // This may differ for other arch's. Arm for example costs a cycle when loading across a cache
            // line so explicit alignment prologues may be worth exploration.

            // Unrolling here is ~10% improvement. We can then do one bounds check every 2 blocks
            // instead of one which adds up.
            const Block = @Vector(block_len, T);
            if (i + 2 * block_len < slice.len) {
                const mask: Block = @splat(value);
                while (true) {
                    inline for (0..2) |_| {
                        const block: Block = slice[i..][0..block_len].*;
                        const matches = block == mask;
                        if (@reduce(.Or, matches)) {
                            return i + std.simd.firstTrue(matches).?;
                        }
                        i += block_len;
                    }
                    if (i + 2 * block_len >= slice.len) break;
                }
            }

            // {block_len, block_len / 2} check
            inline for (0..2) |j| {
                const block_x_len = block_len / (1 << j);
                comptime if (block_x_len < 4) break;

                const BlockX = @Vector(block_x_len, T);
                if (i + block_x_len < slice.len) {
                    const mask: BlockX = @splat(value);
                    const block: BlockX = slice[i..][0..block_x_len].*;
                    const matches = block == mask;
                    if (@reduce(.Or, matches)) {
                        return i + std.simd.firstTrue(matches).?;
                    }
                    i += block_x_len;
                }
            }
        }
    }

    for (slice[i..], i..) |c, j| {
        if (c == value) return j;
    }
    return null;
}

test indexOfScalarPos {
    const Types = [_]type{ u8, u16, u32, u64 };

    inline for (Types) |T| {
        var memory: [64 / @sizeOf(T)]T = undefined;
        @memset(&memory, 0xaa);
        memory[memory.len - 1] = 0;

        for (0..memory.len) |i| {
            try testing.expectEqual(memory.len - i - 1, indexOfScalarPos(T, memory[i..], 0, 0).?);
        }
    }
}

pub fn indexOfAny(comptime T: type, slice: []const T, values: []const T) ?usize {
    return indexOfAnyPos(T, slice, 0, values);
}

pub fn lastIndexOfAny(comptime T: type, slice: []const T, values: []const T) ?usize {
    var i: usize = slice.len;
    while (i != 0) {
        i -= 1;
        for (values) |value| {
            if (slice[i] == value) return i;
        }
    }
    return null;
}

pub fn indexOfAnyPos(comptime T: type, slice: []const T, start_index: usize, values: []const T) ?usize {
    if (start_index >= slice.len) return null;
    for (slice[start_index..], start_index..) |c, i| {
        for (values) |value| {
            if (c == value) return i;
        }
    }
    return null;
}

/// Find the first item in `slice` which is not contained in `values`.
///
/// Comparable to `strspn` in the C standard library.
pub fn indexOfNone(comptime T: type, slice: []const T, values: []const T) ?usize {
    return indexOfNonePos(T, slice, 0, values);
}

/// Find the last item in `slice` which is not contained in `values`.
///
/// Like `strspn` in the C standard library, but searches from the end.
pub fn lastIndexOfNone(comptime T: type, slice: []const T, values: []const T) ?usize {
    var i: usize = slice.len;
    outer: while (i != 0) {
        i -= 1;
        for (values) |value| {
            if (slice[i] == value) continue :outer;
        }
        return i;
    }
    return null;
}

/// Find the first item in `slice[start_index..]` which is not contained in `values`.
/// The returned index will be relative to the start of `slice`, and never less than `start_index`.
///
/// Comparable to `strspn` in the C standard library.
pub fn indexOfNonePos(comptime T: type, slice: []const T, start_index: usize, values: []const T) ?usize {
    if (start_index >= slice.len) return null;
    outer: for (slice[start_index..], start_index..) |c, i| {
        for (values) |value| {
            if (c == value) continue :outer;
        }
        return i;
    }
    return null;
}

test indexOfNone {
    try testing.expect(indexOfNone(u8, "abc123", "123").? == 0);
    try testing.expect(lastIndexOfNone(u8, "abc123", "123").? == 2);
    try testing.expect(indexOfNone(u8, "123abc", "123").? == 3);
    try testing.expect(lastIndexOfNone(u8, "123abc", "123").? == 5);
    try testing.expect(indexOfNone(u8, "123123", "123") == null);
    try testing.expect(indexOfNone(u8, "333333", "123") == null);

    try testing.expect(indexOfNonePos(u8, "abc123", 3, "321") == null);
}

pub fn indexOf(comptime T: type, haystack: []const T, needle: []const T) ?usize {
    return indexOfPos(T, haystack, 0, needle);
}

/// Find the index in a slice of a sub-slice, searching from the end backwards.
/// To start looking at a different index, slice the haystack first.
/// Consider using `lastIndexOf` instead of this, which will automatically use a
/// more sophisticated algorithm on larger inputs.
pub fn lastIndexOfLinear(comptime T: type, haystack: []const T, needle: []const T) ?usize {
    var i: usize = haystack.len - needle.len;
    while (true) : (i -= 1) {
        if (mem.eql(T, haystack[i..][0..needle.len], needle)) return i;
        if (i == 0) return null;
    }
}

/// Consider using `indexOfPos` instead of this, which will automatically use a
/// more sophisticated algorithm on larger inputs.
pub fn indexOfPosLinear(comptime T: type, haystack: []const T, start_index: usize, needle: []const T) ?usize {
    if (needle.len > haystack.len) return null;
    var i: usize = start_index;
    const end = haystack.len - needle.len;
    while (i <= end) : (i += 1) {
        if (eql(T, haystack[i..][0..needle.len], needle)) return i;
    }
    return null;
}

test indexOfPosLinear {
    try testing.expectEqual(0, indexOfPosLinear(u8, "", 0, ""));
    try testing.expectEqual(0, indexOfPosLinear(u8, "123", 0, ""));

    try testing.expectEqual(null, indexOfPosLinear(u8, "", 0, "1"));
    try testing.expectEqual(0, indexOfPosLinear(u8, "1", 0, "1"));
    try testing.expectEqual(null, indexOfPosLinear(u8, "2", 0, "1"));
    try testing.expectEqual(1, indexOfPosLinear(u8, "21", 0, "1"));
    try testing.expectEqual(null, indexOfPosLinear(u8, "222", 0, "1"));

    try testing.expectEqual(null, indexOfPosLinear(u8, "", 0, "12"));
    try testing.expectEqual(null, indexOfPosLinear(u8, "1", 0, "12"));
    try testing.expectEqual(null, indexOfPosLinear(u8, "2", 0, "12"));
    try testing.expectEqual(0, indexOfPosLinear(u8, "12", 0, "12"));
    try testing.expectEqual(null, indexOfPosLinear(u8, "21", 0, "12"));
    try testing.expectEqual(1, indexOfPosLinear(u8, "212", 0, "12"));
    try testing.expectEqual(0, indexOfPosLinear(u8, "122", 0, "12"));
    try testing.expectEqual(1, indexOfPosLinear(u8, "212112", 0, "12"));
}

fn boyerMooreHorspoolPreprocessReverse(pattern: []const u8, table: *[256]usize) void {
    for (table) |*c| {
        c.* = pattern.len;
    }

    var i: usize = pattern.len - 1;
    // The first item is intentionally ignored and the skip size will be pattern.len.
    // This is the standard way Boyer-Moore-Horspool is implemented.
    while (i > 0) : (i -= 1) {
        table[pattern[i]] = i;
    }
}

fn boyerMooreHorspoolPreprocess(pattern: []const u8, table: *[256]usize) void {
    for (table) |*c| {
        c.* = pattern.len;
    }

    var i: usize = 0;
    // The last item is intentionally ignored and the skip size will be pattern.len.
    // This is the standard way Boyer-Moore-Horspool is implemented.
    while (i < pattern.len - 1) : (i += 1) {
        table[pattern[i]] = pattern.len - 1 - i;
    }
}

/// Find the index in a slice of a sub-slice, searching from the end backwards.
/// To start looking at a different index, slice the haystack first.
/// Uses the Reverse Boyer-Moore-Horspool algorithm on large inputs;
/// `lastIndexOfLinear` on small inputs.
pub fn lastIndexOf(comptime T: type, haystack: []const T, needle: []const T) ?usize {
    if (needle.len > haystack.len) return null;
    if (needle.len == 0) return haystack.len;

    if (!std.meta.hasUniqueRepresentation(T) or haystack.len < 52 or needle.len <= 4)
        return lastIndexOfLinear(T, haystack, needle);

    const haystack_bytes = sliceAsBytes(haystack);
    const needle_bytes = sliceAsBytes(needle);

    var skip_table: [256]usize = undefined;
    boyerMooreHorspoolPreprocessReverse(needle_bytes, skip_table[0..]);

    var i: usize = haystack_bytes.len - needle_bytes.len;
    while (true) {
        if (i % @sizeOf(T) == 0 and mem.eql(u8, haystack_bytes[i .. i + needle_bytes.len], needle_bytes)) {
            return @divExact(i, @sizeOf(T));
        }
        const skip = skip_table[haystack_bytes[i]];
        if (skip > i) break;
        i -= skip;
    }

    return null;
}

/// Uses Boyer-Moore-Horspool algorithm on large inputs; `indexOfPosLinear` on small inputs.
pub fn indexOfPos(comptime T: type, haystack: []const T, start_index: usize, needle: []const T) ?usize {
    if (needle.len > haystack.len) return null;
    if (needle.len < 2) {
        if (needle.len == 0) return start_index;
        // indexOfScalarPos is significantly faster than indexOfPosLinear
        return indexOfScalarPos(T, haystack, start_index, needle[0]);
    }

    if (!std.meta.hasUniqueRepresentation(T) or haystack.len < 52 or needle.len <= 4)
        return indexOfPosLinear(T, haystack, start_index, needle);

    const haystack_bytes = sliceAsBytes(haystack);
    const needle_bytes = sliceAsBytes(needle);

    var skip_table: [256]usize = undefined;
    boyerMooreHorspoolPreprocess(needle_bytes, skip_table[0..]);

    var i: usize = start_index * @sizeOf(T);
    while (i <= haystack_bytes.len - needle_bytes.len) {
        if (i % @sizeOf(T) == 0 and mem.eql(u8, haystack_bytes[i .. i + needle_bytes.len], needle_bytes)) {
            return @divExact(i, @sizeOf(T));
        }
        i += skip_table[haystack_bytes[i + needle_bytes.len - 1]];
    }

    return null;
}

test indexOf {
    try testing.expect(indexOf(u8, "one two three four five six seven eight nine ten eleven", "three four").? == 8);
    try testing.expect(lastIndexOf(u8, "one two three four five six seven eight nine ten eleven", "three four").? == 8);
    try testing.expect(indexOf(u8, "one two three four five six seven eight nine ten eleven", "two two") == null);
    try testing.expect(lastIndexOf(u8, "one two three four five six seven eight nine ten eleven", "two two") == null);

    try testing.expect(indexOf(u8, "one two three four five six seven eight nine ten", "").? == 0);
    try testing.expect(lastIndexOf(u8, "one two three four five six seven eight nine ten", "").? == 48);

    try testing.expect(indexOf(u8, "one two three four", "four").? == 14);
    try testing.expect(lastIndexOf(u8, "one two three two four", "two").? == 14);
    try testing.expect(indexOf(u8, "one two three four", "gour") == null);
    try testing.expect(lastIndexOf(u8, "one two three four", "gour") == null);
    try testing.expect(indexOf(u8, "foo", "foo").? == 0);
    try testing.expect(lastIndexOf(u8, "foo", "foo").? == 0);
    try testing.expect(indexOf(u8, "foo", "fool") == null);
    try testing.expect(lastIndexOf(u8, "foo", "lfoo") == null);
    try testing.expect(lastIndexOf(u8, "foo", "fool") == null);

    try testing.expect(indexOf(u8, "foo foo", "foo").? == 0);
    try testing.expect(lastIndexOf(u8, "foo foo", "foo").? == 4);
    try testing.expect(lastIndexOfAny(u8, "boo, cat", "abo").? == 6);
    try testing.expect(lastIndexOfScalar(u8, "boo", 'o').? == 2);
}

test "indexOf multibyte" {
    {
        // make haystack and needle long enough to trigger Boyer-Moore-Horspool algorithm
        const haystack = [1]u16{0} ** 100 ++ [_]u16{ 0xbbaa, 0xccbb, 0xddcc, 0xeedd, 0xffee, 0x00ff };
        const needle = [_]u16{ 0xbbaa, 0xccbb, 0xddcc, 0xeedd, 0xffee };
        try testing.expectEqual(indexOfPos(u16, &haystack, 0, &needle), 100);

        // check for misaligned false positives (little and big endian)
        const needleLE = [_]u16{ 0xbbbb, 0xcccc, 0xdddd, 0xeeee, 0xffff };
        try testing.expectEqual(indexOfPos(u16, &haystack, 0, &needleLE), null);
        const needleBE = [_]u16{ 0xaacc, 0xbbdd, 0xccee, 0xddff, 0xee00 };
        try testing.expectEqual(indexOfPos(u16, &haystack, 0, &needleBE), null);
    }

    {
        // make haystack and needle long enough to trigger Boyer-Moore-Horspool algorithm
        const haystack = [_]u16{ 0xbbaa, 0xccbb, 0xddcc, 0xeedd, 0xffee, 0x00ff } ++ [1]u16{0} ** 100;
        const needle = [_]u16{ 0xbbaa, 0xccbb, 0xddcc, 0xeedd, 0xffee };
        try testing.expectEqual(lastIndexOf(u16, &haystack, &needle), 0);

        // check for misaligned false positives (little and big endian)
        const needleLE = [_]u16{ 0xbbbb, 0xcccc, 0xdddd, 0xeeee, 0xffff };
        try testing.expectEqual(lastIndexOf(u16, &haystack, &needleLE), null);
        const needleBE = [_]u16{ 0xaacc, 0xbbdd, 0xccee, 0xddff, 0xee00 };
        try testing.expectEqual(lastIndexOf(u16, &haystack, &needleBE), null);
    }
}

test "indexOfPos empty needle" {
    try testing.expectEqual(indexOfPos(u8, "abracadabra", 5, ""), 5);
}

/// Returns the number of needles inside the haystack
/// needle.len must be > 0
/// does not count overlapping needles
pub fn count(comptime T: type, haystack: []const T, needle: []const T) usize {
    assert(needle.len > 0);
    var i: usize = 0;
    var found: usize = 0;

    while (indexOfPos(T, haystack, i, needle)) |idx| {
        i = idx + needle.len;
        found += 1;
    }

    return found;
}

test count {
    try testing.expect(count(u8, "", "h") == 0);
    try testing.expect(count(u8, "h", "h") == 1);
    try testing.expect(count(u8, "hh", "h") == 2);
    try testing.expect(count(u8, "world!", "hello") == 0);
    try testing.expect(count(u8, "hello world!", "hello") == 1);
    try testing.expect(count(u8, "   abcabc   abc", "abc") == 3);
    try testing.expect(count(u8, "udexdcbvbruhasdrw", "bruh") == 1);
    try testing.expect(count(u8, "foo bar", "o bar") == 1);
    try testing.expect(count(u8, "foofoofoo", "foo") == 3);
    try testing.expect(count(u8, "fffffff", "ff") == 3);
    try testing.expect(count(u8, "owowowu", "owowu") == 1);
}

/// Returns true if the haystack contains expected_count or more needles
/// needle.len must be > 0
/// does not count overlapping needles
pub fn containsAtLeast(comptime T: type, haystack: []const T, expected_count: usize, needle: []const T) bool {
    assert(needle.len > 0);
    if (expected_count == 0) return true;

    var i: usize = 0;
    var found: usize = 0;

    while (indexOfPos(T, haystack, i, needle)) |idx| {
        i = idx + needle.len;
        found += 1;
        if (found == expected_count) return true;
    }
    return false;
}

test containsAtLeast {
    try testing.expect(containsAtLeast(u8, "aa", 0, "a"));
    try testing.expect(containsAtLeast(u8, "aa", 1, "a"));
    try testing.expect(containsAtLeast(u8, "aa", 2, "a"));
    try testing.expect(!containsAtLeast(u8, "aa", 3, "a"));

    try testing.expect(containsAtLeast(u8, "radaradar", 1, "radar"));
    try testing.expect(!containsAtLeast(u8, "radaradar", 2, "radar"));

    try testing.expect(containsAtLeast(u8, "radarradaradarradar", 3, "radar"));
    try testing.expect(!containsAtLeast(u8, "radarradaradarradar", 4, "radar"));

    try testing.expect(containsAtLeast(u8, "   radar      radar   ", 2, "radar"));
    try testing.expect(!containsAtLeast(u8, "   radar      radar   ", 3, "radar"));
}

/// Reads an integer from memory with size equal to bytes.len.
/// T specifies the return type, which must be large enough to store
/// the result.
pub fn readVarInt(comptime ReturnType: type, bytes: []const u8, endian: Endian) ReturnType {
    const bits = @typeInfo(ReturnType).int.bits;
    const signedness = @typeInfo(ReturnType).int.signedness;
    const WorkType = std.meta.Int(signedness, @max(16, bits));
    var result: WorkType = 0;
    switch (endian) {
        .big => {
            for (bytes) |b| {
                result = (result << 8) | b;
            }
        },
        .little => {
            const ShiftType = math.Log2Int(WorkType);
            for (bytes, 0..) |b, index| {
                result = result | (@as(WorkType, b) << @as(ShiftType, @intCast(index * 8)));
            }
        },
    }
    return @as(ReturnType, @truncate(result));
}

test readVarInt {
    try testing.expect(readVarInt(u0, &[_]u8{}, .big) == 0x0);
    try testing.expect(readVarInt(u0, &[_]u8{}, .little) == 0x0);
    try testing.expect(readVarInt(u8, &[_]u8{0x12}, .big) == 0x12);
    try testing.expect(readVarInt(u8, &[_]u8{0xde}, .little) == 0xde);
    try testing.expect(readVarInt(u16, &[_]u8{ 0x12, 0x34 }, .big) == 0x1234);
    try testing.expect(readVarInt(u16, &[_]u8{ 0x12, 0x34 }, .little) == 0x3412);

    try testing.expect(readVarInt(i8, &[_]u8{0xff}, .big) == -1);
    try testing.expect(readVarInt(i8, &[_]u8{0xfe}, .little) == -2);
    try testing.expect(readVarInt(i16, &[_]u8{ 0xff, 0xfd }, .big) == -3);
    try testing.expect(readVarInt(i16, &[_]u8{ 0xfc, 0xff }, .little) == -4);

    // Return type can be oversized (bytes.len * 8 < @typeInfo(ReturnType).int.bits)
    try testing.expect(readVarInt(u9, &[_]u8{0x12}, .little) == 0x12);
    try testing.expect(readVarInt(u9, &[_]u8{0xde}, .big) == 0xde);
    try testing.expect(readVarInt(u80, &[_]u8{ 0x12, 0x34, 0x56, 0x78, 0x9a, 0xbc, 0xde, 0xf0, 0x24 }, .big) == 0x123456789abcdef024);
    try testing.expect(readVarInt(u80, &[_]u8{ 0xec, 0x10, 0x32, 0x54, 0x76, 0x98, 0xba, 0xdc, 0xfe }, .little) == 0xfedcba9876543210ec);

    try testing.expect(readVarInt(i9, &[_]u8{0xff}, .big) == 0xff);
    try testing.expect(readVarInt(i9, &[_]u8{0xfe}, .little) == 0xfe);
}

/// Loads an integer from packed memory with provided bit_count, bit_offset, and signedness.
/// Asserts that T is large enough to store the read value.
pub fn readVarPackedInt(
    comptime T: type,
    bytes: []const u8,
    bit_offset: usize,
    bit_count: usize,
    endian: std.builtin.Endian,
    signedness: std.builtin.Signedness,
) T {
    const uN = std.meta.Int(.unsigned, @bitSizeOf(T));
    const iN = std.meta.Int(.signed, @bitSizeOf(T));
    const Log2N = std.math.Log2Int(T);

    const read_size = (bit_count + (bit_offset % 8) + 7) / 8;
    const bit_shift = @as(u3, @intCast(bit_offset % 8));
    const pad = @as(Log2N, @intCast(@bitSizeOf(T) - bit_count));

    const lowest_byte = switch (endian) {
        .big => bytes.len - (bit_offset / 8) - read_size,
        .little => bit_offset / 8,
    };
    const read_bytes = bytes[lowest_byte..][0..read_size];

    if (@bitSizeOf(T) <= 8) {
        // These are the same shifts/masks we perform below, but adds `@truncate`/`@intCast`
        // where needed since int is smaller than a byte.
        const value = if (read_size == 1) b: {
            break :b @as(uN, @truncate(read_bytes[0] >> bit_shift));
        } else b: {
            const i: u1 = @intFromBool(endian == .big);
            const head = @as(uN, @truncate(read_bytes[i] >> bit_shift));
            const tail_shift = @as(Log2N, @intCast(@as(u4, 8) - bit_shift));
            const tail = @as(uN, @truncate(read_bytes[1 - i]));
            break :b (tail << tail_shift) | head;
        };
        switch (signedness) {
            .signed => return @as(T, @intCast((@as(iN, @bitCast(value)) << pad) >> pad)),
            .unsigned => return @as(T, @intCast((@as(uN, @bitCast(value)) << pad) >> pad)),
        }
    }

    // Copy the value out (respecting endianness), accounting for bit_shift
    var int: uN = 0;
    switch (endian) {
        .big => {
            for (read_bytes[0 .. read_size - 1]) |elem| {
                int = elem | (int << 8);
            }
            int = (read_bytes[read_size - 1] >> bit_shift) | (int << (@as(u4, 8) - bit_shift));
        },
        .little => {
            int = read_bytes[0] >> bit_shift;
            for (read_bytes[1..], 0..) |elem, i| {
                int |= (@as(uN, elem) << @as(Log2N, @intCast((8 * (i + 1) - bit_shift))));
            }
        },
    }
    switch (signedness) {
        .signed => return @as(T, @intCast((@as(iN, @bitCast(int)) << pad) >> pad)),
        .unsigned => return @as(T, @intCast((@as(uN, @bitCast(int)) << pad) >> pad)),
    }
}

test readVarPackedInt {
    const T = packed struct(u16) { a: u3, b: u7, c: u6 };
    var st = T{ .a = 1, .b = 2, .c = 4 };
    const b_field = readVarPackedInt(u64, std.mem.asBytes(&st), @bitOffsetOf(T, "b"), 7, builtin.cpu.arch.endian(), .unsigned);
    try std.testing.expectEqual(st.b, b_field);
}

/// Reads an integer from memory with bit count specified by T.
/// The bit count of T must be evenly divisible by 8.
/// This function cannot fail and cannot cause undefined behavior.
pub inline fn readInt(comptime T: type, buffer: *const [@divExact(@typeInfo(T).int.bits, 8)]u8, endian: Endian) T {
    const value: T = @bitCast(buffer.*);
    return if (endian == native_endian) value else @byteSwap(value);
}

test readInt {
    try testing.expect(readInt(u0, &[_]u8{}, .big) == 0x0);
    try testing.expect(readInt(u0, &[_]u8{}, .little) == 0x0);

    try testing.expect(readInt(u8, &[_]u8{0x32}, .big) == 0x32);
    try testing.expect(readInt(u8, &[_]u8{0x12}, .little) == 0x12);

    try testing.expect(readInt(u16, &[_]u8{ 0x12, 0x34 }, .big) == 0x1234);
    try testing.expect(readInt(u16, &[_]u8{ 0x12, 0x34 }, .little) == 0x3412);

    try testing.expect(readInt(u72, &[_]u8{ 0x12, 0x34, 0x56, 0x78, 0x9a, 0xbc, 0xde, 0xf0, 0x24 }, .big) == 0x123456789abcdef024);
    try testing.expect(readInt(u72, &[_]u8{ 0xec, 0x10, 0x32, 0x54, 0x76, 0x98, 0xba, 0xdc, 0xfe }, .little) == 0xfedcba9876543210ec);

    try testing.expect(readInt(i8, &[_]u8{0xff}, .big) == -1);
    try testing.expect(readInt(i8, &[_]u8{0xfe}, .little) == -2);

    try testing.expect(readInt(i16, &[_]u8{ 0xff, 0xfd }, .big) == -3);
    try testing.expect(readInt(i16, &[_]u8{ 0xfc, 0xff }, .little) == -4);

    try moreReadIntTests();
    try comptime moreReadIntTests();
}

fn readPackedIntLittle(comptime T: type, bytes: []const u8, bit_offset: usize) T {
    const uN = std.meta.Int(.unsigned, @bitSizeOf(T));
    const Log2N = std.math.Log2Int(T);

    const bit_count = @as(usize, @bitSizeOf(T));
    const bit_shift = @as(u3, @intCast(bit_offset % 8));

    const load_size = (bit_count + 7) / 8;
    const load_tail_bits = @as(u3, @intCast((load_size * 8) - bit_count));
    const LoadInt = std.meta.Int(.unsigned, load_size * 8);

    if (bit_count == 0)
        return 0;

    // Read by loading a LoadInt, and then follow it up with a 1-byte read
    // of the tail if bit_offset pushed us over a byte boundary.
    const read_bytes = bytes[bit_offset / 8 ..];
    const val = @as(uN, @truncate(readInt(LoadInt, read_bytes[0..load_size], .little) >> bit_shift));
    if (bit_shift > load_tail_bits) {
        const tail_bits = @as(Log2N, @intCast(bit_shift - load_tail_bits));
        const tail_byte = read_bytes[load_size];
        const tail_truncated = if (bit_count < 8) @as(uN, @truncate(tail_byte)) else @as(uN, tail_byte);
        return @as(T, @bitCast(val | (tail_truncated << (@as(Log2N, @truncate(bit_count)) -% tail_bits))));
    } else return @as(T, @bitCast(val));
}

fn readPackedIntBig(comptime T: type, bytes: []const u8, bit_offset: usize) T {
    const uN = std.meta.Int(.unsigned, @bitSizeOf(T));
    const Log2N = std.math.Log2Int(T);

    const bit_count = @as(usize, @bitSizeOf(T));
    const bit_shift = @as(u3, @intCast(bit_offset % 8));
    const byte_count = (@as(usize, bit_shift) + bit_count + 7) / 8;

    const load_size = (bit_count + 7) / 8;
    const load_tail_bits = @as(u3, @intCast((load_size * 8) - bit_count));
    const LoadInt = std.meta.Int(.unsigned, load_size * 8);

    if (bit_count == 0)
        return 0;

    // Read by loading a LoadInt, and then follow it up with a 1-byte read
    // of the tail if bit_offset pushed us over a byte boundary.
    const end = bytes.len - (bit_offset / 8);
    const read_bytes = bytes[(end - byte_count)..end];
    const val = @as(uN, @truncate(readInt(LoadInt, bytes[(end - load_size)..end][0..load_size], .big) >> bit_shift));
    if (bit_shift > load_tail_bits) {
        const tail_bits = @as(Log2N, @intCast(bit_shift - load_tail_bits));
        const tail_byte = if (bit_count < 8) @as(uN, @truncate(read_bytes[0])) else @as(uN, read_bytes[0]);
        return @as(T, @bitCast(val | (tail_byte << (@as(Log2N, @truncate(bit_count)) -% tail_bits))));
    } else return @as(T, @bitCast(val));
}

pub const readPackedIntNative = switch (native_endian) {
    .little => readPackedIntLittle,
    .big => readPackedIntBig,
};

pub const readPackedIntForeign = switch (native_endian) {
    .little => readPackedIntBig,
    .big => readPackedIntLittle,
};

/// Loads an integer from packed memory.
/// Asserts that buffer contains at least bit_offset + @bitSizeOf(T) bits.
pub fn readPackedInt(comptime T: type, bytes: []const u8, bit_offset: usize, endian: Endian) T {
    switch (endian) {
        .little => return readPackedIntLittle(T, bytes, bit_offset),
        .big => return readPackedIntBig(T, bytes, bit_offset),
    }
}

test readPackedInt {
    const T = packed struct(u16) { a: u3, b: u7, c: u6 };
    var st = T{ .a = 1, .b = 2, .c = 4 };
    const b_field = readPackedInt(u7, std.mem.asBytes(&st), @bitOffsetOf(T, "b"), builtin.cpu.arch.endian());
    try std.testing.expectEqual(st.b, b_field);
}

test "comptime read/write int" {
    comptime {
        var bytes: [2]u8 = undefined;
        writeInt(u16, &bytes, 0x1234, .little);
        const result = readInt(u16, &bytes, .big);
        try testing.expect(result == 0x3412);
    }
    comptime {
        var bytes: [2]u8 = undefined;
        writeInt(u16, &bytes, 0x1234, .big);
        const result = readInt(u16, &bytes, .little);
        try testing.expect(result == 0x3412);
    }
}

/// Writes an integer to memory, storing it in twos-complement.
/// This function always succeeds, has defined behavior for all inputs, but
/// the integer bit width must be divisible by 8.
pub inline fn writeInt(comptime T: type, buffer: *[@divExact(@typeInfo(T).int.bits, 8)]u8, value: T, endian: Endian) void {
    buffer.* = @bitCast(if (endian == native_endian) value else @byteSwap(value));
}

test writeInt {
    var buf0: [0]u8 = undefined;
    var buf1: [1]u8 = undefined;
    var buf2: [2]u8 = undefined;
    var buf9: [9]u8 = undefined;

    writeInt(u0, &buf0, 0x0, .big);
    try testing.expect(eql(u8, buf0[0..], &[_]u8{}));
    writeInt(u0, &buf0, 0x0, .little);
    try testing.expect(eql(u8, buf0[0..], &[_]u8{}));

    writeInt(u8, &buf1, 0x12, .big);
    try testing.expect(eql(u8, buf1[0..], &[_]u8{0x12}));
    writeInt(u8, &buf1, 0x34, .little);
    try testing.expect(eql(u8, buf1[0..], &[_]u8{0x34}));

    writeInt(u16, &buf2, 0x1234, .big);
    try testing.expect(eql(u8, buf2[0..], &[_]u8{ 0x12, 0x34 }));
    writeInt(u16, &buf2, 0x5678, .little);
    try testing.expect(eql(u8, buf2[0..], &[_]u8{ 0x78, 0x56 }));

    writeInt(u72, &buf9, 0x123456789abcdef024, .big);
    try testing.expect(eql(u8, buf9[0..], &[_]u8{ 0x12, 0x34, 0x56, 0x78, 0x9a, 0xbc, 0xde, 0xf0, 0x24 }));
    writeInt(u72, &buf9, 0xfedcba9876543210ec, .little);
    try testing.expect(eql(u8, buf9[0..], &[_]u8{ 0xec, 0x10, 0x32, 0x54, 0x76, 0x98, 0xba, 0xdc, 0xfe }));

    writeInt(i8, &buf1, -1, .big);
    try testing.expect(eql(u8, buf1[0..], &[_]u8{0xff}));
    writeInt(i8, &buf1, -2, .little);
    try testing.expect(eql(u8, buf1[0..], &[_]u8{0xfe}));

    writeInt(i16, &buf2, -3, .big);
    try testing.expect(eql(u8, buf2[0..], &[_]u8{ 0xff, 0xfd }));
    writeInt(i16, &buf2, -4, .little);
    try testing.expect(eql(u8, buf2[0..], &[_]u8{ 0xfc, 0xff }));
}

fn writePackedIntLittle(comptime T: type, bytes: []u8, bit_offset: usize, value: T) void {
    const uN = std.meta.Int(.unsigned, @bitSizeOf(T));
    const Log2N = std.math.Log2Int(T);

    const bit_count = @as(usize, @bitSizeOf(T));
    const bit_shift = @as(u3, @intCast(bit_offset % 8));

    const store_size = (@bitSizeOf(T) + 7) / 8;
    const store_tail_bits = @as(u3, @intCast((store_size * 8) - bit_count));
    const StoreInt = std.meta.Int(.unsigned, store_size * 8);

    if (bit_count == 0)
        return;

    // Write by storing a StoreInt, and then follow it up with a 1-byte tail
    // if bit_offset pushed us over a byte boundary.
    const write_bytes = bytes[bit_offset / 8 ..];
    const head = write_bytes[0] & ((@as(u8, 1) << bit_shift) - 1);

    var write_value = (@as(StoreInt, @as(uN, @bitCast(value))) << bit_shift) | @as(StoreInt, @intCast(head));
    if (bit_shift > store_tail_bits) {
        const tail_len = @as(Log2N, @intCast(bit_shift - store_tail_bits));
        write_bytes[store_size] &= ~((@as(u8, 1) << @as(u3, @intCast(tail_len))) - 1);
        write_bytes[store_size] |= @as(u8, @intCast((@as(uN, @bitCast(value)) >> (@as(Log2N, @truncate(bit_count)) -% tail_len))));
    } else if (bit_shift < store_tail_bits) {
        const tail_len = store_tail_bits - bit_shift;
        const tail = write_bytes[store_size - 1] & (@as(u8, 0xfe) << (7 - tail_len));
        write_value |= @as(StoreInt, tail) << (8 * (store_size - 1));
    }

    writeInt(StoreInt, write_bytes[0..store_size], write_value, .little);
}

fn writePackedIntBig(comptime T: type, bytes: []u8, bit_offset: usize, value: T) void {
    const uN = std.meta.Int(.unsigned, @bitSizeOf(T));
    const Log2N = std.math.Log2Int(T);

    const bit_count = @as(usize, @bitSizeOf(T));
    const bit_shift = @as(u3, @intCast(bit_offset % 8));
    const byte_count = (bit_shift + bit_count + 7) / 8;

    const store_size = (@bitSizeOf(T) + 7) / 8;
    const store_tail_bits = @as(u3, @intCast((store_size * 8) - bit_count));
    const StoreInt = std.meta.Int(.unsigned, store_size * 8);

    if (bit_count == 0)
        return;

    // Write by storing a StoreInt, and then follow it up with a 1-byte tail
    // if bit_offset pushed us over a byte boundary.
    const end = bytes.len - (bit_offset / 8);
    const write_bytes = bytes[(end - byte_count)..end];
    const head = write_bytes[byte_count - 1] & ((@as(u8, 1) << bit_shift) - 1);

    var write_value = (@as(StoreInt, @as(uN, @bitCast(value))) << bit_shift) | @as(StoreInt, @intCast(head));
    if (bit_shift > store_tail_bits) {
        const tail_len = @as(Log2N, @intCast(bit_shift - store_tail_bits));
        write_bytes[0] &= ~((@as(u8, 1) << @as(u3, @intCast(tail_len))) - 1);
        write_bytes[0] |= @as(u8, @intCast((@as(uN, @bitCast(value)) >> (@as(Log2N, @truncate(bit_count)) -% tail_len))));
    } else if (bit_shift < store_tail_bits) {
        const tail_len = store_tail_bits - bit_shift;
        const tail = write_bytes[0] & (@as(u8, 0xfe) << (7 - tail_len));
        write_value |= @as(StoreInt, tail) << (8 * (store_size - 1));
    }

    writeInt(StoreInt, write_bytes[(byte_count - store_size)..][0..store_size], write_value, .big);
}

pub const writePackedIntNative = switch (native_endian) {
    .little => writePackedIntLittle,
    .big => writePackedIntBig,
};

pub const writePackedIntForeign = switch (native_endian) {
    .little => writePackedIntBig,
    .big => writePackedIntLittle,
};

/// Stores an integer to packed memory.
/// Asserts that buffer contains at least bit_offset + @bitSizeOf(T) bits.
pub fn writePackedInt(comptime T: type, bytes: []u8, bit_offset: usize, value: T, endian: Endian) void {
    switch (endian) {
        .little => writePackedIntLittle(T, bytes, bit_offset, value),
        .big => writePackedIntBig(T, bytes, bit_offset, value),
    }
}

test writePackedInt {
    const T = packed struct(u16) { a: u3, b: u7, c: u6 };
    var st = T{ .a = 1, .b = 2, .c = 4 };
    writePackedInt(u7, std.mem.asBytes(&st), @bitOffsetOf(T, "b"), 0x7f, builtin.cpu.arch.endian());
    try std.testing.expectEqual(T{ .a = 1, .b = 0x7f, .c = 4 }, st);
}

/// Stores an integer to packed memory with provided bit_offset, bit_count, and signedness.
/// If negative, the written value is sign-extended.
pub fn writeVarPackedInt(bytes: []u8, bit_offset: usize, bit_count: usize, value: anytype, endian: std.builtin.Endian) void {
    const T = @TypeOf(value);
    const uN = std.meta.Int(.unsigned, @bitSizeOf(T));

    const bit_shift = @as(u3, @intCast(bit_offset % 8));
    const write_size = (bit_count + bit_shift + 7) / 8;
    const lowest_byte = switch (endian) {
        .big => bytes.len - (bit_offset / 8) - write_size,
        .little => bit_offset / 8,
    };
    const write_bytes = bytes[lowest_byte..][0..write_size];

    if (write_size == 0) {
        return;
    } else if (write_size == 1) {
        // Single byte writes are handled specially, since we need to mask bits
        // on both ends of the byte.
        const mask = (@as(u8, 0xff) >> @as(u3, @intCast(8 - bit_count)));
        const new_bits = @as(u8, @intCast(@as(uN, @bitCast(value)) & mask)) << bit_shift;
        write_bytes[0] = (write_bytes[0] & ~(mask << bit_shift)) | new_bits;
        return;
    }

    var remaining: T = value;

    // Iterate bytes forward for Little-endian, backward for Big-endian
    const delta: i2 = if (endian == .big) -1 else 1;
    const start = if (endian == .big) @as(isize, @intCast(write_bytes.len - 1)) else 0;

    var i: isize = start; // isize for signed index arithmetic

    // Write first byte, using a mask to protects bits preceding bit_offset
    const head_mask = @as(u8, 0xff) >> bit_shift;
    write_bytes[@intCast(i)] &= ~(head_mask << bit_shift);
    write_bytes[@intCast(i)] |= @as(u8, @intCast(@as(uN, @bitCast(remaining)) & head_mask)) << bit_shift;
    remaining = math.shr(T, remaining, @as(u4, 8) - bit_shift);
    i += delta;

    // Write bytes[1..bytes.len - 1]
    if (@bitSizeOf(T) > 8) {
        const loop_end = start + delta * (@as(isize, @intCast(write_size)) - 1);
        while (i != loop_end) : (i += delta) {
            write_bytes[@as(usize, @intCast(i))] = @as(u8, @truncate(@as(uN, @bitCast(remaining))));
            remaining >>= 8;
        }
    }

    // Write last byte, using a mask to protect bits following bit_offset + bit_count
    const following_bits = -%@as(u3, @truncate(bit_shift + bit_count));
    const tail_mask = (@as(u8, 0xff) << following_bits) >> following_bits;
    write_bytes[@as(usize, @intCast(i))] &= ~tail_mask;
    write_bytes[@as(usize, @intCast(i))] |= @as(u8, @intCast(@as(uN, @bitCast(remaining)) & tail_mask));
}

test writeVarPackedInt {
    const T = packed struct(u16) { a: u3, b: u7, c: u6 };
    var st = T{ .a = 1, .b = 2, .c = 4 };
    const value: u64 = 0x7f;
    writeVarPackedInt(std.mem.asBytes(&st), @bitOffsetOf(T, "b"), 7, value, builtin.cpu.arch.endian());
    try testing.expectEqual(T{ .a = 1, .b = value, .c = 4 }, st);
}

/// Swap the byte order of all the members of the fields of a struct
/// (Changing their endianness)
pub fn byteSwapAllFields(comptime S: type, ptr: *S) void {
    switch (@typeInfo(S)) {
        .@"struct" => {
            inline for (std.meta.fields(S)) |f| {
                switch (@typeInfo(f.type)) {
                    .@"struct" => |struct_info| if (struct_info.backing_integer) |Int| {
                        @field(ptr, f.name) = @bitCast(@byteSwap(@as(Int, @bitCast(@field(ptr, f.name)))));
                    } else {
                        byteSwapAllFields(f.type, &@field(ptr, f.name));
                    },
                    .array => byteSwapAllFields(f.type, &@field(ptr, f.name)),
                    .@"enum" => {
                        @field(ptr, f.name) = @enumFromInt(@byteSwap(@intFromEnum(@field(ptr, f.name))));
                    },
                    .bool => {},
                    .float => |float_info| {
                        @field(ptr, f.name) = @bitCast(@byteSwap(@as(std.meta.Int(.unsigned, float_info.bits), @bitCast(@field(ptr, f.name)))));
                    },
                    else => {
                        @field(ptr, f.name) = @byteSwap(@field(ptr, f.name));
                    },
                }
            }
        },
        .array => {
            for (ptr) |*item| {
                switch (@typeInfo(@TypeOf(item.*))) {
                    .@"struct", .array => byteSwapAllFields(@TypeOf(item.*), item),
                    .@"enum" => {
                        item.* = @enumFromInt(@byteSwap(@intFromEnum(item.*)));
                    },
                    .bool => {},
                    .float => |float_info| {
                        item.* = @bitCast(@byteSwap(@as(std.meta.Int(.unsigned, float_info.bits), @bitCast(item.*))));
                    },
                    else => {
                        item.* = @byteSwap(item.*);
                    },
                }
            }
        },
        else => @compileError("byteSwapAllFields expects a struct or array as the first argument"),
    }
}

test byteSwapAllFields {
    const T = extern struct {
        f0: u8,
        f1: u16,
        f2: u32,
        f3: [1]u8,
        f4: bool,
        f5: f32,
    };
    const K = extern struct {
        f0: u8,
        f1: T,
        f2: u16,
        f3: [1]u8,
        f4: bool,
        f5: f32,
    };
    var s = T{
        .f0 = 0x12,
        .f1 = 0x1234,
        .f2 = 0x12345678,
        .f3 = .{0x12},
        .f4 = true,
        .f5 = @as(f32, @bitCast(@as(u32, 0x4640e400))),
    };
    var k = K{
        .f0 = 0x12,
        .f1 = s,
        .f2 = 0x1234,
        .f3 = .{0x12},
        .f4 = false,
        .f5 = @as(f32, @bitCast(@as(u32, 0x45d42800))),
    };
    byteSwapAllFields(T, &s);
    byteSwapAllFields(K, &k);
    try std.testing.expectEqual(T{
        .f0 = 0x12,
        .f1 = 0x3412,
        .f2 = 0x78563412,
        .f3 = .{0x12},
        .f4 = true,
        .f5 = @as(f32, @bitCast(@as(u32, 0x00e44046))),
    }, s);
    try std.testing.expectEqual(K{
        .f0 = 0x12,
        .f1 = s,
        .f2 = 0x3412,
        .f3 = .{0x12},
        .f4 = false,
        .f5 = @as(f32, @bitCast(@as(u32, 0x0028d445))),
    }, k);
}

pub const tokenize = @compileError("deprecated; use tokenizeAny, tokenizeSequence, or tokenizeScalar");

/// Returns an iterator that iterates over the slices of `buffer` that are not
/// any of the items in `delimiters`.
///
/// `tokenizeAny(u8, "   abc|def ||  ghi  ", " |")` will return slices
/// for "abc", "def", "ghi", null, in that order.
///
/// If `buffer` is empty, the iterator will return null.
/// If none of `delimiters` exist in buffer,
/// the iterator will return `buffer`, null, in that order.
///
/// See also: `tokenizeSequence`, `tokenizeScalar`,
///           `splitSequence`,`splitAny`, `splitScalar`,
///           `splitBackwardsSequence`, `splitBackwardsAny`, and `splitBackwardsScalar`
pub fn tokenizeAny(comptime T: type, buffer: []const T, delimiters: []const T) TokenIterator(T, .any) {
    return .{
        .index = 0,
        .buffer = buffer,
        .delimiter = delimiters,
    };
}

/// Returns an iterator that iterates over the slices of `buffer` that are not
/// the sequence in `delimiter`.
///
/// `tokenizeSequence(u8, "<>abc><def<><>ghi", "<>")` will return slices
/// for "abc><def", "ghi", null, in that order.
///
/// If `buffer` is empty, the iterator will return null.
/// If `delimiter` does not exist in buffer,
/// the iterator will return `buffer`, null, in that order.
/// The delimiter length must not be zero.
///
/// See also: `tokenizeAny`, `tokenizeScalar`,
///           `splitSequence`,`splitAny`, and `splitScalar`
///           `splitBackwardsSequence`, `splitBackwardsAny`, and `splitBackwardsScalar`
pub fn tokenizeSequence(comptime T: type, buffer: []const T, delimiter: []const T) TokenIterator(T, .sequence) {
    assert(delimiter.len != 0);
    return .{
        .index = 0,
        .buffer = buffer,
        .delimiter = delimiter,
    };
}

/// Returns an iterator that iterates over the slices of `buffer` that are not
/// `delimiter`.
///
/// `tokenizeScalar(u8, "   abc def     ghi  ", ' ')` will return slices
/// for "abc", "def", "ghi", null, in that order.
///
/// If `buffer` is empty, the iterator will return null.
/// If `delimiter` does not exist in buffer,
/// the iterator will return `buffer`, null, in that order.
///
/// See also: `tokenizeAny`, `tokenizeSequence`,
///           `splitSequence`,`splitAny`, and `splitScalar`
///           `splitBackwardsSequence`, `splitBackwardsAny`, and `splitBackwardsScalar`
pub fn tokenizeScalar(comptime T: type, buffer: []const T, delimiter: T) TokenIterator(T, .scalar) {
    return .{
        .index = 0,
        .buffer = buffer,
        .delimiter = delimiter,
    };
}

test tokenizeScalar {
    var it = tokenizeScalar(u8, "   abc def   ghi  ", ' ');
    try testing.expect(eql(u8, it.next().?, "abc"));
    try testing.expect(eql(u8, it.peek().?, "def"));
    try testing.expect(eql(u8, it.next().?, "def"));
    try testing.expect(eql(u8, it.next().?, "ghi"));
    try testing.expect(it.next() == null);

    it = tokenizeScalar(u8, "..\\bob", '\\');
    try testing.expect(eql(u8, it.next().?, ".."));
    try testing.expect(eql(u8, "..", "..\\bob"[0..it.index]));
    try testing.expect(eql(u8, it.next().?, "bob"));
    try testing.expect(it.next() == null);

    it = tokenizeScalar(u8, "//a/b", '/');
    try testing.expect(eql(u8, it.next().?, "a"));
    try testing.expect(eql(u8, it.next().?, "b"));
    try testing.expect(eql(u8, "//a/b", "//a/b"[0..it.index]));
    try testing.expect(it.next() == null);

    it = tokenizeScalar(u8, "|", '|');
    try testing.expect(it.next() == null);
    try testing.expect(it.peek() == null);

    it = tokenizeScalar(u8, "", '|');
    try testing.expect(it.next() == null);
    try testing.expect(it.peek() == null);

    it = tokenizeScalar(u8, "hello", ' ');
    try testing.expect(eql(u8, it.next().?, "hello"));
    try testing.expect(it.next() == null);

    var it16 = tokenizeScalar(
        u16,
        std.unicode.utf8ToUtf16LeStringLiteral("hello"),
        ' ',
    );
    try testing.expect(eql(u16, it16.next().?, std.unicode.utf8ToUtf16LeStringLiteral("hello")));
    try testing.expect(it16.next() == null);
}

test tokenizeAny {
    var it = tokenizeAny(u8, "a|b,c/d e", " /,|");
    try testing.expect(eql(u8, it.next().?, "a"));
    try testing.expect(eql(u8, it.peek().?, "b"));
    try testing.expect(eql(u8, it.next().?, "b"));
    try testing.expect(eql(u8, it.next().?, "c"));
    try testing.expect(eql(u8, it.next().?, "d"));
    try testing.expect(eql(u8, it.next().?, "e"));
    try testing.expect(it.next() == null);
    try testing.expect(it.peek() == null);

    it = tokenizeAny(u8, "hello", "");
    try testing.expect(eql(u8, it.next().?, "hello"));
    try testing.expect(it.next() == null);

    var it16 = tokenizeAny(
        u16,
        std.unicode.utf8ToUtf16LeStringLiteral("a|b,c/d e"),
        std.unicode.utf8ToUtf16LeStringLiteral(" /,|"),
    );
    try testing.expect(eql(u16, it16.next().?, std.unicode.utf8ToUtf16LeStringLiteral("a")));
    try testing.expect(eql(u16, it16.next().?, std.unicode.utf8ToUtf16LeStringLiteral("b")));
    try testing.expect(eql(u16, it16.next().?, std.unicode.utf8ToUtf16LeStringLiteral("c")));
    try testing.expect(eql(u16, it16.next().?, std.unicode.utf8ToUtf16LeStringLiteral("d")));
    try testing.expect(eql(u16, it16.next().?, std.unicode.utf8ToUtf16LeStringLiteral("e")));
    try testing.expect(it16.next() == null);
}

test tokenizeSequence {
    var it = tokenizeSequence(u8, "a<>b<><>c><>d><", "<>");
    try testing.expectEqualStrings("a", it.next().?);
    try testing.expectEqualStrings("b", it.peek().?);
    try testing.expectEqualStrings("b", it.next().?);
    try testing.expectEqualStrings("c>", it.next().?);
    try testing.expectEqualStrings("d><", it.next().?);
    try testing.expect(it.next() == null);
    try testing.expect(it.peek() == null);

    var it16 = tokenizeSequence(
        u16,
        std.unicode.utf8ToUtf16LeStringLiteral("a<>b<><>c><>d><"),
        std.unicode.utf8ToUtf16LeStringLiteral("<>"),
    );
    try testing.expect(eql(u16, it16.next().?, std.unicode.utf8ToUtf16LeStringLiteral("a")));
    try testing.expect(eql(u16, it16.next().?, std.unicode.utf8ToUtf16LeStringLiteral("b")));
    try testing.expect(eql(u16, it16.next().?, std.unicode.utf8ToUtf16LeStringLiteral("c>")));
    try testing.expect(eql(u16, it16.next().?, std.unicode.utf8ToUtf16LeStringLiteral("d><")));
    try testing.expect(it16.next() == null);
}

test "tokenize (reset)" {
    {
        var it = tokenizeAny(u8, "   abc def   ghi  ", " ");
        try testing.expect(eql(u8, it.next().?, "abc"));
        try testing.expect(eql(u8, it.next().?, "def"));
        try testing.expect(eql(u8, it.next().?, "ghi"));

        it.reset();

        try testing.expect(eql(u8, it.next().?, "abc"));
        try testing.expect(eql(u8, it.next().?, "def"));
        try testing.expect(eql(u8, it.next().?, "ghi"));
        try testing.expect(it.next() == null);
    }
    {
        var it = tokenizeSequence(u8, "<><>abc<>def<><>ghi<>", "<>");
        try testing.expect(eql(u8, it.next().?, "abc"));
        try testing.expect(eql(u8, it.next().?, "def"));
        try testing.expect(eql(u8, it.next().?, "ghi"));

        it.reset();

        try testing.expect(eql(u8, it.next().?, "abc"));
        try testing.expect(eql(u8, it.next().?, "def"));
        try testing.expect(eql(u8, it.next().?, "ghi"));
        try testing.expect(it.next() == null);
    }
    {
        var it = tokenizeScalar(u8, "   abc def   ghi  ", ' ');
        try testing.expect(eql(u8, it.next().?, "abc"));
        try testing.expect(eql(u8, it.next().?, "def"));
        try testing.expect(eql(u8, it.next().?, "ghi"));

        it.reset();

        try testing.expect(eql(u8, it.next().?, "abc"));
        try testing.expect(eql(u8, it.next().?, "def"));
        try testing.expect(eql(u8, it.next().?, "ghi"));
        try testing.expect(it.next() == null);
    }
}

pub const split = @compileError("deprecated; use splitSequence, splitAny, or splitScalar");

/// Returns an iterator that iterates over the slices of `buffer` that
/// are separated by the byte sequence in `delimiter`.
///
/// `splitSequence(u8, "abc||def||||ghi", "||")` will return slices
/// for "abc", "def", "", "ghi", null, in that order.
///
/// If `delimiter` does not exist in buffer,
/// the iterator will return `buffer`, null, in that order.
/// The delimiter length must not be zero.
///
/// See also: `splitAny`, `splitScalar`, `splitBackwardsSequence`,
///           `splitBackwardsAny`,`splitBackwardsScalar`,
///           `tokenizeAny`, `tokenizeSequence`, and `tokenizeScalar`.
pub fn splitSequence(comptime T: type, buffer: []const T, delimiter: []const T) SplitIterator(T, .sequence) {
    assert(delimiter.len != 0);
    return .{
        .index = 0,
        .buffer = buffer,
        .delimiter = delimiter,
    };
}

/// Returns an iterator that iterates over the slices of `buffer` that
/// are separated by any item in `delimiters`.
///
/// `splitAny(u8, "abc,def||ghi", "|,")` will return slices
/// for "abc", "def", "", "ghi", null, in that order.
///
/// If none of `delimiters` exist in buffer,
/// the iterator will return `buffer`, null, in that order.
///
/// See also: `splitSequence`, `splitScalar`, `splitBackwardsSequence`,
///           `splitBackwardsAny`,`splitBackwardsScalar`,
///           `tokenizeAny`, `tokenizeSequence`, and `tokenizeScalar`.
pub fn splitAny(comptime T: type, buffer: []const T, delimiters: []const T) SplitIterator(T, .any) {
    return .{
        .index = 0,
        .buffer = buffer,
        .delimiter = delimiters,
    };
}

/// Returns an iterator that iterates over the slices of `buffer` that
/// are separated by `delimiter`.
///
/// `splitScalar(u8, "abc|def||ghi", '|')` will return slices
/// for "abc", "def", "", "ghi", null, in that order.
///
/// If `delimiter` does not exist in buffer,
/// the iterator will return `buffer`, null, in that order.
///
/// See also: `splitSequence`, `splitAny`, `splitBackwardsSequence`,
///           `splitBackwardsAny`,`splitBackwardsScalar`,
///           `tokenizeAny`, `tokenizeSequence`, and `tokenizeScalar`.
pub fn splitScalar(comptime T: type, buffer: []const T, delimiter: T) SplitIterator(T, .scalar) {
    return .{
        .index = 0,
        .buffer = buffer,
        .delimiter = delimiter,
    };
}

test splitScalar {
    var it = splitScalar(u8, "abc|def||ghi", '|');
    try testing.expectEqualSlices(u8, it.rest(), "abc|def||ghi");
    try testing.expectEqualSlices(u8, it.first(), "abc");

    try testing.expectEqualSlices(u8, it.rest(), "def||ghi");
    try testing.expectEqualSlices(u8, it.peek().?, "def");
    try testing.expectEqualSlices(u8, it.next().?, "def");

    try testing.expectEqualSlices(u8, it.rest(), "|ghi");
    try testing.expectEqualSlices(u8, it.next().?, "");

    try testing.expectEqualSlices(u8, it.rest(), "ghi");
    try testing.expectEqualSlices(u8, it.peek().?, "ghi");
    try testing.expectEqualSlices(u8, it.next().?, "ghi");

    try testing.expectEqualSlices(u8, it.rest(), "");
    try testing.expect(it.peek() == null);
    try testing.expect(it.next() == null);

    it = splitScalar(u8, "", '|');
    try testing.expectEqualSlices(u8, it.first(), "");
    try testing.expect(it.next() == null);

    it = splitScalar(u8, "|", '|');
    try testing.expectEqualSlices(u8, it.first(), "");
    try testing.expectEqualSlices(u8, it.next().?, "");
    try testing.expect(it.peek() == null);
    try testing.expect(it.next() == null);

    it = splitScalar(u8, "hello", ' ');
    try testing.expectEqualSlices(u8, it.first(), "hello");
    try testing.expect(it.next() == null);

    var it16 = splitScalar(
        u16,
        std.unicode.utf8ToUtf16LeStringLiteral("hello"),
        ' ',
    );
    try testing.expectEqualSlices(u16, it16.first(), std.unicode.utf8ToUtf16LeStringLiteral("hello"));
    try testing.expect(it16.next() == null);
}

test splitSequence {
    var it = splitSequence(u8, "a, b ,, c, d, e", ", ");
    try testing.expectEqualSlices(u8, it.first(), "a");
    try testing.expectEqualSlices(u8, it.rest(), "b ,, c, d, e");
    try testing.expectEqualSlices(u8, it.next().?, "b ,");
    try testing.expectEqualSlices(u8, it.next().?, "c");
    try testing.expectEqualSlices(u8, it.next().?, "d");
    try testing.expectEqualSlices(u8, it.next().?, "e");
    try testing.expect(it.next() == null);

    var it16 = splitSequence(
        u16,
        std.unicode.utf8ToUtf16LeStringLiteral("a, b ,, c, d, e"),
        std.unicode.utf8ToUtf16LeStringLiteral(", "),
    );
    try testing.expectEqualSlices(u16, it16.first(), std.unicode.utf8ToUtf16LeStringLiteral("a"));
    try testing.expectEqualSlices(u16, it16.next().?, std.unicode.utf8ToUtf16LeStringLiteral("b ,"));
    try testing.expectEqualSlices(u16, it16.next().?, std.unicode.utf8ToUtf16LeStringLiteral("c"));
    try testing.expectEqualSlices(u16, it16.next().?, std.unicode.utf8ToUtf16LeStringLiteral("d"));
    try testing.expectEqualSlices(u16, it16.next().?, std.unicode.utf8ToUtf16LeStringLiteral("e"));
    try testing.expect(it16.next() == null);
}

test splitAny {
    var it = splitAny(u8, "a,b, c d e", ", ");
    try testing.expectEqualSlices(u8, it.first(), "a");
    try testing.expectEqualSlices(u8, it.rest(), "b, c d e");
    try testing.expectEqualSlices(u8, it.next().?, "b");
    try testing.expectEqualSlices(u8, it.next().?, "");
    try testing.expectEqualSlices(u8, it.next().?, "c");
    try testing.expectEqualSlices(u8, it.next().?, "d");
    try testing.expectEqualSlices(u8, it.next().?, "e");
    try testing.expect(it.next() == null);

    it = splitAny(u8, "hello", "");
    try testing.expect(eql(u8, it.next().?, "hello"));
    try testing.expect(it.next() == null);

    var it16 = splitAny(
        u16,
        std.unicode.utf8ToUtf16LeStringLiteral("a,b, c d e"),
        std.unicode.utf8ToUtf16LeStringLiteral(", "),
    );
    try testing.expectEqualSlices(u16, it16.first(), std.unicode.utf8ToUtf16LeStringLiteral("a"));
    try testing.expectEqualSlices(u16, it16.next().?, std.unicode.utf8ToUtf16LeStringLiteral("b"));
    try testing.expectEqualSlices(u16, it16.next().?, std.unicode.utf8ToUtf16LeStringLiteral(""));
    try testing.expectEqualSlices(u16, it16.next().?, std.unicode.utf8ToUtf16LeStringLiteral("c"));
    try testing.expectEqualSlices(u16, it16.next().?, std.unicode.utf8ToUtf16LeStringLiteral("d"));
    try testing.expectEqualSlices(u16, it16.next().?, std.unicode.utf8ToUtf16LeStringLiteral("e"));
    try testing.expect(it16.next() == null);
}

test "split (reset)" {
    {
        var it = splitSequence(u8, "abc def ghi", " ");
        try testing.expect(eql(u8, it.first(), "abc"));
        try testing.expect(eql(u8, it.next().?, "def"));
        try testing.expect(eql(u8, it.next().?, "ghi"));

        it.reset();

        try testing.expect(eql(u8, it.first(), "abc"));
        try testing.expect(eql(u8, it.next().?, "def"));
        try testing.expect(eql(u8, it.next().?, "ghi"));
        try testing.expect(it.next() == null);
    }
    {
        var it = splitAny(u8, "abc def,ghi", " ,");
        try testing.expect(eql(u8, it.first(), "abc"));
        try testing.expect(eql(u8, it.next().?, "def"));
        try testing.expect(eql(u8, it.next().?, "ghi"));

        it.reset();

        try testing.expect(eql(u8, it.first(), "abc"));
        try testing.expect(eql(u8, it.next().?, "def"));
        try testing.expect(eql(u8, it.next().?, "ghi"));
        try testing.expect(it.next() == null);
    }
    {
        var it = splitScalar(u8, "abc def ghi", ' ');
        try testing.expect(eql(u8, it.first(), "abc"));
        try testing.expect(eql(u8, it.next().?, "def"));
        try testing.expect(eql(u8, it.next().?, "ghi"));

        it.reset();

        try testing.expect(eql(u8, it.first(), "abc"));
        try testing.expect(eql(u8, it.next().?, "def"));
        try testing.expect(eql(u8, it.next().?, "ghi"));
        try testing.expect(it.next() == null);
    }
}

pub const splitBackwards = @compileError("deprecated; use splitBackwardsSequence, splitBackwardsAny, or splitBackwardsScalar");

/// Returns an iterator that iterates backwards over the slices of `buffer` that
/// are separated by the sequence in `delimiter`.
///
/// `splitBackwardsSequence(u8, "abc||def||||ghi", "||")` will return slices
/// for "ghi", "", "def", "abc", null, in that order.
///
/// If `delimiter` does not exist in buffer,
/// the iterator will return `buffer`, null, in that order.
/// The delimiter length must not be zero.
///
/// See also: `splitBackwardsAny`, `splitBackwardsScalar`,
///           `splitSequence`, `splitAny`,`splitScalar`,
///           `tokenizeAny`, `tokenizeSequence`, and `tokenizeScalar`.
pub fn splitBackwardsSequence(comptime T: type, buffer: []const T, delimiter: []const T) SplitBackwardsIterator(T, .sequence) {
    assert(delimiter.len != 0);
    return .{
        .index = buffer.len,
        .buffer = buffer,
        .delimiter = delimiter,
    };
}

/// Returns an iterator that iterates backwards over the slices of `buffer` that
/// are separated by any item in `delimiters`.
///
/// `splitBackwardsAny(u8, "abc,def||ghi", "|,")` will return slices
/// for "ghi", "", "def", "abc", null, in that order.
///
/// If none of `delimiters` exist in buffer,
/// the iterator will return `buffer`, null, in that order.
///
/// See also: `splitBackwardsSequence`, `splitBackwardsScalar`,
///           `splitSequence`, `splitAny`,`splitScalar`,
///           `tokenizeAny`, `tokenizeSequence`, and `tokenizeScalar`.
pub fn splitBackwardsAny(comptime T: type, buffer: []const T, delimiters: []const T) SplitBackwardsIterator(T, .any) {
    return .{
        .index = buffer.len,
        .buffer = buffer,
        .delimiter = delimiters,
    };
}

/// Returns an iterator that iterates backwards over the slices of `buffer` that
/// are separated by `delimiter`.
///
/// `splitBackwardsScalar(u8, "abc|def||ghi", '|')` will return slices
/// for "ghi", "", "def", "abc", null, in that order.
///
/// If `delimiter` does not exist in buffer,
/// the iterator will return `buffer`, null, in that order.
///
/// See also: `splitBackwardsSequence`, `splitBackwardsAny`,
///           `splitSequence`, `splitAny`,`splitScalar`,
///           `tokenizeAny`, `tokenizeSequence`, and `tokenizeScalar`.
pub fn splitBackwardsScalar(comptime T: type, buffer: []const T, delimiter: T) SplitBackwardsIterator(T, .scalar) {
    return .{
        .index = buffer.len,
        .buffer = buffer,
        .delimiter = delimiter,
    };
}

test splitBackwardsScalar {
    var it = splitBackwardsScalar(u8, "abc|def||ghi", '|');
    try testing.expectEqualSlices(u8, it.rest(), "abc|def||ghi");
    try testing.expectEqualSlices(u8, it.first(), "ghi");

    try testing.expectEqualSlices(u8, it.rest(), "abc|def|");
    try testing.expectEqualSlices(u8, it.next().?, "");

    try testing.expectEqualSlices(u8, it.rest(), "abc|def");
    try testing.expectEqualSlices(u8, it.next().?, "def");

    try testing.expectEqualSlices(u8, it.rest(), "abc");
    try testing.expectEqualSlices(u8, it.next().?, "abc");

    try testing.expectEqualSlices(u8, it.rest(), "");
    try testing.expect(it.next() == null);

    it = splitBackwardsScalar(u8, "", '|');
    try testing.expectEqualSlices(u8, it.first(), "");
    try testing.expect(it.next() == null);

    it = splitBackwardsScalar(u8, "|", '|');
    try testing.expectEqualSlices(u8, it.first(), "");
    try testing.expectEqualSlices(u8, it.next().?, "");
    try testing.expect(it.next() == null);

    it = splitBackwardsScalar(u8, "hello", ' ');
    try testing.expectEqualSlices(u8, it.first(), "hello");
    try testing.expect(it.next() == null);

    var it16 = splitBackwardsScalar(
        u16,
        std.unicode.utf8ToUtf16LeStringLiteral("hello"),
        ' ',
    );
    try testing.expectEqualSlices(u16, it16.first(), std.unicode.utf8ToUtf16LeStringLiteral("hello"));
    try testing.expect(it16.next() == null);
}

test splitBackwardsSequence {
    var it = splitBackwardsSequence(u8, "a, b ,, c, d, e", ", ");
    try testing.expectEqualSlices(u8, it.rest(), "a, b ,, c, d, e");
    try testing.expectEqualSlices(u8, it.first(), "e");

    try testing.expectEqualSlices(u8, it.rest(), "a, b ,, c, d");
    try testing.expectEqualSlices(u8, it.next().?, "d");

    try testing.expectEqualSlices(u8, it.rest(), "a, b ,, c");
    try testing.expectEqualSlices(u8, it.next().?, "c");

    try testing.expectEqualSlices(u8, it.rest(), "a, b ,");
    try testing.expectEqualSlices(u8, it.next().?, "b ,");

    try testing.expectEqualSlices(u8, it.rest(), "a");
    try testing.expectEqualSlices(u8, it.next().?, "a");

    try testing.expectEqualSlices(u8, it.rest(), "");
    try testing.expect(it.next() == null);

    var it16 = splitBackwardsSequence(
        u16,
        std.unicode.utf8ToUtf16LeStringLiteral("a, b ,, c, d, e"),
        std.unicode.utf8ToUtf16LeStringLiteral(", "),
    );
    try testing.expectEqualSlices(u16, it16.first(), std.unicode.utf8ToUtf16LeStringLiteral("e"));
    try testing.expectEqualSlices(u16, it16.next().?, std.unicode.utf8ToUtf16LeStringLiteral("d"));
    try testing.expectEqualSlices(u16, it16.next().?, std.unicode.utf8ToUtf16LeStringLiteral("c"));
    try testing.expectEqualSlices(u16, it16.next().?, std.unicode.utf8ToUtf16LeStringLiteral("b ,"));
    try testing.expectEqualSlices(u16, it16.next().?, std.unicode.utf8ToUtf16LeStringLiteral("a"));
    try testing.expect(it16.next() == null);
}

test splitBackwardsAny {
    var it = splitBackwardsAny(u8, "a,b, c d e", ", ");
    try testing.expectEqualSlices(u8, it.rest(), "a,b, c d e");
    try testing.expectEqualSlices(u8, it.first(), "e");

    try testing.expectEqualSlices(u8, it.rest(), "a,b, c d");
    try testing.expectEqualSlices(u8, it.next().?, "d");

    try testing.expectEqualSlices(u8, it.rest(), "a,b, c");
    try testing.expectEqualSlices(u8, it.next().?, "c");

    try testing.expectEqualSlices(u8, it.rest(), "a,b,");
    try testing.expectEqualSlices(u8, it.next().?, "");

    try testing.expectEqualSlices(u8, it.rest(), "a,b");
    try testing.expectEqualSlices(u8, it.next().?, "b");

    try testing.expectEqualSlices(u8, it.rest(), "a");
    try testing.expectEqualSlices(u8, it.next().?, "a");

    try testing.expectEqualSlices(u8, it.rest(), "");
    try testing.expect(it.next() == null);

    var it16 = splitBackwardsAny(
        u16,
        std.unicode.utf8ToUtf16LeStringLiteral("a,b, c d e"),
        std.unicode.utf8ToUtf16LeStringLiteral(", "),
    );
    try testing.expectEqualSlices(u16, it16.first(), std.unicode.utf8ToUtf16LeStringLiteral("e"));
    try testing.expectEqualSlices(u16, it16.next().?, std.unicode.utf8ToUtf16LeStringLiteral("d"));
    try testing.expectEqualSlices(u16, it16.next().?, std.unicode.utf8ToUtf16LeStringLiteral("c"));
    try testing.expectEqualSlices(u16, it16.next().?, std.unicode.utf8ToUtf16LeStringLiteral(""));
    try testing.expectEqualSlices(u16, it16.next().?, std.unicode.utf8ToUtf16LeStringLiteral("b"));
    try testing.expectEqualSlices(u16, it16.next().?, std.unicode.utf8ToUtf16LeStringLiteral("a"));
    try testing.expect(it16.next() == null);
}

test "splitBackwards (reset)" {
    {
        var it = splitBackwardsSequence(u8, "abc def ghi", " ");
        try testing.expect(eql(u8, it.first(), "ghi"));
        try testing.expect(eql(u8, it.next().?, "def"));
        try testing.expect(eql(u8, it.next().?, "abc"));

        it.reset();

        try testing.expect(eql(u8, it.first(), "ghi"));
        try testing.expect(eql(u8, it.next().?, "def"));
        try testing.expect(eql(u8, it.next().?, "abc"));
        try testing.expect(it.next() == null);
    }
    {
        var it = splitBackwardsAny(u8, "abc def,ghi", " ,");
        try testing.expect(eql(u8, it.first(), "ghi"));
        try testing.expect(eql(u8, it.next().?, "def"));
        try testing.expect(eql(u8, it.next().?, "abc"));

        it.reset();

        try testing.expect(eql(u8, it.first(), "ghi"));
        try testing.expect(eql(u8, it.next().?, "def"));
        try testing.expect(eql(u8, it.next().?, "abc"));
        try testing.expect(it.next() == null);
    }
    {
        var it = splitBackwardsScalar(u8, "abc def ghi", ' ');
        try testing.expect(eql(u8, it.first(), "ghi"));
        try testing.expect(eql(u8, it.next().?, "def"));
        try testing.expect(eql(u8, it.next().?, "abc"));

        it.reset();

        try testing.expect(eql(u8, it.first(), "ghi"));
        try testing.expect(eql(u8, it.next().?, "def"));
        try testing.expect(eql(u8, it.next().?, "abc"));
        try testing.expect(it.next() == null);
    }
}

/// Returns an iterator with a sliding window of slices for `buffer`.
/// The sliding window has length `size` and on every iteration moves
/// forward by `advance`.
///
/// Extract data for moving average with:
/// `window(u8, "abcdefg", 3, 1)` will return slices
/// "abc", "bcd", "cde", "def", "efg", null, in that order.
///
/// Chunk or split every N items with:
/// `window(u8, "abcdefg", 3, 3)` will return slices
/// "abc", "def", "g", null, in that order.
///
/// Pick every even index with:
/// `window(u8, "abcdefg", 1, 2)` will return slices
/// "a", "c", "e", "g" null, in that order.
///
/// The `size` and `advance` must be not be zero.
pub fn window(comptime T: type, buffer: []const T, size: usize, advance: usize) WindowIterator(T) {
    assert(size != 0);
    assert(advance != 0);
    return .{
        .index = 0,
        .buffer = buffer,
        .size = size,
        .advance = advance,
    };
}

test window {
    {
        // moving average size 3
        var it = window(u8, "abcdefg", 3, 1);
        try testing.expectEqualSlices(u8, it.next().?, "abc");
        try testing.expectEqualSlices(u8, it.next().?, "bcd");
        try testing.expectEqualSlices(u8, it.next().?, "cde");
        try testing.expectEqualSlices(u8, it.next().?, "def");
        try testing.expectEqualSlices(u8, it.next().?, "efg");
        try testing.expectEqual(it.next(), null);

        // multibyte
        var it16 = window(u16, std.unicode.utf8ToUtf16LeStringLiteral("abcdefg"), 3, 1);
        try testing.expectEqualSlices(u16, it16.next().?, std.unicode.utf8ToUtf16LeStringLiteral("abc"));
        try testing.expectEqualSlices(u16, it16.next().?, std.unicode.utf8ToUtf16LeStringLiteral("bcd"));
        try testing.expectEqualSlices(u16, it16.next().?, std.unicode.utf8ToUtf16LeStringLiteral("cde"));
        try testing.expectEqualSlices(u16, it16.next().?, std.unicode.utf8ToUtf16LeStringLiteral("def"));
        try testing.expectEqualSlices(u16, it16.next().?, std.unicode.utf8ToUtf16LeStringLiteral("efg"));
        try testing.expectEqual(it16.next(), null);
    }

    {
        // chunk/split every 3
        var it = window(u8, "abcdefg", 3, 3);
        try testing.expectEqualSlices(u8, it.next().?, "abc");
        try testing.expectEqualSlices(u8, it.next().?, "def");
        try testing.expectEqualSlices(u8, it.next().?, "g");
        try testing.expectEqual(it.next(), null);
    }

    {
        // pick even
        var it = window(u8, "abcdefg", 1, 2);
        try testing.expectEqualSlices(u8, it.next().?, "a");
        try testing.expectEqualSlices(u8, it.next().?, "c");
        try testing.expectEqualSlices(u8, it.next().?, "e");
        try testing.expectEqualSlices(u8, it.next().?, "g");
        try testing.expectEqual(it.next(), null);
    }

    {
        // empty
        var it = window(u8, "", 1, 1);
        try testing.expectEqualSlices(u8, it.next().?, "");
        try testing.expectEqual(it.next(), null);

        it = window(u8, "", 10, 1);
        try testing.expectEqualSlices(u8, it.next().?, "");
        try testing.expectEqual(it.next(), null);

        it = window(u8, "", 1, 10);
        try testing.expectEqualSlices(u8, it.next().?, "");
        try testing.expectEqual(it.next(), null);

        it = window(u8, "", 10, 10);
        try testing.expectEqualSlices(u8, it.next().?, "");
        try testing.expectEqual(it.next(), null);
    }

    {
        // first
        var it = window(u8, "abcdefg", 3, 3);
        try testing.expectEqualSlices(u8, it.first(), "abc");
        it.reset();
        try testing.expectEqualSlices(u8, it.next().?, "abc");
    }

    {
        // reset
        var it = window(u8, "abcdefg", 3, 3);
        try testing.expectEqualSlices(u8, it.next().?, "abc");
        try testing.expectEqualSlices(u8, it.next().?, "def");
        try testing.expectEqualSlices(u8, it.next().?, "g");
        try testing.expectEqual(it.next(), null);

        it.reset();
        try testing.expectEqualSlices(u8, it.next().?, "abc");
        try testing.expectEqualSlices(u8, it.next().?, "def");
        try testing.expectEqualSlices(u8, it.next().?, "g");
        try testing.expectEqual(it.next(), null);
    }
}

pub fn WindowIterator(comptime T: type) type {
    return struct {
        buffer: []const T,
        index: ?usize,
        size: usize,
        advance: usize,

        const Self = @This();

        /// Returns a slice of the first window. This never fails.
        /// Call this only to get the first window and then use `next` to get
        /// all subsequent windows.
        pub fn first(self: *Self) []const T {
            assert(self.index.? == 0);
            return self.next().?;
        }

        /// Returns a slice of the next window, or null if window is at end.
        pub fn next(self: *Self) ?[]const T {
            const start = self.index orelse return null;
            const next_index = start + self.advance;
            const end = if (start + self.size < self.buffer.len and next_index < self.buffer.len) blk: {
                self.index = next_index;
                break :blk start + self.size;
            } else blk: {
                self.index = null;
                break :blk self.buffer.len;
            };

            return self.buffer[start..end];
        }

        /// Resets the iterator to the initial window.
        pub fn reset(self: *Self) void {
            self.index = 0;
        }
    };
}

pub fn startsWith(comptime T: type, haystack: []const T, needle: []const T) bool {
    return if (needle.len > haystack.len) false else eql(T, haystack[0..needle.len], needle);
}

test startsWith {
    try testing.expect(startsWith(u8, "Bob", "Bo"));
    try testing.expect(!startsWith(u8, "Needle in haystack", "haystack"));
}

pub fn endsWith(comptime T: type, haystack: []const T, needle: []const T) bool {
    return if (needle.len > haystack.len) false else eql(T, haystack[haystack.len - needle.len ..], needle);
}

test endsWith {
    try testing.expect(endsWith(u8, "Needle in haystack", "haystack"));
    try testing.expect(!endsWith(u8, "Bob", "Bo"));
}

pub const DelimiterType = enum { sequence, any, scalar };

pub fn TokenIterator(comptime T: type, comptime delimiter_type: DelimiterType) type {
    return struct {
        buffer: []const T,
        delimiter: switch (delimiter_type) {
            .sequence, .any => []const T,
            .scalar => T,
        },
        index: usize,

        const Self = @This();

        /// Returns a slice of the current token, or null if tokenization is
        /// complete, and advances to the next token.
        pub fn next(self: *Self) ?[]const T {
            const result = self.peek() orelse return null;
            self.index += result.len;
            return result;
        }

        /// Returns a slice of the current token, or null if tokenization is
        /// complete. Does not advance to the next token.
        pub fn peek(self: *Self) ?[]const T {
            // move to beginning of token
            while (self.index < self.buffer.len and self.isDelimiter(self.index)) : (self.index += switch (delimiter_type) {
                .sequence => self.delimiter.len,
                .any, .scalar => 1,
            }) {}
            const start = self.index;
            if (start == self.buffer.len) {
                return null;
            }

            // move to end of token
            var end = start;
            while (end < self.buffer.len and !self.isDelimiter(end)) : (end += 1) {}

            return self.buffer[start..end];
        }

        /// Returns a slice of the remaining bytes. Does not affect iterator state.
        pub fn rest(self: Self) []const T {
            // move to beginning of token
            var index: usize = self.index;
            while (index < self.buffer.len and self.isDelimiter(index)) : (index += switch (delimiter_type) {
                .sequence => self.delimiter.len,
                .any, .scalar => 1,
            }) {}
            return self.buffer[index..];
        }

        /// Resets the iterator to the initial token.
        pub fn reset(self: *Self) void {
            self.index = 0;
        }

        fn isDelimiter(self: Self, index: usize) bool {
            switch (delimiter_type) {
                .sequence => return startsWith(T, self.buffer[index..], self.delimiter),
                .any => {
                    const item = self.buffer[index];
                    for (self.delimiter) |delimiter_item| {
                        if (item == delimiter_item) {
                            return true;
                        }
                    }
                    return false;
                },
                .scalar => return self.buffer[index] == self.delimiter,
            }
        }
    };
}

pub fn SplitIterator(comptime T: type, comptime delimiter_type: DelimiterType) type {
    return struct {
        buffer: []const T,
        index: ?usize,
        delimiter: switch (delimiter_type) {
            .sequence, .any => []const T,
            .scalar => T,
        },

        const Self = @This();

        /// Returns a slice of the first field. This never fails.
        /// Call this only to get the first field and then use `next` to get all subsequent fields.
        pub fn first(self: *Self) []const T {
            assert(self.index.? == 0);
            return self.next().?;
        }

        /// Returns a slice of the next field, or null if splitting is complete.
        pub fn next(self: *Self) ?[]const T {
            const start = self.index orelse return null;
            const end = if (switch (delimiter_type) {
                .sequence => indexOfPos(T, self.buffer, start, self.delimiter),
                .any => indexOfAnyPos(T, self.buffer, start, self.delimiter),
                .scalar => indexOfScalarPos(T, self.buffer, start, self.delimiter),
            }) |delim_start| blk: {
                self.index = delim_start + switch (delimiter_type) {
                    .sequence => self.delimiter.len,
                    .any, .scalar => 1,
                };
                break :blk delim_start;
            } else blk: {
                self.index = null;
                break :blk self.buffer.len;
            };
            return self.buffer[start..end];
        }

        /// Returns a slice of the next field, or null if splitting is complete.
        /// This method does not alter self.index.
        pub fn peek(self: *Self) ?[]const T {
            const start = self.index orelse return null;
            const end = if (switch (delimiter_type) {
                .sequence => indexOfPos(T, self.buffer, start, self.delimiter),
                .any => indexOfAnyPos(T, self.buffer, start, self.delimiter),
                .scalar => indexOfScalarPos(T, self.buffer, start, self.delimiter),
            }) |delim_start| delim_start else self.buffer.len;
            return self.buffer[start..end];
        }

        /// Returns a slice of the remaining bytes. Does not affect iterator state.
        pub fn rest(self: Self) []const T {
            const end = self.buffer.len;
            const start = self.index orelse end;
            return self.buffer[start..end];
        }

        /// Resets the iterator to the initial slice.
        pub fn reset(self: *Self) void {
            self.index = 0;
        }
    };
}

pub fn SplitBackwardsIterator(comptime T: type, comptime delimiter_type: DelimiterType) type {
    return struct {
        buffer: []const T,
        index: ?usize,
        delimiter: switch (delimiter_type) {
            .sequence, .any => []const T,
            .scalar => T,
        },

        const Self = @This();

        /// Returns a slice of the first field. This never fails.
        /// Call this only to get the first field and then use `next` to get all subsequent fields.
        pub fn first(self: *Self) []const T {
            assert(self.index.? == self.buffer.len);
            return self.next().?;
        }

        /// Returns a slice of the next field, or null if splitting is complete.
        pub fn next(self: *Self) ?[]const T {
            const end = self.index orelse return null;
            const start = if (switch (delimiter_type) {
                .sequence => lastIndexOf(T, self.buffer[0..end], self.delimiter),
                .any => lastIndexOfAny(T, self.buffer[0..end], self.delimiter),
                .scalar => lastIndexOfScalar(T, self.buffer[0..end], self.delimiter),
            }) |delim_start| blk: {
                self.index = delim_start;
                break :blk delim_start + switch (delimiter_type) {
                    .sequence => self.delimiter.len,
                    .any, .scalar => 1,
                };
            } else blk: {
                self.index = null;
                break :blk 0;
            };
            return self.buffer[start..end];
        }

        /// Returns a slice of the remaining bytes. Does not affect iterator state.
        pub fn rest(self: Self) []const T {
            const end = self.index orelse 0;
            return self.buffer[0..end];
        }

        /// Resets the iterator to the initial slice.
        pub fn reset(self: *Self) void {
            self.index = self.buffer.len;
        }
    };
}

/// Naively combines a series of slices with a separator.
/// Allocates memory for the result, which must be freed by the caller.
pub fn join(allocator: Allocator, separator: []const u8, slices: []const []const u8) Allocator.Error![]u8 {
    return joinMaybeZ(allocator, separator, slices, false);
}

/// Naively combines a series of slices with a separator and null terminator.
/// Allocates memory for the result, which must be freed by the caller.
pub fn joinZ(allocator: Allocator, separator: []const u8, slices: []const []const u8) Allocator.Error![:0]u8 {
    const out = try joinMaybeZ(allocator, separator, slices, true);
    return out[0 .. out.len - 1 :0];
}

fn joinMaybeZ(allocator: Allocator, separator: []const u8, slices: []const []const u8, zero: bool) Allocator.Error![]u8 {
    if (slices.len == 0) return if (zero) try allocator.dupe(u8, &[1]u8{0}) else &[0]u8{};

    const total_len = blk: {
        var sum: usize = separator.len * (slices.len - 1);
        for (slices) |slice| sum += slice.len;
        if (zero) sum += 1;
        break :blk sum;
    };

    const buf = try allocator.alloc(u8, total_len);
    errdefer allocator.free(buf);

    @memcpy(buf[0..slices[0].len], slices[0]);
    var buf_index: usize = slices[0].len;
    for (slices[1..]) |slice| {
        @memcpy(buf[buf_index .. buf_index + separator.len], separator);
        buf_index += separator.len;
        @memcpy(buf[buf_index .. buf_index + slice.len], slice);
        buf_index += slice.len;
    }

    if (zero) buf[buf.len - 1] = 0;

    // No need for shrink since buf is exactly the correct size.
    return buf;
}

test join {
    {
        const str = try join(testing.allocator, ",", &[_][]const u8{});
        defer testing.allocator.free(str);
        try testing.expect(eql(u8, str, ""));
    }
    {
        const str = try join(testing.allocator, ",", &[_][]const u8{ "a", "b", "c" });
        defer testing.allocator.free(str);
        try testing.expect(eql(u8, str, "a,b,c"));
    }
    {
        const str = try join(testing.allocator, ",", &[_][]const u8{"a"});
        defer testing.allocator.free(str);
        try testing.expect(eql(u8, str, "a"));
    }
    {
        const str = try join(testing.allocator, ",", &[_][]const u8{ "a", "", "b", "", "c" });
        defer testing.allocator.free(str);
        try testing.expect(eql(u8, str, "a,,b,,c"));
    }
}

test joinZ {
    {
        const str = try joinZ(testing.allocator, ",", &[_][]const u8{});
        defer testing.allocator.free(str);
        try testing.expect(eql(u8, str, ""));
        try testing.expectEqual(str[str.len], 0);
    }
    {
        const str = try joinZ(testing.allocator, ",", &[_][]const u8{ "a", "b", "c" });
        defer testing.allocator.free(str);
        try testing.expect(eql(u8, str, "a,b,c"));
        try testing.expectEqual(str[str.len], 0);
    }
    {
        const str = try joinZ(testing.allocator, ",", &[_][]const u8{"a"});
        defer testing.allocator.free(str);
        try testing.expect(eql(u8, str, "a"));
        try testing.expectEqual(str[str.len], 0);
    }
    {
        const str = try joinZ(testing.allocator, ",", &[_][]const u8{ "a", "", "b", "", "c" });
        defer testing.allocator.free(str);
        try testing.expect(eql(u8, str, "a,,b,,c"));
        try testing.expectEqual(str[str.len], 0);
    }
}

/// Copies each T from slices into a new slice that exactly holds all the elements.
pub fn concat(allocator: Allocator, comptime T: type, slices: []const []const T) Allocator.Error![]T {
    return concatMaybeSentinel(allocator, T, slices, null);
}

/// Copies each T from slices into a new slice that exactly holds all the elements.
pub fn concatWithSentinel(allocator: Allocator, comptime T: type, slices: []const []const T, comptime s: T) Allocator.Error![:s]T {
    const ret = try concatMaybeSentinel(allocator, T, slices, s);
    return ret[0 .. ret.len - 1 :s];
}

/// Copies each T from slices into a new slice that exactly holds all the elements as well as the sentinel.
pub fn concatMaybeSentinel(allocator: Allocator, comptime T: type, slices: []const []const T, comptime s: ?T) Allocator.Error![]T {
    if (slices.len == 0) return if (s) |sentinel| try allocator.dupe(T, &[1]T{sentinel}) else &[0]T{};

    const total_len = blk: {
        var sum: usize = 0;
        for (slices) |slice| {
            sum += slice.len;
        }

        if (s) |_| {
            sum += 1;
        }

        break :blk sum;
    };

    const buf = try allocator.alloc(T, total_len);
    errdefer allocator.free(buf);

    var buf_index: usize = 0;
    for (slices) |slice| {
        @memcpy(buf[buf_index .. buf_index + slice.len], slice);
        buf_index += slice.len;
    }

    if (s) |sentinel| {
        buf[buf.len - 1] = sentinel;
    }

    // No need for shrink since buf is exactly the correct size.
    return buf;
}

test concat {
    {
        const str = try concat(testing.allocator, u8, &[_][]const u8{ "abc", "def", "ghi" });
        defer testing.allocator.free(str);
        try testing.expect(eql(u8, str, "abcdefghi"));
    }
    {
        const str = try concat(testing.allocator, u32, &[_][]const u32{
            &[_]u32{ 0, 1 },
            &[_]u32{ 2, 3, 4 },
            &[_]u32{},
            &[_]u32{5},
        });
        defer testing.allocator.free(str);
        try testing.expect(eql(u32, str, &[_]u32{ 0, 1, 2, 3, 4, 5 }));
    }
    {
        const str = try concatWithSentinel(testing.allocator, u8, &[_][]const u8{ "abc", "def", "ghi" }, 0);
        defer testing.allocator.free(str);
        try testing.expectEqualSentinel(u8, 0, str, "abcdefghi");
    }
    {
        const slice = try concatWithSentinel(testing.allocator, u8, &[_][]const u8{}, 0);
        defer testing.allocator.free(slice);
        try testing.expectEqualSentinel(u8, 0, slice, &[_:0]u8{});
    }
    {
        const slice = try concatWithSentinel(testing.allocator, u32, &[_][]const u32{
            &[_]u32{ 0, 1 },
            &[_]u32{ 2, 3, 4 },
            &[_]u32{},
            &[_]u32{5},
        }, 2);
        defer testing.allocator.free(slice);
        try testing.expectEqualSentinel(u32, 2, slice, &[_:2]u32{ 0, 1, 2, 3, 4, 5 });
    }
}

test eql {
    try testing.expect(eql(u8, "abcd", "abcd"));
    try testing.expect(!eql(u8, "abcdef", "abZdef"));
    try testing.expect(!eql(u8, "abcdefg", "abcdef"));
}

fn moreReadIntTests() !void {
    {
        const bytes = [_]u8{
            0x12,
            0x34,
            0x56,
            0x78,
        };
        try testing.expect(readInt(u32, &bytes, .big) == 0x12345678);
        try testing.expect(readInt(u32, &bytes, .big) == 0x12345678);
        try testing.expect(readInt(i32, &bytes, .big) == 0x12345678);
        try testing.expect(readInt(u32, &bytes, .little) == 0x78563412);
        try testing.expect(readInt(u32, &bytes, .little) == 0x78563412);
        try testing.expect(readInt(i32, &bytes, .little) == 0x78563412);
    }
    {
        const buf = [_]u8{
            0x00,
            0x00,
            0x12,
            0x34,
        };
        const answer = readInt(u32, &buf, .big);
        try testing.expect(answer == 0x00001234);
    }
    {
        const buf = [_]u8{
            0x12,
            0x34,
            0x00,
            0x00,
        };
        const answer = readInt(u32, &buf, .little);
        try testing.expect(answer == 0x00003412);
    }
    {
        const bytes = [_]u8{
            0xff,
            0xfe,
        };
        try testing.expect(readInt(u16, &bytes, .big) == 0xfffe);
        try testing.expect(readInt(i16, &bytes, .big) == -0x0002);
        try testing.expect(readInt(u16, &bytes, .little) == 0xfeff);
        try testing.expect(readInt(i16, &bytes, .little) == -0x0101);
    }
}

/// Returns the smallest number in a slice. O(n).
/// `slice` must not be empty.
pub fn min(comptime T: type, slice: []const T) T {
    assert(slice.len > 0);
    var best = slice[0];
    for (slice[1..]) |item| {
        best = @min(best, item);
    }
    return best;
}

test min {
    try testing.expectEqual(min(u8, "abcdefg"), 'a');
    try testing.expectEqual(min(u8, "bcdefga"), 'a');
    try testing.expectEqual(min(u8, "a"), 'a');
}

/// Returns the largest number in a slice. O(n).
/// `slice` must not be empty.
pub fn max(comptime T: type, slice: []const T) T {
    assert(slice.len > 0);
    var best = slice[0];
    for (slice[1..]) |item| {
        best = @max(best, item);
    }
    return best;
}

test max {
    try testing.expectEqual(max(u8, "abcdefg"), 'g');
    try testing.expectEqual(max(u8, "gabcdef"), 'g');
    try testing.expectEqual(max(u8, "g"), 'g');
}

/// Finds the smallest and largest number in a slice. O(n).
/// Returns an anonymous struct with the fields `min` and `max`.
/// `slice` must not be empty.
pub fn minMax(comptime T: type, slice: []const T) struct { T, T } {
    assert(slice.len > 0);
    var running_minimum = slice[0];
    var running_maximum = slice[0];
    for (slice[1..]) |item| {
        running_minimum = @min(running_minimum, item);
        running_maximum = @max(running_maximum, item);
    }
    return .{ running_minimum, running_maximum };
}

test minMax {
    {
        const actual_min, const actual_max = minMax(u8, "abcdefg");
        try testing.expectEqual(@as(u8, 'a'), actual_min);
        try testing.expectEqual(@as(u8, 'g'), actual_max);
    }
    {
        const actual_min, const actual_max = minMax(u8, "bcdefga");
        try testing.expectEqual(@as(u8, 'a'), actual_min);
        try testing.expectEqual(@as(u8, 'g'), actual_max);
    }
    {
        const actual_min, const actual_max = minMax(u8, "a");
        try testing.expectEqual(@as(u8, 'a'), actual_min);
        try testing.expectEqual(@as(u8, 'a'), actual_max);
    }
}

/// Returns the index of the smallest number in a slice. O(n).
/// `slice` must not be empty.
pub fn indexOfMin(comptime T: type, slice: []const T) usize {
    assert(slice.len > 0);
    var best = slice[0];
    var index: usize = 0;
    for (slice[1..], 0..) |item, i| {
        if (item < best) {
            best = item;
            index = i + 1;
        }
    }
    return index;
}

test indexOfMin {
    try testing.expectEqual(indexOfMin(u8, "abcdefg"), 0);
    try testing.expectEqual(indexOfMin(u8, "bcdefga"), 6);
    try testing.expectEqual(indexOfMin(u8, "a"), 0);
}

/// Returns the index of the largest number in a slice. O(n).
/// `slice` must not be empty.
pub fn indexOfMax(comptime T: type, slice: []const T) usize {
    assert(slice.len > 0);
    var best = slice[0];
    var index: usize = 0;
    for (slice[1..], 0..) |item, i| {
        if (item > best) {
            best = item;
            index = i + 1;
        }
    }
    return index;
}

test indexOfMax {
    try testing.expectEqual(indexOfMax(u8, "abcdefg"), 6);
    try testing.expectEqual(indexOfMax(u8, "gabcdef"), 0);
    try testing.expectEqual(indexOfMax(u8, "a"), 0);
}

/// Finds the indices of the smallest and largest number in a slice. O(n).
/// Returns the indices of the smallest and largest numbers in that order.
/// `slice` must not be empty.
pub fn indexOfMinMax(comptime T: type, slice: []const T) struct { usize, usize } {
    assert(slice.len > 0);
    var minVal = slice[0];
    var maxVal = slice[0];
    var minIdx: usize = 0;
    var maxIdx: usize = 0;
    for (slice[1..], 0..) |item, i| {
        if (item < minVal) {
            minVal = item;
            minIdx = i + 1;
        }
        if (item > maxVal) {
            maxVal = item;
            maxIdx = i + 1;
        }
    }
    return .{ minIdx, maxIdx };
}

test indexOfMinMax {
    try testing.expectEqual(.{ 0, 6 }, indexOfMinMax(u8, "abcdefg"));
    try testing.expectEqual(.{ 1, 0 }, indexOfMinMax(u8, "gabcdef"));
    try testing.expectEqual(.{ 0, 0 }, indexOfMinMax(u8, "a"));
}

pub fn swap(comptime T: type, a: *T, b: *T) void {
    const tmp = a.*;
    a.* = b.*;
    b.* = tmp;
}

inline fn reverseVector(comptime N: usize, comptime T: type, a: []T) [N]T {
    var res: [N]T = undefined;
    inline for (0..N) |i| {
        res[i] = a[N - i - 1];
    }
    return res;
}

/// In-place order reversal of a slice
pub fn reverse(comptime T: type, items: []T) void {
    var i: usize = 0;
    const end = items.len / 2;
    if (backend_supports_vectors and
        !@inComptime() and
        @bitSizeOf(T) > 0 and
        std.math.isPowerOfTwo(@bitSizeOf(T)))
    {
        if (std.simd.suggestVectorLength(T)) |simd_size| {
            if (simd_size <= end) {
                const simd_end = end - (simd_size - 1);
                while (i < simd_end) : (i += simd_size) {
                    const left_slice = items[i .. i + simd_size];
                    const right_slice = items[items.len - i - simd_size .. items.len - i];

                    const left_shuffled: [simd_size]T = reverseVector(simd_size, T, left_slice);
                    const right_shuffled: [simd_size]T = reverseVector(simd_size, T, right_slice);

                    @memcpy(right_slice, &left_shuffled);
                    @memcpy(left_slice, &right_shuffled);
                }
            }
        }
    }

    while (i < end) : (i += 1) {
        swap(T, &items[i], &items[items.len - i - 1]);
    }
}

test reverse {
    {
        var arr = [_]i32{ 5, 3, 1, 2, 4 };
        reverse(i32, arr[0..]);
        try testing.expectEqualSlices(i32, &arr, &.{ 4, 2, 1, 3, 5 });
    }
    {
        var arr = [_]u0{};
        reverse(u0, arr[0..]);
        try testing.expectEqualSlices(u0, &arr, &.{});
    }
    {
        var arr = [_]i64{ 19, 17, 15, 13, 11, 9, 7, 5, 3, 1, 2, 4, 6, 8, 10, 12, 14, 16, 18 };
        reverse(i64, arr[0..]);
        try testing.expectEqualSlices(i64, &arr, &.{ 18, 16, 14, 12, 10, 8, 6, 4, 2, 1, 3, 5, 7, 9, 11, 13, 15, 17, 19 });
    }
    {
        var arr = [_][]const u8{ "a", "b", "c", "d" };
        reverse([]const u8, arr[0..]);
        try testing.expectEqualSlices([]const u8, &arr, &.{ "d", "c", "b", "a" });
    }
    {
        const MyType = union(enum) {
            a: [3]u8,
            b: u24,
            c,
        };
        var arr = [_]MyType{ .{ .a = .{ 0, 0, 0 } }, .{ .b = 0 }, .c };
        reverse(MyType, arr[0..]);
        try testing.expectEqualSlices(MyType, &arr, &([_]MyType{ .c, .{ .b = 0 }, .{ .a = .{ 0, 0, 0 } } }));
    }
}
fn ReverseIterator(comptime T: type) type {
    const Pointer = blk: {
        switch (@typeInfo(T)) {
            .pointer => |ptr_info| switch (ptr_info.size) {
                .One => switch (@typeInfo(ptr_info.child)) {
                    .array => |array_info| {
                        var new_ptr_info = ptr_info;
                        new_ptr_info.size = .Many;
                        new_ptr_info.child = array_info.child;
                        new_ptr_info.sentinel = array_info.sentinel;
                        break :blk @Type(.{ .pointer = new_ptr_info });
                    },
                    else => {},
                },
                .Slice => {
                    var new_ptr_info = ptr_info;
                    new_ptr_info.size = .Many;
                    break :blk @Type(.{ .pointer = new_ptr_info });
                },
                else => {},
            },
            else => {},
        }
        @compileError("expected slice or pointer to array, found '" ++ @typeName(T) ++ "'");
    };
    const Element = std.meta.Elem(Pointer);
    const ElementPointer = @Type(.{ .pointer = ptr: {
        var ptr = @typeInfo(Pointer).pointer;
        ptr.size = .One;
        ptr.child = Element;
        ptr.sentinel = null;
        break :ptr ptr;
    } });
    return struct {
        ptr: Pointer,
        index: usize,
        pub fn next(self: *@This()) ?Element {
            if (self.index == 0) return null;
            self.index -= 1;
            return self.ptr[self.index];
        }
        pub fn nextPtr(self: *@This()) ?ElementPointer {
            if (self.index == 0) return null;
            self.index -= 1;
            return &self.ptr[self.index];
        }
    };
}

/// Iterates over a slice in reverse.
pub fn reverseIterator(slice: anytype) ReverseIterator(@TypeOf(slice)) {
    return .{ .ptr = slice.ptr, .index = slice.len };
}

test reverseIterator {
    {
        var it = reverseIterator("abc");
        try testing.expectEqual(@as(?u8, 'c'), it.next());
        try testing.expectEqual(@as(?u8, 'b'), it.next());
        try testing.expectEqual(@as(?u8, 'a'), it.next());
        try testing.expectEqual(@as(?u8, null), it.next());
    }
    {
        var array = [2]i32{ 3, 7 };
        const slice: []const i32 = &array;
        var it = reverseIterator(slice);
        try testing.expectEqual(@as(?i32, 7), it.next());
        try testing.expectEqual(@as(?i32, 3), it.next());
        try testing.expectEqual(@as(?i32, null), it.next());

        it = reverseIterator(slice);
        try testing.expect(*const i32 == @TypeOf(it.nextPtr().?));
        try testing.expectEqual(@as(?i32, 7), it.nextPtr().?.*);
        try testing.expectEqual(@as(?i32, 3), it.nextPtr().?.*);
        try testing.expectEqual(@as(?*const i32, null), it.nextPtr());

        const mut_slice: []i32 = &array;
        var mut_it = reverseIterator(mut_slice);
        mut_it.nextPtr().?.* += 1;
        mut_it.nextPtr().?.* += 2;
        try testing.expectEqual([2]i32{ 5, 8 }, array);
    }
    {
        var array = [2]i32{ 3, 7 };
        const ptr_to_array: *const [2]i32 = &array;
        var it = reverseIterator(ptr_to_array);
        try testing.expectEqual(@as(?i32, 7), it.next());
        try testing.expectEqual(@as(?i32, 3), it.next());
        try testing.expectEqual(@as(?i32, null), it.next());

        it = reverseIterator(ptr_to_array);
        try testing.expect(*const i32 == @TypeOf(it.nextPtr().?));
        try testing.expectEqual(@as(?i32, 7), it.nextPtr().?.*);
        try testing.expectEqual(@as(?i32, 3), it.nextPtr().?.*);
        try testing.expectEqual(@as(?*const i32, null), it.nextPtr());

        const mut_ptr_to_array: *[2]i32 = &array;
        var mut_it = reverseIterator(mut_ptr_to_array);
        mut_it.nextPtr().?.* += 1;
        mut_it.nextPtr().?.* += 2;
        try testing.expectEqual([2]i32{ 5, 8 }, array);
    }
}

/// In-place rotation of the values in an array ([0 1 2 3] becomes [1 2 3 0] if we rotate by 1)
/// Assumes 0 <= amount <= items.len
pub fn rotate(comptime T: type, items: []T, amount: usize) void {
    reverse(T, items[0..amount]);
    reverse(T, items[amount..]);
    reverse(T, items);
}

test rotate {
    var arr = [_]i32{ 5, 3, 1, 2, 4 };
    rotate(i32, arr[0..], 2);

    try testing.expect(eql(i32, &arr, &[_]i32{ 1, 2, 4, 5, 3 }));
}

/// Replace needle with replacement as many times as possible, writing to an output buffer which is assumed to be of
/// appropriate size. Use replacementSize to calculate an appropriate buffer size.
/// The needle must not be empty.
/// Returns the number of replacements made.
pub fn replace(comptime T: type, input: []const T, needle: []const T, replacement: []const T, output: []T) usize {
    // Empty needle will loop until output buffer overflows.
    assert(needle.len > 0);

    var i: usize = 0;
    var slide: usize = 0;
    var replacements: usize = 0;
    while (slide < input.len) {
        if (mem.startsWith(T, input[slide..], needle)) {
            @memcpy(output[i..][0..replacement.len], replacement);
            i += replacement.len;
            slide += needle.len;
            replacements += 1;
        } else {
            output[i] = input[slide];
            i += 1;
            slide += 1;
        }
    }

    return replacements;
}

test replace {
    var output: [29]u8 = undefined;
    var replacements = replace(u8, "All your base are belong to us", "base", "Zig", output[0..]);
    var expected: []const u8 = "All your Zig are belong to us";
    try testing.expect(replacements == 1);
    try testing.expectEqualStrings(expected, output[0..expected.len]);

    replacements = replace(u8, "Favor reading code over writing code.", "code", "", output[0..]);
    expected = "Favor reading  over writing .";
    try testing.expect(replacements == 2);
    try testing.expectEqualStrings(expected, output[0..expected.len]);

    // Empty needle is not allowed but input may be empty.
    replacements = replace(u8, "", "x", "y", output[0..0]);
    expected = "";
    try testing.expect(replacements == 0);
    try testing.expectEqualStrings(expected, output[0..expected.len]);

    // Adjacent replacements.

    replacements = replace(u8, "\\n\\n", "\\n", "\n", output[0..]);
    expected = "\n\n";
    try testing.expect(replacements == 2);
    try testing.expectEqualStrings(expected, output[0..expected.len]);

    replacements = replace(u8, "abbba", "b", "cd", output[0..]);
    expected = "acdcdcda";
    try testing.expect(replacements == 3);
    try testing.expectEqualStrings(expected, output[0..expected.len]);
}

/// Replace all occurrences of `match` with `replacement`.
pub fn replaceScalar(comptime T: type, slice: []T, match: T, replacement: T) void {
    for (slice) |*e| {
        if (e.* == match)
            e.* = replacement;
    }
}

/// Collapse consecutive duplicate elements into one entry.
pub fn collapseRepeatsLen(comptime T: type, slice: []T, elem: T) usize {
    if (slice.len == 0) return 0;
    var write_idx: usize = 1;
    var read_idx: usize = 1;
    while (read_idx < slice.len) : (read_idx += 1) {
        if (slice[read_idx - 1] != elem or slice[read_idx] != elem) {
            slice[write_idx] = slice[read_idx];
            write_idx += 1;
        }
    }
    return write_idx;
}

/// Collapse consecutive duplicate elements into one entry.
pub fn collapseRepeats(comptime T: type, slice: []T, elem: T) []T {
    return slice[0..collapseRepeatsLen(T, slice, elem)];
}

fn testCollapseRepeats(str: []const u8, elem: u8, expected: []const u8) !void {
    const mutable = try std.testing.allocator.dupe(u8, str);
    defer std.testing.allocator.free(mutable);
    try testing.expect(std.mem.eql(u8, collapseRepeats(u8, mutable, elem), expected));
}
test collapseRepeats {
    try testCollapseRepeats("", '/', "");
    try testCollapseRepeats("a", '/', "a");
    try testCollapseRepeats("/", '/', "/");
    try testCollapseRepeats("//", '/', "/");
    try testCollapseRepeats("/a", '/', "/a");
    try testCollapseRepeats("//a", '/', "/a");
    try testCollapseRepeats("a/", '/', "a/");
    try testCollapseRepeats("a//", '/', "a/");
    try testCollapseRepeats("a/a", '/', "a/a");
    try testCollapseRepeats("a//a", '/', "a/a");
    try testCollapseRepeats("//a///a////", '/', "/a/a/");
}

/// Calculate the size needed in an output buffer to perform a replacement.
/// The needle must not be empty.
pub fn replacementSize(comptime T: type, input: []const T, needle: []const T, replacement: []const T) usize {
    // Empty needle will loop forever.
    assert(needle.len > 0);

    var i: usize = 0;
    var size: usize = input.len;
    while (i < input.len) {
        if (mem.startsWith(T, input[i..], needle)) {
            size = size - needle.len + replacement.len;
            i += needle.len;
        } else {
            i += 1;
        }
    }

    return size;
}

test replacementSize {
    try testing.expect(replacementSize(u8, "All your base are belong to us", "base", "Zig") == 29);
    try testing.expect(replacementSize(u8, "Favor reading code over writing code.", "code", "") == 29);
    try testing.expect(replacementSize(u8, "Only one obvious way to do things.", "things.", "things in Zig.") == 41);

    // Empty needle is not allowed but input may be empty.
    try testing.expect(replacementSize(u8, "", "x", "y") == 0);

    // Adjacent replacements.
    try testing.expect(replacementSize(u8, "\\n\\n", "\\n", "\n") == 2);
    try testing.expect(replacementSize(u8, "abbba", "b", "cd") == 8);
}

/// Perform a replacement on an allocated buffer of pre-determined size. Caller must free returned memory.
pub fn replaceOwned(comptime T: type, allocator: Allocator, input: []const T, needle: []const T, replacement: []const T) Allocator.Error![]T {
    const output = try allocator.alloc(T, replacementSize(T, input, needle, replacement));
    _ = replace(T, input, needle, replacement, output);
    return output;
}

test replaceOwned {
    const gpa = std.testing.allocator;

    const base_replace = replaceOwned(u8, gpa, "All your base are belong to us", "base", "Zig") catch @panic("out of memory");
    defer gpa.free(base_replace);
    try testing.expect(eql(u8, base_replace, "All your Zig are belong to us"));

    const zen_replace = replaceOwned(u8, gpa, "Favor reading code over writing code.", " code", "") catch @panic("out of memory");
    defer gpa.free(zen_replace);
    try testing.expect(eql(u8, zen_replace, "Favor reading over writing."));
}

/// Converts a little-endian integer to host endianness.
pub fn littleToNative(comptime T: type, x: T) T {
    return switch (native_endian) {
        .little => x,
        .big => @byteSwap(x),
    };
}

/// Converts a big-endian integer to host endianness.
pub fn bigToNative(comptime T: type, x: T) T {
    return switch (native_endian) {
        .little => @byteSwap(x),
        .big => x,
    };
}

/// Converts an integer from specified endianness to host endianness.
pub fn toNative(comptime T: type, x: T, endianness_of_x: Endian) T {
    return switch (endianness_of_x) {
        .little => littleToNative(T, x),
        .big => bigToNative(T, x),
    };
}

/// Converts an integer which has host endianness to the desired endianness.
pub fn nativeTo(comptime T: type, x: T, desired_endianness: Endian) T {
    return switch (desired_endianness) {
        .little => nativeToLittle(T, x),
        .big => nativeToBig(T, x),
    };
}

/// Converts an integer which has host endianness to little endian.
pub fn nativeToLittle(comptime T: type, x: T) T {
    return switch (native_endian) {
        .little => x,
        .big => @byteSwap(x),
    };
}

/// Converts an integer which has host endianness to big endian.
pub fn nativeToBig(comptime T: type, x: T) T {
    return switch (native_endian) {
        .little => @byteSwap(x),
        .big => x,
    };
}

/// Returns the number of elements that, if added to the given pointer, align it
/// to a multiple of the given quantity, or `null` if one of the following
/// conditions is met:
/// - The aligned pointer would not fit the address space,
/// - The delta required to align the pointer is not a multiple of the pointee's
///   type.
pub fn alignPointerOffset(ptr: anytype, align_to: usize) ?usize {
    assert(isValidAlign(align_to));

    const T = @TypeOf(ptr);
    const info = @typeInfo(T);
    if (info != .pointer or info.pointer.size != .Many)
        @compileError("expected many item pointer, got " ++ @typeName(T));

    // Do nothing if the pointer is already well-aligned.
    if (align_to <= info.pointer.alignment)
        return 0;

    // Calculate the aligned base address with an eye out for overflow.
    const addr = @intFromPtr(ptr);
    var ov = @addWithOverflow(addr, align_to - 1);
    if (ov[1] != 0) return null;
    ov[0] &= ~@as(usize, align_to - 1);

    // The delta is expressed in terms of bytes, turn it into a number of child
    // type elements.
    const delta = ov[0] - addr;
    const pointee_size = @sizeOf(info.pointer.child);
    if (delta % pointee_size != 0) return null;
    return delta / pointee_size;
}

/// Aligns a given pointer value to a specified alignment factor.
/// Returns an aligned pointer or null if one of the following conditions is
/// met:
/// - The aligned pointer would not fit the address space,
/// - The delta required to align the pointer is not a multiple of the pointee's
///   type.
pub fn alignPointer(ptr: anytype, align_to: usize) ?@TypeOf(ptr) {
    const adjust_off = alignPointerOffset(ptr, align_to) orelse return null;
    // Avoid the use of ptrFromInt to avoid losing the pointer provenance info.
    return @alignCast(ptr + adjust_off);
}

test alignPointer {
    const S = struct {
        fn checkAlign(comptime T: type, base: usize, align_to: usize, expected: usize) !void {
            const ptr: T = @ptrFromInt(base);
            const aligned = alignPointer(ptr, align_to);
            try testing.expectEqual(expected, @intFromPtr(aligned));
        }
    };

    try S.checkAlign([*]u8, 0x123, 0x200, 0x200);
    try S.checkAlign([*]align(4) u8, 0x10, 2, 0x10);
    try S.checkAlign([*]u32, 0x10, 2, 0x10);
    try S.checkAlign([*]u32, 0x4, 16, 0x10);
    // Misaligned.
    try S.checkAlign([*]align(1) u32, 0x3, 2, 0);
    // Overflow.
    try S.checkAlign([*]u32, math.maxInt(usize) - 3, 8, 0);
}

fn CopyPtrAttrs(
    comptime source: type,
    comptime size: std.builtin.Type.Pointer.Size,
    comptime child: type,
    comptime sentinel: ?*const anyopaque,
) type {
    const info = @typeInfo(source).pointer;
    return @Type(.{
        .pointer = .{
            .size = size,
            .is_const = info.is_const,
            .is_volatile = info.is_volatile,
            .is_allowzero = info.is_allowzero,
            .alignment = info.alignment,
            .address_space = info.address_space,
            .child = child,
            .sentinel = sentinel,
        },
    });
}

fn AsBytesReturnType(comptime P: type) type {
    const size = @sizeOf(std.meta.Child(P));
    return CopyPtrAttrs(P, .One, [size]u8, null);
}

/// Given a pointer to a single item, returns a slice of the underlying bytes, preserving pointer attributes.
pub fn asBytes(ptr: anytype) AsBytesReturnType(@TypeOf(ptr)) {
    return @ptrCast(@alignCast(ptr));
}

test asBytes {
    const deadbeef = @as(u32, 0xDEADBEEF);
    const deadbeef_bytes = switch (native_endian) {
        .big => "\xDE\xAD\xBE\xEF",
        .little => "\xEF\xBE\xAD\xDE",
    };

    try testing.expect(eql(u8, asBytes(&deadbeef), deadbeef_bytes));

    var codeface = @as(u32, 0xC0DEFACE);
    for (asBytes(&codeface)) |*b|
        b.* = 0;
    try testing.expect(codeface == 0);

    const S = packed struct {
        a: u8,
        b: u8,
        c: u8,
        d: u8,
    };

    const inst = S{
        .a = 0xBE,
        .b = 0xEF,
        .c = 0xDE,
        .d = 0xA1,
    };
    switch (native_endian) {
        .little => {
            try testing.expect(eql(u8, asBytes(&inst), "\xBE\xEF\xDE\xA1"));
        },
        .big => {
            try testing.expect(eql(u8, asBytes(&inst), "\xA1\xDE\xEF\xBE"));
        },
    }

    const ZST = struct {};
    const zero = ZST{};
    try testing.expect(eql(u8, asBytes(&zero), ""));
}

test "asBytes preserves pointer attributes" {
    const inArr: u32 align(16) = 0xDEADBEEF;
    const inPtr = @as(*align(16) const volatile u32, @ptrCast(&inArr));
    const outSlice = asBytes(inPtr);

    const in = @typeInfo(@TypeOf(inPtr)).pointer;
    const out = @typeInfo(@TypeOf(outSlice)).pointer;

    try testing.expectEqual(in.is_const, out.is_const);
    try testing.expectEqual(in.is_volatile, out.is_volatile);
    try testing.expectEqual(in.is_allowzero, out.is_allowzero);
    try testing.expectEqual(in.alignment, out.alignment);
}

/// Given any value, returns a copy of its bytes in an array.
pub fn toBytes(value: anytype) [@sizeOf(@TypeOf(value))]u8 {
    return asBytes(&value).*;
}

test toBytes {
    var my_bytes = toBytes(@as(u32, 0x12345678));
    switch (native_endian) {
        .big => try testing.expect(eql(u8, &my_bytes, "\x12\x34\x56\x78")),
        .little => try testing.expect(eql(u8, &my_bytes, "\x78\x56\x34\x12")),
    }

    my_bytes[0] = '\x99';
    switch (native_endian) {
        .big => try testing.expect(eql(u8, &my_bytes, "\x99\x34\x56\x78")),
        .little => try testing.expect(eql(u8, &my_bytes, "\x99\x56\x34\x12")),
    }
}

fn BytesAsValueReturnType(comptime T: type, comptime B: type) type {
    return CopyPtrAttrs(B, .One, T, null);
}

/// Given a pointer to an array of bytes, returns a pointer to a value of the specified type
/// backed by those bytes, preserving pointer attributes.
pub fn bytesAsValue(comptime T: type, bytes: anytype) BytesAsValueReturnType(T, @TypeOf(bytes)) {
    return @ptrCast(bytes);
}

test bytesAsValue {
    const deadbeef = @as(u32, 0xDEADBEEF);
    const deadbeef_bytes = switch (native_endian) {
        .big => "\xDE\xAD\xBE\xEF",
        .little => "\xEF\xBE\xAD\xDE",
    };

    try testing.expect(deadbeef == bytesAsValue(u32, deadbeef_bytes).*);

    var codeface_bytes: [4]u8 = switch (native_endian) {
        .big => "\xC0\xDE\xFA\xCE",
        .little => "\xCE\xFA\xDE\xC0",
    }.*;
    const codeface = bytesAsValue(u32, &codeface_bytes);
    try testing.expect(codeface.* == 0xC0DEFACE);
    codeface.* = 0;
    for (codeface_bytes) |b|
        try testing.expect(b == 0);

    const S = packed struct {
        a: u8,
        b: u8,
        c: u8,
        d: u8,
    };

    const inst = S{
        .a = 0xBE,
        .b = 0xEF,
        .c = 0xDE,
        .d = 0xA1,
    };
    const inst_bytes = switch (native_endian) {
        .little => "\xBE\xEF\xDE\xA1",
        .big => "\xA1\xDE\xEF\xBE",
    };
    const inst2 = bytesAsValue(S, inst_bytes);
    try testing.expect(std.meta.eql(inst, inst2.*));
}

test "bytesAsValue preserves pointer attributes" {
    const inArr align(16) = [4]u8{ 0xDE, 0xAD, 0xBE, 0xEF };
    const inSlice = @as(*align(16) const volatile [4]u8, @ptrCast(&inArr))[0..];
    const outPtr = bytesAsValue(u32, inSlice);

    const in = @typeInfo(@TypeOf(inSlice)).pointer;
    const out = @typeInfo(@TypeOf(outPtr)).pointer;

    try testing.expectEqual(in.is_const, out.is_const);
    try testing.expectEqual(in.is_volatile, out.is_volatile);
    try testing.expectEqual(in.is_allowzero, out.is_allowzero);
    try testing.expectEqual(in.alignment, out.alignment);
}

/// Given a pointer to an array of bytes, returns a value of the specified type backed by a
/// copy of those bytes.
pub fn bytesToValue(comptime T: type, bytes: anytype) T {
    return bytesAsValue(T, bytes).*;
}
test bytesToValue {
    const deadbeef_bytes = switch (native_endian) {
        .big => "\xDE\xAD\xBE\xEF",
        .little => "\xEF\xBE\xAD\xDE",
    };

    const deadbeef = bytesToValue(u32, deadbeef_bytes);
    try testing.expect(deadbeef == @as(u32, 0xDEADBEEF));
}

fn BytesAsSliceReturnType(comptime T: type, comptime bytesType: type, comptime sentinel: ?*const anyopaque) type {
    return CopyPtrAttrs(bytesType, .Slice, T, sentinel);
}

/// Given a slice of bytes, returns a slice of the specified type
/// backed by those bytes, preserving pointer attributes.
pub fn bytesAsSlice(comptime T: type, bytes: anytype) BytesAsSliceReturnType(T, @TypeOf(bytes), null) {
    // let's not give an undefined pointer to @ptrCast
    // it may be equal to zero and fail a null check
    if (bytes.len == 0) {
        return &[0]T{};
    }

    const cast_target = CopyPtrAttrs(@TypeOf(bytes), .Many, T, null);

    return @as(cast_target, @ptrCast(bytes))[0..@divExact(bytes.len, @sizeOf(T))];
}

/// Given a slice of bytes, returns a sentinel-terminated slice of the
/// specified type backed by those bytes, preserving pointer attributes.
///
/// The final bytes must equal the sentinel value, otherwise safety-protected
/// undefined behavior results.
pub fn bytesAsSliceSentinel(comptime T: type, bytes: anytype, comptime sentinel: *const T) BytesAsSliceReturnType(T, @TypeOf(bytes), sentinel) {
    const slice = bytesAsSlice(T, bytes);
    return slice[0 .. slice.len - 1 :sentinel.*];
}

test bytesAsSlice {
    {
        const bytes = [_]u8{ 0xDE, 0xAD, 0xBE, 0xEF };
        const slice = bytesAsSlice(u16, bytes[0..]);
        try testing.expect(slice.len == 2);
        try testing.expect(bigToNative(u16, slice[0]) == 0xDEAD);
        try testing.expect(bigToNative(u16, slice[1]) == 0xBEEF);
    }
    {
        const bytes = [_]u8{ 0xDE, 0xAD, 0xBE, 0xEF };
        var runtime_zero: usize = 0;
        _ = &runtime_zero;
        const slice = bytesAsSlice(u16, bytes[runtime_zero..]);
        try testing.expect(slice.len == 2);
        try testing.expect(bigToNative(u16, slice[0]) == 0xDEAD);
        try testing.expect(bigToNative(u16, slice[1]) == 0xBEEF);
    }
}

test "bytesAsSlice keeps pointer alignment" {
    {
        var bytes = [_]u8{ 0x01, 0x02, 0x03, 0x04 };
        const numbers = bytesAsSlice(u32, bytes[0..]);
        try comptime testing.expect(@TypeOf(numbers) == []align(@alignOf(@TypeOf(bytes))) u32);
    }
    {
        var bytes = [_]u8{ 0x01, 0x02, 0x03, 0x04 };
        var runtime_zero: usize = 0;
        _ = &runtime_zero;
        const numbers = bytesAsSlice(u32, bytes[runtime_zero..]);
        try comptime testing.expect(@TypeOf(numbers) == []align(@alignOf(@TypeOf(bytes))) u32);
    }
}

test "bytesAsSlice on a packed struct" {
    const F = packed struct {
        a: u8,
    };

    const b: [1]u8 = .{9};
    const f = bytesAsSlice(F, &b);
    try testing.expect(f[0].a == 9);
}

test "bytesAsSlice with specified alignment" {
    var bytes align(4) = [_]u8{
        0x33,
        0x33,
        0x33,
        0x33,
    };
    const slice: []u32 = std.mem.bytesAsSlice(u32, bytes[0..]);
    try testing.expect(slice[0] == 0x33333333);
}

test "bytesAsSlice preserves pointer attributes" {
    const inArr align(16) = [4]u8{ 0xDE, 0xAD, 0xBE, 0xEF };
    const inSlice = @as(*align(16) const volatile [4]u8, @ptrCast(&inArr))[0..];
    const outSlice = bytesAsSlice(u16, inSlice);

    const in = @typeInfo(@TypeOf(inSlice)).pointer;
    const out = @typeInfo(@TypeOf(outSlice)).pointer;

    try testing.expectEqual(in.is_const, out.is_const);
    try testing.expectEqual(in.is_volatile, out.is_volatile);
    try testing.expectEqual(in.is_allowzero, out.is_allowzero);
    try testing.expectEqual(in.alignment, out.alignment);
}

test "bytesAsSliceSentinel" {
    {
        const bytes = [_]u8{ 0xDE, 0xAD, 0xBE, 0xEF, 0x01, 0x01 };
        const slice = bytesAsSliceSentinel(u16, bytes[0..], &0x0101);
        try testing.expect(slice.len == 2);
        try testing.expect(bigToNative(u16, slice[0]) == 0xDEAD);
        try testing.expect(bigToNative(u16, slice[1]) == 0xBEEF);
        try testing.expect(bigToNative(u16, slice[slice.len]) == 0x0101);
    }
}

fn SliceAsBytesReturnType(comptime Slice: type) type {
    return CopyPtrAttrs(Slice, .Slice, u8, null);
}

/// Given a slice, returns a slice of the underlying bytes, preserving pointer attributes.
///
/// If slice is sentinel-terminated the sentinel value is included.
pub fn sliceAsBytes(slice: anytype) SliceAsBytesReturnType(@TypeOf(slice)) {
    const Slice = @TypeOf(slice);

    // a slice of zero-bit values always occupies zero bytes
    if (@sizeOf(std.meta.Elem(Slice)) == 0) return &[0]u8{};

    const has_sentinel = comptime std.meta.sentinel(Slice) != null;

    // let's not give an undefined pointer to @ptrCast
    // it may be equal to zero and fail a null check
    if (slice.len == 0 and !has_sentinel) return &[0]u8{};

    const cast_target = CopyPtrAttrs(Slice, .Many, u8, null);

    const length = if (has_sentinel) slice.len + 1 else slice.len;

    return @as(cast_target, @ptrCast(slice))[0 .. length * @sizeOf(std.meta.Elem(Slice))];
}

test sliceAsBytes {
    const bytes = [_]u16{ 0xDEAD, 0xBEEF };
    const slice = sliceAsBytes(bytes[0..]);
    try testing.expect(slice.len == 4);
    try testing.expect(eql(u8, slice, switch (native_endian) {
        .big => "\xDE\xAD\xBE\xEF",
        .little => "\xAD\xDE\xEF\xBE",
    }));
}

test "sliceAsBytes with sentinel" {
    const bytes = [_:1]u16{ 0xDEAD, 0xBEEF };
    const slice = sliceAsBytes(bytes[0..]);
    try testing.expect(slice.len == 6);
    try testing.expect(eql(u8, slice, switch (native_endian) {
        .big => "\xDE\xAD\xBE\xEF\x00\x01",
        .little => "\xAD\xDE\xEF\xBE\x01\x00",
    }));
}

test "sliceAsBytes with empty slice" {
    const empty_string: []const u8 = &[0]u8{};
    const bytes = sliceAsBytes(empty_string);
    try testing.expect(bytes.len == 0);
}

test "sliceAsBytes with zero-bit element type" {
    const lots_of_nothing = [1]void{{}} ** 10_000;
    const bytes = sliceAsBytes(&lots_of_nothing);
    try testing.expect(bytes.len == 0);
}

test "sliceAsBytes packed struct at runtime and comptime" {
    const Foo = packed struct {
        a: u4,
        b: u4,
    };
    const S = struct {
        fn doTheTest() !void {
            var foo: Foo = undefined;
            var slice = sliceAsBytes(@as(*[1]Foo, &foo)[0..1]);
            slice[0] = 0x13;
            try testing.expect(foo.a == 0x3);
            try testing.expect(foo.b == 0x1);
        }
    };
    try S.doTheTest();
    try comptime S.doTheTest();
}

test "sliceAsBytes and bytesAsSlice back" {
    try testing.expect(@sizeOf(i32) == 4);

    var big_thing_array = [_]i32{ 1, 2, 3, 4 };
    const big_thing_slice: []i32 = big_thing_array[0..];

    const bytes = sliceAsBytes(big_thing_slice);
    try testing.expect(bytes.len == 4 * 4);

    bytes[4] = 0;
    bytes[5] = 0;
    bytes[6] = 0;
    bytes[7] = 0;
    try testing.expect(big_thing_slice[1] == 0);

    const big_thing_again = bytesAsSlice(i32, bytes);
    try testing.expect(big_thing_again[2] == 3);

    big_thing_again[2] = -1;
    try testing.expect(bytes[8] == math.maxInt(u8));
    try testing.expect(bytes[9] == math.maxInt(u8));
    try testing.expect(bytes[10] == math.maxInt(u8));
    try testing.expect(bytes[11] == math.maxInt(u8));
}

test "sliceAsBytes preserves pointer attributes" {
    const inArr align(16) = [2]u16{ 0xDEAD, 0xBEEF };
    const inSlice = @as(*align(16) const volatile [2]u16, @ptrCast(&inArr))[0..];
    const outSlice = sliceAsBytes(inSlice);

    const in = @typeInfo(@TypeOf(inSlice)).pointer;
    const out = @typeInfo(@TypeOf(outSlice)).pointer;

    try testing.expectEqual(in.is_const, out.is_const);
    try testing.expectEqual(in.is_volatile, out.is_volatile);
    try testing.expectEqual(in.is_allowzero, out.is_allowzero);
    try testing.expectEqual(in.alignment, out.alignment);
}

<<<<<<< HEAD
test "sliceAsBytes and bytesAsSliceSentinel roundtrip with sentinel" {
    try testing.expect(@sizeOf(i32) == 4);

    var array = [_:5]i32{ 1, 2, 3, 4 };
    const slice: [:5]i32 = array[0..];

    const bytes = sliceAsBytes(slice);
    try testing.expect(bytes.len == 4 * 5);

    var new_bytes = [_]u8{0} ** (4 * 5);
    @memcpy(&new_bytes, bytes);

    const remade = bytesAsSliceSentinel(i32, &new_bytes, &5);

    try testing.expect(remade.len == 4);
    try testing.expect(remade[0] == 1);
    try testing.expect(remade[1] == 2);
    try testing.expect(remade[2] == 3);
    try testing.expect(remade[3] == 4);
    try testing.expect(remade[remade.len] == 5);
=======
/// Round an address down to the next (or current) aligned address.
/// Unlike `alignForward`, `alignment` can be any positive number, not just a power of 2.
pub fn alignForwardAnyAlign(comptime T: type, addr: T, alignment: T) T {
    if (isValidAlignGeneric(T, alignment))
        return alignForward(T, addr, alignment);
    assert(alignment != 0);
    return alignBackwardAnyAlign(T, addr + (alignment - 1), alignment);
>>>>>>> 90075345
}

/// Round an address up to the next (or current) aligned address.
/// The alignment must be a power of 2 and greater than 0.
/// Asserts that rounding up the address does not cause integer overflow.
pub fn alignForward(comptime T: type, addr: T, alignment: T) T {
    assert(isValidAlignGeneric(T, alignment));
    return alignBackward(T, addr + (alignment - 1), alignment);
}

pub fn alignForwardLog2(addr: usize, log2_alignment: u8) usize {
    const alignment = @as(usize, 1) << @as(math.Log2Int(usize), @intCast(log2_alignment));
    return alignForward(usize, addr, alignment);
}

pub const alignForwardGeneric = @compileError("renamed to alignForward");

/// Force an evaluation of the expression; this tries to prevent
/// the compiler from optimizing the computation away even if the
/// result eventually gets discarded.
// TODO: use @declareSideEffect() when it is available - https://github.com/ziglang/zig/issues/6168
pub fn doNotOptimizeAway(val: anytype) void {
    if (@inComptime()) return;

    const max_gp_register_bits = @bitSizeOf(c_long);
    const t = @typeInfo(@TypeOf(val));
    switch (t) {
        .void, .null, .comptime_int, .comptime_float => return,
        .@"enum" => doNotOptimizeAway(@intFromEnum(val)),
        .bool => doNotOptimizeAway(@intFromBool(val)),
        .int => {
            const bits = t.int.bits;
            if (bits <= max_gp_register_bits and builtin.zig_backend != .stage2_c) {
                const val2 = @as(
                    std.meta.Int(t.int.signedness, @max(8, std.math.ceilPowerOfTwoAssert(u16, bits))),
                    val,
                );
                asm volatile (""
                    :
                    : [val2] "r" (val2),
                );
            } else doNotOptimizeAway(&val);
        },
        .float => {
            if ((t.float.bits == 32 or t.float.bits == 64) and builtin.zig_backend != .stage2_c) {
                asm volatile (""
                    :
                    : [val] "rm" (val),
                );
            } else doNotOptimizeAway(&val);
        },
        .pointer => {
            if (builtin.zig_backend == .stage2_c) {
                doNotOptimizeAwayC(val);
            } else {
                asm volatile (""
                    :
                    : [val] "m" (val),
                    : "memory"
                );
            }
        },
        .array => {
            if (t.array.len * @sizeOf(t.array.child) <= 64) {
                for (val) |v| doNotOptimizeAway(v);
            } else doNotOptimizeAway(&val);
        },
        else => doNotOptimizeAway(&val),
    }
}

/// .stage2_c doesn't support asm blocks yet, so use volatile stores instead
var deopt_target: if (builtin.zig_backend == .stage2_c) u8 else void = undefined;
fn doNotOptimizeAwayC(ptr: anytype) void {
    const dest = @as(*volatile u8, @ptrCast(&deopt_target));
    for (asBytes(ptr)) |b| {
        dest.* = b;
    }
    dest.* = 0;
}

test doNotOptimizeAway {
    comptime doNotOptimizeAway("test");

    doNotOptimizeAway(null);
    doNotOptimizeAway(true);
    doNotOptimizeAway(0);
    doNotOptimizeAway(0.0);
    doNotOptimizeAway(@as(u1, 0));
    doNotOptimizeAway(@as(u3, 0));
    doNotOptimizeAway(@as(u8, 0));
    doNotOptimizeAway(@as(u16, 0));
    doNotOptimizeAway(@as(u32, 0));
    doNotOptimizeAway(@as(u64, 0));
    doNotOptimizeAway(@as(u128, 0));
    doNotOptimizeAway(@as(u13, 0));
    doNotOptimizeAway(@as(u37, 0));
    doNotOptimizeAway(@as(u96, 0));
    doNotOptimizeAway(@as(u200, 0));
    doNotOptimizeAway(@as(f32, 0.0));
    doNotOptimizeAway(@as(f64, 0.0));
    doNotOptimizeAway([_]u8{0} ** 4);
    doNotOptimizeAway([_]u8{0} ** 100);
    doNotOptimizeAway(@as(std.builtin.Endian, .little));
}

test alignForward {
    try testing.expect(alignForward(usize, 1, 1) == 1);
    try testing.expect(alignForward(usize, 2, 1) == 2);
    try testing.expect(alignForward(usize, 1, 2) == 2);
    try testing.expect(alignForward(usize, 2, 2) == 2);
    try testing.expect(alignForward(usize, 3, 2) == 4);
    try testing.expect(alignForward(usize, 4, 2) == 4);
    try testing.expect(alignForward(usize, 7, 8) == 8);
    try testing.expect(alignForward(usize, 8, 8) == 8);
    try testing.expect(alignForward(usize, 9, 8) == 16);
    try testing.expect(alignForward(usize, 15, 8) == 16);
    try testing.expect(alignForward(usize, 16, 8) == 16);
    try testing.expect(alignForward(usize, 17, 8) == 24);
}

/// Round an address down to the previous (or current) aligned address.
/// Unlike `alignBackward`, `alignment` can be any positive number, not just a power of 2.
pub fn alignBackwardAnyAlign(comptime T: type, addr: T, alignment: T) T {
    if (isValidAlignGeneric(T, alignment))
        return alignBackward(T, addr, alignment);
    assert(alignment != 0);
    return addr - @mod(addr, alignment);
}

/// Round an address down to the previous (or current) aligned address.
/// The alignment must be a power of 2 and greater than 0.
pub fn alignBackward(comptime T: type, addr: T, alignment: T) T {
    assert(isValidAlignGeneric(T, alignment));
    // 000010000 // example alignment
    // 000001111 // subtract 1
    // 111110000 // binary not
    return addr & ~(alignment - 1);
}

pub const alignBackwardGeneric = @compileError("renamed to alignBackward");

/// Returns whether `alignment` is a valid alignment, meaning it is
/// a positive power of 2.
pub fn isValidAlign(alignment: usize) bool {
    return isValidAlignGeneric(usize, alignment);
}

/// Returns whether `alignment` is a valid alignment, meaning it is
/// a positive power of 2.
pub fn isValidAlignGeneric(comptime T: type, alignment: T) bool {
    return alignment > 0 and std.math.isPowerOfTwo(alignment);
}

pub fn isAlignedAnyAlign(i: usize, alignment: usize) bool {
    if (isValidAlign(alignment))
        return isAligned(i, alignment);
    assert(alignment != 0);
    return 0 == @mod(i, alignment);
}

pub fn isAlignedLog2(addr: usize, log2_alignment: u8) bool {
    return @ctz(addr) >= log2_alignment;
}

/// Given an address and an alignment, return true if the address is a multiple of the alignment
/// The alignment must be a power of 2 and greater than 0.
pub fn isAligned(addr: usize, alignment: usize) bool {
    return isAlignedGeneric(u64, addr, alignment);
}

pub fn isAlignedGeneric(comptime T: type, addr: T, alignment: T) bool {
    return alignBackward(T, addr, alignment) == addr;
}

test isAligned {
    try testing.expect(isAligned(0, 4));
    try testing.expect(isAligned(1, 1));
    try testing.expect(isAligned(2, 1));
    try testing.expect(isAligned(2, 2));
    try testing.expect(!isAligned(2, 4));
    try testing.expect(isAligned(3, 1));
    try testing.expect(!isAligned(3, 2));
    try testing.expect(!isAligned(3, 4));
    try testing.expect(isAligned(4, 4));
    try testing.expect(isAligned(4, 2));
    try testing.expect(isAligned(4, 1));
    try testing.expect(!isAligned(4, 8));
    try testing.expect(!isAligned(4, 16));
}

test "freeing empty string with null-terminated sentinel" {
    const empty_string = try testing.allocator.dupeZ(u8, "");
    testing.allocator.free(empty_string);
}

/// Returns a slice with the given new alignment,
/// all other pointer attributes copied from `AttributeSource`.
fn AlignedSlice(comptime AttributeSource: type, comptime new_alignment: usize) type {
    const info = @typeInfo(AttributeSource).pointer;
    return @Type(.{
        .pointer = .{
            .size = .Slice,
            .is_const = info.is_const,
            .is_volatile = info.is_volatile,
            .is_allowzero = info.is_allowzero,
            .alignment = new_alignment,
            .address_space = info.address_space,
            .child = info.child,
            .sentinel = null,
        },
    });
}

/// Returns the largest slice in the given bytes that conforms to the new alignment,
/// or `null` if the given bytes contain no conforming address.
pub fn alignInBytes(bytes: []u8, comptime new_alignment: usize) ?[]align(new_alignment) u8 {
    const begin_address = @intFromPtr(bytes.ptr);
    const end_address = begin_address + bytes.len;

    const begin_address_aligned = mem.alignForward(usize, begin_address, new_alignment);
    const new_length = std.math.sub(usize, end_address, begin_address_aligned) catch |e| switch (e) {
        error.Overflow => return null,
    };
    const alignment_offset = begin_address_aligned - begin_address;
    return @alignCast(bytes[alignment_offset .. alignment_offset + new_length]);
}

/// Returns the largest sub-slice within the given slice that conforms to the new alignment,
/// or `null` if the given slice contains no conforming address.
pub fn alignInSlice(slice: anytype, comptime new_alignment: usize) ?AlignedSlice(@TypeOf(slice), new_alignment) {
    const bytes = sliceAsBytes(slice);
    const aligned_bytes = alignInBytes(bytes, new_alignment) orelse return null;

    const Element = @TypeOf(slice[0]);
    const slice_length_bytes = aligned_bytes.len - (aligned_bytes.len % @sizeOf(Element));
    const aligned_slice = bytesAsSlice(Element, aligned_bytes[0..slice_length_bytes]);
    return @alignCast(aligned_slice);
}

test "read/write(Var)PackedInt" {
    switch (builtin.cpu.arch) {
        // This test generates too much code to execute on WASI.
        // LLVM backend fails with "too many locals: locals exceed maximum"
        .wasm32, .wasm64 => return error.SkipZigTest,
        else => {},
    }

    if (builtin.cpu.arch == .powerpc) {
        // https://github.com/ziglang/zig/issues/16951
        return error.SkipZigTest;
    }

    const foreign_endian: Endian = if (native_endian == .big) .little else .big;
    const expect = std.testing.expect;
    var prng = std.Random.DefaultPrng.init(1234);
    const random = prng.random();

    @setEvalBranchQuota(10_000);
    inline for ([_]type{ u8, u16, u32, u128 }) |BackingType| {
        for ([_]BackingType{
            @as(BackingType, 0), // all zeros
            -%@as(BackingType, 1), // all ones
            random.int(BackingType), // random
            random.int(BackingType), // random
            random.int(BackingType), // random
        }) |init_value| {
            const uTs = [_]type{ u1, u3, u7, u8, u9, u10, u15, u16, u86 };
            const iTs = [_]type{ i1, i3, i7, i8, i9, i10, i15, i16, i86 };
            inline for (uTs ++ iTs) |PackedType| {
                if (@bitSizeOf(PackedType) > @bitSizeOf(BackingType))
                    continue;

                const iPackedType = std.meta.Int(.signed, @bitSizeOf(PackedType));
                const uPackedType = std.meta.Int(.unsigned, @bitSizeOf(PackedType));
                const Log2T = std.math.Log2Int(BackingType);

                const offset_at_end = @bitSizeOf(BackingType) - @bitSizeOf(PackedType);
                for ([_]usize{ 0, 1, 7, 8, 9, 10, 15, 16, 86, offset_at_end }) |offset| {
                    if (offset > offset_at_end or offset == @bitSizeOf(BackingType))
                        continue;

                    for ([_]PackedType{
                        ~@as(PackedType, 0), // all ones: -1 iN / maxInt uN
                        @as(PackedType, 0), // all zeros: 0 iN / 0 uN
                        @as(PackedType, @bitCast(@as(iPackedType, math.maxInt(iPackedType)))), // maxInt iN
                        @as(PackedType, @bitCast(@as(iPackedType, math.minInt(iPackedType)))), // maxInt iN
                        random.int(PackedType), // random
                        random.int(PackedType), // random
                    }) |write_value| {
                        { // Fixed-size Read/Write (Native-endian)

                            // Initialize Value
                            var value: BackingType = init_value;

                            // Read
                            const read_value1 = readPackedInt(PackedType, asBytes(&value), offset, native_endian);
                            try expect(read_value1 == @as(PackedType, @bitCast(@as(uPackedType, @truncate(value >> @as(Log2T, @intCast(offset)))))));

                            // Write
                            writePackedInt(PackedType, asBytes(&value), offset, write_value, native_endian);
                            try expect(write_value == @as(PackedType, @bitCast(@as(uPackedType, @truncate(value >> @as(Log2T, @intCast(offset)))))));

                            // Read again
                            const read_value2 = readPackedInt(PackedType, asBytes(&value), offset, native_endian);
                            try expect(read_value2 == write_value);

                            // Verify bits outside of the target integer are unmodified
                            const diff_bits = init_value ^ value;
                            if (offset != offset_at_end)
                                try expect(diff_bits >> @as(Log2T, @intCast(offset + @bitSizeOf(PackedType))) == 0);
                            if (offset != 0)
                                try expect(diff_bits << @as(Log2T, @intCast(@bitSizeOf(BackingType) - offset)) == 0);
                        }

                        { // Fixed-size Read/Write (Foreign-endian)

                            // Initialize Value
                            var value: BackingType = @byteSwap(init_value);

                            // Read
                            const read_value1 = readPackedInt(PackedType, asBytes(&value), offset, foreign_endian);
                            try expect(read_value1 == @as(PackedType, @bitCast(@as(uPackedType, @truncate(@byteSwap(value) >> @as(Log2T, @intCast(offset)))))));

                            // Write
                            writePackedInt(PackedType, asBytes(&value), offset, write_value, foreign_endian);
                            try expect(write_value == @as(PackedType, @bitCast(@as(uPackedType, @truncate(@byteSwap(value) >> @as(Log2T, @intCast(offset)))))));

                            // Read again
                            const read_value2 = readPackedInt(PackedType, asBytes(&value), offset, foreign_endian);
                            try expect(read_value2 == write_value);

                            // Verify bits outside of the target integer are unmodified
                            const diff_bits = init_value ^ @byteSwap(value);
                            if (offset != offset_at_end)
                                try expect(diff_bits >> @as(Log2T, @intCast(offset + @bitSizeOf(PackedType))) == 0);
                            if (offset != 0)
                                try expect(diff_bits << @as(Log2T, @intCast(@bitSizeOf(BackingType) - offset)) == 0);
                        }

                        const signedness = @typeInfo(PackedType).int.signedness;
                        const NextPowerOfTwoInt = std.meta.Int(signedness, try comptime std.math.ceilPowerOfTwo(u16, @bitSizeOf(PackedType)));
                        const ui64 = std.meta.Int(signedness, 64);
                        inline for ([_]type{ PackedType, NextPowerOfTwoInt, ui64 }) |U| {
                            { // Variable-size Read/Write (Native-endian)

                                if (@bitSizeOf(U) < @bitSizeOf(PackedType))
                                    continue;

                                // Initialize Value
                                var value: BackingType = init_value;

                                // Read
                                const read_value1 = readVarPackedInt(U, asBytes(&value), offset, @bitSizeOf(PackedType), native_endian, signedness);
                                try expect(read_value1 == @as(PackedType, @bitCast(@as(uPackedType, @truncate(value >> @as(Log2T, @intCast(offset)))))));

                                // Write
                                writeVarPackedInt(asBytes(&value), offset, @bitSizeOf(PackedType), @as(U, write_value), native_endian);
                                try expect(write_value == @as(PackedType, @bitCast(@as(uPackedType, @truncate(value >> @as(Log2T, @intCast(offset)))))));

                                // Read again
                                const read_value2 = readVarPackedInt(U, asBytes(&value), offset, @bitSizeOf(PackedType), native_endian, signedness);
                                try expect(read_value2 == write_value);

                                // Verify bits outside of the target integer are unmodified
                                const diff_bits = init_value ^ value;
                                if (offset != offset_at_end)
                                    try expect(diff_bits >> @as(Log2T, @intCast(offset + @bitSizeOf(PackedType))) == 0);
                                if (offset != 0)
                                    try expect(diff_bits << @as(Log2T, @intCast(@bitSizeOf(BackingType) - offset)) == 0);
                            }

                            { // Variable-size Read/Write (Foreign-endian)

                                if (@bitSizeOf(U) < @bitSizeOf(PackedType))
                                    continue;

                                // Initialize Value
                                var value: BackingType = @byteSwap(init_value);

                                // Read
                                const read_value1 = readVarPackedInt(U, asBytes(&value), offset, @bitSizeOf(PackedType), foreign_endian, signedness);
                                try expect(read_value1 == @as(PackedType, @bitCast(@as(uPackedType, @truncate(@byteSwap(value) >> @as(Log2T, @intCast(offset)))))));

                                // Write
                                writeVarPackedInt(asBytes(&value), offset, @bitSizeOf(PackedType), @as(U, write_value), foreign_endian);
                                try expect(write_value == @as(PackedType, @bitCast(@as(uPackedType, @truncate(@byteSwap(value) >> @as(Log2T, @intCast(offset)))))));

                                // Read again
                                const read_value2 = readVarPackedInt(U, asBytes(&value), offset, @bitSizeOf(PackedType), foreign_endian, signedness);
                                try expect(read_value2 == write_value);

                                // Verify bits outside of the target integer are unmodified
                                const diff_bits = init_value ^ @byteSwap(value);
                                if (offset != offset_at_end)
                                    try expect(diff_bits >> @as(Log2T, @intCast(offset + @bitSizeOf(PackedType))) == 0);
                                if (offset != 0)
                                    try expect(diff_bits << @as(Log2T, @intCast(@bitSizeOf(BackingType) - offset)) == 0);
                            }
                        }
                    }
                }
            }
        }
    }
}<|MERGE_RESOLUTION|>--- conflicted
+++ resolved
@@ -4350,7 +4350,6 @@
     try testing.expectEqual(in.alignment, out.alignment);
 }
 
-<<<<<<< HEAD
 test "sliceAsBytes and bytesAsSliceSentinel roundtrip with sentinel" {
     try testing.expect(@sizeOf(i32) == 4);
 
@@ -4371,7 +4370,8 @@
     try testing.expect(remade[2] == 3);
     try testing.expect(remade[3] == 4);
     try testing.expect(remade[remade.len] == 5);
-=======
+}
+
 /// Round an address down to the next (or current) aligned address.
 /// Unlike `alignForward`, `alignment` can be any positive number, not just a power of 2.
 pub fn alignForwardAnyAlign(comptime T: type, addr: T, alignment: T) T {
@@ -4379,7 +4379,6 @@
         return alignForward(T, addr, alignment);
     assert(alignment != 0);
     return alignBackwardAnyAlign(T, addr + (alignment - 1), alignment);
->>>>>>> 90075345
 }
 
 /// Round an address up to the next (or current) aligned address.
