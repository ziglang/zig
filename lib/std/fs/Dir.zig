const Dir = @This();
const builtin = @import("builtin");
const std = @import("../std.zig");
const File = std.fs.File;
const AtomicFile = std.fs.AtomicFile;
const base64_encoder = fs.base64_encoder;
const posix = std.posix;
const mem = std.mem;
const path = fs.path;
const fs = std.fs;
const Allocator = std.mem.Allocator;
const assert = std.debug.assert;
const linux = std.os.linux;
const windows = std.os.windows;
const native_os = builtin.os.tag;
const have_flock = @TypeOf(posix.system.flock) != void;

fd: Handle,

pub const Handle = posix.fd_t;

pub const default_mode = 0o755;

pub const Entry = struct {
    name: []const u8,
    kind: Kind,

    pub const Kind = File.Kind;
};

const IteratorError = error{
    AccessDenied,
    PermissionDenied,
    SystemResources,
    /// WASI-only. The path of an entry could not be encoded as valid UTF-8.
    /// WASI is unable to handle paths that cannot be encoded as well-formed UTF-8.
    /// https://github.com/WebAssembly/wasi-filesystem/issues/17#issuecomment-1430639353
    InvalidUtf8,
} || posix.UnexpectedError;

pub const Iterator = switch (native_os) {
    .macos, .ios, .freebsd, .netbsd, .dragonfly, .openbsd, .solaris, .illumos => struct {
        dir: Dir,
        seek: i64,
        buf: [1024]u8 align(@alignOf(posix.system.dirent)),
        index: usize,
        end_index: usize,
        first_iter: bool,

        const Self = @This();

        pub const Error = IteratorError;

        /// Memory such as file names referenced in this returned entry becomes invalid
        /// with subsequent calls to `next`, as well as when this `Dir` is deinitialized.
        pub fn next(self: *Self) Error!?Entry {
            switch (native_os) {
                .macos, .ios => return self.nextDarwin(),
                .freebsd, .netbsd, .dragonfly, .openbsd => return self.nextBsd(),
                .solaris, .illumos => return self.nextSolaris(),
                else => @compileError("unimplemented"),
            }
        }

        fn nextDarwin(self: *Self) !?Entry {
            start_over: while (true) {
                if (self.index >= self.end_index) {
                    if (self.first_iter) {
                        posix.lseek_SET(self.dir.fd, 0) catch unreachable; // EBADF here likely means that the Dir was not opened with iteration permissions
                        self.first_iter = false;
                    }
                    const rc = posix.system.getdirentries(
                        self.dir.fd,
                        &self.buf,
                        self.buf.len,
                        &self.seek,
                    );
                    if (rc == 0) return null;
                    if (rc < 0) {
                        switch (posix.errno(rc)) {
                            .BADF => unreachable, // Dir is invalid or was opened without iteration ability
                            .FAULT => unreachable,
                            .NOTDIR => unreachable,
                            .INVAL => unreachable,
                            else => |err| return posix.unexpectedErrno(err),
                        }
                    }
                    self.index = 0;
                    self.end_index = @as(usize, @intCast(rc));
                }
                const darwin_entry = @as(*align(1) posix.system.dirent, @ptrCast(&self.buf[self.index]));
                const next_index = self.index + darwin_entry.reclen;
                self.index = next_index;

                const name = @as([*]u8, @ptrCast(&darwin_entry.name))[0..darwin_entry.namlen];

                if (mem.eql(u8, name, ".") or mem.eql(u8, name, "..") or (darwin_entry.ino == 0)) {
                    continue :start_over;
                }

                const entry_kind: Entry.Kind = switch (darwin_entry.type) {
                    posix.DT.BLK => .block_device,
                    posix.DT.CHR => .character_device,
                    posix.DT.DIR => .directory,
                    posix.DT.FIFO => .named_pipe,
                    posix.DT.LNK => .sym_link,
                    posix.DT.REG => .file,
                    posix.DT.SOCK => .unix_domain_socket,
                    posix.DT.WHT => .whiteout,
                    else => .unknown,
                };
                return Entry{
                    .name = name,
                    .kind = entry_kind,
                };
            }
        }

        fn nextSolaris(self: *Self) !?Entry {
            start_over: while (true) {
                if (self.index >= self.end_index) {
                    if (self.first_iter) {
                        posix.lseek_SET(self.dir.fd, 0) catch unreachable; // EBADF here likely means that the Dir was not opened with iteration permissions
                        self.first_iter = false;
                    }
                    const rc = posix.system.getdents(self.dir.fd, &self.buf, self.buf.len);
                    switch (posix.errno(rc)) {
                        .SUCCESS => {},
                        .BADF => unreachable, // Dir is invalid or was opened without iteration ability
                        .FAULT => unreachable,
                        .NOTDIR => unreachable,
                        .INVAL => unreachable,
                        else => |err| return posix.unexpectedErrno(err),
                    }
                    if (rc == 0) return null;
                    self.index = 0;
                    self.end_index = @as(usize, @intCast(rc));
                }
                const entry = @as(*align(1) posix.system.dirent, @ptrCast(&self.buf[self.index]));
                const next_index = self.index + entry.reclen;
                self.index = next_index;

                const name = mem.sliceTo(@as([*:0]u8, @ptrCast(&entry.name)), 0);
                if (mem.eql(u8, name, ".") or mem.eql(u8, name, ".."))
                    continue :start_over;

                // Solaris dirent doesn't expose type, so we have to call stat to get it.
                const stat_info = posix.fstatat(
                    self.dir.fd,
                    name,
                    posix.AT.SYMLINK_NOFOLLOW,
                ) catch |err| switch (err) {
                    error.NameTooLong => unreachable,
                    error.SymLinkLoop => unreachable,
                    error.FileNotFound => unreachable, // lost the race
                    else => |e| return e,
                };
                const entry_kind: Entry.Kind = switch (stat_info.mode & posix.S.IFMT) {
                    posix.S.IFIFO => .named_pipe,
                    posix.S.IFCHR => .character_device,
                    posix.S.IFDIR => .directory,
                    posix.S.IFBLK => .block_device,
                    posix.S.IFREG => .file,
                    posix.S.IFLNK => .sym_link,
                    posix.S.IFSOCK => .unix_domain_socket,
                    posix.S.IFDOOR => .door,
                    posix.S.IFPORT => .event_port,
                    else => .unknown,
                };
                return Entry{
                    .name = name,
                    .kind = entry_kind,
                };
            }
        }

        fn nextBsd(self: *Self) !?Entry {
            start_over: while (true) {
                if (self.index >= self.end_index) {
                    if (self.first_iter) {
                        posix.lseek_SET(self.dir.fd, 0) catch unreachable; // EBADF here likely means that the Dir was not opened with iteration permissions
                        self.first_iter = false;
                    }
                    const rc = posix.system.getdents(self.dir.fd, &self.buf, self.buf.len);
                    switch (posix.errno(rc)) {
                        .SUCCESS => {},
                        .BADF => unreachable, // Dir is invalid or was opened without iteration ability
                        .FAULT => unreachable,
                        .NOTDIR => unreachable,
                        .INVAL => unreachable,
                        // Introduced in freebsd 13.2: directory unlinked but still open.
                        // To be consistent, iteration ends if the directory being iterated is deleted during iteration.
                        .NOENT => return null,
                        else => |err| return posix.unexpectedErrno(err),
                    }
                    if (rc == 0) return null;
                    self.index = 0;
                    self.end_index = @as(usize, @intCast(rc));
                }
                const bsd_entry = @as(*align(1) posix.system.dirent, @ptrCast(&self.buf[self.index]));
                const next_index = self.index +
                    if (@hasField(posix.system.dirent, "reclen")) bsd_entry.reclen else bsd_entry.reclen();
                self.index = next_index;

                const name = @as([*]u8, @ptrCast(&bsd_entry.name))[0..bsd_entry.namlen];

                const skip_zero_fileno = switch (native_os) {
                    // fileno=0 is used to mark invalid entries or deleted files.
                    .openbsd, .netbsd => true,
                    else => false,
                };
                if (mem.eql(u8, name, ".") or mem.eql(u8, name, "..") or
                    (skip_zero_fileno and bsd_entry.fileno == 0))
                {
                    continue :start_over;
                }

                const entry_kind: Entry.Kind = switch (bsd_entry.type) {
                    posix.DT.BLK => .block_device,
                    posix.DT.CHR => .character_device,
                    posix.DT.DIR => .directory,
                    posix.DT.FIFO => .named_pipe,
                    posix.DT.LNK => .sym_link,
                    posix.DT.REG => .file,
                    posix.DT.SOCK => .unix_domain_socket,
                    posix.DT.WHT => .whiteout,
                    else => .unknown,
                };
                return Entry{
                    .name = name,
                    .kind = entry_kind,
                };
            }
        }

        pub fn reset(self: *Self) void {
            self.index = 0;
            self.end_index = 0;
            self.first_iter = true;
        }
    },
    .haiku => struct {
        dir: Dir,
        buf: [@sizeOf(DirEnt) + posix.PATH_MAX]u8 align(@alignOf(DirEnt)),
        offset: usize,
        index: usize,
        end_index: usize,
        first_iter: bool,

        const Self = @This();
        const DirEnt = posix.system.DirEnt;

        pub const Error = IteratorError;

        /// Memory such as file names referenced in this returned entry becomes invalid
        /// with subsequent calls to `next`, as well as when this `Dir` is deinitialized.
        pub fn next(self: *Self) Error!?Entry {
            while (true) {
                if (self.index >= self.end_index) {
                    if (self.first_iter) {
                        switch (@as(posix.E, @enumFromInt(posix.system._kern_rewind_dir(self.dir.fd)))) {
                            .SUCCESS => {},
                            .BADF => unreachable, // Dir is invalid
                            .FAULT => unreachable,
                            .NOTDIR => unreachable,
                            .INVAL => unreachable,
                            .ACCES => return error.AccessDenied,
                            .PERM => return error.PermissionDenied,
                            else => |err| return posix.unexpectedErrno(err),
                        }
                        self.first_iter = false;
                    }
                    const rc = posix.system._kern_read_dir(
                        self.dir.fd,
                        &self.buf,
                        self.buf.len,
                        self.buf.len / @sizeOf(DirEnt),
                    );
                    if (rc == 0) return null;
                    if (rc < 0) {
                        switch (@as(posix.E, @enumFromInt(rc))) {
                            .BADF => unreachable, // Dir is invalid
                            .FAULT => unreachable,
                            .NOTDIR => unreachable,
                            .INVAL => unreachable,
                            .OVERFLOW => unreachable,
                            .ACCES => return error.AccessDenied,
                            .PERM => return error.PermissionDenied,
                            else => |err| return posix.unexpectedErrno(err),
                        }
                    }
                    self.offset = 0;
                    self.index = 0;
                    self.end_index = @intCast(rc);
                }
                const dirent: *DirEnt = @ptrCast(@alignCast(&self.buf[self.offset]));
                self.offset += dirent.reclen;
                self.index += 1;
                const name = mem.span(dirent.getName());
                if (mem.eql(u8, name, ".") or mem.eql(u8, name, "..") or dirent.ino == 0) continue;

                var stat_info: posix.Stat = undefined;
                switch (@as(posix.E, @enumFromInt(posix.system._kern_read_stat(
                    self.dir.fd,
                    name,
                    false,
                    &stat_info,
                    @sizeOf(posix.Stat),
                )))) {
                    .SUCCESS => {},
                    .INVAL => unreachable,
                    .BADF => unreachable, // Dir is invalid
                    .NOMEM => return error.SystemResources,
                    .ACCES => return error.AccessDenied,
                    .PERM => return error.PermissionDenied,
                    .FAULT => unreachable,
                    .NAMETOOLONG => unreachable,
                    .LOOP => unreachable,
                    .NOENT => continue,
                    else => |err| return posix.unexpectedErrno(err),
                }
                const statmode = stat_info.mode & posix.S.IFMT;

                const entry_kind: Entry.Kind = switch (statmode) {
                    posix.S.IFDIR => .directory,
                    posix.S.IFBLK => .block_device,
                    posix.S.IFCHR => .character_device,
                    posix.S.IFLNK => .sym_link,
                    posix.S.IFREG => .file,
                    posix.S.IFIFO => .named_pipe,
                    else => .unknown,
                };

                return Entry{
                    .name = name,
                    .kind = entry_kind,
                };
            }
        }

        pub fn reset(self: *Self) void {
            self.index = 0;
            self.end_index = 0;
            self.first_iter = true;
        }
    },
    .linux => struct {
        dir: Dir,
        buf: [1024]u8 align(@alignOf(linux.dirent64)),
        index: usize,
        end_index: usize,
        first_iter: bool,

        const Self = @This();

        pub const Error = IteratorError;

        /// Memory such as file names referenced in this returned entry becomes invalid
        /// with subsequent calls to `next`, as well as when this `Dir` is deinitialized.
        pub fn next(self: *Self) Error!?Entry {
            return self.nextLinux() catch |err| switch (err) {
                // To be consistent across platforms, iteration ends if the directory being iterated is deleted during iteration.
                // This matches the behavior of non-Linux UNIX platforms.
                error.DirNotFound => null,
                else => |e| return e,
            };
        }

        pub const ErrorLinux = error{DirNotFound} || IteratorError;

        /// Implementation of `next` that can return `error.DirNotFound` if the directory being
        /// iterated was deleted during iteration (this error is Linux specific).
        pub fn nextLinux(self: *Self) ErrorLinux!?Entry {
            start_over: while (true) {
                if (self.index >= self.end_index) {
                    if (self.first_iter) {
                        posix.lseek_SET(self.dir.fd, 0) catch unreachable; // EBADF here likely means that the Dir was not opened with iteration permissions
                        self.first_iter = false;
                    }
                    const rc = linux.getdents64(self.dir.fd, &self.buf, self.buf.len);
                    switch (linux.E.init(rc)) {
                        .SUCCESS => {},
                        .BADF => unreachable, // Dir is invalid or was opened without iteration ability
                        .FAULT => unreachable,
                        .NOTDIR => unreachable,
                        .NOENT => return error.DirNotFound, // The directory being iterated was deleted during iteration.
                        .INVAL => return error.Unexpected, // Linux may in some cases return EINVAL when reading /proc/$PID/net.
                        .ACCES => return error.AccessDenied, // Do not have permission to iterate this directory.
                        else => |err| return posix.unexpectedErrno(err),
                    }
                    if (rc == 0) return null;
                    self.index = 0;
                    self.end_index = rc;
                }
                const linux_entry = @as(*align(1) linux.dirent64, @ptrCast(&self.buf[self.index]));
                const next_index = self.index + linux_entry.reclen;
                self.index = next_index;

                const name = mem.sliceTo(@as([*:0]u8, @ptrCast(&linux_entry.name)), 0);

                // skip . and .. entries
                if (mem.eql(u8, name, ".") or mem.eql(u8, name, "..")) {
                    continue :start_over;
                }

                const entry_kind: Entry.Kind = switch (linux_entry.type) {
                    linux.DT.BLK => .block_device,
                    linux.DT.CHR => .character_device,
                    linux.DT.DIR => .directory,
                    linux.DT.FIFO => .named_pipe,
                    linux.DT.LNK => .sym_link,
                    linux.DT.REG => .file,
                    linux.DT.SOCK => .unix_domain_socket,
                    else => .unknown,
                };
                return Entry{
                    .name = name,
                    .kind = entry_kind,
                };
            }
        }

        pub fn reset(self: *Self) void {
            self.index = 0;
            self.end_index = 0;
            self.first_iter = true;
        }
    },
    .windows => struct {
        dir: Dir,
        buf: [1024]u8 align(@alignOf(windows.FILE_BOTH_DIR_INFORMATION)),
        index: usize,
        end_index: usize,
        first_iter: bool,
        name_data: [fs.max_name_bytes]u8,

        const Self = @This();

        pub const Error = IteratorError;

        /// Memory such as file names referenced in this returned entry becomes invalid
        /// with subsequent calls to `next`, as well as when this `Dir` is deinitialized.
        pub fn next(self: *Self) Error!?Entry {
            const w = windows;
            while (true) {
                if (self.index >= self.end_index) {
                    var io: w.IO_STATUS_BLOCK = undefined;
                    const rc = w.ntdll.NtQueryDirectoryFile(
                        self.dir.fd,
                        null,
                        null,
                        null,
                        &io,
                        &self.buf,
                        self.buf.len,
                        .FileBothDirectoryInformation,
                        w.FALSE,
                        null,
                        if (self.first_iter) @as(w.BOOLEAN, w.TRUE) else @as(w.BOOLEAN, w.FALSE),
                    );
                    self.first_iter = false;
                    if (io.Information == 0) return null;
                    self.index = 0;
                    self.end_index = io.Information;
                    switch (rc) {
                        .SUCCESS => {},
                        .ACCESS_DENIED => return error.AccessDenied, // Double-check that the Dir was opened with iteration ability

                        else => return w.unexpectedStatus(rc),
                    }
                }

                // While the official api docs guarantee FILE_BOTH_DIR_INFORMATION to be aligned properly
                // this may not always be the case (e.g. due to faulty VM/Sandboxing tools)
                const dir_info: *align(2) w.FILE_BOTH_DIR_INFORMATION = @ptrCast(@alignCast(&self.buf[self.index]));
                if (dir_info.NextEntryOffset != 0) {
                    self.index += dir_info.NextEntryOffset;
                } else {
                    self.index = self.buf.len;
                }

                const name_wtf16le = @as([*]u16, @ptrCast(&dir_info.FileName))[0 .. dir_info.FileNameLength / 2];

                if (mem.eql(u16, name_wtf16le, &[_]u16{'.'}) or mem.eql(u16, name_wtf16le, &[_]u16{ '.', '.' }))
                    continue;
                const name_wtf8_len = std.unicode.wtf16LeToWtf8(self.name_data[0..], name_wtf16le);
                const name_wtf8 = self.name_data[0..name_wtf8_len];
                const kind: Entry.Kind = blk: {
                    const attrs = dir_info.FileAttributes;
                    if (attrs & w.FILE_ATTRIBUTE_DIRECTORY != 0) break :blk .directory;
                    if (attrs & w.FILE_ATTRIBUTE_REPARSE_POINT != 0) break :blk .sym_link;
                    break :blk .file;
                };
                return Entry{
                    .name = name_wtf8,
                    .kind = kind,
                };
            }
        }

        pub fn reset(self: *Self) void {
            self.index = 0;
            self.end_index = 0;
            self.first_iter = true;
        }
    },
    .wasi => struct {
        dir: Dir,
        buf: [1024]u8 align(@alignOf(std.os.wasi.dirent_t)),
        cookie: u64,
        index: usize,
        end_index: usize,

        const Self = @This();

        pub const Error = IteratorError;

        /// Memory such as file names referenced in this returned entry becomes invalid
        /// with subsequent calls to `next`, as well as when this `Dir` is deinitialized.
        pub fn next(self: *Self) Error!?Entry {
            return self.nextWasi() catch |err| switch (err) {
                // To be consistent across platforms, iteration ends if the directory being iterated is deleted during iteration.
                // This matches the behavior of non-Linux UNIX platforms.
                error.DirNotFound => null,
                else => |e| return e,
            };
        }

        pub const ErrorWasi = error{DirNotFound} || IteratorError;

        /// Implementation of `next` that can return platform-dependent errors depending on the host platform.
        /// When the host platform is Linux, `error.DirNotFound` can be returned if the directory being
        /// iterated was deleted during iteration.
        pub fn nextWasi(self: *Self) ErrorWasi!?Entry {
            // We intentinally use fd_readdir even when linked with libc,
            // since its implementation is exactly the same as below,
            // and we avoid the code complexity here.
            const w = std.os.wasi;
            start_over: while (true) {
                // According to the WASI spec, the last entry might be truncated,
                // so we need to check if the left buffer contains the whole dirent.
                if (self.end_index - self.index < @sizeOf(w.dirent_t)) {
                    var bufused: usize = undefined;
                    switch (w.fd_readdir(self.dir.fd, &self.buf, self.buf.len, self.cookie, &bufused)) {
                        .SUCCESS => {},
                        .BADF => unreachable, // Dir is invalid or was opened without iteration ability
                        .FAULT => unreachable,
                        .NOTDIR => unreachable,
                        .INVAL => unreachable,
                        .NOENT => return error.DirNotFound, // The directory being iterated was deleted during iteration.
                        .NOTCAPABLE => return error.AccessDenied,
                        .ILSEQ => return error.InvalidUtf8, // An entry's name cannot be encoded as UTF-8.
                        else => |err| return posix.unexpectedErrno(err),
                    }
                    if (bufused == 0) return null;
                    self.index = 0;
                    self.end_index = bufused;
                }
                const entry = @as(*align(1) w.dirent_t, @ptrCast(&self.buf[self.index]));
                const entry_size = @sizeOf(w.dirent_t);
                const name_index = self.index + entry_size;
                if (name_index + entry.namlen > self.end_index) {
                    // This case, the name is truncated, so we need to call readdir to store the entire name.
                    self.end_index = self.index; // Force fd_readdir in the next loop.
                    continue :start_over;
                }
                const name = self.buf[name_index .. name_index + entry.namlen];

                const next_index = name_index + entry.namlen;
                self.index = next_index;
                self.cookie = entry.next;

                // skip . and .. entries
                if (mem.eql(u8, name, ".") or mem.eql(u8, name, "..")) {
                    continue :start_over;
                }

                const entry_kind: Entry.Kind = switch (entry.type) {
                    .BLOCK_DEVICE => .block_device,
                    .CHARACTER_DEVICE => .character_device,
                    .DIRECTORY => .directory,
                    .SYMBOLIC_LINK => .sym_link,
                    .REGULAR_FILE => .file,
                    .SOCKET_STREAM, .SOCKET_DGRAM => .unix_domain_socket,
                    else => .unknown,
                };
                return Entry{
                    .name = name,
                    .kind = entry_kind,
                };
            }
        }

        pub fn reset(self: *Self) void {
            self.index = 0;
            self.end_index = 0;
            self.cookie = std.os.wasi.DIRCOOKIE_START;
        }
    },
    else => @compileError("unimplemented"),
};

pub fn iterate(self: Dir) Iterator {
    return self.iterateImpl(true);
}

/// Like `iterate`, but will not reset the directory cursor before the first
/// iteration. This should only be used in cases where it is known that the
/// `Dir` has not had its cursor modified yet (e.g. it was just opened).
pub fn iterateAssumeFirstIteration(self: Dir) Iterator {
    return self.iterateImpl(false);
}

fn iterateImpl(self: Dir, first_iter_start_value: bool) Iterator {
    switch (native_os) {
        .macos,
        .ios,
        .freebsd,
        .netbsd,
        .dragonfly,
        .openbsd,
        .solaris,
        .illumos,
        => return Iterator{
            .dir = self,
            .seek = 0,
            .index = 0,
            .end_index = 0,
            .buf = undefined,
            .first_iter = first_iter_start_value,
        },
        .linux => return Iterator{
            .dir = self,
            .index = 0,
            .end_index = 0,
            .buf = undefined,
            .first_iter = first_iter_start_value,
        },
        .haiku => return Iterator{
            .dir = self,
            .offset = 0,
            .index = 0,
            .end_index = 0,
            .buf = undefined,
            .first_iter = first_iter_start_value,
        },
        .windows => return Iterator{
            .dir = self,
            .index = 0,
            .end_index = 0,
            .first_iter = first_iter_start_value,
            .buf = undefined,
            .name_data = undefined,
        },
        .wasi => return Iterator{
            .dir = self,
            .cookie = std.os.wasi.DIRCOOKIE_START,
            .index = 0,
            .end_index = 0,
            .buf = undefined,
        },
        else => @compileError("unimplemented"),
    }
}

pub const Walker = struct {
    stack: std.ArrayListUnmanaged(StackItem),
    name_buffer: std.ArrayListUnmanaged(u8),
    allocator: Allocator,

    pub const Entry = struct {
        /// The containing directory. This can be used to operate directly on `basename`
        /// rather than `path`, avoiding `error.NameTooLong` for deeply nested paths.
        /// The directory remains open until `next` or `deinit` is called.
        dir: Dir,
        basename: [:0]const u8,
        path: [:0]const u8,
        kind: Dir.Entry.Kind,
    };

    const StackItem = struct {
        iter: Dir.Iterator,
        dirname_len: usize,
    };

    /// After each call to this function, and on deinit(), the memory returned
    /// from this function becomes invalid. A copy must be made in order to keep
    /// a reference to the path.
    pub fn next(self: *Walker) !?Walker.Entry {
        const gpa = self.allocator;
        while (self.stack.items.len != 0) {
            // `top` and `containing` become invalid after appending to `self.stack`
            var top = &self.stack.items[self.stack.items.len - 1];
            var containing = top;
            var dirname_len = top.dirname_len;
            if (top.iter.next() catch |err| {
                // If we get an error, then we want the user to be able to continue
                // walking if they want, which means that we need to pop the directory
                // that errored from the stack. Otherwise, all future `next` calls would
                // likely just fail with the same error.
                var item = self.stack.pop().?;
                if (self.stack.items.len != 0) {
                    item.iter.dir.close();
                }
                return err;
            }) |base| {
                self.name_buffer.shrinkRetainingCapacity(dirname_len);
                if (self.name_buffer.items.len != 0) {
                    try self.name_buffer.append(gpa, fs.path.sep);
                    dirname_len += 1;
                }
                try self.name_buffer.ensureUnusedCapacity(gpa, base.name.len + 1);
                self.name_buffer.appendSliceAssumeCapacity(base.name);
                self.name_buffer.appendAssumeCapacity(0);
                if (base.kind == .directory) {
                    var new_dir = top.iter.dir.openDir(base.name, .{ .iterate = true }) catch |err| switch (err) {
                        error.NameTooLong => unreachable, // no path sep in base.name
                        else => |e| return e,
                    };
                    {
                        errdefer new_dir.close();
                        try self.stack.append(gpa, .{
                            .iter = new_dir.iterateAssumeFirstIteration(),
                            .dirname_len = self.name_buffer.items.len - 1,
                        });
                        top = &self.stack.items[self.stack.items.len - 1];
                        containing = &self.stack.items[self.stack.items.len - 2];
                    }
                }
                return .{
                    .dir = containing.iter.dir,
                    .basename = self.name_buffer.items[dirname_len .. self.name_buffer.items.len - 1 :0],
                    .path = self.name_buffer.items[0 .. self.name_buffer.items.len - 1 :0],
                    .kind = base.kind,
                };
            } else {
                var item = self.stack.pop().?;
                if (self.stack.items.len != 0) {
                    item.iter.dir.close();
                }
            }
        }
        return null;
    }

    pub fn deinit(self: *Walker) void {
        const gpa = self.allocator;
        // Close any remaining directories except the initial one (which is always at index 0)
        if (self.stack.items.len > 1) {
            for (self.stack.items[1..]) |*item| {
                item.iter.dir.close();
            }
        }
        self.stack.deinit(gpa);
        self.name_buffer.deinit(gpa);
    }
};

/// Recursively iterates over a directory.
///
/// `self` must have been opened with `OpenOptions{.iterate = true}`.
///
/// `Walker.deinit` releases allocated memory and directory handles.
///
/// The order of returned file system entries is undefined.
///
/// `self` will not be closed after walking it.
pub fn walk(self: Dir, allocator: Allocator) Allocator.Error!Walker {
    var stack: std.ArrayListUnmanaged(Walker.StackItem) = .empty;

    try stack.append(allocator, .{
        .iter = self.iterate(),
        .dirname_len = 0,
    });

    return .{
        .stack = stack,
        .name_buffer = .{},
        .allocator = allocator,
    };
}

pub const OpenError = error{
    FileNotFound,
    NotDir,
    AccessDenied,
    PermissionDenied,
    SymLinkLoop,
    ProcessFdQuotaExceeded,
    NameTooLong,
    SystemFdQuotaExceeded,
    NoDevice,
    SystemResources,
    /// WASI-only; file paths must be valid UTF-8.
    InvalidUtf8,
    /// Windows-only; file paths provided by the user must be valid WTF-8.
    /// https://simonsapin.github.io/wtf-8/
    InvalidWtf8,
    BadPathName,
    DeviceBusy,
    /// On Windows, `\\server` or `\\server\share` was not found.
    NetworkNotFound,
    ProcessNotFound,
} || posix.UnexpectedError;

pub fn close(self: *Dir) void {
    posix.close(self.fd);
    self.* = undefined;
}

/// Opens a file for reading or writing, without attempting to create a new file.
/// To create a new file, see `createFile`.
/// Call `File.close` to release the resource.
/// Asserts that the path parameter has no null bytes.
/// On Windows, `sub_path` should be encoded as [WTF-8](https://simonsapin.github.io/wtf-8/).
/// On WASI, `sub_path` should be encoded as valid UTF-8.
/// On other platforms, `sub_path` is an opaque sequence of bytes with no particular encoding.
pub fn openFile(self: Dir, sub_path: []const u8, flags: File.OpenFlags) File.OpenError!File {
    if (native_os == .windows) {
        const path_w = try windows.sliceToPrefixedFileW(self.fd, sub_path);
        return self.openFileW(path_w.span(), flags);
    }
    if (native_os == .wasi and !builtin.link_libc) {
        var base: std.os.wasi.rights_t = .{};
        // POLL_FD_READWRITE only grants extra rights if the corresponding FD_READ and/or FD_WRITE
        // is also set.
        if (flags.isRead()) {
            base.FD_READ = true;
            base.FD_TELL = true;
            base.FD_SEEK = true;
            base.FD_FILESTAT_GET = true;
            base.POLL_FD_READWRITE = true;
        }
        if (flags.isWrite()) {
            base.FD_WRITE = true;
            base.FD_TELL = true;
            base.FD_SEEK = true;
            base.FD_DATASYNC = true;
            base.FD_FDSTAT_SET_FLAGS = true;
            base.FD_SYNC = true;
            base.FD_ALLOCATE = true;
            base.FD_ADVISE = true;
            base.FD_FILESTAT_SET_TIMES = true;
            base.FD_FILESTAT_SET_SIZE = true;
            base.POLL_FD_READWRITE = true;
        }
        const fd = try posix.openatWasi(self.fd, sub_path, .{}, .{}, .{}, base, .{});
        return .{ .handle = fd };
    }
    const path_c = try posix.toPosixPath(sub_path);
    return self.openFileZ(&path_c, flags);
}

/// Same as `openFile` but the path parameter is null-terminated.
pub fn openFileZ(self: Dir, sub_path: [*:0]const u8, flags: File.OpenFlags) File.OpenError!File {
    switch (native_os) {
        .windows => {
            const path_w = try windows.cStrToPrefixedFileW(self.fd, sub_path);
            return self.openFileW(path_w.span(), flags);
        },
        // Use the libc API when libc is linked because it implements things
        // such as opening absolute file paths.
        .wasi => if (!builtin.link_libc) {
            return openFile(self, mem.sliceTo(sub_path, 0), flags);
        },
        else => {},
    }

    var os_flags: posix.O = switch (native_os) {
        .wasi => .{
            .read = flags.mode != .write_only,
            .write = flags.mode != .read_only,
        },
        else => .{
            .ACCMODE = switch (flags.mode) {
                .read_only => .RDONLY,
                .write_only => .WRONLY,
                .read_write => .RDWR,
            },
        },
    };
    if (@hasField(posix.O, "CLOEXEC")) os_flags.CLOEXEC = true;
    if (@hasField(posix.O, "LARGEFILE")) os_flags.LARGEFILE = true;
    if (@hasField(posix.O, "NOCTTY")) os_flags.NOCTTY = !flags.allow_ctty;

    // Use the O locking flags if the os supports them to acquire the lock
    // atomically.
    const has_flock_open_flags = @hasField(posix.O, "EXLOCK");
    if (has_flock_open_flags) {
        // Note that the NONBLOCK flag is removed after the openat() call
        // is successful.
        switch (flags.lock) {
            .none => {},
            .shared => {
                os_flags.SHLOCK = true;
                os_flags.NONBLOCK = flags.lock_nonblocking;
            },
            .exclusive => {
                os_flags.EXLOCK = true;
                os_flags.NONBLOCK = flags.lock_nonblocking;
            },
        }
    }
    const fd = try posix.openatZ(self.fd, sub_path, os_flags, 0);
    errdefer posix.close(fd);

    if (have_flock and !has_flock_open_flags and flags.lock != .none) {
        // TODO: integrate async I/O
        const lock_nonblocking: i32 = if (flags.lock_nonblocking) posix.LOCK.NB else 0;
        try posix.flock(fd, switch (flags.lock) {
            .none => unreachable,
            .shared => posix.LOCK.SH | lock_nonblocking,
            .exclusive => posix.LOCK.EX | lock_nonblocking,
        });
    }

    if (has_flock_open_flags and flags.lock_nonblocking) {
        var fl_flags = posix.fcntl(fd, posix.F.GETFL, 0) catch |err| switch (err) {
            error.FileBusy => unreachable,
            error.Locked => unreachable,
            error.PermissionDenied => unreachable,
            error.DeadLock => unreachable,
            error.LockedRegionLimitExceeded => unreachable,
            else => |e| return e,
        };
        fl_flags &= ~@as(usize, 1 << @bitOffsetOf(posix.O, "NONBLOCK"));
        _ = posix.fcntl(fd, posix.F.SETFL, fl_flags) catch |err| switch (err) {
            error.FileBusy => unreachable,
            error.Locked => unreachable,
            error.PermissionDenied => unreachable,
            error.DeadLock => unreachable,
            error.LockedRegionLimitExceeded => unreachable,
            else => |e| return e,
        };
    }

    return .{ .handle = fd };
}

/// Same as `openFile` but Windows-only and the path parameter is
/// [WTF-16](https://simonsapin.github.io/wtf-8/#potentially-ill-formed-utf-16) encoded.
pub fn openFileW(self: Dir, sub_path_w: []const u16, flags: File.OpenFlags) File.OpenError!File {
    const w = windows;
    const file: File = .{
        .handle = try w.OpenFile(sub_path_w, .{
            .dir = self.fd,
            .access_mask = w.SYNCHRONIZE |
                (if (flags.isRead()) @as(u32, w.GENERIC_READ) else 0) |
                (if (flags.isWrite()) @as(u32, w.GENERIC_WRITE) else 0),
            .creation = w.FILE_OPEN,
        }),
    };
    errdefer file.close();
    var io: w.IO_STATUS_BLOCK = undefined;
    const range_off: w.LARGE_INTEGER = 0;
    const range_len: w.LARGE_INTEGER = 1;
    const exclusive = switch (flags.lock) {
        .none => return file,
        .shared => false,
        .exclusive => true,
    };
    try w.LockFile(
        file.handle,
        null,
        null,
        null,
        &io,
        &range_off,
        &range_len,
        null,
        @intFromBool(flags.lock_nonblocking),
        @intFromBool(exclusive),
    );
    return file;
}

/// Creates, opens, or overwrites a file with write access.
/// Call `File.close` on the result when done.
/// Asserts that the path parameter has no null bytes.
/// On Windows, `sub_path` should be encoded as [WTF-8](https://simonsapin.github.io/wtf-8/).
/// On WASI, `sub_path` should be encoded as valid UTF-8.
/// On other platforms, `sub_path` is an opaque sequence of bytes with no particular encoding.
pub fn createFile(self: Dir, sub_path: []const u8, flags: File.CreateFlags) File.OpenError!File {
    if (native_os == .windows) {
        const path_w = try windows.sliceToPrefixedFileW(self.fd, sub_path);
        return self.createFileW(path_w.span(), flags);
    }
    if (native_os == .wasi) {
        return .{
            .handle = try posix.openatWasi(self.fd, sub_path, .{}, .{
                .CREAT = true,
                .TRUNC = flags.truncate,
                .EXCL = flags.exclusive,
            }, .{}, .{
                .FD_READ = flags.read,
                .FD_WRITE = true,
                .FD_DATASYNC = true,
                .FD_SEEK = true,
                .FD_TELL = true,
                .FD_FDSTAT_SET_FLAGS = true,
                .FD_SYNC = true,
                .FD_ALLOCATE = true,
                .FD_ADVISE = true,
                .FD_FILESTAT_SET_TIMES = true,
                .FD_FILESTAT_SET_SIZE = true,
                .FD_FILESTAT_GET = true,
                // POLL_FD_READWRITE only grants extra rights if the corresponding FD_READ and/or
                // FD_WRITE is also set.
                .POLL_FD_READWRITE = true,
            }, .{}),
        };
    }
    const path_c = try posix.toPosixPath(sub_path);
    return self.createFileZ(&path_c, flags);
}

/// Same as `createFile` but the path parameter is null-terminated.
pub fn createFileZ(self: Dir, sub_path_c: [*:0]const u8, flags: File.CreateFlags) File.OpenError!File {
    switch (native_os) {
        .windows => {
            const path_w = try windows.cStrToPrefixedFileW(self.fd, sub_path_c);
            return self.createFileW(path_w.span(), flags);
        },
        .wasi => {
            return createFile(self, mem.sliceTo(sub_path_c, 0), flags);
        },
        else => {},
    }

    var os_flags: posix.O = .{
        .ACCMODE = if (flags.read) .RDWR else .WRONLY,
        .CREAT = true,
        .TRUNC = flags.truncate,
        .EXCL = flags.exclusive,
    };
    if (@hasField(posix.O, "LARGEFILE")) os_flags.LARGEFILE = true;
    if (@hasField(posix.O, "CLOEXEC")) os_flags.CLOEXEC = true;

    // Use the O locking flags if the os supports them to acquire the lock
    // atomically. Note that the NONBLOCK flag is removed after the openat()
    // call is successful.
    const has_flock_open_flags = @hasField(posix.O, "EXLOCK");
    if (has_flock_open_flags) switch (flags.lock) {
        .none => {},
        .shared => {
            os_flags.SHLOCK = true;
            os_flags.NONBLOCK = flags.lock_nonblocking;
        },
        .exclusive => {
            os_flags.EXLOCK = true;
            os_flags.NONBLOCK = flags.lock_nonblocking;
        },
    };

    const fd = try posix.openatZ(self.fd, sub_path_c, os_flags, flags.mode);
    errdefer posix.close(fd);

    if (have_flock and !has_flock_open_flags and flags.lock != .none) {
        // TODO: integrate async I/O
        const lock_nonblocking: i32 = if (flags.lock_nonblocking) posix.LOCK.NB else 0;
        try posix.flock(fd, switch (flags.lock) {
            .none => unreachable,
            .shared => posix.LOCK.SH | lock_nonblocking,
            .exclusive => posix.LOCK.EX | lock_nonblocking,
        });
    }

    if (has_flock_open_flags and flags.lock_nonblocking) {
        var fl_flags = posix.fcntl(fd, posix.F.GETFL, 0) catch |err| switch (err) {
            error.FileBusy => unreachable,
            error.Locked => unreachable,
            error.PermissionDenied => unreachable,
            error.DeadLock => unreachable,
            error.LockedRegionLimitExceeded => unreachable,
            else => |e| return e,
        };
        fl_flags &= ~@as(usize, 1 << @bitOffsetOf(posix.O, "NONBLOCK"));
        _ = posix.fcntl(fd, posix.F.SETFL, fl_flags) catch |err| switch (err) {
            error.FileBusy => unreachable,
            error.Locked => unreachable,
            error.PermissionDenied => unreachable,
            error.DeadLock => unreachable,
            error.LockedRegionLimitExceeded => unreachable,
            else => |e| return e,
        };
    }

    return .{ .handle = fd };
}

/// Same as `createFile` but Windows-only and the path parameter is
/// [WTF-16](https://simonsapin.github.io/wtf-8/#potentially-ill-formed-utf-16) encoded.
pub fn createFileW(self: Dir, sub_path_w: []const u16, flags: File.CreateFlags) File.OpenError!File {
    const w = windows;
    const read_flag = if (flags.read) @as(u32, w.GENERIC_READ) else 0;
    const file: File = .{
        .handle = try w.OpenFile(sub_path_w, .{
            .dir = self.fd,
            .access_mask = w.SYNCHRONIZE | w.GENERIC_WRITE | read_flag,
            .creation = if (flags.exclusive)
                @as(u32, w.FILE_CREATE)
            else if (flags.truncate)
                @as(u32, w.FILE_OVERWRITE_IF)
            else
                @as(u32, w.FILE_OPEN_IF),
        }),
    };
    errdefer file.close();
    var io: w.IO_STATUS_BLOCK = undefined;
    const range_off: w.LARGE_INTEGER = 0;
    const range_len: w.LARGE_INTEGER = 1;
    const exclusive = switch (flags.lock) {
        .none => return file,
        .shared => false,
        .exclusive => true,
    };
    try w.LockFile(
        file.handle,
        null,
        null,
        null,
        &io,
        &range_off,
        &range_len,
        null,
        @intFromBool(flags.lock_nonblocking),
        @intFromBool(exclusive),
    );
    return file;
}

pub const MakeError = posix.MakeDirError;

/// Creates a single directory with a relative or absolute path.
/// To create multiple directories to make an entire path, see `makePath`.
/// To operate on only absolute paths, see `makeDirAbsolute`.
/// On Windows, `sub_path` should be encoded as [WTF-8](https://simonsapin.github.io/wtf-8/).
/// On WASI, `sub_path` should be encoded as valid UTF-8.
/// On other platforms, `sub_path` is an opaque sequence of bytes with no particular encoding.
pub fn makeDir(self: Dir, sub_path: []const u8) MakeError!void {
    try posix.mkdirat(self.fd, sub_path, default_mode);
}

/// Same as `makeDir`, but `sub_path` is null-terminated.
/// To create multiple directories to make an entire path, see `makePath`.
/// To operate on only absolute paths, see `makeDirAbsoluteZ`.
pub fn makeDirZ(self: Dir, sub_path: [*:0]const u8) MakeError!void {
    try posix.mkdiratZ(self.fd, sub_path, default_mode);
}

/// Creates a single directory with a relative or absolute null-terminated WTF-16 LE-encoded path.
/// To create multiple directories to make an entire path, see `makePath`.
/// To operate on only absolute paths, see `makeDirAbsoluteW`.
pub fn makeDirW(self: Dir, sub_path: [*:0]const u16) MakeError!void {
    try posix.mkdiratW(self.fd, mem.span(sub_path), default_mode);
}

/// Calls makeDir iteratively to make an entire path
/// (i.e. creating any parent directories that do not exist).
/// Returns success if the path already exists and is a directory.
/// This function is not atomic, and if it returns an error, the file system may
/// have been modified regardless.
/// On Windows, `sub_path` should be encoded as [WTF-8](https://simonsapin.github.io/wtf-8/).
/// On WASI, `sub_path` should be encoded as valid UTF-8.
/// On other platforms, `sub_path` is an opaque sequence of bytes with no particular encoding.
/// Fails on an empty path with `error.BadPathName` as that is not a path that can be created.
///
/// Paths containing `..` components are handled differently depending on the platform:
/// - On Windows, `..` are resolved before the path is passed to NtCreateFile, meaning
///   a `sub_path` like "first/../second" will resolve to "second" and only a
///   `./second` directory will be created.
/// - On other platforms, `..` are not resolved before the path is passed to `mkdirat`,
///   meaning a `sub_path` like "first/../second" will create both a `./first`
///   and a `./second` directory.
pub fn makePath(self: Dir, sub_path: []const u8) (MakeError || StatFileError)!void {
    _ = try self.makePathStatus(sub_path);
}

pub const MakePathStatus = enum { existed, created };
/// Same as `makePath` except returns whether the path already existed or was successfully created.
pub fn makePathStatus(self: Dir, sub_path: []const u8) (MakeError || StatFileError)!MakePathStatus {
    var it = try fs.path.componentIterator(sub_path);
    var status: MakePathStatus = .existed;
    var component = it.last() orelse return error.BadPathName;
    while (true) {
        if (self.makeDir(component.path)) |_| {
            status = .created;
        } else |err| switch (err) {
            error.PathAlreadyExists => {
                // stat the file and return an error if it's not a directory
                // this is important because otherwise a dangling symlink
                // could cause an infinite loop
                check_dir: {
                    // workaround for windows, see https://github.com/ziglang/zig/issues/16738
                    const fstat = self.statFile(component.path) catch |stat_err| switch (stat_err) {
                        error.IsDir => break :check_dir,
                        else => |e| return e,
                    };
                    if (fstat.kind != .directory) return error.NotDir;
                }
            },
            error.FileNotFound => |e| {
                component = it.previous() orelse return e;
                continue;
            },
            else => |e| return e,
        }
        component = it.next() orelse return status;
    }
}

/// Windows only. Calls makeOpenDirAccessMaskW iteratively to make an entire path
/// (i.e. creating any parent directories that do not exist).
/// Opens the dir if the path already exists and is a directory.
/// This function is not atomic, and if it returns an error, the file system may
/// have been modified regardless.
/// `sub_path` should be encoded as [WTF-8](https://simonsapin.github.io/wtf-8/).
fn makeOpenPathAccessMaskW(self: Dir, sub_path: []const u8, access_mask: u32, no_follow: bool) (MakeError || OpenError || StatFileError)!Dir {
    const w = windows;
    var it = try fs.path.componentIterator(sub_path);
    // If there are no components in the path, then create a dummy component with the full path.
    var component = it.last() orelse fs.path.NativeComponentIterator.Component{
        .name = "",
        .path = sub_path,
    };

    while (true) {
        const sub_path_w = try w.sliceToPrefixedFileW(self.fd, component.path);
        const is_last = it.peekNext() == null;
        var result = self.makeOpenDirAccessMaskW(sub_path_w.span().ptr, access_mask, .{
            .no_follow = no_follow,
            .create_disposition = if (is_last) w.FILE_OPEN_IF else w.FILE_CREATE,
        }) catch |err| switch (err) {
            error.FileNotFound => |e| {
                component = it.previous() orelse return e;
                continue;
            },
            error.PathAlreadyExists => result: {
                assert(!is_last);
                // stat the file and return an error if it's not a directory
                // this is important because otherwise a dangling symlink
                // could cause an infinite loop
                check_dir: {
                    // workaround for windows, see https://github.com/ziglang/zig/issues/16738
                    const fstat = self.statFile(component.path) catch |stat_err| switch (stat_err) {
                        error.IsDir => break :check_dir,
                        else => |e| return e,
                    };
                    if (fstat.kind != .directory) return error.NotDir;
                }
                break :result null;
            },
            else => |e| return e,
        };

        component = it.next() orelse return result.?;

        // Don't leak the intermediate file handles
        if (result) |*dir| {
            dir.close();
        }
    }
}

/// This function performs `makePath`, followed by `openDir`.
/// If supported by the OS, this operation is atomic. It is not atomic on
/// all operating systems.
/// On Windows, `sub_path` should be encoded as [WTF-8](https://simonsapin.github.io/wtf-8/).
/// On WASI, `sub_path` should be encoded as valid UTF-8.
/// On other platforms, `sub_path` is an opaque sequence of bytes with no particular encoding.
pub fn makeOpenPath(self: Dir, sub_path: []const u8, open_dir_options: OpenOptions) (MakeError || OpenError || StatFileError)!Dir {
    return switch (native_os) {
        .windows => {
            const w = windows;
            const base_flags = w.STANDARD_RIGHTS_READ | w.FILE_READ_ATTRIBUTES | w.FILE_READ_EA |
                w.SYNCHRONIZE | w.FILE_TRAVERSE |
                (if (open_dir_options.iterate) w.FILE_LIST_DIRECTORY else @as(u32, 0));

            return self.makeOpenPathAccessMaskW(sub_path, base_flags, open_dir_options.no_follow);
        },
        else => {
            return self.openDir(sub_path, open_dir_options) catch |err| switch (err) {
                error.FileNotFound => {
                    try self.makePath(sub_path);
                    return self.openDir(sub_path, open_dir_options);
                },
                else => |e| return e,
            };
        },
    };
}

pub const RealPathError = posix.RealPathError;

///  This function returns the canonicalized absolute pathname of
/// `pathname` relative to this `Dir`. If `pathname` is absolute, ignores this
/// `Dir` handle and returns the canonicalized absolute pathname of `pathname`
/// argument.
/// On Windows, `sub_path` should be encoded as [WTF-8](https://simonsapin.github.io/wtf-8/).
/// On other platforms, `sub_path` is an opaque sequence of bytes with no particular encoding.
/// On Windows, the result is encoded as [WTF-8](https://simonsapin.github.io/wtf-8/).
/// On other platforms, the result is an opaque sequence of bytes with no particular encoding.
/// This function is not universally supported by all platforms.
/// Currently supported hosts are: Linux, macOS, and Windows.
/// See also `Dir.realpathZ`, `Dir.realpathW`, and `Dir.realpathAlloc`.
pub fn realpath(self: Dir, pathname: []const u8, out_buffer: []u8) RealPathError![]u8 {
    if (native_os == .wasi) {
        @compileError("realpath is not available on WASI");
    }
    if (native_os == .windows) {
        const pathname_w = try windows.sliceToPrefixedFileW(self.fd, pathname);
        return self.realpathW(pathname_w.span(), out_buffer);
    }
    const pathname_c = try posix.toPosixPath(pathname);
    return self.realpathZ(&pathname_c, out_buffer);
}

/// Same as `Dir.realpath` except `pathname` is null-terminated.
/// See also `Dir.realpath`, `realpathZ`.
pub fn realpathZ(self: Dir, pathname: [*:0]const u8, out_buffer: []u8) RealPathError![]u8 {
    if (native_os == .windows) {
        const pathname_w = try windows.cStrToPrefixedFileW(self.fd, pathname);
        return self.realpathW(pathname_w.span(), out_buffer);
    }

    var flags: posix.O = .{};
    if (@hasField(posix.O, "NONBLOCK")) flags.NONBLOCK = true;
    if (@hasField(posix.O, "CLOEXEC")) flags.CLOEXEC = true;
    if (@hasField(posix.O, "PATH")) flags.PATH = true;

    const fd = posix.openatZ(self.fd, pathname, flags, 0) catch |err| switch (err) {
        error.FileLocksNotSupported => return error.Unexpected,
        error.FileBusy => return error.Unexpected,
        error.WouldBlock => return error.Unexpected,
        error.InvalidUtf8 => unreachable, // WASI-only
        else => |e| return e,
    };
    defer posix.close(fd);

    var buffer: [fs.max_path_bytes]u8 = undefined;
    const out_path = try std.os.getFdPath(fd, &buffer);

    if (out_path.len > out_buffer.len) {
        return error.NameTooLong;
    }

    const result = out_buffer[0..out_path.len];
    @memcpy(result, out_path);
    return result;
}

/// Windows-only. Same as `Dir.realpath` except `pathname` is WTF16 LE encoded.
/// The result is encoded as [WTF-8](https://simonsapin.github.io/wtf-8/).
/// See also `Dir.realpath`, `realpathW`.
pub fn realpathW(self: Dir, pathname: []const u16, out_buffer: []u8) RealPathError![]u8 {
    const w = windows;

    const access_mask = w.GENERIC_READ | w.SYNCHRONIZE;
    const share_access = w.FILE_SHARE_READ | w.FILE_SHARE_WRITE | w.FILE_SHARE_DELETE;
    const creation = w.FILE_OPEN;
    const h_file = blk: {
        const res = w.OpenFile(pathname, .{
            .dir = self.fd,
            .access_mask = access_mask,
            .share_access = share_access,
            .creation = creation,
            .filter = .any,
        }) catch |err| switch (err) {
            error.WouldBlock => unreachable,
            else => |e| return e,
        };
        break :blk res;
    };
    defer w.CloseHandle(h_file);

    var wide_buf: [w.PATH_MAX_WIDE]u16 = undefined;
    const wide_slice = try w.GetFinalPathNameByHandle(h_file, .{}, &wide_buf);
    const len = std.unicode.calcWtf8Len(wide_slice);
    if (len > out_buffer.len)
        return error.NameTooLong;
    const end_index = std.unicode.wtf16LeToWtf8(out_buffer, wide_slice);
    return out_buffer[0..end_index];
}

pub const RealPathAllocError = RealPathError || Allocator.Error;

/// Same as `Dir.realpath` except caller must free the returned memory.
/// See also `Dir.realpath`.
pub fn realpathAlloc(self: Dir, allocator: Allocator, pathname: []const u8) RealPathAllocError![]u8 {
    // Use of max_path_bytes here is valid as the realpath function does not
    // have a variant that takes an arbitrary-size buffer.
    // TODO(#4812): Consider reimplementing realpath or using the POSIX.1-2008
    // NULL out parameter (GNU's canonicalize_file_name) to handle overelong
    // paths. musl supports passing NULL but restricts the output to PATH_MAX
    // anyway.
    var buf: [fs.max_path_bytes]u8 = undefined;
    return allocator.dupe(u8, try self.realpath(pathname, buf[0..]));
}

/// Changes the current working directory to the open directory handle.
/// This modifies global state and can have surprising effects in multi-
/// threaded applications. Most applications and especially libraries should
/// not call this function as a general rule, however it can have use cases
/// in, for example, implementing a shell, or child process execution.
/// Not all targets support this. For example, WASI does not have the concept
/// of a current working directory.
pub fn setAsCwd(self: Dir) !void {
    if (native_os == .wasi) {
        @compileError("changing cwd is not currently possible in WASI");
    }
    if (native_os == .windows) {
        var dir_path_buffer: [windows.PATH_MAX_WIDE]u16 = undefined;
        const dir_path = try windows.GetFinalPathNameByHandle(self.fd, .{}, &dir_path_buffer);
        if (builtin.link_libc) {
            return posix.chdirW(dir_path);
        }
        return windows.SetCurrentDirectory(dir_path);
    }
    try posix.fchdir(self.fd);
}

pub const OpenOptions = struct {
    /// `true` means the opened directory can be used as the `Dir` parameter
    /// for functions which operate based on an open directory handle. When `false`,
    /// such operations are Illegal Behavior.
    access_sub_paths: bool = true,

    /// `true` means the opened directory can be scanned for the files and sub-directories
    /// of the result. It means the `iterate` function can be called.
    iterate: bool = false,

    /// `true` means it won't dereference the symlinks.
    no_follow: bool = false,
};

/// Opens a directory at the given path. The directory is a system resource that remains
/// open until `close` is called on the result.
/// The directory cannot be iterated unless the `iterate` option is set to `true`.
///
/// On Windows, `sub_path` should be encoded as [WTF-8](https://simonsapin.github.io/wtf-8/).
/// On WASI, `sub_path` should be encoded as valid UTF-8.
/// On other platforms, `sub_path` is an opaque sequence of bytes with no particular encoding.
/// Asserts that the path parameter has no null bytes.
pub fn openDir(self: Dir, sub_path: []const u8, args: OpenOptions) OpenError!Dir {
    switch (native_os) {
        .windows => {
            const sub_path_w = try windows.sliceToPrefixedFileW(self.fd, sub_path);
            return self.openDirW(sub_path_w.span().ptr, args);
        },
        .wasi => if (!builtin.link_libc) {
            var base: std.os.wasi.rights_t = .{
                .FD_FILESTAT_GET = true,
                .FD_FDSTAT_SET_FLAGS = true,
                .FD_FILESTAT_SET_TIMES = true,
            };
            if (args.access_sub_paths) {
                base.FD_READDIR = true;
                base.PATH_CREATE_DIRECTORY = true;
                base.PATH_CREATE_FILE = true;
                base.PATH_LINK_SOURCE = true;
                base.PATH_LINK_TARGET = true;
                base.PATH_OPEN = true;
                base.PATH_READLINK = true;
                base.PATH_RENAME_SOURCE = true;
                base.PATH_RENAME_TARGET = true;
                base.PATH_FILESTAT_GET = true;
                base.PATH_FILESTAT_SET_SIZE = true;
                base.PATH_FILESTAT_SET_TIMES = true;
                base.PATH_SYMLINK = true;
                base.PATH_REMOVE_DIRECTORY = true;
                base.PATH_UNLINK_FILE = true;
            }

            const result = posix.openatWasi(
                self.fd,
                sub_path,
                .{ .SYMLINK_FOLLOW = !args.no_follow },
                .{ .DIRECTORY = true },
                .{},
                base,
                base,
            );
            const fd = result catch |err| switch (err) {
                error.FileTooBig => unreachable, // can't happen for directories
                error.IsDir => unreachable, // we're setting DIRECTORY
                error.NoSpaceLeft => unreachable, // not setting CREAT
                error.PathAlreadyExists => unreachable, // not setting CREAT
                error.FileLocksNotSupported => unreachable, // locking folders is not supported
                error.WouldBlock => unreachable, // can't happen for directories
                error.FileBusy => unreachable, // can't happen for directories
                else => |e| return e,
            };
            return .{ .fd = fd };
        },
        else => {},
    }
    const sub_path_c = try posix.toPosixPath(sub_path);
    return self.openDirZ(&sub_path_c, args);
}

/// Same as `openDir` except the parameter is null-terminated.
pub fn openDirZ(self: Dir, sub_path_c: [*:0]const u8, args: OpenOptions) OpenError!Dir {
    switch (native_os) {
        .windows => {
            const sub_path_w = try windows.cStrToPrefixedFileW(self.fd, sub_path_c);
            return self.openDirW(sub_path_w.span().ptr, args);
        },
        // Use the libc API when libc is linked because it implements things
        // such as opening absolute directory paths.
        .wasi => if (!builtin.link_libc) {
            return openDir(self, mem.sliceTo(sub_path_c, 0), args);
        },
        .haiku => {
            const rc = posix.system._kern_open_dir(self.fd, sub_path_c);
            if (rc >= 0) return .{ .fd = rc };
            switch (@as(posix.E, @enumFromInt(rc))) {
                .FAULT => unreachable,
                .INVAL => unreachable,
                .BADF => unreachable,
                .ACCES => return error.AccessDenied,
                .LOOP => return error.SymLinkLoop,
                .MFILE => return error.ProcessFdQuotaExceeded,
                .NAMETOOLONG => return error.NameTooLong,
                .NFILE => return error.SystemFdQuotaExceeded,
                .NODEV => return error.NoDevice,
                .NOENT => return error.FileNotFound,
                .NOMEM => return error.SystemResources,
                .NOTDIR => return error.NotDir,
                .PERM => return error.PermissionDenied,
                .BUSY => return error.DeviceBusy,
                else => |err| return posix.unexpectedErrno(err),
            }
        },
        else => {},
    }

    var symlink_flags: posix.O = switch (native_os) {
        .wasi => .{
            .read = true,
            .NOFOLLOW = args.no_follow,
            .DIRECTORY = true,
        },
        else => .{
            .ACCMODE = .RDONLY,
            .NOFOLLOW = args.no_follow,
            .DIRECTORY = true,
            .CLOEXEC = true,
        },
    };

    if (@hasField(posix.O, "PATH") and !args.iterate)
        symlink_flags.PATH = true;

    return self.openDirFlagsZ(sub_path_c, symlink_flags);
}

/// Same as `openDir` except the path parameter is WTF-16 LE encoded, NT-prefixed.
/// This function asserts the target OS is Windows.
pub fn openDirW(self: Dir, sub_path_w: [*:0]const u16, args: OpenOptions) OpenError!Dir {
    const w = windows;
    // TODO remove some of these flags if args.access_sub_paths is false
    const base_flags = w.STANDARD_RIGHTS_READ | w.FILE_READ_ATTRIBUTES | w.FILE_READ_EA |
        w.SYNCHRONIZE | w.FILE_TRAVERSE;
    const flags: u32 = if (args.iterate) base_flags | w.FILE_LIST_DIRECTORY else base_flags;
    const dir = self.makeOpenDirAccessMaskW(sub_path_w, flags, .{
        .no_follow = args.no_follow,
        .create_disposition = w.FILE_OPEN,
    }) catch |err| switch (err) {
        error.ReadOnlyFileSystem => unreachable,
        error.DiskQuota => unreachable,
        error.NoSpaceLeft => unreachable,
        error.PathAlreadyExists => unreachable,
        error.LinkQuotaExceeded => unreachable,
        else => |e| return e,
    };
    return dir;
}

/// Asserts `flags` has `DIRECTORY` set.
fn openDirFlagsZ(self: Dir, sub_path_c: [*:0]const u8, flags: posix.O) OpenError!Dir {
    assert(flags.DIRECTORY);
    const fd = posix.openatZ(self.fd, sub_path_c, flags, 0) catch |err| switch (err) {
        error.FileTooBig => unreachable, // can't happen for directories
        error.IsDir => unreachable, // we're setting DIRECTORY
        error.NoSpaceLeft => unreachable, // not setting CREAT
        error.PathAlreadyExists => unreachable, // not setting CREAT
        error.FileLocksNotSupported => unreachable, // locking folders is not supported
        error.WouldBlock => unreachable, // can't happen for directories
        error.FileBusy => unreachable, // can't happen for directories
        else => |e| return e,
    };
    return Dir{ .fd = fd };
}

const MakeOpenDirAccessMaskWOptions = struct {
    no_follow: bool,
    create_disposition: u32,
};

fn makeOpenDirAccessMaskW(self: Dir, sub_path_w: [*:0]const u16, access_mask: u32, flags: MakeOpenDirAccessMaskWOptions) (MakeError || OpenError)!Dir {
    const w = windows;

    var result = Dir{
        .fd = undefined,
    };

    const path_len_bytes = @as(u16, @intCast(mem.sliceTo(sub_path_w, 0).len * 2));
    var nt_name = w.UNICODE_STRING{
        .Length = path_len_bytes,
        .MaximumLength = path_len_bytes,
        .Buffer = @constCast(sub_path_w),
    };
    var attr = w.OBJECT_ATTRIBUTES{
        .Length = @sizeOf(w.OBJECT_ATTRIBUTES),
        .RootDirectory = if (fs.path.isAbsoluteWindowsW(sub_path_w)) null else self.fd,
        .Attributes = 0, // Note we do not use OBJ_CASE_INSENSITIVE here.
        .ObjectName = &nt_name,
        .SecurityDescriptor = null,
        .SecurityQualityOfService = null,
    };
    const open_reparse_point: w.DWORD = if (flags.no_follow) w.FILE_OPEN_REPARSE_POINT else 0x0;
    var io: w.IO_STATUS_BLOCK = undefined;
    const rc = w.ntdll.NtCreateFile(
        &result.fd,
        access_mask,
        &attr,
        &io,
        null,
        w.FILE_ATTRIBUTE_NORMAL,
        w.FILE_SHARE_READ | w.FILE_SHARE_WRITE | w.FILE_SHARE_DELETE,
        flags.create_disposition,
        w.FILE_DIRECTORY_FILE | w.FILE_SYNCHRONOUS_IO_NONALERT | w.FILE_OPEN_FOR_BACKUP_INTENT | open_reparse_point,
        null,
        0,
    );

    switch (rc) {
        .SUCCESS => return result,
        .OBJECT_NAME_INVALID => return error.BadPathName,
        .OBJECT_NAME_NOT_FOUND => return error.FileNotFound,
        .OBJECT_NAME_COLLISION => return error.PathAlreadyExists,
        .OBJECT_PATH_NOT_FOUND => return error.FileNotFound,
        .NOT_A_DIRECTORY => return error.NotDir,
        // This can happen if the directory has 'List folder contents' permission set to 'Deny'
        // and the directory is trying to be opened for iteration.
        .ACCESS_DENIED => return error.AccessDenied,
        .INVALID_PARAMETER => unreachable,
        else => return w.unexpectedStatus(rc),
    }
}

pub const DeleteFileError = posix.UnlinkError;

/// Delete a file name and possibly the file it refers to, based on an open directory handle.
/// On Windows, `sub_path` should be encoded as [WTF-8](https://simonsapin.github.io/wtf-8/).
/// On WASI, `sub_path` should be encoded as valid UTF-8.
/// On other platforms, `sub_path` is an opaque sequence of bytes with no particular encoding.
/// Asserts that the path parameter has no null bytes.
pub fn deleteFile(self: Dir, sub_path: []const u8) DeleteFileError!void {
    if (native_os == .windows) {
        const sub_path_w = try windows.sliceToPrefixedFileW(self.fd, sub_path);
        return self.deleteFileW(sub_path_w.span());
    } else if (native_os == .wasi and !builtin.link_libc) {
        posix.unlinkat(self.fd, sub_path, 0) catch |err| switch (err) {
            error.DirNotEmpty => unreachable, // not passing AT.REMOVEDIR
            else => |e| return e,
        };
    } else {
        const sub_path_c = try posix.toPosixPath(sub_path);
        return self.deleteFileZ(&sub_path_c);
    }
}

/// Same as `deleteFile` except the parameter is null-terminated.
pub fn deleteFileZ(self: Dir, sub_path_c: [*:0]const u8) DeleteFileError!void {
    posix.unlinkatZ(self.fd, sub_path_c, 0) catch |err| switch (err) {
        error.DirNotEmpty => unreachable, // not passing AT.REMOVEDIR
        error.AccessDenied, error.PermissionDenied => |e| switch (native_os) {
            // non-Linux POSIX systems return permission errors when trying to delete a
            // directory, so we need to handle that case specifically and translate the error
            .macos, .ios, .freebsd, .netbsd, .dragonfly, .openbsd, .solaris, .illumos => {
                // Don't follow symlinks to match unlinkat (which acts on symlinks rather than follows them)
                const fstat = posix.fstatatZ(self.fd, sub_path_c, posix.AT.SYMLINK_NOFOLLOW) catch return e;
                const is_dir = fstat.mode & posix.S.IFMT == posix.S.IFDIR;
                return if (is_dir) error.IsDir else e;
            },
            else => return e,
        },
        else => |e| return e,
    };
}

/// Same as `deleteFile` except the parameter is WTF-16 LE encoded.
pub fn deleteFileW(self: Dir, sub_path_w: []const u16) DeleteFileError!void {
    posix.unlinkatW(self.fd, sub_path_w, 0) catch |err| switch (err) {
        error.DirNotEmpty => unreachable, // not passing AT.REMOVEDIR
        else => |e| return e,
    };
}

pub const DeleteDirError = error{
    DirNotEmpty,
    FileNotFound,
    AccessDenied,
    PermissionDenied,
    FileBusy,
    FileSystem,
    SymLinkLoop,
    NameTooLong,
    NotDir,
    SystemResources,
    ReadOnlyFileSystem,
    /// WASI-only; file paths must be valid UTF-8.
    InvalidUtf8,
    /// Windows-only; file paths provided by the user must be valid WTF-8.
    /// https://simonsapin.github.io/wtf-8/
    InvalidWtf8,
    BadPathName,
    /// On Windows, `\\server` or `\\server\share` was not found.
    NetworkNotFound,
    ProcessNotFound,
    Unexpected,
};

/// Returns `error.DirNotEmpty` if the directory is not empty.
/// To delete a directory recursively, see `deleteTree`.
/// On Windows, `sub_path` should be encoded as [WTF-8](https://simonsapin.github.io/wtf-8/).
/// On WASI, `sub_path` should be encoded as valid UTF-8.
/// On other platforms, `sub_path` is an opaque sequence of bytes with no particular encoding.
/// Asserts that the path parameter has no null bytes.
pub fn deleteDir(self: Dir, sub_path: []const u8) DeleteDirError!void {
    if (native_os == .windows) {
        const sub_path_w = try windows.sliceToPrefixedFileW(self.fd, sub_path);
        return self.deleteDirW(sub_path_w.span());
    } else if (native_os == .wasi and !builtin.link_libc) {
        posix.unlinkat(self.fd, sub_path, posix.AT.REMOVEDIR) catch |err| switch (err) {
            error.IsDir => unreachable, // not possible since we pass AT.REMOVEDIR
            else => |e| return e,
        };
    } else {
        const sub_path_c = try posix.toPosixPath(sub_path);
        return self.deleteDirZ(&sub_path_c);
    }
}

/// Same as `deleteDir` except the parameter is null-terminated.
pub fn deleteDirZ(self: Dir, sub_path_c: [*:0]const u8) DeleteDirError!void {
    posix.unlinkatZ(self.fd, sub_path_c, posix.AT.REMOVEDIR) catch |err| switch (err) {
        error.IsDir => unreachable, // not possible since we pass AT.REMOVEDIR
        else => |e| return e,
    };
}

/// Same as `deleteDir` except the parameter is WTF16LE, NT prefixed.
/// This function is Windows-only.
pub fn deleteDirW(self: Dir, sub_path_w: []const u16) DeleteDirError!void {
    posix.unlinkatW(self.fd, sub_path_w, posix.AT.REMOVEDIR) catch |err| switch (err) {
        error.IsDir => unreachable, // not possible since we pass AT.REMOVEDIR
        else => |e| return e,
    };
}

pub const RenameError = posix.RenameError;

/// Change the name or location of a file or directory.
/// If new_sub_path already exists, it will be replaced.
/// Renaming a file over an existing directory or a directory
/// over an existing file will fail with `error.IsDir` or `error.NotDir`
/// On Windows, both paths should be encoded as [WTF-8](https://simonsapin.github.io/wtf-8/).
/// On WASI, both paths should be encoded as valid UTF-8.
/// On other platforms, both paths are an opaque sequence of bytes with no particular encoding.
pub fn rename(self: Dir, old_sub_path: []const u8, new_sub_path: []const u8) RenameError!void {
    return posix.renameat(self.fd, old_sub_path, self.fd, new_sub_path);
}

/// Same as `rename` except the parameters are null-terminated.
pub fn renameZ(self: Dir, old_sub_path_z: [*:0]const u8, new_sub_path_z: [*:0]const u8) RenameError!void {
    return posix.renameatZ(self.fd, old_sub_path_z, self.fd, new_sub_path_z);
}

/// Same as `rename` except the parameters are WTF16LE, NT prefixed.
/// This function is Windows-only.
pub fn renameW(self: Dir, old_sub_path_w: []const u16, new_sub_path_w: []const u16) RenameError!void {
    return posix.renameatW(self.fd, old_sub_path_w, self.fd, new_sub_path_w, windows.TRUE);
}

/// Use with `Dir.symLink`, `Dir.atomicSymLink`, and `symLinkAbsolute` to
/// specify whether the symlink will point to a file or a directory. This value
/// is ignored on all hosts except Windows where creating symlinks to different
/// resource types, requires different flags. By default, `symLinkAbsolute` is
/// assumed to point to a file.
pub const SymLinkFlags = struct {
    is_directory: bool = false,
};

/// Creates a symbolic link named `sym_link_path` which contains the string `target_path`.
/// A symbolic link (also known as a soft link) may point to an existing file or to a nonexistent
/// one; the latter case is known as a dangling link.
/// If `sym_link_path` exists, it will not be overwritten.
/// On Windows, both paths should be encoded as [WTF-8](https://simonsapin.github.io/wtf-8/).
/// On WASI, both paths should be encoded as valid UTF-8.
/// On other platforms, both paths are an opaque sequence of bytes with no particular encoding.
pub fn symLink(
    self: Dir,
    target_path: []const u8,
    sym_link_path: []const u8,
    flags: SymLinkFlags,
) !void {
    if (native_os == .wasi and !builtin.link_libc) {
        return self.symLinkWasi(target_path, sym_link_path, flags);
    }
    if (native_os == .windows) {
        // Target path does not use sliceToPrefixedFileW because certain paths
        // are handled differently when creating a symlink than they would be
        // when converting to an NT namespaced path. CreateSymbolicLink in
        // symLinkW will handle the necessary conversion.
        var target_path_w: windows.PathSpace = undefined;
        if (try std.unicode.checkWtf8ToWtf16LeOverflow(target_path, &target_path_w.data)) {
            return error.NameTooLong;
        }
        target_path_w.len = try std.unicode.wtf8ToWtf16Le(&target_path_w.data, target_path);
        target_path_w.data[target_path_w.len] = 0;
        // However, we need to canonicalize any path separators to `\`, since if
        // the target path is relative, then it must use `\` as the path separator.
        mem.replaceScalar(
            u16,
            target_path_w.data[0..target_path_w.len],
            mem.nativeToLittle(u16, '/'),
            mem.nativeToLittle(u16, '\\'),
        );

        const sym_link_path_w = try windows.sliceToPrefixedFileW(self.fd, sym_link_path);
        return self.symLinkW(target_path_w.span(), sym_link_path_w.span(), flags);
    }
    const target_path_c = try posix.toPosixPath(target_path);
    const sym_link_path_c = try posix.toPosixPath(sym_link_path);
    return self.symLinkZ(&target_path_c, &sym_link_path_c, flags);
}

/// WASI-only. Same as `symLink` except targeting WASI.
pub fn symLinkWasi(
    self: Dir,
    target_path: []const u8,
    sym_link_path: []const u8,
    _: SymLinkFlags,
) !void {
    return posix.symlinkat(target_path, self.fd, sym_link_path);
}

/// Same as `symLink`, except the pathname parameters are null-terminated.
pub fn symLinkZ(
    self: Dir,
    target_path_c: [*:0]const u8,
    sym_link_path_c: [*:0]const u8,
    flags: SymLinkFlags,
) !void {
    if (native_os == .windows) {
        const target_path_w = try windows.cStrToPrefixedFileW(self.fd, target_path_c);
        const sym_link_path_w = try windows.cStrToPrefixedFileW(self.fd, sym_link_path_c);
        return self.symLinkW(target_path_w.span(), sym_link_path_w.span(), flags);
    }
    return posix.symlinkatZ(target_path_c, self.fd, sym_link_path_c);
}

/// Windows-only. Same as `symLink` except the pathname parameters
/// are WTF16 LE encoded.
pub fn symLinkW(
    self: Dir,
    /// WTF-16, does not need to be NT-prefixed. The NT-prefixing
    /// of this path is handled by CreateSymbolicLink.
    /// Any path separators must be `\`, not `/`.
    target_path_w: [:0]const u16,
    /// WTF-16, must be NT-prefixed or relative
    sym_link_path_w: []const u16,
    flags: SymLinkFlags,
) !void {
    return windows.CreateSymbolicLink(self.fd, sym_link_path_w, target_path_w, flags.is_directory);
}

/// Same as `symLink`, except tries to create the symbolic link until it
/// succeeds or encounters an error other than `error.PathAlreadyExists`.
///
/// * On Windows, both paths should be encoded as [WTF-8](https://simonsapin.github.io/wtf-8/).
/// * On WASI, both paths should be encoded as valid UTF-8.
/// * On other platforms, both paths are an opaque sequence of bytes with no particular encoding.
pub fn atomicSymLink(
    dir: Dir,
    target_path: []const u8,
    sym_link_path: []const u8,
    flags: SymLinkFlags,
) !void {
    if (dir.symLink(target_path, sym_link_path, flags)) {
        return;
    } else |err| switch (err) {
        error.PathAlreadyExists => {},
        else => |e| return e,
    }

    const dirname = path.dirname(sym_link_path) orelse ".";

    const rand_len = @sizeOf(u64) * 2;
    const temp_path_len = dirname.len + 1 + rand_len;
    var temp_path_buf: [fs.max_path_bytes]u8 = undefined;

    if (temp_path_len > temp_path_buf.len) return error.NameTooLong;
    @memcpy(temp_path_buf[0..dirname.len], dirname);
    temp_path_buf[dirname.len] = path.sep;

    const temp_path = temp_path_buf[0..temp_path_len];

    while (true) {
        const random_integer = std.crypto.random.int(u64);
        temp_path[dirname.len + 1 ..][0..rand_len].* = std.fmt.hex(random_integer);

        if (dir.symLink(target_path, temp_path, flags)) {
            return dir.rename(temp_path, sym_link_path);
        } else |err| switch (err) {
            error.PathAlreadyExists => continue,
            else => |e| return e,
        }
    }
}

pub const ReadLinkError = posix.ReadLinkError;

/// Read value of a symbolic link.
/// The return value is a slice of `buffer`, from index `0`.
/// Asserts that the path parameter has no null bytes.
/// On Windows, `sub_path` should be encoded as [WTF-8](https://simonsapin.github.io/wtf-8/).
/// On WASI, `sub_path` should be encoded as valid UTF-8.
/// On other platforms, `sub_path` is an opaque sequence of bytes with no particular encoding.
pub fn readLink(self: Dir, sub_path: []const u8, buffer: []u8) ReadLinkError![]u8 {
    if (native_os == .wasi and !builtin.link_libc) {
        return self.readLinkWasi(sub_path, buffer);
    }
    if (native_os == .windows) {
        const sub_path_w = try windows.sliceToPrefixedFileW(self.fd, sub_path);
        return self.readLinkW(sub_path_w.span(), buffer);
    }
    const sub_path_c = try posix.toPosixPath(sub_path);
    return self.readLinkZ(&sub_path_c, buffer);
}

/// WASI-only. Same as `readLink` except targeting WASI.
pub fn readLinkWasi(self: Dir, sub_path: []const u8, buffer: []u8) ![]u8 {
    return posix.readlinkat(self.fd, sub_path, buffer);
}

/// Same as `readLink`, except the `sub_path_c` parameter is null-terminated.
pub fn readLinkZ(self: Dir, sub_path_c: [*:0]const u8, buffer: []u8) ![]u8 {
    if (native_os == .windows) {
        const sub_path_w = try windows.cStrToPrefixedFileW(self.fd, sub_path_c);
        return self.readLinkW(sub_path_w.span(), buffer);
    }
    return posix.readlinkatZ(self.fd, sub_path_c, buffer);
}

/// Windows-only. Same as `readLink` except the pathname parameter
/// is WTF16 LE encoded.
pub fn readLinkW(self: Dir, sub_path_w: []const u16, buffer: []u8) ![]u8 {
    return windows.ReadLink(self.fd, sub_path_w, buffer);
}

pub const ReadFileAllocError = File.OpenError || File.ReadError || Allocator.Error || error{StreamTooLong};

/// Reads all the bytes from the named file. On success, caller owns returned
/// buffer.
pub fn readFileAlloc(
    dir: Dir,
    /// On Windows, should be encoded as [WTF-8](https://simonsapin.github.io/wtf-8/).
    /// On WASI, should be encoded as valid UTF-8.
    /// On other platforms, an opaque sequence of bytes with no particular encoding.
    file_path: []const u8,
    /// Used to allocate the result.
    gpa: Allocator,
    /// If exceeded:
    /// * The array list's length is increased by exactly one byte past `limit`.
    /// * The file seek position is advanced by exactly one byte past `limit`.
    /// * `error.StreamTooLong` is returned.
    limit: std.io.Limit,
) ReadFileAllocError![]u8 {
    return dir.readFileAllocOptions(file_path, gpa, limit, null, .of(u8), null);
}

/// Reads all the bytes from the named file. On success, caller owns returned
/// buffer.
pub fn readFileAllocOptions(
    dir: Dir,
    /// On Windows, should be encoded as [WTF-8](https://simonsapin.github.io/wtf-8/).
    /// On WASI, should be encoded as valid UTF-8.
    /// On other platforms, an opaque sequence of bytes with no particular encoding.
    file_path: []const u8,
    /// Used to allocate the result.
    gpa: Allocator,
    /// If exceeded:
    /// * The array list's length is increased by exactly one byte past `limit`.
    /// * The file seek position is advanced by exactly one byte past `limit`.
    /// * `error.StreamTooLong` is returned.
    limit: std.io.Limit,
    /// If specified, the initial buffer size is calculated using this value,
    /// otherwise the effective file size is used instead.
    size_hint: ?usize,
    comptime alignment: std.mem.Alignment,
    comptime optional_sentinel: ?u8,
) ReadFileAllocError!(if (optional_sentinel) |s| [:s]align(alignment.toByteUnits()) u8 else []align(alignment.toByteUnits()) u8) {
    var buffer: std.ArrayListAlignedUnmanaged(u8, alignment) = .empty;
    defer buffer.deinit(gpa);
    try readFileIntoArrayList(
        dir,
        file_path,
        gpa,
        limit,
        if (size_hint) |sh| sh +| 1 else null,
        alignment,
        &buffer,
    );
    return if (optional_sentinel) |sentinel|
        buffer.toOwnedSliceSentinel(gpa, sentinel)
    else
        buffer.toOwnedSlice(gpa);
}

/// Reads all the bytes from the named file, appending them into the provided
/// array list.
///
/// If `limit` is exceeded:
/// * The array list's length is increased by exactly one byte past `limit`.
/// * The file seek position is advanced by exactly one byte past `limit`.
/// * `error.StreamTooLong` is returned.
pub fn readFileIntoArrayList(
    dir: Dir,
    /// On Windows, should be encoded as [WTF-8](https://simonsapin.github.io/wtf-8/).
    /// On WASI, should be encoded as valid UTF-8.
    /// On other platforms, an opaque sequence of bytes with no particular encoding.
    file_path: []const u8,
    gpa: Allocator,
    limit: std.io.Limit,
    /// If specified, the initial buffer size is calculated using this value,
    /// otherwise the effective file size is used instead.
    size_hint: ?usize,
    comptime alignment: ?std.mem.Alignment,
    list: *std.ArrayListAlignedUnmanaged(u8, alignment),
) ReadFileAllocError!void {
    var file = try dir.openFile(file_path, .{});
    defer file.close();

    var file_reader = file.reader(&.{});

    // Apply size hint by adjusting the array list's capacity.
    if (size_hint) |size| {
        try list.ensureUnusedCapacity(gpa, size);
        file_reader.size = size;
    } else if (file_reader.getSize()) |size| {
        // If the file size doesn't fit a usize it will certainly exceed the limit.
        try list.ensureUnusedCapacity(gpa, std.math.cast(usize, size) orelse return error.StreamTooLong);
    } else |err| switch (err) {
        // Ignore most errors; size hint is only an optimization.
        error.Unexpected, error.AccessDenied, error.PermissionDenied => {},
        else => |e| return e,
    }

    file_reader.interface.appendRemaining(gpa, alignment, list, limit) catch |err| switch (err) {
        error.OutOfMemory => return error.OutOfMemory,
        error.StreamTooLong => return error.StreamTooLong,
        error.ReadFailed => return file_reader.err.?,
    };
}

pub const DeleteTreeError = error{
    AccessDenied,
    PermissionDenied,
    FileTooBig,
    SymLinkLoop,
    ProcessFdQuotaExceeded,
    NameTooLong,
    SystemFdQuotaExceeded,
    NoDevice,
    SystemResources,
    ReadOnlyFileSystem,
    FileSystem,
    FileBusy,
    DeviceBusy,
    ProcessNotFound,

    /// One of the path components was not a directory.
    /// This error is unreachable if `sub_path` does not contain a path separator.
    NotDir,

    /// WASI-only; file paths must be valid UTF-8.
    InvalidUtf8,

    /// Windows-only; file paths provided by the user must be valid WTF-8.
    /// https://simonsapin.github.io/wtf-8/
    InvalidWtf8,

    /// On Windows, file paths cannot contain these characters:
    /// '/', '*', '?', '"', '<', '>', '|'
    BadPathName,

    /// On Windows, `\\server` or `\\server\share` was not found.
    NetworkNotFound,
} || posix.UnexpectedError;

/// Whether `sub_path` describes a symlink, file, or directory, this function
/// removes it. If it cannot be removed because it is a non-empty directory,
/// this function recursively removes its entries and then tries again.
/// This operation is not atomic on most file systems.
/// On Windows, `sub_path` should be encoded as [WTF-8](https://simonsapin.github.io/wtf-8/).
/// On WASI, `sub_path` should be encoded as valid UTF-8.
/// On other platforms, `sub_path` is an opaque sequence of bytes with no particular encoding.
pub fn deleteTree(self: Dir, sub_path: []const u8) DeleteTreeError!void {
    var initial_iterable_dir = (try self.deleteTreeOpenInitialSubpath(sub_path, .file)) orelse return;

    const StackItem = struct {
        name: []const u8,
        parent_dir: Dir,
        iter: Dir.Iterator,

        fn closeAll(items: []@This()) void {
            for (items) |*item| item.iter.dir.close();
        }
    };

    var stack_buffer: [16]StackItem = undefined;
    var stack = std.ArrayListUnmanaged(StackItem).initBuffer(&stack_buffer);
    defer StackItem.closeAll(stack.items);

    stack.appendAssumeCapacity(.{
        .name = sub_path,
        .parent_dir = self,
        .iter = initial_iterable_dir.iterateAssumeFirstIteration(),
    });

    process_stack: while (stack.items.len != 0) {
        var top = &stack.items[stack.items.len - 1];
        while (try top.iter.next()) |entry| {
            var treat_as_dir = entry.kind == .directory;
            handle_entry: while (true) {
                if (treat_as_dir) {
                    if (stack.unusedCapacitySlice().len >= 1) {
                        var iterable_dir = top.iter.dir.openDir(entry.name, .{
                            .no_follow = true,
                            .iterate = true,
                        }) catch |err| switch (err) {
                            error.NotDir => {
                                treat_as_dir = false;
                                continue :handle_entry;
                            },
                            error.FileNotFound => {
                                // That's fine, we were trying to remove this directory anyway.
                                break :handle_entry;
                            },

                            error.AccessDenied,
                            error.PermissionDenied,
                            error.SymLinkLoop,
                            error.ProcessFdQuotaExceeded,
                            error.ProcessNotFound,
                            error.NameTooLong,
                            error.SystemFdQuotaExceeded,
                            error.NoDevice,
                            error.SystemResources,
                            error.Unexpected,
                            error.InvalidUtf8,
                            error.InvalidWtf8,
                            error.BadPathName,
                            error.NetworkNotFound,
                            error.DeviceBusy,
                            => |e| return e,
                        };
                        stack.appendAssumeCapacity(.{
                            .name = entry.name,
                            .parent_dir = top.iter.dir,
                            .iter = iterable_dir.iterateAssumeFirstIteration(),
                        });
                        continue :process_stack;
                    } else {
                        try top.iter.dir.deleteTreeMinStackSizeWithKindHint(entry.name, entry.kind);
                        break :handle_entry;
                    }
                } else {
                    if (top.iter.dir.deleteFile(entry.name)) {
                        break :handle_entry;
                    } else |err| switch (err) {
                        error.FileNotFound => break :handle_entry,

                        // Impossible because we do not pass any path separators.
                        error.NotDir => unreachable,

                        error.IsDir => {
                            treat_as_dir = true;
                            continue :handle_entry;
                        },

                        error.AccessDenied,
                        error.PermissionDenied,
                        error.InvalidUtf8,
                        error.InvalidWtf8,
                        error.SymLinkLoop,
                        error.NameTooLong,
                        error.SystemResources,
                        error.ReadOnlyFileSystem,
                        error.FileSystem,
                        error.FileBusy,
                        error.BadPathName,
                        error.NetworkNotFound,
                        error.Unexpected,
                        => |e| return e,
                    }
                }
            }
        }

        // On Windows, we can't delete until the dir's handle has been closed, so
        // close it before we try to delete.
        top.iter.dir.close();

        // In order to avoid double-closing the directory when cleaning up
        // the stack in the case of an error, we save the relevant portions and
        // pop the value from the stack.
        const parent_dir = top.parent_dir;
        const name = top.name;
        stack.items.len -= 1;

        var need_to_retry: bool = false;
        parent_dir.deleteDir(name) catch |err| switch (err) {
            error.FileNotFound => {},
            error.DirNotEmpty => need_to_retry = true,
            else => |e| return e,
        };

        if (need_to_retry) {
            // Since we closed the handle that the previous iterator used, we
            // need to re-open the dir and re-create the iterator.
            var iterable_dir = iterable_dir: {
                var treat_as_dir = true;
                handle_entry: while (true) {
                    if (treat_as_dir) {
                        break :iterable_dir parent_dir.openDir(name, .{
                            .no_follow = true,
                            .iterate = true,
                        }) catch |err| switch (err) {
                            error.NotDir => {
                                treat_as_dir = false;
                                continue :handle_entry;
                            },
                            error.FileNotFound => {
                                // That's fine, we were trying to remove this directory anyway.
                                continue :process_stack;
                            },

                            error.AccessDenied,
                            error.PermissionDenied,
                            error.SymLinkLoop,
                            error.ProcessNotFound,
                            error.ProcessFdQuotaExceeded,
                            error.NameTooLong,
                            error.SystemFdQuotaExceeded,
                            error.NoDevice,
                            error.SystemResources,
                            error.Unexpected,
                            error.InvalidUtf8,
                            error.InvalidWtf8,
                            error.BadPathName,
                            error.NetworkNotFound,
                            error.DeviceBusy,
                            => |e| return e,
                        };
                    } else {
                        if (parent_dir.deleteFile(name)) {
                            continue :process_stack;
                        } else |err| switch (err) {
                            error.FileNotFound => continue :process_stack,

                            // Impossible because we do not pass any path separators.
                            error.NotDir => unreachable,

                            error.IsDir => {
                                treat_as_dir = true;
                                continue :handle_entry;
                            },

                            error.AccessDenied,
                            error.PermissionDenied,
                            error.InvalidUtf8,
                            error.InvalidWtf8,
                            error.SymLinkLoop,
                            error.NameTooLong,
                            error.SystemResources,
                            error.ReadOnlyFileSystem,
                            error.FileSystem,
                            error.FileBusy,
                            error.BadPathName,
                            error.NetworkNotFound,
                            error.Unexpected,
                            => |e| return e,
                        }
                    }
                }
            };
            // We know there is room on the stack since we are just re-adding
            // the StackItem that we previously popped.
            stack.appendAssumeCapacity(.{
                .name = name,
                .parent_dir = parent_dir,
                .iter = iterable_dir.iterateAssumeFirstIteration(),
            });
            continue :process_stack;
        }
    }
}

/// Like `deleteTree`, but only keeps one `Iterator` active at a time to minimize the function's stack size.
/// This is slower than `deleteTree` but uses less stack space.
/// On Windows, `sub_path` should be encoded as [WTF-8](https://simonsapin.github.io/wtf-8/).
/// On WASI, `sub_path` should be encoded as valid UTF-8.
/// On other platforms, `sub_path` is an opaque sequence of bytes with no particular encoding.
pub fn deleteTreeMinStackSize(self: Dir, sub_path: []const u8) DeleteTreeError!void {
    return self.deleteTreeMinStackSizeWithKindHint(sub_path, .file);
}

fn deleteTreeMinStackSizeWithKindHint(self: Dir, sub_path: []const u8, kind_hint: File.Kind) DeleteTreeError!void {
    start_over: while (true) {
        var dir = (try self.deleteTreeOpenInitialSubpath(sub_path, kind_hint)) orelse return;
        var cleanup_dir_parent: ?Dir = null;
        defer if (cleanup_dir_parent) |*d| d.close();

        var cleanup_dir = true;
        defer if (cleanup_dir) dir.close();

        // Valid use of max_path_bytes because dir_name_buf will only
        // ever store a single path component that was returned from the
        // filesystem.
        var dir_name_buf: [fs.max_path_bytes]u8 = undefined;
        var dir_name: []const u8 = sub_path;

        // Here we must avoid recursion, in order to provide O(1) memory guarantee of this function.
        // Go through each entry and if it is not a directory, delete it. If it is a directory,
        // open it, and close the original directory. Repeat. Then start the entire operation over.

        scan_dir: while (true) {
            var dir_it = dir.iterateAssumeFirstIteration();
            dir_it: while (try dir_it.next()) |entry| {
                var treat_as_dir = entry.kind == .directory;
                handle_entry: while (true) {
                    if (treat_as_dir) {
                        const new_dir = dir.openDir(entry.name, .{
                            .no_follow = true,
                            .iterate = true,
                        }) catch |err| switch (err) {
                            error.NotDir => {
                                treat_as_dir = false;
                                continue :handle_entry;
                            },
                            error.FileNotFound => {
                                // That's fine, we were trying to remove this directory anyway.
                                continue :dir_it;
                            },

                            error.AccessDenied,
                            error.PermissionDenied,
                            error.SymLinkLoop,
                            error.ProcessNotFound,
                            error.ProcessFdQuotaExceeded,
                            error.NameTooLong,
                            error.SystemFdQuotaExceeded,
                            error.NoDevice,
                            error.SystemResources,
                            error.Unexpected,
                            error.InvalidUtf8,
                            error.InvalidWtf8,
                            error.BadPathName,
                            error.NetworkNotFound,
                            error.DeviceBusy,
                            => |e| return e,
                        };
                        if (cleanup_dir_parent) |*d| d.close();
                        cleanup_dir_parent = dir;
                        dir = new_dir;
                        const result = dir_name_buf[0..entry.name.len];
                        @memcpy(result, entry.name);
                        dir_name = result;
                        continue :scan_dir;
                    } else {
                        if (dir.deleteFile(entry.name)) {
                            continue :dir_it;
                        } else |err| switch (err) {
                            error.FileNotFound => continue :dir_it,

                            // Impossible because we do not pass any path separators.
                            error.NotDir => unreachable,

                            error.IsDir => {
                                treat_as_dir = true;
                                continue :handle_entry;
                            },

                            error.AccessDenied,
                            error.PermissionDenied,
                            error.InvalidUtf8,
                            error.InvalidWtf8,
                            error.SymLinkLoop,
                            error.NameTooLong,
                            error.SystemResources,
                            error.ReadOnlyFileSystem,
                            error.FileSystem,
                            error.FileBusy,
                            error.BadPathName,
                            error.NetworkNotFound,
                            error.Unexpected,
                            => |e| return e,
                        }
                    }
                }
            }
            // Reached the end of the directory entries, which means we successfully deleted all of them.
            // Now to remove the directory itself.
            dir.close();
            cleanup_dir = false;

            if (cleanup_dir_parent) |d| {
                d.deleteDir(dir_name) catch |err| switch (err) {
                    // These two things can happen due to file system race conditions.
                    error.FileNotFound, error.DirNotEmpty => continue :start_over,
                    else => |e| return e,
                };
                continue :start_over;
            } else {
                self.deleteDir(sub_path) catch |err| switch (err) {
                    error.FileNotFound => return,
                    error.DirNotEmpty => continue :start_over,
                    else => |e| return e,
                };
                return;
            }
        }
    }
}

/// On successful delete, returns null.
fn deleteTreeOpenInitialSubpath(self: Dir, sub_path: []const u8, kind_hint: File.Kind) !?Dir {
    return iterable_dir: {
        // Treat as a file by default
        var treat_as_dir = kind_hint == .directory;

        handle_entry: while (true) {
            if (treat_as_dir) {
                break :iterable_dir self.openDir(sub_path, .{
                    .no_follow = true,
                    .iterate = true,
                }) catch |err| switch (err) {
                    error.NotDir => {
                        treat_as_dir = false;
                        continue :handle_entry;
                    },
                    error.FileNotFound => {
                        // That's fine, we were trying to remove this directory anyway.
                        return null;
                    },

                    error.AccessDenied,
                    error.PermissionDenied,
                    error.SymLinkLoop,
                    error.ProcessFdQuotaExceeded,
                    error.ProcessNotFound,
                    error.NameTooLong,
                    error.SystemFdQuotaExceeded,
                    error.NoDevice,
                    error.SystemResources,
                    error.Unexpected,
                    error.InvalidUtf8,
                    error.InvalidWtf8,
                    error.BadPathName,
                    error.DeviceBusy,
                    error.NetworkNotFound,
                    => |e| return e,
                };
            } else {
                if (self.deleteFile(sub_path)) {
                    return null;
                } else |err| switch (err) {
                    error.FileNotFound => return null,

                    error.IsDir => {
                        treat_as_dir = true;
                        continue :handle_entry;
                    },

                    error.AccessDenied,
                    error.PermissionDenied,
                    error.InvalidUtf8,
                    error.InvalidWtf8,
                    error.SymLinkLoop,
                    error.NameTooLong,
                    error.SystemResources,
                    error.ReadOnlyFileSystem,
                    error.NotDir,
                    error.FileSystem,
                    error.FileBusy,
                    error.BadPathName,
                    error.NetworkNotFound,
                    error.Unexpected,
                    => |e| return e,
                }
            }
        }
    };
}

pub const WriteFileError = File.WriteError || File.OpenError;

pub const WriteFileOptions = struct {
    /// On Windows, `sub_path` should be encoded as [WTF-8](https://simonsapin.github.io/wtf-8/).
    /// On WASI, `sub_path` should be encoded as valid UTF-8.
    /// On other platforms, `sub_path` is an opaque sequence of bytes with no particular encoding.
    sub_path: []const u8,
    data: []const u8,
    flags: File.CreateFlags = .{},
};

/// Writes content to the file system, using the file creation flags provided.
pub fn writeFile(self: Dir, options: WriteFileOptions) WriteFileError!void {
    var file = try self.createFile(options.sub_path, options.flags);
    defer file.close();
    try file.writeAll(options.data);
}

pub const AccessError = posix.AccessError;

/// Test accessing `sub_path`.
/// On Windows, `sub_path` should be encoded as [WTF-8](https://simonsapin.github.io/wtf-8/).
/// On WASI, `sub_path` should be encoded as valid UTF-8.
/// On other platforms, `sub_path` is an opaque sequence of bytes with no particular encoding.
/// Be careful of Time-Of-Check-Time-Of-Use race conditions when using this function.
/// For example, instead of testing if a file exists and then opening it, just
/// open it and handle the error for file not found.
pub fn access(self: Dir, sub_path: []const u8, flags: File.OpenFlags) AccessError!void {
    if (native_os == .windows) {
        const sub_path_w = try windows.sliceToPrefixedFileW(self.fd, sub_path);
        return self.accessW(sub_path_w.span().ptr, flags);
    }
    const path_c = try posix.toPosixPath(sub_path);
    return self.accessZ(&path_c, flags);
}

/// Same as `access` except the path parameter is null-terminated.
pub fn accessZ(self: Dir, sub_path: [*:0]const u8, flags: File.OpenFlags) AccessError!void {
    if (native_os == .windows) {
        const sub_path_w = try windows.cStrToPrefixedFileW(self.fd, sub_path);
        return self.accessW(sub_path_w.span().ptr, flags);
    }
    const os_mode = switch (flags.mode) {
        .read_only => @as(u32, posix.F_OK),
        .write_only => @as(u32, posix.W_OK),
        .read_write => @as(u32, posix.R_OK | posix.W_OK),
    };
    const result = posix.faccessatZ(self.fd, sub_path, os_mode, 0);
    return result;
}

/// Same as `access` except asserts the target OS is Windows and the path parameter is
/// * WTF-16 LE encoded
/// * null-terminated
/// * relative or has the NT namespace prefix
/// TODO currently this ignores `flags`.
pub fn accessW(self: Dir, sub_path_w: [*:0]const u16, flags: File.OpenFlags) AccessError!void {
    _ = flags;
    return posix.faccessatW(self.fd, sub_path_w);
}

pub const CopyFileOptions = struct {
    /// When this is `null` the mode is copied from the source file.
    override_mode: ?File.Mode = null,
};

pub const PrevStatus = enum {
    stale,
    fresh,
};

/// Check the file size, mtime, and mode of `source_path` and `dest_path`. If they are equal, does nothing.
/// Otherwise, atomically copies `source_path` to `dest_path`. The destination file gains the mtime,
/// atime, and mode of the source file so that the next call to `updateFile` will not need a copy.
/// Returns the previous status of the file before updating.
/// If any of the directories do not exist for dest_path, they are created.
/// On Windows, both paths should be encoded as [WTF-8](https://simonsapin.github.io/wtf-8/).
/// On WASI, both paths should be encoded as valid UTF-8.
/// On other platforms, both paths are an opaque sequence of bytes with no particular encoding.
pub fn updateFile(
    source_dir: Dir,
    source_path: []const u8,
    dest_dir: Dir,
    dest_path: []const u8,
    options: CopyFileOptions,
) !PrevStatus {
    var src_file = try source_dir.openFile(source_path, .{});
    defer src_file.close();

    const src_stat = try src_file.stat();
    const actual_mode = options.override_mode orelse src_stat.mode;
    check_dest_stat: {
        const dest_stat = blk: {
            var dest_file = dest_dir.openFile(dest_path, .{}) catch |err| switch (err) {
                error.FileNotFound => break :check_dest_stat,
                else => |e| return e,
            };
            defer dest_file.close();

            break :blk try dest_file.stat();
        };

        if (src_stat.size == dest_stat.size and
            src_stat.mtime == dest_stat.mtime and
            actual_mode == dest_stat.mode)
        {
            return PrevStatus.fresh;
        }
    }

    if (fs.path.dirname(dest_path)) |dirname| {
        try dest_dir.makePath(dirname);
    }

    var buffer: [1000]u8 = undefined; // Used only when direct fd-to-fd is not available.
    var atomic_file = try dest_dir.atomicFile(dest_path, .{
        .mode = actual_mode,
        .write_buffer = &buffer,
    });
    defer atomic_file.deinit();

    var src_reader: File.Reader = .initSize(src_file, &.{}, src_stat.size);
    const dest_writer = &atomic_file.file_writer.interface;

    _ = dest_writer.sendFileAll(&src_reader, .unlimited) catch |err| switch (err) {
        error.ReadFailed => return src_reader.err.?,
        error.WriteFailed => return atomic_file.file_writer.err.?,
    };
    try atomic_file.file_writer.file.updateTimes(src_stat.atime, src_stat.mtime);
    try atomic_file.finish();
    return .stale;
}

<<<<<<< HEAD
pub const CopyFileError = File.OpenError || File.StatError || File.ReadError || File.WriteError ||
    AtomicFile.InitError || AtomicFile.FinishError;
=======
pub const CopyFileError = File.OpenError || File.StatError ||
    AtomicFile.InitError || AtomicFile.FinishError ||
    File.ReadError || File.WriteError;
>>>>>>> f34b4780

/// Atomically creates a new file at `dest_path` within `dest_dir` with the
/// same contents as `source_path` within `source_dir`, overwriting any already
/// existing file.
///
/// On Linux, until https://patchwork.kernel.org/patch/9636735/ is merged and
/// readily available, there is a possibility of power loss or application
/// termination leaving temporary files present in the same directory as
/// dest_path.
///
/// On Windows, both paths should be encoded as
/// [WTF-8](https://simonsapin.github.io/wtf-8/). On WASI, both paths should be
/// encoded as valid UTF-8. On other platforms, both paths are an opaque
/// sequence of bytes with no particular encoding.
pub fn copyFile(
    source_dir: Dir,
    source_path: []const u8,
    dest_dir: Dir,
    dest_path: []const u8,
    options: CopyFileOptions,
) CopyFileError!void {
    var file_reader: File.Reader = .init(try source_dir.openFile(source_path, .{}), &.{});
    defer file_reader.file.close();

    const mode = options.override_mode orelse blk: {
        const st = try file_reader.file.stat();
        file_reader.size = st.size;
        break :blk st.mode;
    };

<<<<<<< HEAD
    var buffer: [1000]u8 = undefined; // Used only when direct fd-to-fd is not available.
=======
    var buffer: [1024]u8 = undefined; // Used only when direct fd-to-fd is not available.
>>>>>>> f34b4780
    var atomic_file = try dest_dir.atomicFile(dest_path, .{
        .mode = mode,
        .write_buffer = &buffer,
    });
    defer atomic_file.deinit();

    _ = atomic_file.file_writer.interface.sendFileAll(&file_reader, .unlimited) catch |err| switch (err) {
        error.ReadFailed => return file_reader.err.?,
        error.WriteFailed => return atomic_file.file_writer.err.?,
    };
<<<<<<< HEAD
=======

>>>>>>> f34b4780
    try atomic_file.finish();
}

pub const AtomicFileOptions = struct {
    mode: File.Mode = File.default_mode,
    make_path: bool = false,
    write_buffer: []u8,
};

/// Directly access the `.file` field, and then call `AtomicFile.finish` to
/// atomically replace `dest_path` with contents.
/// Always call `AtomicFile.deinit` to clean up, regardless of whether
/// `AtomicFile.finish` succeeded. `dest_path` must remain valid until
/// `AtomicFile.deinit` is called.
/// On Windows, `dest_path` should be encoded as [WTF-8](https://simonsapin.github.io/wtf-8/).
/// On WASI, `dest_path` should be encoded as valid UTF-8.
/// On other platforms, `dest_path` is an opaque sequence of bytes with no particular encoding.
pub fn atomicFile(self: Dir, dest_path: []const u8, options: AtomicFileOptions) !AtomicFile {
    if (fs.path.dirname(dest_path)) |dirname| {
        const dir = if (options.make_path)
            try self.makeOpenPath(dirname, .{})
        else
            try self.openDir(dirname, .{});

        return .init(fs.path.basename(dest_path), options.mode, dir, true, options.write_buffer);
    } else {
        return .init(dest_path, options.mode, self, false, options.write_buffer);
    }
}

pub const Stat = File.Stat;
pub const StatError = File.StatError;

pub fn stat(self: Dir) StatError!Stat {
    const file: File = .{ .handle = self.fd };
    return file.stat();
}

pub const StatFileError = File.OpenError || File.StatError || posix.FStatAtError;

/// Returns metadata for a file inside the directory.
///
/// On Windows, this requires three syscalls. On other operating systems, it
/// only takes one.
///
/// Symlinks are followed.
///
/// `sub_path` may be absolute, in which case `self` is ignored.
/// On Windows, `sub_path` should be encoded as [WTF-8](https://simonsapin.github.io/wtf-8/).
/// On WASI, `sub_path` should be encoded as valid UTF-8.
/// On other platforms, `sub_path` is an opaque sequence of bytes with no particular encoding.
pub fn statFile(self: Dir, sub_path: []const u8) StatFileError!Stat {
    if (native_os == .windows) {
        var file = try self.openFile(sub_path, .{});
        defer file.close();
        return file.stat();
    }
    if (native_os == .wasi and !builtin.link_libc) {
        const st = try std.os.fstatat_wasi(self.fd, sub_path, .{ .SYMLINK_FOLLOW = true });
        return Stat.fromWasi(st);
    }
    if (native_os == .linux) {
        const sub_path_c = try posix.toPosixPath(sub_path);
        var stx = std.mem.zeroes(linux.Statx);

        const rc = linux.statx(
            self.fd,
            &sub_path_c,
            linux.AT.NO_AUTOMOUNT,
            linux.STATX_TYPE | linux.STATX_MODE | linux.STATX_ATIME | linux.STATX_MTIME | linux.STATX_CTIME,
            &stx,
        );

        return switch (linux.E.init(rc)) {
            .SUCCESS => Stat.fromLinux(stx),
            .ACCES => error.AccessDenied,
            .BADF => unreachable,
            .FAULT => unreachable,
            .INVAL => unreachable,
            .LOOP => error.SymLinkLoop,
            .NAMETOOLONG => unreachable, // Handled by posix.toPosixPath() above.
            .NOENT, .NOTDIR => error.FileNotFound,
            .NOMEM => error.SystemResources,
            else => |err| posix.unexpectedErrno(err),
        };
    }
    const st = try posix.fstatat(self.fd, sub_path, 0);
    return Stat.fromPosix(st);
}

pub const ChmodError = File.ChmodError;

/// Changes the mode of the directory.
/// The process must have the correct privileges in order to do this
/// successfully, or must have the effective user ID matching the owner
/// of the directory. Additionally, the directory must have been opened
/// with `OpenOptions{ .iterate = true }`.
pub fn chmod(self: Dir, new_mode: File.Mode) ChmodError!void {
    const file: File = .{ .handle = self.fd };
    try file.chmod(new_mode);
}

/// Changes the owner and group of the directory.
/// The process must have the correct privileges in order to do this
/// successfully. The group may be changed by the owner of the directory to
/// any group of which the owner is a member. Additionally, the directory
/// must have been opened with `OpenOptions{ .iterate = true }`. If the
/// owner or group is specified as `null`, the ID is not changed.
pub fn chown(self: Dir, owner: ?File.Uid, group: ?File.Gid) ChownError!void {
    const file: File = .{ .handle = self.fd };
    try file.chown(owner, group);
}

pub const ChownError = File.ChownError;

const Permissions = File.Permissions;
pub const SetPermissionsError = File.SetPermissionsError;

/// Sets permissions according to the provided `Permissions` struct.
/// This method is *NOT* available on WASI
pub fn setPermissions(self: Dir, permissions: Permissions) SetPermissionsError!void {
    const file: File = .{ .handle = self.fd };
    try file.setPermissions(permissions);
<<<<<<< HEAD
}

const Dir = @This();
const builtin = @import("builtin");
const std = @import("../std.zig");
const File = std.fs.File;
const AtomicFile = std.fs.AtomicFile;
const base64_encoder = fs.base64_encoder;
const crypto = std.crypto;
const posix = std.posix;
const mem = std.mem;
const path = fs.path;
const fs = std.fs;
const Allocator = std.mem.Allocator;
const assert = std.debug.assert;
const linux = std.os.linux;
const windows = std.os.windows;
const native_os = builtin.os.tag;
const have_flock = @TypeOf(posix.system.flock) != void;
=======
}
>>>>>>> f34b4780
<|MERGE_RESOLUTION|>--- conflicted
+++ resolved
@@ -2640,14 +2640,9 @@
     return .stale;
 }
 
-<<<<<<< HEAD
-pub const CopyFileError = File.OpenError || File.StatError || File.ReadError || File.WriteError ||
-    AtomicFile.InitError || AtomicFile.FinishError;
-=======
 pub const CopyFileError = File.OpenError || File.StatError ||
     AtomicFile.InitError || AtomicFile.FinishError ||
     File.ReadError || File.WriteError;
->>>>>>> f34b4780
 
 /// Atomically creates a new file at `dest_path` within `dest_dir` with the
 /// same contents as `source_path` within `source_dir`, overwriting any already
@@ -2678,11 +2673,7 @@
         break :blk st.mode;
     };
 
-<<<<<<< HEAD
-    var buffer: [1000]u8 = undefined; // Used only when direct fd-to-fd is not available.
-=======
     var buffer: [1024]u8 = undefined; // Used only when direct fd-to-fd is not available.
->>>>>>> f34b4780
     var atomic_file = try dest_dir.atomicFile(dest_path, .{
         .mode = mode,
         .write_buffer = &buffer,
@@ -2693,10 +2684,7 @@
         error.ReadFailed => return file_reader.err.?,
         error.WriteFailed => return atomic_file.file_writer.err.?,
     };
-<<<<<<< HEAD
-=======
-
->>>>>>> f34b4780
+
     try atomic_file.finish();
 }
 
@@ -2820,26 +2808,4 @@
 pub fn setPermissions(self: Dir, permissions: Permissions) SetPermissionsError!void {
     const file: File = .{ .handle = self.fd };
     try file.setPermissions(permissions);
-<<<<<<< HEAD
-}
-
-const Dir = @This();
-const builtin = @import("builtin");
-const std = @import("../std.zig");
-const File = std.fs.File;
-const AtomicFile = std.fs.AtomicFile;
-const base64_encoder = fs.base64_encoder;
-const crypto = std.crypto;
-const posix = std.posix;
-const mem = std.mem;
-const path = fs.path;
-const fs = std.fs;
-const Allocator = std.mem.Allocator;
-const assert = std.debug.assert;
-const linux = std.os.linux;
-const windows = std.os.windows;
-const native_os = builtin.os.tag;
-const have_flock = @TypeOf(posix.system.flock) != void;
-=======
-}
->>>>>>> f34b4780
+}