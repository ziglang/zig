--- conflicted
+++ resolved
@@ -6324,12 +6324,8 @@
 var fixed_buffer_mem: [100 * 1024]u8 = undefined;
 
 fn testParse(source: [:0]const u8, allocator: mem.Allocator, anything_changed: *bool) ![]u8 {
-<<<<<<< HEAD
     const stderr: std.fs.File = .stderr();
     const stderr_writer = stderr.writer().unbuffered();
-=======
-    const stderr = std.fs.File.stderr().deprecatedWriter();
->>>>>>> 43fba5ea
 
     var tree = try std.zig.Ast.parse(allocator, source, .zig);
     defer tree.deinit(allocator);
