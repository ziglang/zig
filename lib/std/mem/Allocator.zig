//! The standard memory allocation interface.

const std = @import("../std.zig");
const assert = std.debug.assert;
const math = std.math;
const mem = std.mem;
const Allocator = @This();
const builtin = @import("builtin");
const Alignment = std.mem.Alignment;

pub const Error = error{OutOfMemory};
pub const Log2Align = math.Log2Int(usize);

/// The type erased pointer to the allocator implementation.
///
/// Any comparison of this field may result in illegal behavior, since it may
/// be set to `undefined` in cases where the allocator implementation does not
/// have any associated state.
ptr: *anyopaque,
vtable: *const VTable,

pub const VTable = struct {
    /// Return a pointer to `len` bytes with specified `alignment`, or return
    /// `null` indicating the allocation failed.
    ///
    /// `ret_addr` is optionally provided as the first return address of the
    /// allocation call stack. If the value is `0` it means no return address
    /// has been provided.
    alloc: *const fn (*anyopaque, len: usize, alignment: Alignment, ret_addr: usize) ?[*]u8,

    /// Attempt to expand or shrink memory in place.
    ///
    /// `memory.len` must equal the length requested from the most recent
    /// successful call to `alloc`, `resize`, or `remap`. `alignment` must
    /// equal the same value that was passed as the `alignment` parameter to
    /// the original `alloc` call.
    ///
    /// A result of `true` indicates the resize was successful and the
    /// allocation now has the same address but a size of `new_len`. `false`
    /// indicates the resize could not be completed without moving the
    /// allocation to a different address.
    ///
    /// `new_len` must be greater than zero.
    ///
    /// `ret_addr` is optionally provided as the first return address of the
    /// allocation call stack. If the value is `0` it means no return address
    /// has been provided.
    resize: *const fn (*anyopaque, memory: []u8, alignment: Alignment, new_len: usize, ret_addr: usize) bool,

    /// Attempt to expand or shrink memory, allowing relocation.
    ///
    /// `memory.len` must equal the length requested from the most recent
    /// successful call to `alloc`, `resize`, or `remap`. `alignment` must
    /// equal the same value that was passed as the `alignment` parameter to
    /// the original `alloc` call.
    ///
    /// A non-`null` return value indicates the resize was successful. The
    /// allocation may have same address, or may have been relocated. In either
    /// case, the allocation now has size of `new_len`. A `null` return value
    /// indicates that the resize would be equivalent to allocating new memory,
    /// copying the bytes from the old memory, and then freeing the old memory.
    /// In such case, it is more efficient for the caller to perform the copy.
    ///
    /// `new_len` must be greater than zero.
    ///
    /// `ret_addr` is optionally provided as the first return address of the
    /// allocation call stack. If the value is `0` it means no return address
    /// has been provided.
    remap: *const fn (*anyopaque, memory: []u8, alignment: Alignment, new_len: usize, ret_addr: usize) ?[*]u8,

    /// Free and invalidate a region of memory.
    ///
    /// `memory.len` must equal the length requested from the most recent
    /// successful call to `alloc`, `resize`, or `remap`. `alignment` must
    /// equal the same value that was passed as the `alignment` parameter to
    /// the original `alloc` call.
    ///
    /// `ret_addr` is optionally provided as the first return address of the
    /// allocation call stack. If the value is `0` it means no return address
    /// has been provided.
    free: *const fn (*anyopaque, memory: []u8, alignment: Alignment, ret_addr: usize) void,
};

pub fn noResize(
    self: *anyopaque,
    memory: []u8,
    alignment: Alignment,
    new_len: usize,
    ret_addr: usize,
) bool {
    _ = self;
    _ = memory;
    _ = alignment;
    _ = new_len;
    _ = ret_addr;
    return false;
}

pub fn noRemap(
    self: *anyopaque,
    memory: []u8,
    alignment: Alignment,
    new_len: usize,
    ret_addr: usize,
) ?[*]u8 {
    _ = self;
    _ = memory;
    _ = alignment;
    _ = new_len;
    _ = ret_addr;
    return null;
}

pub fn noFree(
    self: *anyopaque,
    memory: []u8,
    alignment: Alignment,
    ret_addr: usize,
) void {
    _ = self;
    _ = memory;
    _ = alignment;
    _ = ret_addr;
}

/// This function is not intended to be called except from within the
/// implementation of an `Allocator`.
pub inline fn rawAlloc(a: Allocator, len: usize, alignment: Alignment, ret_addr: usize) ?[*]u8 {
    return a.vtable.alloc(a.ptr, len, alignment, ret_addr);
}

/// This function is not intended to be called except from within the
/// implementation of an `Allocator`.
pub inline fn rawResize(a: Allocator, memory: []u8, alignment: Alignment, new_len: usize, ret_addr: usize) bool {
    return a.vtable.resize(a.ptr, memory, alignment, new_len, ret_addr);
}

/// This function is not intended to be called except from within the
/// implementation of an `Allocator`.
pub inline fn rawRemap(a: Allocator, memory: []u8, alignment: Alignment, new_len: usize, ret_addr: usize) ?[*]u8 {
    return a.vtable.remap(a.ptr, memory, alignment, new_len, ret_addr);
}

/// This function is not intended to be called except from within the
/// implementation of an `Allocator`.
pub inline fn rawFree(a: Allocator, memory: []u8, alignment: Alignment, ret_addr: usize) void {
    return a.vtable.free(a.ptr, memory, alignment, ret_addr);
}

/// Returns a pointer to undefined memory.
/// Call `destroy` with the result to free the memory.
<<<<<<< HEAD
pub fn create(self: Allocator, comptime T: type) Error!*T {
    if (@sizeOf(T) == 0) {
        const ptr = comptime std.mem.alignBackward(usize, math.maxInt(usize), @alignOf(T));
        return @as(*T, @ptrFromInt(ptr));
    }
    const ptr: *T = @ptrCast(try self.allocBytesWithAlignment(@alignOf(T), @sizeOf(T), @returnAddress()));
=======
pub fn create(a: Allocator, comptime T: type) Error!*T {
    if (@sizeOf(T) == 0) return @as(*T, @ptrFromInt(math.maxInt(usize)));
    const ptr: *T = @ptrCast(try a.allocBytesWithAlignment(@alignOf(T), @sizeOf(T), @returnAddress()));
>>>>>>> 4cefd1bd
    return ptr;
}

/// `ptr` should be the return value of `create`, or otherwise
/// have the same address and alignment property.
pub fn destroy(self: Allocator, ptr: anytype) void {
    const info = @typeInfo(@TypeOf(ptr)).pointer;
    if (info.size != .one) @compileError("ptr must be a single item pointer");
    const T = info.child;
    if (@sizeOf(T) == 0) return;
    const non_const_ptr = @as([*]u8, @ptrCast(@constCast(ptr)));
    self.rawFree(non_const_ptr[0..@sizeOf(T)], .fromByteUnits(info.alignment), @returnAddress());
}

/// Allocates an array of `n` items of type `T` and sets all the
/// items to `undefined`. Depending on the Allocator
/// implementation, it may be required to call `free` once the
/// memory is no longer needed, to avoid a resource leak. If the
/// `Allocator` implementation is unknown, then correct code will
/// call `free` when done.
///
/// For allocating a single item, see `create`.
pub fn alloc(self: Allocator, comptime T: type, n: usize) Error![]T {
    return self.allocAdvancedWithRetAddr(T, null, n, @returnAddress());
}

pub fn allocWithOptions(
    self: Allocator,
    comptime Elem: type,
    n: usize,
    /// null means naturally aligned
    comptime optional_alignment: ?u29,
    comptime optional_sentinel: ?Elem,
) Error!AllocWithOptionsPayload(Elem, optional_alignment, optional_sentinel) {
    return self.allocWithOptionsRetAddr(Elem, n, optional_alignment, optional_sentinel, @returnAddress());
}

pub fn allocWithOptionsRetAddr(
    self: Allocator,
    comptime Elem: type,
    n: usize,
    /// null means naturally aligned
    comptime optional_alignment: ?u29,
    comptime optional_sentinel: ?Elem,
    return_address: usize,
) Error!AllocWithOptionsPayload(Elem, optional_alignment, optional_sentinel) {
    if (optional_sentinel) |sentinel| {
        const ptr = try self.allocAdvancedWithRetAddr(Elem, optional_alignment, n + 1, return_address);
        ptr[n] = sentinel;
        return ptr[0..n :sentinel];
    } else {
        return self.allocAdvancedWithRetAddr(Elem, optional_alignment, n, return_address);
    }
}

fn AllocWithOptionsPayload(comptime Elem: type, comptime alignment: ?u29, comptime sentinel: ?Elem) type {
    if (sentinel) |s| {
        return [:s]align(alignment orelse @alignOf(Elem)) Elem;
    } else {
        return []align(alignment orelse @alignOf(Elem)) Elem;
    }
}

/// Allocates an array of `n + 1` items of type `T` and sets the first `n`
/// items to `undefined` and the last item to `sentinel`. Depending on the
/// Allocator implementation, it may be required to call `free` once the
/// memory is no longer needed, to avoid a resource leak. If the
/// `Allocator` implementation is unknown, then correct code will
/// call `free` when done.
///
/// For allocating a single item, see `create`.
pub fn allocSentinel(
    self: Allocator,
    comptime Elem: type,
    n: usize,
    comptime sentinel: Elem,
) Error![:sentinel]Elem {
    return self.allocWithOptionsRetAddr(Elem, n, null, sentinel, @returnAddress());
}

pub fn alignedAlloc(
    self: Allocator,
    comptime T: type,
    /// null means naturally aligned
    comptime alignment: ?u29,
    n: usize,
) Error![]align(alignment orelse @alignOf(T)) T {
    return self.allocAdvancedWithRetAddr(T, alignment, n, @returnAddress());
}

pub inline fn allocAdvancedWithRetAddr(
    self: Allocator,
    comptime T: type,
    /// null means naturally aligned
    comptime alignment: ?u29,
    n: usize,
    return_address: usize,
) Error![]align(alignment orelse @alignOf(T)) T {
    const a = alignment orelse @alignOf(T);
    const ptr: [*]align(a) T = @ptrCast(try self.allocWithSizeAndAlignment(@sizeOf(T), a, n, return_address));
    return ptr[0..n];
}

fn allocWithSizeAndAlignment(self: Allocator, comptime size: usize, comptime alignment: u29, n: usize, return_address: usize) Error![*]align(alignment) u8 {
    const byte_count = math.mul(usize, size, n) catch return Error.OutOfMemory;
    return self.allocBytesWithAlignment(alignment, byte_count, return_address);
}

fn allocBytesWithAlignment(self: Allocator, comptime alignment: u29, byte_count: usize, return_address: usize) Error![*]align(alignment) u8 {
    if (byte_count == 0) {
        const ptr = comptime std.mem.alignBackward(usize, math.maxInt(usize), alignment);
        return @as([*]align(alignment) u8, @ptrFromInt(ptr));
    }

    const byte_ptr = self.rawAlloc(byte_count, .fromByteUnits(alignment), return_address) orelse return Error.OutOfMemory;
    @memset(byte_ptr[0..byte_count], undefined);
    return @alignCast(byte_ptr);
}

/// Request to modify the size of an allocation.
///
/// It is guaranteed to not move the pointer, however the allocator
/// implementation may refuse the resize request by returning `false`.
///
/// `allocation` may be an empty slice, in which case a new allocation is made.
///
/// `new_len` may be zero, in which case the allocation is freed.
pub fn resize(self: Allocator, allocation: anytype, new_len: usize) bool {
    const Slice = @typeInfo(@TypeOf(allocation)).pointer;
    const T = Slice.child;
    const alignment = Slice.alignment;
    if (new_len == 0) {
        self.free(allocation);
        return true;
    }
    if (allocation.len == 0) {
        return false;
    }
    const old_memory = mem.sliceAsBytes(allocation);
    // I would like to use saturating multiplication here, but LLVM cannot lower it
    // on WebAssembly: https://github.com/ziglang/zig/issues/9660
    //const new_len_bytes = new_len *| @sizeOf(T);
    const new_len_bytes = math.mul(usize, @sizeOf(T), new_len) catch return false;
    return self.rawResize(old_memory, .fromByteUnits(alignment), new_len_bytes, @returnAddress());
}

/// Request to modify the size of an allocation, allowing relocation.
///
/// A non-`null` return value indicates the resize was successful. The
/// allocation may have same address, or may have been relocated. In either
/// case, the allocation now has size of `new_len`. A `null` return value
/// indicates that the resize would be equivalent to allocating new memory,
/// copying the bytes from the old memory, and then freeing the old memory.
/// In such case, it is more efficient for the caller to perform those
/// operations.
///
/// `allocation` may be an empty slice, in which case a new allocation is made.
///
/// `new_len` may be zero, in which case the allocation is freed.
pub fn remap(self: Allocator, allocation: anytype, new_len: usize) t: {
    const Slice = @typeInfo(@TypeOf(allocation)).pointer;
    break :t ?[]align(Slice.alignment) Slice.child;
} {
    const Slice = @typeInfo(@TypeOf(allocation)).pointer;
    const T = Slice.child;
    const alignment = Slice.alignment;
    if (new_len == 0) {
        self.free(allocation);
        return allocation[0..0];
    }
    if (allocation.len == 0) {
        return null;
    }
    const old_memory = mem.sliceAsBytes(allocation);
    // I would like to use saturating multiplication here, but LLVM cannot lower it
    // on WebAssembly: https://github.com/ziglang/zig/issues/9660
    //const new_len_bytes = new_len *| @sizeOf(T);
    const new_len_bytes = math.mul(usize, @sizeOf(T), new_len) catch return null;
    const new_ptr = self.rawRemap(old_memory, .fromByteUnits(alignment), new_len_bytes, @returnAddress()) orelse return null;
    const new_memory: []align(alignment) u8 = @alignCast(new_ptr[0..new_len_bytes]);
    return mem.bytesAsSlice(T, new_memory);
}

/// This function requests a new byte size for an existing allocation, which
/// can be larger, smaller, or the same size as the old memory allocation.
///
/// If `new_n` is 0, this is the same as `free` and it always succeeds.
///
/// `old_mem` may have length zero, which makes a new allocation.
///
/// This function only fails on out-of-memory conditions, unlike:
/// * `remap` which returns `null` when the `Allocator` implementation cannot
///   do the realloc more efficiently than the caller
/// * `resize` which returns `false` when the `Allocator` implementation cannot
///   change the size without relocating the allocation.
pub fn realloc(self: Allocator, old_mem: anytype, new_n: usize) t: {
    const Slice = @typeInfo(@TypeOf(old_mem)).pointer;
    break :t Error![]align(Slice.alignment) Slice.child;
} {
    return self.reallocAdvanced(old_mem, new_n, @returnAddress());
}

pub fn reallocAdvanced(
    self: Allocator,
    old_mem: anytype,
    new_n: usize,
    return_address: usize,
) t: {
    const Slice = @typeInfo(@TypeOf(old_mem)).pointer;
    break :t Error![]align(Slice.alignment) Slice.child;
} {
    const Slice = @typeInfo(@TypeOf(old_mem)).pointer;
    const T = Slice.child;
    if (old_mem.len == 0) {
        return self.allocAdvancedWithRetAddr(T, Slice.alignment, new_n, return_address);
    }
    if (new_n == 0) {
        self.free(old_mem);
        const ptr = comptime std.mem.alignBackward(usize, math.maxInt(usize), Slice.alignment);
        return @as([*]align(Slice.alignment) T, @ptrFromInt(ptr))[0..0];
    }

    const old_byte_slice = mem.sliceAsBytes(old_mem);
    const byte_count = math.mul(usize, @sizeOf(T), new_n) catch return Error.OutOfMemory;
    // Note: can't set shrunk memory to undefined as memory shouldn't be modified on realloc failure
    if (self.rawRemap(old_byte_slice, .fromByteUnits(Slice.alignment), byte_count, return_address)) |p| {
        const new_bytes: []align(Slice.alignment) u8 = @alignCast(p[0..byte_count]);
        return mem.bytesAsSlice(T, new_bytes);
    }

    const new_mem = self.rawAlloc(byte_count, .fromByteUnits(Slice.alignment), return_address) orelse
        return error.OutOfMemory;
    const copy_len = @min(byte_count, old_byte_slice.len);
    @memcpy(new_mem[0..copy_len], old_byte_slice[0..copy_len]);
    @memset(old_byte_slice, undefined);
    self.rawFree(old_byte_slice, .fromByteUnits(Slice.alignment), return_address);

    const new_bytes: []align(Slice.alignment) u8 = @alignCast(new_mem[0..byte_count]);
    return mem.bytesAsSlice(T, new_bytes);
}

/// Free an array allocated with `alloc`.
/// If memory has length 0, free is a no-op.
/// To free a single item, see `destroy`.
pub fn free(self: Allocator, memory: anytype) void {
    const Slice = @typeInfo(@TypeOf(memory)).pointer;
    const bytes = mem.sliceAsBytes(memory);
    const bytes_len = bytes.len + if (Slice.sentinel() != null) @sizeOf(Slice.child) else 0;
    if (bytes_len == 0) return;
    const non_const_ptr = @constCast(bytes.ptr);
    @memset(non_const_ptr[0..bytes_len], undefined);
    self.rawFree(non_const_ptr[0..bytes_len], .fromByteUnits(Slice.alignment), @returnAddress());
}

/// Copies `m` to newly allocated memory. Caller owns the memory.
pub fn dupe(allocator: Allocator, comptime T: type, m: []const T) Error![]T {
    const new_buf = try allocator.alloc(T, m.len);
    @memcpy(new_buf, m);
    return new_buf;
}

/// Copies `m` to newly allocated memory, with a null-terminated element. Caller owns the memory.
pub fn dupeZ(allocator: Allocator, comptime T: type, m: []const T) Error![:0]T {
    const new_buf = try allocator.alloc(T, m.len + 1);
    @memcpy(new_buf[0..m.len], m);
    new_buf[m.len] = 0;
    return new_buf[0..m.len :0];
}<|MERGE_RESOLUTION|>--- conflicted
+++ resolved
@@ -149,18 +149,12 @@
 
 /// Returns a pointer to undefined memory.
 /// Call `destroy` with the result to free the memory.
-<<<<<<< HEAD
-pub fn create(self: Allocator, comptime T: type) Error!*T {
+pub fn create(a: Allocator, comptime T: type) Error!*T {
     if (@sizeOf(T) == 0) {
         const ptr = comptime std.mem.alignBackward(usize, math.maxInt(usize), @alignOf(T));
         return @as(*T, @ptrFromInt(ptr));
     }
-    const ptr: *T = @ptrCast(try self.allocBytesWithAlignment(@alignOf(T), @sizeOf(T), @returnAddress()));
-=======
-pub fn create(a: Allocator, comptime T: type) Error!*T {
-    if (@sizeOf(T) == 0) return @as(*T, @ptrFromInt(math.maxInt(usize)));
     const ptr: *T = @ptrCast(try a.allocBytesWithAlignment(@alignOf(T), @sizeOf(T), @returnAddress()));
->>>>>>> 4cefd1bd
     return ptr;
 }
 
