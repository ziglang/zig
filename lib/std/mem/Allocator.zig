--- conflicted
+++ resolved
@@ -109,11 +109,7 @@
 /// `ptr` should be the return value of `create`, or otherwise
 /// have the same address and alignment property.
 pub fn destroy(self: Allocator, ptr: anytype) void {
-<<<<<<< HEAD
-    const info = ensureSlice(@TypeOf(ptr), @src().fn_name, .One);
-=======
-    const info = ensureSlice(@TypeOf(ptr), "destroy");
->>>>>>> ada1d954
+    const info = ensureSlice(@TypeOf(ptr), "destroy", .One);
     const T = info.child;
     if (@sizeOf(T) == 0) return;
     const non_const_ptr = @intToPtr([*]u8, @ptrToInt(ptr));
@@ -228,11 +224,7 @@
 /// the pointer, however the allocator implementation may refuse the resize
 /// request by returning `false`.
 pub fn resize(self: Allocator, old_mem: anytype, new_n: usize) bool {
-<<<<<<< HEAD
-    const Slice = ensureSlice(@TypeOf(old_mem), @src().fn_name, .Slice);
-=======
-    const Slice = ensureSlice(@TypeOf(old_mem), "resize");
->>>>>>> ada1d954
+    const Slice = ensureSlice(@TypeOf(old_mem), "resize", .Slice);
     const T = Slice.child;
     if (new_n == 0) {
         self.free(old_mem);
@@ -268,11 +260,7 @@
     const Slice = ensureSlice(@TypeOf(old_mem), "reallocAdvanced", .Slice);
     break :t Error![]align(Slice.alignment) Slice.child;
 } {
-<<<<<<< HEAD
-    const Slice = ensureSlice(@TypeOf(old_mem), @src().fn_name, .Slice);
-=======
-    const Slice = ensureSlice(@TypeOf(old_mem), "reallocAdvanced");
->>>>>>> ada1d954
+    const Slice = ensureSlice(@TypeOf(old_mem), "reallocAdvanced", .Slice);
     const T = Slice.child;
     if (old_mem.len == 0) {
         return self.allocAdvancedWithRetAddr(T, Slice.alignment, new_n, return_address);
@@ -305,11 +293,7 @@
 /// Free an array allocated with `alloc`. To free a single item,
 /// see `destroy`.
 pub fn free(self: Allocator, memory: anytype) void {
-<<<<<<< HEAD
-    const Slice = ensureSlice(@TypeOf(memory), @src().fn_name, .Slice);
-=======
-    const Slice = ensureSlice(@TypeOf(memory), "free");
->>>>>>> ada1d954
+    const Slice = ensureSlice(@TypeOf(memory), "free", .Slice);
     const bytes = mem.sliceAsBytes(memory);
     const bytes_len = bytes.len + if (Slice.sentinel != null) @sizeOf(Slice.child) else 0;
     if (bytes_len == 0) return;
