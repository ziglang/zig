const std = @import("std");
const builtin = @import("builtin");
const c = @This();
const maxInt = std.math.maxInt;
const assert = std.debug.assert;
const page_size = std.heap.page_size_min;
const native_abi = builtin.abi;
const native_arch = builtin.cpu.arch;
const native_os = builtin.os.tag;
const linux = std.os.linux;
const emscripten = std.os.emscripten;
const wasi = std.os.wasi;
const windows = std.os.windows;
const ws2_32 = std.os.windows.ws2_32;
const darwin = @import("c/darwin.zig");
const freebsd = @import("c/freebsd.zig");
const solaris = @import("c/solaris.zig");
const netbsd = @import("c/netbsd.zig");
const dragonfly = @import("c/dragonfly.zig");
const haiku = @import("c/haiku.zig");
const openbsd = @import("c/openbsd.zig");
const serenity = @import("c/serenity.zig");

// These constants are shared among all operating systems even when not linking
// libc.

pub const iovec = std.posix.iovec;
pub const iovec_const = std.posix.iovec_const;
pub const LOCK = std.posix.LOCK;
pub const winsize = std.posix.winsize;

/// The value of the link editor defined symbol _MH_EXECUTE_SYM is the address
/// of the mach header in a Mach-O executable file type.  It does not appear in
/// any file type other than a MH_EXECUTE file type.  The type of the symbol is
/// absolute as the header is not part of any section.
/// This symbol is populated when linking the system's libc, which is guaranteed
/// on this operating system. However when building object files or libraries,
/// the system libc won't be linked until the final executable. So we
/// export a weak symbol here, to be overridden by the real one.
pub extern var _mh_execute_header: mach_hdr;
var dummy_execute_header: mach_hdr = undefined;
comptime {
    if (native_os.isDarwin()) {
        @export(&dummy_execute_header, .{ .name = "_mh_execute_header", .linkage = .weak });
    }
}

/// * If not linking libc, returns `false`.
/// * If linking musl libc, returns `true`.
/// * If linking GNU libc (glibc), returns `true` if the target version is greater than or equal to
///   `version`.
/// * If linking Android libc (bionic), returns `true` if the target API level is greater than or
///   equal to `version.major`, ignoring other components.
/// * If linking a libc other than these, returns `false`.
pub inline fn versionCheck(comptime version: std.SemanticVersion) bool {
    return comptime blk: {
        if (!builtin.link_libc) break :blk false;
        if (native_abi.isMusl()) break :blk true;
        if (builtin.target.isGnuLibC()) {
            const ver = builtin.os.versionRange().gnuLibCVersion().?;
            break :blk switch (ver.order(version)) {
                .gt, .eq => true,
                .lt => false,
            };
        } else if (builtin.abi.isAndroid()) {
            break :blk builtin.os.version_range.linux.android >= version.major;
        } else {
            break :blk false;
        }
    };
}

pub const ino_t = switch (native_os) {
    .linux => linux.ino_t,
    .emscripten => emscripten.ino_t,
    .wasi => wasi.inode_t,
    .windows => windows.LARGE_INTEGER,
    .haiku => i64,
    // https://github.com/SerenityOS/serenity/blob/b98f537f117b341788023ab82e0c11ca9ae29a57/Kernel/API/POSIX/sys/types.h#L38
    else => u64,
};

pub const off_t = switch (native_os) {
    .linux => linux.off_t,
    .emscripten => emscripten.off_t,
    // https://github.com/SerenityOS/serenity/blob/b98f537f117b341788023ab82e0c11ca9ae29a57/Kernel/API/POSIX/sys/types.h#L39
    else => i64,
};

pub const timespec = switch (native_os) {
    .linux => linux.timespec,
    .emscripten => emscripten.timespec,
    .wasi => extern struct {
        sec: time_t,
        nsec: isize,

        pub fn fromTimestamp(tm: wasi.timestamp_t) timespec {
            const sec: wasi.timestamp_t = tm / 1_000_000_000;
            const nsec = tm - sec * 1_000_000_000;
            return .{
                .sec = @as(time_t, @intCast(sec)),
                .nsec = @as(isize, @intCast(nsec)),
            };
        }

        pub fn toTimestamp(ts: timespec) wasi.timestamp_t {
            return @as(wasi.timestamp_t, @intCast(ts.sec * 1_000_000_000)) +
                @as(wasi.timestamp_t, @intCast(ts.nsec));
        }
    },
    // https://github.com/SerenityOS/serenity/blob/0a78056453578c18e0a04a0b45ebfb1c96d59005/Kernel/API/POSIX/time.h#L17-L20
    .windows, .serenity => extern struct {
        sec: time_t,
        nsec: c_long,
    },
    .dragonfly, .freebsd, .macos, .ios, .tvos, .watchos, .visionos => extern struct {
        sec: isize,
        nsec: isize,
    },
    .netbsd, .solaris, .illumos => extern struct {
        sec: i64,
        nsec: isize,
    },
    .openbsd, .haiku => extern struct {
        sec: time_t,
        nsec: isize,
    },
    else => void,
};

pub const dev_t = switch (native_os) {
    .linux => linux.dev_t,
    .emscripten => emscripten.dev_t,
    .wasi => wasi.device_t,
    .openbsd, .haiku, .solaris, .illumos, .macos, .ios, .tvos, .watchos, .visionos => i32,
    // https://github.com/SerenityOS/serenity/blob/b98f537f117b341788023ab82e0c11ca9ae29a57/Kernel/API/POSIX/sys/types.h#L43
    .netbsd, .freebsd, .serenity => u64,
    else => void,
};

pub const mode_t = switch (native_os) {
    .linux => linux.mode_t,
    .emscripten => emscripten.mode_t,
    .openbsd, .haiku, .netbsd, .solaris, .illumos, .wasi, .windows => u32,
    // https://github.com/SerenityOS/serenity/blob/b98f537f117b341788023ab82e0c11ca9ae29a57/Kernel/API/POSIX/sys/types.h#L44
    .freebsd, .macos, .ios, .tvos, .watchos, .visionos, .dragonfly, .serenity => u16,
    else => u0,
};

pub const nlink_t = switch (native_os) {
    .linux => linux.nlink_t,
    .emscripten => emscripten.nlink_t,
    .wasi => c_ulonglong,
    // https://github.com/SerenityOS/serenity/blob/b98f537f117b341788023ab82e0c11ca9ae29a57/Kernel/API/POSIX/sys/types.h#L45
    .freebsd, .serenity => u64,
    .openbsd, .netbsd, .solaris, .illumos => u32,
    .haiku => i32,
    else => void,
};

pub const uid_t = switch (native_os) {
    .linux => linux.uid_t,
    .emscripten => emscripten.uid_t,
    // https://github.com/SerenityOS/serenity/blob/b98f537f117b341788023ab82e0c11ca9ae29a57/Kernel/API/POSIX/sys/types.h#L28
    else => u32,
};

pub const gid_t = switch (native_os) {
    .linux => linux.gid_t,
    .emscripten => emscripten.gid_t,
    // https://github.com/SerenityOS/serenity/blob/b98f537f117b341788023ab82e0c11ca9ae29a57/Kernel/API/POSIX/sys/types.h#L29
    else => u32,
};

pub const blksize_t = switch (native_os) {
    .linux => linux.blksize_t,
    .emscripten => emscripten.blksize_t,
    .wasi => c_long,
    // https://github.com/SerenityOS/serenity/blob/b98f537f117b341788023ab82e0c11ca9ae29a57/Kernel/API/POSIX/sys/types.h#L42
    .serenity => u64,
    else => i32,
};

pub const passwd = switch (native_os) {
    // https://github.com/SerenityOS/serenity/blob/7442cfb5072b74a62c0e061e6e9ff44fda08780d/Userland/Libraries/LibC/pwd.h#L15-L23
    .linux, .serenity => extern struct {
        name: ?[*:0]const u8, // username
        passwd: ?[*:0]const u8, // user password
        uid: uid_t, // user ID
        gid: gid_t, // group ID
        gecos: ?[*:0]const u8, // user information
        dir: ?[*:0]const u8, // home directory
        shell: ?[*:0]const u8, // shell program
    },
    .netbsd, .openbsd, .macos => extern struct {
        name: ?[*:0]const u8, // user name
        passwd: ?[*:0]const u8, // encrypted password
        uid: uid_t, // user uid
        gid: gid_t, // user gid
        change: time_t, // password change time
        class: ?[*:0]const u8, // user access class
        gecos: ?[*:0]const u8, // Honeywell login info
        dir: ?[*:0]const u8, // home directory
        shell: ?[*:0]const u8, // default shell
        expire: time_t, // account expiration
    },
    else => void,
};

pub const blkcnt_t = switch (native_os) {
    .linux => linux.blkcnt_t,
    .emscripten => emscripten.blkcnt_t,
    .wasi => c_longlong,
    // https://github.com/SerenityOS/serenity/blob/b98f537f117b341788023ab82e0c11ca9ae29a57/Kernel/API/POSIX/sys/types.h#L41
    .serenity => u64,
    else => i64,
};

pub const fd_t = switch (native_os) {
    .linux => linux.fd_t,
    .wasi => wasi.fd_t,
    .windows => windows.HANDLE,
    .serenity => c_int,
    else => i32,
};

pub const ARCH = switch (native_os) {
    .linux => linux.ARCH,
    else => void,
};

// For use with posix.timerfd_create()
// Actually, the parameter for the timerfd_create() function is an integer,
// which means that the developer has to figure out which value is appropriate.
// To make this easier and, above all, safer, because an incorrect value leads
// to a panic, an enum is introduced which only allows the values
// that actually work.
pub const TIMERFD_CLOCK = timerfd_clockid_t;
pub const timerfd_clockid_t = switch (native_os) {
    .freebsd => enum(u32) {
        REALTIME = 0,
        MONOTONIC = 4,
        _,
    },
    .linux => linux.timerfd_clockid_t,
    else => clockid_t,
};

pub const CLOCK = clockid_t;
pub const clockid_t = switch (native_os) {
    .linux, .emscripten => linux.clockid_t,
    .wasi => wasi.clockid_t,
    .macos, .ios, .tvos, .watchos, .visionos => enum(u32) {
        REALTIME = 0,
        MONOTONIC = 6,
        MONOTONIC_RAW = 4,
        MONOTONIC_RAW_APPROX = 5,
        UPTIME_RAW = 8,
        UPTIME_RAW_APPROX = 9,
        PROCESS_CPUTIME_ID = 12,
        THREAD_CPUTIME_ID = 16,
        _,
    },
    .haiku => enum(i32) {
        /// system-wide monotonic clock (aka system time)
        MONOTONIC = 0,
        /// system-wide real time clock
        REALTIME = -1,
        /// clock measuring the used CPU time of the current process
        PROCESS_CPUTIME_ID = -2,
        /// clock measuring the used CPU time of the current thread
        THREAD_CPUTIME_ID = -3,
    },
    .freebsd => enum(u32) {
        REALTIME = 0,
        VIRTUAL = 1,
        PROF = 2,
        MONOTONIC = 4,
        UPTIME = 5,
        UPTIME_PRECISE = 7,
        UPTIME_FAST = 8,
        REALTIME_PRECISE = 9,
        REALTIME_FAST = 10,
        MONOTONIC_PRECISE = 11,
        MONOTONIC_FAST = 12,
        SECOND = 13,
        THREAD_CPUTIME_ID = 14,
        PROCESS_CPUTIME_ID = 15,
    },
    .solaris, .illumos => enum(u32) {
        VIRTUAL = 1,
        THREAD_CPUTIME_ID = 2,
        REALTIME = 3,
        MONOTONIC = 4,
        PROCESS_CPUTIME_ID = 5,
    },
    .netbsd => enum(u32) {
        REALTIME = 0,
        VIRTUAL = 1,
        PROF = 2,
        MONOTONIC = 3,
        THREAD_CPUTIME_ID = 0x20000000,
        PROCESS_CPUTIME_ID = 0x40000000,
    },
    .dragonfly => enum(u32) {
        REALTIME = 0,
        VIRTUAL = 1,
        PROF = 2,
        MONOTONIC = 4,
        UPTIME = 5,
        UPTIME_PRECISE = 7,
        UPTIME_FAST = 8,
        REALTIME_PRECISE = 9,
        REALTIME_FAST = 10,
        MONOTONIC_PRECISE = 11,
        MONOTONIC_FAST = 12,
        SECOND = 13,
        THREAD_CPUTIME_ID = 14,
        PROCESS_CPUTIME_ID = 15,
    },
    .openbsd => enum(u32) {
        REALTIME = 0,
        PROCESS_CPUTIME_ID = 2,
        MONOTONIC = 3,
        THREAD_CPUTIME_ID = 4,
    },
    // https://github.com/SerenityOS/serenity/blob/0a78056453578c18e0a04a0b45ebfb1c96d59005/Kernel/API/POSIX/time.h#L24-L36
    .serenity => enum(c_int) {
        REALTIME = 0,
        MONOTONIC = 1,
        MONOTONIC_RAW = 2,
        REALTIME_COARSE = 3,
        MONOTONIC_COARSE = 4,
    },
    else => void,
};
pub const CPU_COUNT = switch (native_os) {
    .linux => linux.CPU_COUNT,
    .emscripten => emscripten.CPU_COUNT,
    else => void,
};
pub const E = switch (native_os) {
    .linux => linux.E,
    .emscripten => emscripten.E,
    .wasi => wasi.errno_t,
    .windows => enum(u16) {
        /// No error occurred.
        SUCCESS = 0,
        PERM = 1,
        NOENT = 2,
        SRCH = 3,
        INTR = 4,
        IO = 5,
        NXIO = 6,
        @"2BIG" = 7,
        NOEXEC = 8,
        BADF = 9,
        CHILD = 10,
        AGAIN = 11,
        NOMEM = 12,
        ACCES = 13,
        FAULT = 14,
        BUSY = 16,
        EXIST = 17,
        XDEV = 18,
        NODEV = 19,
        NOTDIR = 20,
        ISDIR = 21,
        NFILE = 23,
        MFILE = 24,
        NOTTY = 25,
        FBIG = 27,
        NOSPC = 28,
        SPIPE = 29,
        ROFS = 30,
        MLINK = 31,
        PIPE = 32,
        DOM = 33,
        /// Also means `DEADLOCK`.
        DEADLK = 36,
        NAMETOOLONG = 38,
        NOLCK = 39,
        NOSYS = 40,
        NOTEMPTY = 41,

        INVAL = 22,
        RANGE = 34,
        ILSEQ = 42,

        // POSIX Supplement
        ADDRINUSE = 100,
        ADDRNOTAVAIL = 101,
        AFNOSUPPORT = 102,
        ALREADY = 103,
        BADMSG = 104,
        CANCELED = 105,
        CONNABORTED = 106,
        CONNREFUSED = 107,
        CONNRESET = 108,
        DESTADDRREQ = 109,
        HOSTUNREACH = 110,
        IDRM = 111,
        INPROGRESS = 112,
        ISCONN = 113,
        LOOP = 114,
        MSGSIZE = 115,
        NETDOWN = 116,
        NETRESET = 117,
        NETUNREACH = 118,
        NOBUFS = 119,
        NODATA = 120,
        NOLINK = 121,
        NOMSG = 122,
        NOPROTOOPT = 123,
        NOSR = 124,
        NOSTR = 125,
        NOTCONN = 126,
        NOTRECOVERABLE = 127,
        NOTSOCK = 128,
        NOTSUP = 129,
        OPNOTSUPP = 130,
        OTHER = 131,
        OVERFLOW = 132,
        OWNERDEAD = 133,
        PROTO = 134,
        PROTONOSUPPORT = 135,
        PROTOTYPE = 136,
        TIME = 137,
        TIMEDOUT = 138,
        TXTBSY = 139,
        WOULDBLOCK = 140,
        DQUOT = 10069,
        _,
    },
    .macos, .ios, .tvos, .watchos, .visionos => darwin.E,
    .freebsd => freebsd.E,
    .solaris, .illumos => enum(u16) {
        /// No error occurred.
        SUCCESS = 0,
        /// Not super-user
        PERM = 1,
        /// No such file or directory
        NOENT = 2,
        /// No such process
        SRCH = 3,
        /// interrupted system call
        INTR = 4,
        /// I/O error
        IO = 5,
        /// No such device or address
        NXIO = 6,
        /// Arg list too long
        @"2BIG" = 7,
        /// Exec format error
        NOEXEC = 8,
        /// Bad file number
        BADF = 9,
        /// No children
        CHILD = 10,
        /// Resource temporarily unavailable.
        /// also: WOULDBLOCK: Operation would block.
        AGAIN = 11,
        /// Not enough core
        NOMEM = 12,
        /// Permission denied
        ACCES = 13,
        /// Bad address
        FAULT = 14,
        /// Block device required
        NOTBLK = 15,
        /// Mount device busy
        BUSY = 16,
        /// File exists
        EXIST = 17,
        /// Cross-device link
        XDEV = 18,
        /// No such device
        NODEV = 19,
        /// Not a directory
        NOTDIR = 20,
        /// Is a directory
        ISDIR = 21,
        /// Invalid argument
        INVAL = 22,
        /// File table overflow
        NFILE = 23,
        /// Too many open files
        MFILE = 24,
        /// Inappropriate ioctl for device
        NOTTY = 25,
        /// Text file busy
        TXTBSY = 26,
        /// File too large
        FBIG = 27,
        /// No space left on device
        NOSPC = 28,
        /// Illegal seek
        SPIPE = 29,
        /// Read only file system
        ROFS = 30,
        /// Too many links
        MLINK = 31,
        /// Broken pipe
        PIPE = 32,
        /// Math arg out of domain of func
        DOM = 33,
        /// Math result not representable
        RANGE = 34,
        /// No message of desired type
        NOMSG = 35,
        /// Identifier removed
        IDRM = 36,
        /// Channel number out of range
        CHRNG = 37,
        /// Level 2 not synchronized
        L2NSYNC = 38,
        /// Level 3 halted
        L3HLT = 39,
        /// Level 3 reset
        L3RST = 40,
        /// Link number out of range
        LNRNG = 41,
        /// Protocol driver not attached
        UNATCH = 42,
        /// No CSI structure available
        NOCSI = 43,
        /// Level 2 halted
        L2HLT = 44,
        /// Deadlock condition.
        DEADLK = 45,
        /// No record locks available.
        NOLCK = 46,
        /// Operation canceled
        CANCELED = 47,
        /// Operation not supported
        NOTSUP = 48,

        // Filesystem Quotas
        /// Disc quota exceeded
        DQUOT = 49,

        // Convergent Error Returns
        /// invalid exchange
        BADE = 50,
        /// invalid request descriptor
        BADR = 51,
        /// exchange full
        XFULL = 52,
        /// no anode
        NOANO = 53,
        /// invalid request code
        BADRQC = 54,
        /// invalid slot
        BADSLT = 55,
        /// file locking deadlock error
        DEADLOCK = 56,
        /// bad font file fmt
        BFONT = 57,

        // Interprocess Robust Locks
        /// process died with the lock
        OWNERDEAD = 58,
        /// lock is not recoverable
        NOTRECOVERABLE = 59,
        /// locked lock was unmapped
        LOCKUNMAPPED = 72,
        /// Facility is not active
        NOTACTIVE = 73,
        /// multihop attempted
        MULTIHOP = 74,
        /// trying to read unreadable message
        BADMSG = 77,
        /// path name is too long
        NAMETOOLONG = 78,
        /// value too large to be stored in data type
        OVERFLOW = 79,
        /// given log. name not unique
        NOTUNIQ = 80,
        /// f.d. invalid for this operation
        BADFD = 81,
        /// Remote address changed
        REMCHG = 82,

        // Stream Problems
        /// Device not a stream
        NOSTR = 60,
        /// no data (for no delay io)
        NODATA = 61,
        /// timer expired
        TIME = 62,
        /// out of streams resources
        NOSR = 63,
        /// Machine is not on the network
        NONET = 64,
        /// Package not installed
        NOPKG = 65,
        /// The object is remote
        REMOTE = 66,
        /// the link has been severed
        NOLINK = 67,
        /// advertise error
        ADV = 68,
        /// srmount error
        SRMNT = 69,
        /// Communication error on send
        COMM = 70,
        /// Protocol error
        PROTO = 71,

        // Shared Library Problems
        /// Can't access a needed shared lib.
        LIBACC = 83,
        /// Accessing a corrupted shared lib.
        LIBBAD = 84,
        /// .lib section in a.out corrupted.
        LIBSCN = 85,
        /// Attempting to link in too many libs.
        LIBMAX = 86,
        /// Attempting to exec a shared library.
        LIBEXEC = 87,
        /// Illegal byte sequence.
        ILSEQ = 88,
        /// Unsupported file system operation
        NOSYS = 89,
        /// Symbolic link loop
        LOOP = 90,
        /// Restartable system call
        RESTART = 91,
        /// if pipe/FIFO, don't sleep in stream head
        STRPIPE = 92,
        /// directory not empty
        NOTEMPTY = 93,
        /// Too many users (for UFS)
        USERS = 94,

        // BSD Networking Software
        // Argument Errors
        /// Socket operation on non-socket
        NOTSOCK = 95,
        /// Destination address required
        DESTADDRREQ = 96,
        /// Message too long
        MSGSIZE = 97,
        /// Protocol wrong type for socket
        PROTOTYPE = 98,
        /// Protocol not available
        NOPROTOOPT = 99,
        /// Protocol not supported
        PROTONOSUPPORT = 120,
        /// Socket type not supported
        SOCKTNOSUPPORT = 121,
        /// Operation not supported on socket
        OPNOTSUPP = 122,
        /// Protocol family not supported
        PFNOSUPPORT = 123,
        /// Address family not supported by
        AFNOSUPPORT = 124,
        /// Address already in use
        ADDRINUSE = 125,
        /// Can't assign requested address
        ADDRNOTAVAIL = 126,

        // Operational Errors
        /// Network is down
        NETDOWN = 127,
        /// Network is unreachable
        NETUNREACH = 128,
        /// Network dropped connection because
        NETRESET = 129,
        /// Software caused connection abort
        CONNABORTED = 130,
        /// Connection reset by peer
        CONNRESET = 131,
        /// No buffer space available
        NOBUFS = 132,
        /// Socket is already connected
        ISCONN = 133,
        /// Socket is not connected
        NOTCONN = 134,
        /// Can't send after socket shutdown
        SHUTDOWN = 143,
        /// Too many references: can't splice
        TOOMANYREFS = 144,
        /// Connection timed out
        TIMEDOUT = 145,
        /// Connection refused
        CONNREFUSED = 146,
        /// Host is down
        HOSTDOWN = 147,
        /// No route to host
        HOSTUNREACH = 148,
        /// operation already in progress
        ALREADY = 149,
        /// operation now in progress
        INPROGRESS = 150,

        // SUN Network File System
        /// Stale NFS file handle
        STALE = 151,

        _,
    },
    .netbsd => netbsd.E,
    .dragonfly => dragonfly.E,
    .haiku => haiku.E,
    .openbsd => openbsd.E,
    // https://github.com/SerenityOS/serenity/blob/dd59fe35c7e5bbaf6b6b3acb3f9edc56619d4b66/Kernel/API/POSIX/errno.h
    .serenity => enum(c_int) {
        SUCCESS = 0,
        PERM = 1,
        NOENT = 2,
        SRCH = 3,
        INTR = 4,
        IO = 5,
        NXIO = 6,
        @"2BIG" = 7,
        NOEXEC = 8,
        BADF = 9,
        CHILD = 10,
        AGAIN = 11,
        NOMEM = 12,
        ACCES = 13,
        FAULT = 14,
        NOTBLK = 15,
        BUSY = 16,
        EXIST = 17,
        XDEV = 18,
        NODEV = 19,
        NOTDIR = 20,
        ISDIR = 21,
        INVAL = 22,
        NFILE = 23,
        MFILE = 24,
        NOTTY = 25,
        TXTBSY = 26,
        FBIG = 27,
        NOSPC = 28,
        SPIPE = 29,
        ROFS = 30,
        MLINK = 31,
        PIPE = 32,
        RANGE = 33,
        NAMETOOLONG = 34,
        LOOP = 35,
        OVERFLOW = 36,
        OPNOTSUPP = 37,
        NOSYS = 38,
        NOTIMPL = 39,
        AFNOSUPPORT = 40,
        NOTSOCK = 41,
        ADDRINUSE = 42,
        NOTEMPTY = 43,
        DOM = 44,
        CONNREFUSED = 45,
        HOSTDOWN = 46,
        ADDRNOTAVAIL = 47,
        ISCONN = 48,
        CONNABORTED = 49,
        ALREADY = 50,
        CONNRESET = 51,
        DESTADDRREQ = 52,
        HOSTUNREACH = 53,
        ILSEQ = 54,
        MSGSIZE = 55,
        NETDOWN = 56,
        NETUNREACH = 57,
        NETRESET = 58,
        NOBUFS = 59,
        NOLCK = 60,
        NOMSG = 61,
        NOPROTOOPT = 62,
        NOTCONN = 63,
        SHUTDOWN = 64,
        TOOMANYREFS = 65,
        SOCKTNOSUPPORT = 66,
        PROTONOSUPPORT = 67,
        DEADLK = 68,
        TIMEDOUT = 69,
        PROTOTYPE = 70,
        INPROGRESS = 71,
        NOTHREAD = 72,
        PROTO = 73,
        NOTSUP = 74,
        PFNOSUPPORT = 75,
        DIRINTOSELF = 76,
        DQUOT = 77,
        NOTRECOVERABLE = 78,
        CANCELED = 79,
        PROMISEVIOLATION = 80,
        STALE = 81,
        SRCNOTFOUND = 82,
        _,
    },
    else => void,
};
pub const Elf_Symndx = switch (native_os) {
    .linux => linux.Elf_Symndx,
    else => void,
};
/// Command flags for fcntl(2).
pub const F = switch (native_os) {
    .linux => linux.F,
    .emscripten => emscripten.F,
    .wasi => struct {
        // Match `F_*` constants from lib/libc/include/wasm-wasi-musl/__header_fcntl.h
        pub const GETFD = 1;
        pub const SETFD = 2;
        pub const GETFL = 3;
        pub const SETFL = 4;
    },
    .macos, .ios, .tvos, .watchos, .visionos => struct {
        /// duplicate file descriptor
        pub const DUPFD = 0;
        /// get file descriptor flags
        pub const GETFD = 1;
        /// set file descriptor flags
        pub const SETFD = 2;
        /// get file status flags
        pub const GETFL = 3;
        /// set file status flags
        pub const SETFL = 4;
        /// get SIGIO/SIGURG proc/pgrp
        pub const GETOWN = 5;
        /// set SIGIO/SIGURG proc/pgrp
        pub const SETOWN = 6;
        /// get record locking information
        pub const GETLK = 7;
        /// set record locking information
        pub const SETLK = 8;
        /// F.SETLK; wait if blocked
        pub const SETLKW = 9;
        /// F.SETLK; wait if blocked, return on timeout
        pub const SETLKWTIMEOUT = 10;
        pub const FLUSH_DATA = 40;
        /// Used for regression test
        pub const CHKCLEAN = 41;
        /// Preallocate storage
        pub const PREALLOCATE = 42;
        /// Truncate a file without zeroing space
        pub const SETSIZE = 43;
        /// Issue an advisory read async with no copy to user
        pub const RDADVISE = 44;
        /// turn read ahead off/on for this fd
        pub const RDAHEAD = 45;
        /// turn data caching off/on for this fd
        pub const NOCACHE = 48;
        /// file offset to device offset
        pub const LOG2PHYS = 49;
        /// return the full path of the fd
        pub const GETPATH = 50;
        /// fsync + ask the drive to flush to the media
        pub const FULLFSYNC = 51;
        /// find which component (if any) is a package
        pub const PATHPKG_CHECK = 52;
        /// "freeze" all fs operations
        pub const FREEZE_FS = 53;
        /// "thaw" all fs operations
        pub const THAW_FS = 54;
        /// turn data caching off/on (globally) for this file
        pub const GLOBAL_NOCACHE = 55;
        /// add detached signatures
        pub const ADDSIGS = 59;
        /// add signature from same file (used by dyld for shared libs)
        pub const ADDFILESIGS = 61;
        /// used in conjunction with F.NOCACHE to indicate that DIRECT, synchronous writes
        /// should not be used (i.e. its ok to temporarily create cached pages)
        pub const NODIRECT = 62;
        /// Get the protection class of a file from the EA, returns int
        pub const GETPROTECTIONCLASS = 63;
        /// Set the protection class of a file for the EA, requires int
        pub const SETPROTECTIONCLASS = 64;
        /// file offset to device offset, extended
        pub const LOG2PHYS_EXT = 65;
        /// get record locking information, per-process
        pub const GETLKPID = 66;
        /// Mark the file as being the backing store for another filesystem
        pub const SETBACKINGSTORE = 70;
        /// return the full path of the FD, but error in specific mtmd circumstances
        pub const GETPATH_MTMINFO = 71;
        /// Returns the code directory, with associated hashes, to the caller
        pub const GETCODEDIR = 72;
        /// No SIGPIPE generated on EPIPE
        pub const SETNOSIGPIPE = 73;
        /// Status of SIGPIPE for this fd
        pub const GETNOSIGPIPE = 74;
        /// For some cases, we need to rewrap the key for AKS/MKB
        pub const TRANSCODEKEY = 75;
        /// file being written to a by single writer... if throttling enabled, writes
        /// may be broken into smaller chunks with throttling in between
        pub const SINGLE_WRITER = 76;
        /// Get the protection version number for this filesystem
        pub const GETPROTECTIONLEVEL = 77;
        /// Add detached code signatures (used by dyld for shared libs)
        pub const FINDSIGS = 78;
        /// Add signature from same file, only if it is signed by Apple (used by dyld for simulator)
        pub const ADDFILESIGS_FOR_DYLD_SIM = 83;
        /// fsync + issue barrier to drive
        pub const BARRIERFSYNC = 85;
        /// Add signature from same file, return end offset in structure on success
        pub const ADDFILESIGS_RETURN = 97;
        /// Check if Library Validation allows this Mach-O file to be mapped into the calling process
        pub const CHECK_LV = 98;
        /// Deallocate a range of the file
        pub const PUNCHHOLE = 99;
        /// Trim an active file
        pub const TRIM_ACTIVE_FILE = 100;
        /// mark the dup with FD_CLOEXEC
        pub const DUPFD_CLOEXEC = 67;
        /// shared or read lock
        pub const RDLCK = 1;
        /// unlock
        pub const UNLCK = 2;
        /// exclusive or write lock
        pub const WRLCK = 3;
    },
    .freebsd => struct {
        /// Duplicate file descriptor.
        pub const DUPFD = 0;
        /// Get file descriptor flags.
        pub const GETFD = 1;
        /// Set file descriptor flags.
        pub const SETFD = 2;
        /// Get file status flags.
        pub const GETFL = 3;
        /// Set file status flags.
        pub const SETFL = 4;

        /// Get SIGIO/SIGURG proc/pgrrp.
        pub const GETOWN = 5;
        /// Set SIGIO/SIGURG proc/pgrrp.
        pub const SETOWN = 6;

        /// Get record locking information.
        pub const GETLK = 11;
        /// Set record locking information.
        pub const SETLK = 12;
        /// Set record locking information and wait if blocked.
        pub const SETLKW = 13;

        /// Debugging support for remote locks.
        pub const SETLK_REMOTE = 14;
        /// Read ahead.
        pub const READAHEAD = 15;

        /// DUPFD with FD_CLOEXEC set.
        pub const DUPFD_CLOEXEC = 17;
        /// DUP2FD with FD_CLOEXEC set.
        pub const DUP2FD_CLOEXEC = 18;

        pub const ADD_SEALS = 19;
        pub const GET_SEALS = 20;
        /// Return `kinfo_file` for a file descriptor.
        pub const KINFO = 22;

        // Seals (ADD_SEALS, GET_SEALS)
        /// Prevent adding sealings.
        pub const SEAL_SEAL = 0x0001;
        /// May not shrink
        pub const SEAL_SHRINK = 0x0002;
        /// May not grow.
        pub const SEAL_GROW = 0x0004;
        /// May not write.
        pub const SEAL_WRITE = 0x0008;

        // Record locking flags (GETLK, SETLK, SETLKW).
        /// Shared or read lock.
        pub const RDLCK = 1;
        /// Unlock.
        pub const UNLCK = 2;
        /// Exclusive or write lock.
        pub const WRLCK = 3;
        /// Purge locks for a given system ID.
        pub const UNLCKSYS = 4;
        /// Cancel an async lock request.
        pub const CANCEL = 5;

        pub const SETOWN_EX = 15;
        pub const GETOWN_EX = 16;

        pub const GETOWNER_UIDS = 17;
    },
    .solaris, .illumos => struct {
        /// Unlock a previously locked region
        pub const ULOCK = 0;
        /// Lock a region for exclusive use
        pub const LOCK = 1;
        /// Test and lock a region for exclusive use
        pub const TLOCK = 2;
        /// Test a region for other processes locks
        pub const TEST = 3;

        /// Duplicate fildes
        pub const DUPFD = 0;
        /// Get fildes flags
        pub const GETFD = 1;
        /// Set fildes flags
        pub const SETFD = 2;
        /// Get file flags
        pub const GETFL = 3;
        /// Get file flags including open-only flags
        pub const GETXFL = 45;
        /// Set file flags
        pub const SETFL = 4;

        /// Unused
        pub const CHKFL = 8;
        /// Duplicate fildes at third arg
        pub const DUP2FD = 9;
        /// Like DUP2FD with O_CLOEXEC set EINVAL is fildes matches arg1
        pub const DUP2FD_CLOEXEC = 36;
        /// Like DUPFD with O_CLOEXEC set
        pub const DUPFD_CLOEXEC = 37;

        /// Is the file desc. a stream ?
        pub const ISSTREAM = 13;
        /// Turn on private access to file
        pub const PRIV = 15;
        /// Turn off private access to file
        pub const NPRIV = 16;
        /// UFS quota call
        pub const QUOTACTL = 17;
        /// Get number of BLKSIZE blocks allocated
        pub const BLOCKS = 18;
        /// Get optimal I/O block size
        pub const BLKSIZE = 19;
        /// Get owner (socket emulation)
        pub const GETOWN = 23;
        /// Set owner (socket emulation)
        pub const SETOWN = 24;
        /// Object reuse revoke access to file desc.
        pub const REVOKE = 25;
        /// Does vp have NFS locks private to lock manager
        pub const HASREMOTELOCKS = 26;

        /// Set file lock
        pub const SETLK = 6;
        /// Set file lock and wait
        pub const SETLKW = 7;
        /// Allocate file space
        pub const ALLOCSP = 10;
        /// Free file space
        pub const FREESP = 11;
        /// Get file lock
        pub const GETLK = 14;
        /// Get file lock owned by file
        pub const OFD_GETLK = 47;
        /// Set file lock owned by file
        pub const OFD_SETLK = 48;
        /// Set file lock owned by file and wait
        pub const OFD_SETLKW = 49;
        /// Set a file share reservation
        pub const SHARE = 40;
        /// Remove a file share reservation
        pub const UNSHARE = 41;
        /// Create Poison FD
        pub const BADFD = 46;

        /// Read lock
        pub const RDLCK = 1;
        /// Write lock
        pub const WRLCK = 2;
        /// Remove lock(s)
        pub const UNLCK = 3;
        /// remove remote locks for a given system
        pub const UNLKSYS = 4;

        // f_access values
        /// Read-only share access
        pub const RDACC = 0x1;
        /// Write-only share access
        pub const WRACC = 0x2;
        /// Read-Write share access
        pub const RWACC = 0x3;

        // f_deny values
        /// Don't deny others access
        pub const NODNY = 0x0;
        /// Deny others read share access
        pub const RDDNY = 0x1;
        /// Deny others write share access
        pub const WRDNY = 0x2;
        /// Deny others read or write share access
        pub const RWDNY = 0x3;
        /// private flag: Deny delete share access
        pub const RMDNY = 0x4;
    },
    .netbsd => struct {
        pub const DUPFD = 0;
        pub const GETFD = 1;
        pub const SETFD = 2;
        pub const GETFL = 3;
        pub const SETFL = 4;
        pub const GETOWN = 5;
        pub const SETOWN = 6;
        pub const GETLK = 7;
        pub const SETLK = 8;
        pub const SETLKW = 9;
        pub const CLOSEM = 10;
        pub const MAXFD = 11;
        pub const DUPFD_CLOEXEC = 12;
        pub const GETNOSIGPIPE = 13;
        pub const SETNOSIGPIPE = 14;
        pub const GETPATH = 15;

        pub const RDLCK = 1;
        pub const WRLCK = 3;
        pub const UNLCK = 2;
    },
    .dragonfly => struct {
        pub const ULOCK = 0;
        pub const LOCK = 1;
        pub const TLOCK = 2;
        pub const TEST = 3;

        pub const DUPFD = 0;
        pub const GETFD = 1;
        pub const RDLCK = 1;
        pub const SETFD = 2;
        pub const UNLCK = 2;
        pub const WRLCK = 3;
        pub const GETFL = 3;
        pub const SETFL = 4;
        pub const GETOWN = 5;
        pub const SETOWN = 6;
        pub const GETLK = 7;
        pub const SETLK = 8;
        pub const SETLKW = 9;
        pub const DUP2FD = 10;
        pub const DUPFD_CLOEXEC = 17;
        pub const DUP2FD_CLOEXEC = 18;
        pub const GETPATH = 19;
    },
    .haiku => struct {
        pub const DUPFD = 0x0001;
        pub const GETFD = 0x0002;
        pub const SETFD = 0x0004;
        pub const GETFL = 0x0008;
        pub const SETFL = 0x0010;

        pub const GETLK = 0x0020;
        pub const SETLK = 0x0080;
        pub const SETLKW = 0x0100;
        pub const DUPFD_CLOEXEC = 0x0200;

        pub const RDLCK = 0x0040;
        pub const UNLCK = 0x0200;
        pub const WRLCK = 0x0400;
    },
    .openbsd => struct {
        pub const DUPFD = 0;
        pub const GETFD = 1;
        pub const SETFD = 2;
        pub const GETFL = 3;
        pub const SETFL = 4;

        pub const GETOWN = 5;
        pub const SETOWN = 6;

        pub const GETLK = 7;
        pub const SETLK = 8;
        pub const SETLKW = 9;

        pub const RDLCK = 1;
        pub const UNLCK = 2;
        pub const WRLCK = 3;
    },
    .serenity => struct {
        // https://github.com/SerenityOS/serenity/blob/2808b0376406a40e31293bb3bcb9170374e90506/Kernel/API/POSIX/fcntl.h#L15-L24
        pub const DUPFD = 0;
        pub const GETFD = 1;
        pub const SETFD = 2;
        pub const GETFL = 3;
        pub const SETFL = 4;
        pub const ISTTY = 5;
        pub const GETLK = 6;
        pub const SETLK = 7;
        pub const SETLKW = 8;
        pub const DUPFD_CLOEXEC = 9;

        // https://github.com/SerenityOS/serenity/blob/2808b0376406a40e31293bb3bcb9170374e90506/Kernel/API/POSIX/fcntl.h#L45-L47
        pub const RDLCK = 0;
        pub const WRLCK = 1;
        pub const UNLCK = 2;
    },
    else => void,
};
pub const FD_CLOEXEC = switch (native_os) {
    .linux => linux.FD_CLOEXEC,
    .emscripten => emscripten.FD_CLOEXEC,
    else => 1,
};

/// Test for existence of file.
pub const F_OK = switch (native_os) {
    .linux => linux.F_OK,
    .emscripten => emscripten.F_OK,
    else => 0,
};
/// Test for execute or search permission.
pub const X_OK = switch (native_os) {
    .linux => linux.X_OK,
    .emscripten => emscripten.X_OK,
    else => 1,
};
/// Test for write permission.
pub const W_OK = switch (native_os) {
    .linux => linux.W_OK,
    .emscripten => emscripten.W_OK,
    else => 2,
};
/// Test for read permission.
pub const R_OK = switch (native_os) {
    .linux => linux.R_OK,
    .emscripten => emscripten.R_OK,
    else => 4,
};

pub const Flock = switch (native_os) {
    .linux => linux.Flock,
    .emscripten => emscripten.Flock,
    .openbsd, .dragonfly, .netbsd, .macos, .ios, .tvos, .watchos, .visionos => extern struct {
        start: off_t,
        len: off_t,
        pid: pid_t,
        type: i16,
        whence: i16,
    },
    .freebsd => extern struct {
        /// Starting offset.
        start: off_t,
        /// Number of consecutive bytes to be locked.
        /// A value of 0 means to the end of the file.
        len: off_t,
        /// Lock owner.
        pid: pid_t,
        /// Lock type.
        type: i16,
        /// Type of the start member.
        whence: i16,
        /// Remote system id or zero for local.
        sysid: i32,
    },
    .solaris, .illumos => extern struct {
        type: c_short,
        whence: c_short,
        start: off_t,
        // len == 0 means until end of file.
        len: off_t,
        sysid: c_int,
        pid: pid_t,
        __pad: [4]c_long,
    },
    .haiku => extern struct {
        type: i16,
        whence: i16,
        start: off_t,
        len: off_t,
        pid: pid_t,
    },
    // https://github.com/SerenityOS/serenity/blob/2808b0376406a40e31293bb3bcb9170374e90506/Kernel/API/POSIX/fcntl.h#L54-L60
    .serenity => extern struct {
        type: c_short,
        whence: c_short,
        start: off_t,
        len: off_t,
        pid: pid_t,
    },
    else => void,
};
pub const HOST_NAME_MAX = switch (native_os) {
    .linux => linux.HOST_NAME_MAX,
    .macos, .ios, .tvos, .watchos, .visionos => 72,
    .openbsd, .haiku, .dragonfly, .netbsd, .solaris, .illumos, .freebsd => 255,
    // https://github.com/SerenityOS/serenity/blob/c87557e9c1865fa1a6440de34ff6ce6fc858a2b7/Kernel/API/POSIX/sys/limits.h#L22
    .serenity => 64,
    else => {},
};
pub const IOV_MAX = switch (native_os) {
    .linux => linux.IOV_MAX,
    .emscripten => emscripten.IOV_MAX,
    // https://github.com/SerenityOS/serenity/blob/098af0f846a87b651731780ff48420205fd33754/Kernel/API/POSIX/sys/uio.h#L16
    .openbsd, .haiku, .solaris, .illumos, .wasi, .serenity => 1024,
    .macos, .ios, .tvos, .watchos, .visionos => 16,
    .dragonfly, .netbsd, .freebsd => KERN.IOV_MAX,
    else => {},
};
pub const CTL = switch (native_os) {
    .freebsd => struct {
        pub const KERN = 1;
        pub const DEBUG = 5;
    },
    .netbsd => struct {
        pub const KERN = 1;
        pub const DEBUG = 5;
    },
    .dragonfly => struct {
        pub const UNSPEC = 0;
        pub const KERN = 1;
        pub const VM = 2;
        pub const VFS = 3;
        pub const NET = 4;
        pub const DEBUG = 5;
        pub const HW = 6;
        pub const MACHDEP = 7;
        pub const USER = 8;
        pub const LWKT = 10;
        pub const MAXID = 11;
        pub const MAXNAME = 12;
    },
    .openbsd => struct {
        pub const UNSPEC = 0;
        pub const KERN = 1;
        pub const VM = 2;
        pub const FS = 3;
        pub const NET = 4;
        pub const DEBUG = 5;
        pub const HW = 6;
        pub const MACHDEP = 7;

        pub const DDB = 9;
        pub const VFS = 10;
    },
    else => void,
};
pub const KERN = switch (native_os) {
    .freebsd => struct {
        /// struct: process entries
        pub const PROC = 14;
        /// path to executable
        pub const PROC_PATHNAME = 12;
        /// file descriptors for process
        pub const PROC_FILEDESC = 33;
        pub const IOV_MAX = 35;
    },
    .netbsd => struct {
        /// struct: process argv/env
        pub const PROC_ARGS = 48;
        /// path to executable
        pub const PROC_PATHNAME = 5;
        pub const IOV_MAX = 38;
    },
    .dragonfly => struct {
        pub const PROC_ALL = 0;
        pub const OSTYPE = 1;
        pub const PROC_PID = 1;
        pub const OSRELEASE = 2;
        pub const PROC_PGRP = 2;
        pub const OSREV = 3;
        pub const PROC_SESSION = 3;
        pub const VERSION = 4;
        pub const PROC_TTY = 4;
        pub const MAXVNODES = 5;
        pub const PROC_UID = 5;
        pub const MAXPROC = 6;
        pub const PROC_RUID = 6;
        pub const MAXFILES = 7;
        pub const PROC_ARGS = 7;
        pub const ARGMAX = 8;
        pub const PROC_CWD = 8;
        pub const PROC_PATHNAME = 9;
        pub const SECURELVL = 9;
        pub const PROC_SIGTRAMP = 10;
        pub const HOSTNAME = 10;
        pub const HOSTID = 11;
        pub const CLOCKRATE = 12;
        pub const VNODE = 13;
        pub const PROC = 14;
        pub const FILE = 15;
        pub const PROC_FLAGMASK = 16;
        pub const PROF = 16;
        pub const PROC_FLAG_LWP = 16;
        pub const POSIX1 = 17;
        pub const NGROUPS = 18;
        pub const JOB_CONTROL = 19;
        pub const SAVED_IDS = 20;
        pub const BOOTTIME = 21;
        pub const NISDOMAINNAME = 22;
        pub const UPDATEINTERVAL = 23;
        pub const OSRELDATE = 24;
        pub const NTP_PLL = 25;
        pub const BOOTFILE = 26;
        pub const MAXFILESPERPROC = 27;
        pub const MAXPROCPERUID = 28;
        pub const DUMPDEV = 29;
        pub const IPC = 30;
        pub const DUMMY = 31;
        pub const PS_STRINGS = 32;
        pub const USRSTACK = 33;
        pub const LOGSIGEXIT = 34;
        pub const IOV_MAX = 35;
        pub const MAXPOSIXLOCKSPERUID = 36;
        pub const MAXID = 37;
    },
    .openbsd => struct {
        pub const OSTYPE = 1;
        pub const OSRELEASE = 2;
        pub const OSREV = 3;
        pub const VERSION = 4;
        pub const MAXVNODES = 5;
        pub const MAXPROC = 6;
        pub const MAXFILES = 7;
        pub const ARGMAX = 8;
        pub const SECURELVL = 9;
        pub const HOSTNAME = 10;
        pub const HOSTID = 11;
        pub const CLOCKRATE = 12;

        pub const PROF = 16;
        pub const POSIX1 = 17;
        pub const NGROUPS = 18;
        pub const JOB_CONTROL = 19;
        pub const SAVED_IDS = 20;
        pub const BOOTTIME = 21;
        pub const DOMAINNAME = 22;
        pub const MAXPARTITIONS = 23;
        pub const RAWPARTITION = 24;
        pub const MAXTHREAD = 25;
        pub const NTHREADS = 26;
        pub const OSVERSION = 27;
        pub const SOMAXCONN = 28;
        pub const SOMINCONN = 29;

        pub const NOSUIDCOREDUMP = 32;
        pub const FSYNC = 33;
        pub const SYSVMSG = 34;
        pub const SYSVSEM = 35;
        pub const SYSVSHM = 36;

        pub const MSGBUFSIZE = 38;
        pub const MALLOCSTATS = 39;
        pub const CPTIME = 40;
        pub const NCHSTATS = 41;
        pub const FORKSTAT = 42;
        pub const NSELCOLL = 43;
        pub const TTY = 44;
        pub const CCPU = 45;
        pub const FSCALE = 46;
        pub const NPROCS = 47;
        pub const MSGBUF = 48;
        pub const POOL = 49;
        pub const STACKGAPRANDOM = 50;
        pub const SYSVIPC_INFO = 51;
        pub const ALLOWKMEM = 52;
        pub const WITNESSWATCH = 53;
        pub const SPLASSERT = 54;
        pub const PROC_ARGS = 55;
        pub const NFILES = 56;
        pub const TTYCOUNT = 57;
        pub const NUMVNODES = 58;
        pub const MBSTAT = 59;
        pub const WITNESS = 60;
        pub const SEMINFO = 61;
        pub const SHMINFO = 62;
        pub const INTRCNT = 63;
        pub const WATCHDOG = 64;
        pub const ALLOWDT = 65;
        pub const PROC = 66;
        pub const MAXCLUSTERS = 67;
        pub const EVCOUNT = 68;
        pub const TIMECOUNTER = 69;
        pub const MAXLOCKSPERUID = 70;
        pub const CPTIME2 = 71;
        pub const CACHEPCT = 72;
        pub const FILE = 73;
        pub const WXABORT = 74;
        pub const CONSDEV = 75;
        pub const NETLIVELOCKS = 76;
        pub const POOL_DEBUG = 77;
        pub const PROC_CWD = 78;
        pub const PROC_NOBROADCASTKILL = 79;
        pub const PROC_VMMAP = 80;
        pub const GLOBAL_PTRACE = 81;
        pub const CONSBUFSIZE = 82;
        pub const CONSBUF = 83;
        pub const AUDIO = 84;
        pub const CPUSTATS = 85;
        pub const PFSTATUS = 86;
        pub const TIMEOUT_STATS = 87;
        pub const UTC_OFFSET = 88;
        pub const VIDEO = 89;

        pub const PROC_ALL = 0;
        pub const PROC_PID = 1;
        pub const PROC_PGRP = 2;
        pub const PROC_SESSION = 3;
        pub const PROC_TTY = 4;
        pub const PROC_UID = 5;
        pub const PROC_RUID = 6;
        pub const PROC_KTHREAD = 7;
        pub const PROC_SHOW_THREADS = 0x40000000;

        pub const PROC_ARGV = 1;
        pub const PROC_NARGV = 2;
        pub const PROC_ENV = 3;
        pub const PROC_NENV = 4;
    },
    else => void,
};
pub const MADV = switch (native_os) {
    .linux => linux.MADV,
    .emscripten => emscripten.MADV,
    .macos, .ios, .tvos, .watchos, .visionos => struct {
        pub const NORMAL = 0;
        pub const RANDOM = 1;
        pub const SEQUENTIAL = 2;
        pub const WILLNEED = 3;
        pub const DONTNEED = 4;
        pub const FREE = 5;
        pub const ZERO_WIRED_PAGES = 6;
        pub const FREE_REUSABLE = 7;
        pub const FREE_REUSE = 8;
        pub const CAN_REUSE = 9;
        pub const PAGEOUT = 10;
        pub const ZERO = 11;
    },
    .freebsd => struct {
        pub const NORMAL = 0;
        pub const RANDOM = 1;
        pub const SEQUENTIAL = 2;
        pub const WILLNEED = 3;
        pub const DONTNEED = 4;
        pub const FREE = 5;
        pub const NOSYNC = 6;
        pub const AUTOSYNC = 7;
        pub const NOCORE = 8;
        pub const CORE = 9;
        pub const PROTECT = 10;
    },
    .solaris, .illumos => struct {
        /// no further special treatment
        pub const NORMAL = 0;
        /// expect random page references
        pub const RANDOM = 1;
        /// expect sequential page references
        pub const SEQUENTIAL = 2;
        /// will need these pages
        pub const WILLNEED = 3;
        /// don't need these pages
        pub const DONTNEED = 4;
        /// contents can be freed
        pub const FREE = 5;
        /// default access
        pub const ACCESS_DEFAULT = 6;
        /// next LWP to access heavily
        pub const ACCESS_LWP = 7;
        /// many processes to access heavily
        pub const ACCESS_MANY = 8;
        /// contents will be purged
        pub const PURGE = 9;
    },
    .dragonfly => struct {
        pub const SEQUENTIAL = 2;
        pub const CONTROL_END = SETMAP;
        pub const DONTNEED = 4;
        pub const RANDOM = 1;
        pub const WILLNEED = 3;
        pub const NORMAL = 0;
        pub const CONTROL_START = INVAL;
        pub const FREE = 5;
        pub const NOSYNC = 6;
        pub const AUTOSYNC = 7;
        pub const NOCORE = 8;
        pub const CORE = 9;
        pub const INVAL = 10;
        pub const SETMAP = 11;
    },
    // https://github.com/SerenityOS/serenity/blob/6d59d4d3d9e76e39112842ec487840828f1c9bfe/Kernel/API/POSIX/sys/mman.h#L35-L41
    .serenity => struct {
        pub const NORMAL = 0x0;
        pub const SET_VOLATILE = 0x1;
        pub const SET_NONVOLATILE = 0x2;
        pub const DONTNEED = 0x3;
        pub const WILLNEED = 0x4;
        pub const SEQUENTIAL = 0x5;
        pub const RANDOM = 0x6;
    },
    else => void,
};
pub const MSF = switch (native_os) {
    .linux => linux.MSF,
    .emscripten => emscripten.MSF,
    .macos, .ios, .tvos, .watchos, .visionos => struct {
        pub const ASYNC = 0x1;
        pub const INVALIDATE = 0x2;
        /// invalidate, leave mapped
        pub const KILLPAGES = 0x4;
        /// deactivate, leave mapped
        pub const DEACTIVATE = 0x8;
        pub const SYNC = 0x10;
    },
    .openbsd, .haiku, .dragonfly, .netbsd, .solaris, .illumos, .freebsd => struct {
        pub const ASYNC = 1;
        pub const INVALIDATE = 2;
        pub const SYNC = 4;
    },
    // https://github.com/SerenityOS/serenity/blob/6d59d4d3d9e76e39112842ec487840828f1c9bfe/Kernel/API/POSIX/sys/mman.h#L50-L52
    .serenity => struct {
        pub const SYNC = 1;
        pub const ASYNC = 2;
        pub const INVALIDATE = 4;
    },
    else => void,
};
pub const MMAP2_UNIT = switch (native_os) {
    .linux => linux.MMAP2_UNIT,
    else => void,
};
pub const NAME_MAX = switch (native_os) {
    .linux => linux.NAME_MAX,
    .emscripten => emscripten.NAME_MAX,
    // Haiku's headers make this 256, to contain room for the terminating null
    // character, but POSIX definition says that NAME_MAX does not include the
    // terminating null.
    // https://github.com/SerenityOS/serenity/blob/c87557e9c1865fa1a6440de34ff6ce6fc858a2b7/Kernel/API/POSIX/sys/limits.h#L20
    .haiku, .openbsd, .dragonfly, .netbsd, .solaris, .illumos, .freebsd, .macos, .ios, .tvos, .watchos, .visionos, .serenity => 255,
    else => {},
};
pub const PATH_MAX = switch (native_os) {
    .linux => linux.PATH_MAX,
    .emscripten => emscripten.PATH_MAX,
    .wasi => 4096,
    .windows => 260,
    .openbsd, .haiku, .dragonfly, .netbsd, .solaris, .illumos, .freebsd, .macos, .ios, .tvos, .watchos, .visionos, .serenity => 1024,
    else => {},
};

pub const POLL = switch (native_os) {
    .linux => linux.POLL,
    .emscripten => emscripten.POLL,
    .wasi => struct {
        pub const RDNORM = 0x1;
        pub const WRNORM = 0x2;
        pub const IN = RDNORM;
        pub const OUT = WRNORM;
        pub const ERR = 0x1000;
        pub const HUP = 0x2000;
        pub const NVAL = 0x4000;
    },
    .windows => ws2_32.POLL,
    .macos, .ios, .tvos, .watchos, .visionos => struct {
        pub const IN = 0x001;
        pub const PRI = 0x002;
        pub const OUT = 0x004;
        pub const RDNORM = 0x040;
        pub const WRNORM = OUT;
        pub const RDBAND = 0x080;
        pub const WRBAND = 0x100;

        pub const EXTEND = 0x0200;
        pub const ATTRIB = 0x0400;
        pub const NLINK = 0x0800;
        pub const WRITE = 0x1000;

        pub const ERR = 0x008;
        pub const HUP = 0x010;
        pub const NVAL = 0x020;

        pub const STANDARD = IN | PRI | OUT | RDNORM | RDBAND | WRBAND | ERR | HUP | NVAL;
    },
    .freebsd => struct {
        /// any readable data available.
        pub const IN = 0x0001;
        /// OOB/Urgent readable data.
        pub const PRI = 0x0002;
        /// file descriptor is writeable.
        pub const OUT = 0x0004;
        /// non-OOB/URG data available.
        pub const RDNORM = 0x0040;
        /// no write type differentiation.
        pub const WRNORM = OUT;
        /// OOB/Urgent readable data.
        pub const RDBAND = 0x0080;
        /// OOB/Urgent data can be written.
        pub const WRBAND = 0x0100;
        /// like IN, except ignore EOF.
        pub const INIGNEOF = 0x2000;
        /// some poll error occurred.
        pub const ERR = 0x0008;
        /// file descriptor was "hung up".
        pub const HUP = 0x0010;
        /// requested events "invalid".
        pub const NVAL = 0x0020;

        pub const STANDARD = IN | PRI | OUT | RDNORM | RDBAND | WRBAND | ERR | HUP | NVAL;
    },
    .solaris, .illumos => struct {
        pub const IN = 0x0001;
        pub const PRI = 0x0002;
        pub const OUT = 0x0004;
        pub const RDNORM = 0x0040;
        pub const WRNORM = .OUT;
        pub const RDBAND = 0x0080;
        pub const WRBAND = 0x0100;
        /// Read-side hangup.
        pub const RDHUP = 0x4000;

        /// Non-testable events (may not be specified in events).
        pub const ERR = 0x0008;
        pub const HUP = 0x0010;
        pub const NVAL = 0x0020;

        /// Events to control `/dev/poll` (not specified in revents)
        pub const REMOVE = 0x0800;
        pub const ONESHOT = 0x1000;
        pub const ET = 0x2000;
    },
    .dragonfly, .netbsd => struct {
        /// Testable events (may be specified in events field).
        pub const IN = 0x0001;
        pub const PRI = 0x0002;
        pub const OUT = 0x0004;
        pub const RDNORM = 0x0040;
        pub const WRNORM = OUT;
        pub const RDBAND = 0x0080;
        pub const WRBAND = 0x0100;

        /// Non-testable events (may not be specified in events field).
        pub const ERR = 0x0008;
        pub const HUP = 0x0010;
        pub const NVAL = 0x0020;
    },
    .haiku => struct {
        /// any readable data available
        pub const IN = 0x0001;
        /// file descriptor is writeable
        pub const OUT = 0x0002;
        pub const RDNORM = IN;
        pub const WRNORM = OUT;
        /// priority readable data
        pub const RDBAND = 0x0008;
        /// priority data can be written
        pub const WRBAND = 0x0010;
        /// high priority readable data
        pub const PRI = 0x0020;

        /// errors pending
        pub const ERR = 0x0004;
        /// disconnected
        pub const HUP = 0x0080;
        /// invalid file descriptor
        pub const NVAL = 0x1000;
    },
    .openbsd => struct {
        pub const IN = 0x0001;
        pub const PRI = 0x0002;
        pub const OUT = 0x0004;
        pub const ERR = 0x0008;
        pub const HUP = 0x0010;
        pub const NVAL = 0x0020;
        pub const RDNORM = 0x0040;
        pub const NORM = RDNORM;
        pub const WRNORM = OUT;
        pub const RDBAND = 0x0080;
        pub const WRBAND = 0x0100;
    },
    // https://github.com/SerenityOS/serenity/blob/265764ff2fec038855193296588a887fc322d76a/Kernel/API/POSIX/poll.h#L15-L24
    .serenity => struct {
        pub const IN = 0x0001;
        pub const PRI = 0x0002;
        pub const OUT = 0x0004;
        pub const ERR = 0x0008;
        pub const HUP = 0x0010;
        pub const NVAL = 0x0020;
        pub const RDNORM = IN;
        pub const WRNORM = OUT;
        pub const WRBAND = 0x1000;
        pub const RDHUP = 0x2000;
    },
    else => void,
};

/// Basic memory protection flags
pub const PROT = switch (native_os) {
    .linux => linux.PROT,
    .emscripten => emscripten.PROT,
    // https://github.com/SerenityOS/serenity/blob/6d59d4d3d9e76e39112842ec487840828f1c9bfe/Kernel/API/POSIX/sys/mman.h#L28-L31
    .openbsd, .haiku, .dragonfly, .netbsd, .solaris, .illumos, .freebsd, .windows, .serenity => struct {
        /// page can not be accessed
        pub const NONE = 0x0;
        /// page can be read
        pub const READ = 0x1;
        /// page can be written
        pub const WRITE = 0x2;
        /// page can be executed
        pub const EXEC = 0x4;
    },
    .macos, .ios, .tvos, .watchos, .visionos => struct {
        /// [MC2] no permissions
        pub const NONE: vm_prot_t = 0x00;
        /// [MC2] pages can be read
        pub const READ: vm_prot_t = 0x01;
        /// [MC2] pages can be written
        pub const WRITE: vm_prot_t = 0x02;
        /// [MC2] pages can be executed
        pub const EXEC: vm_prot_t = 0x04;
        /// When a caller finds that they cannot obtain write permission on a
        /// mapped entry, the following flag can be used. The entry will be
        /// made "needs copy" effectively copying the object (using COW),
        /// and write permission will be added to the maximum protections for
        /// the associated entry.
        pub const COPY: vm_prot_t = 0x10;
    },
    else => void,
};

pub const REG = switch (native_os) {
    .linux => linux.REG,
    .emscripten => emscripten.REG,
    .freebsd => switch (builtin.cpu.arch) {
        .aarch64 => struct {
            pub const FP = 29;
            pub const SP = 31;
            pub const PC = 32;
        },
        .arm => struct {
            pub const FP = 11;
            pub const SP = 13;
            pub const PC = 15;
        },
        .x86_64 => struct {
            pub const RBP = 12;
            pub const RIP = 21;
            pub const RSP = 24;
        },
        else => struct {},
    },
    .solaris, .illumos => struct {
        pub const R15 = 0;
        pub const R14 = 1;
        pub const R13 = 2;
        pub const R12 = 3;
        pub const R11 = 4;
        pub const R10 = 5;
        pub const R9 = 6;
        pub const R8 = 7;
        pub const RDI = 8;
        pub const RSI = 9;
        pub const RBP = 10;
        pub const RBX = 11;
        pub const RDX = 12;
        pub const RCX = 13;
        pub const RAX = 14;
        pub const RIP = 17;
        pub const RSP = 20;
    },
    .netbsd => switch (builtin.cpu.arch) {
        .aarch64 => struct {
            pub const FP = 29;
            pub const SP = 31;
            pub const PC = 32;
        },
        .arm => struct {
            pub const FP = 11;
            pub const SP = 13;
            pub const PC = 15;
        },
        .x86_64 => struct {
            pub const RDI = 0;
            pub const RSI = 1;
            pub const RDX = 2;
            pub const RCX = 3;
            pub const R8 = 4;
            pub const R9 = 5;
            pub const R10 = 6;
            pub const R11 = 7;
            pub const R12 = 8;
            pub const R13 = 9;
            pub const R14 = 10;
            pub const R15 = 11;
            pub const RBP = 12;
            pub const RBX = 13;
            pub const RAX = 14;
            pub const GS = 15;
            pub const FS = 16;
            pub const ES = 17;
            pub const DS = 18;
            pub const TRAPNO = 19;
            pub const ERR = 20;
            pub const RIP = 21;
            pub const CS = 22;
            pub const RFLAGS = 23;
            pub const RSP = 24;
            pub const SS = 25;
        },
        else => struct {},
    },
    else => struct {},
};
pub const RLIM = switch (native_os) {
    .linux => linux.RLIM,
    .emscripten => emscripten.RLIM,
    // https://github.com/SerenityOS/serenity/blob/aae106e37b48f2158e68902293df1e4bf7b80c0f/Userland/Libraries/LibC/sys/resource.h#L52
    .openbsd, .haiku, .dragonfly, .netbsd, .freebsd, .macos, .ios, .tvos, .watchos, .visionos, .serenity => struct {
        /// No limit
        pub const INFINITY: rlim_t = (1 << 63) - 1;

        pub const SAVED_MAX = INFINITY;
        pub const SAVED_CUR = INFINITY;
    },
    .solaris, .illumos => struct {
        /// No limit
        pub const INFINITY: rlim_t = (1 << 63) - 3;
        pub const SAVED_MAX: rlim_t = (1 << 63) - 2;
        pub const SAVED_CUR: rlim_t = (1 << 63) - 1;
    },
    else => void,
};
pub const S = switch (native_os) {
    .linux => linux.S,
    .emscripten => emscripten.S,
    .wasi => struct {
        // Match `S_*` constants from lib/libc/include/wasm-wasi-musl/__mode_t.h
        pub const IFBLK = 0x6000;
        pub const IFCHR = 0x2000;
        pub const IFDIR = 0x4000;
        pub const IFIFO = 0x1000;
        pub const IFLNK = 0xa000;
        pub const IFMT = IFBLK | IFCHR | IFDIR | IFIFO | IFLNK | IFREG | IFSOCK;
        pub const IFREG = 0x8000;
        pub const IFSOCK = 0xc000;

        pub fn ISBLK(m: u32) bool {
            return m & IFMT == IFBLK;
        }

        pub fn ISCHR(m: u32) bool {
            return m & IFMT == IFCHR;
        }

        pub fn ISDIR(m: u32) bool {
            return m & IFMT == IFDIR;
        }

        pub fn ISFIFO(m: u32) bool {
            return m & IFMT == IFIFO;
        }

        pub fn ISLNK(m: u32) bool {
            return m & IFMT == IFLNK;
        }

        pub fn ISREG(m: u32) bool {
            return m & IFMT == IFREG;
        }

        pub fn ISSOCK(m: u32) bool {
            return m & IFMT == IFSOCK;
        }
    },
    .macos, .ios, .tvos, .watchos, .visionos => struct {
        pub const IFMT = 0o170000;

        pub const IFIFO = 0o010000;
        pub const IFCHR = 0o020000;
        pub const IFDIR = 0o040000;
        pub const IFBLK = 0o060000;
        pub const IFREG = 0o100000;
        pub const IFLNK = 0o120000;
        pub const IFSOCK = 0o140000;
        pub const IFWHT = 0o160000;

        pub const ISUID = 0o4000;
        pub const ISGID = 0o2000;
        pub const ISVTX = 0o1000;
        pub const IRWXU = 0o700;
        pub const IRUSR = 0o400;
        pub const IWUSR = 0o200;
        pub const IXUSR = 0o100;
        pub const IRWXG = 0o070;
        pub const IRGRP = 0o040;
        pub const IWGRP = 0o020;
        pub const IXGRP = 0o010;
        pub const IRWXO = 0o007;
        pub const IROTH = 0o004;
        pub const IWOTH = 0o002;
        pub const IXOTH = 0o001;

        pub fn ISFIFO(m: u32) bool {
            return m & IFMT == IFIFO;
        }

        pub fn ISCHR(m: u32) bool {
            return m & IFMT == IFCHR;
        }

        pub fn ISDIR(m: u32) bool {
            return m & IFMT == IFDIR;
        }

        pub fn ISBLK(m: u32) bool {
            return m & IFMT == IFBLK;
        }

        pub fn ISREG(m: u32) bool {
            return m & IFMT == IFREG;
        }

        pub fn ISLNK(m: u32) bool {
            return m & IFMT == IFLNK;
        }

        pub fn ISSOCK(m: u32) bool {
            return m & IFMT == IFSOCK;
        }

        pub fn IWHT(m: u32) bool {
            return m & IFMT == IFWHT;
        }
    },
    .freebsd => struct {
        pub const IFMT = 0o170000;

        pub const IFIFO = 0o010000;
        pub const IFCHR = 0o020000;
        pub const IFDIR = 0o040000;
        pub const IFBLK = 0o060000;
        pub const IFREG = 0o100000;
        pub const IFLNK = 0o120000;
        pub const IFSOCK = 0o140000;
        pub const IFWHT = 0o160000;

        pub const ISUID = 0o4000;
        pub const ISGID = 0o2000;
        pub const ISVTX = 0o1000;
        pub const IRWXU = 0o700;
        pub const IRUSR = 0o400;
        pub const IWUSR = 0o200;
        pub const IXUSR = 0o100;
        pub const IRWXG = 0o070;
        pub const IRGRP = 0o040;
        pub const IWGRP = 0o020;
        pub const IXGRP = 0o010;
        pub const IRWXO = 0o007;
        pub const IROTH = 0o004;
        pub const IWOTH = 0o002;
        pub const IXOTH = 0o001;

        pub fn ISFIFO(m: u32) bool {
            return m & IFMT == IFIFO;
        }

        pub fn ISCHR(m: u32) bool {
            return m & IFMT == IFCHR;
        }

        pub fn ISDIR(m: u32) bool {
            return m & IFMT == IFDIR;
        }

        pub fn ISBLK(m: u32) bool {
            return m & IFMT == IFBLK;
        }

        pub fn ISREG(m: u32) bool {
            return m & IFMT == IFREG;
        }

        pub fn ISLNK(m: u32) bool {
            return m & IFMT == IFLNK;
        }

        pub fn ISSOCK(m: u32) bool {
            return m & IFMT == IFSOCK;
        }

        pub fn IWHT(m: u32) bool {
            return m & IFMT == IFWHT;
        }
    },
    .solaris, .illumos => struct {
        pub const IFMT = 0o170000;

        pub const IFIFO = 0o010000;
        pub const IFCHR = 0o020000;
        pub const IFDIR = 0o040000;
        pub const IFBLK = 0o060000;
        pub const IFREG = 0o100000;
        pub const IFLNK = 0o120000;
        pub const IFSOCK = 0o140000;
        /// SunOS 2.6 Door
        pub const IFDOOR = 0o150000;
        /// Solaris 10 Event Port
        pub const IFPORT = 0o160000;

        pub const ISUID = 0o4000;
        pub const ISGID = 0o2000;
        pub const ISVTX = 0o1000;
        pub const IRWXU = 0o700;
        pub const IRUSR = 0o400;
        pub const IWUSR = 0o200;
        pub const IXUSR = 0o100;
        pub const IRWXG = 0o070;
        pub const IRGRP = 0o040;
        pub const IWGRP = 0o020;
        pub const IXGRP = 0o010;
        pub const IRWXO = 0o007;
        pub const IROTH = 0o004;
        pub const IWOTH = 0o002;
        pub const IXOTH = 0o001;

        pub fn ISFIFO(m: u32) bool {
            return m & IFMT == IFIFO;
        }

        pub fn ISCHR(m: u32) bool {
            return m & IFMT == IFCHR;
        }

        pub fn ISDIR(m: u32) bool {
            return m & IFMT == IFDIR;
        }

        pub fn ISBLK(m: u32) bool {
            return m & IFMT == IFBLK;
        }

        pub fn ISREG(m: u32) bool {
            return m & IFMT == IFREG;
        }

        pub fn ISLNK(m: u32) bool {
            return m & IFMT == IFLNK;
        }

        pub fn ISSOCK(m: u32) bool {
            return m & IFMT == IFSOCK;
        }

        pub fn ISDOOR(m: u32) bool {
            return m & IFMT == IFDOOR;
        }

        pub fn ISPORT(m: u32) bool {
            return m & IFMT == IFPORT;
        }
    },
    .netbsd => struct {
        pub const IFMT = 0o170000;

        pub const IFIFO = 0o010000;
        pub const IFCHR = 0o020000;
        pub const IFDIR = 0o040000;
        pub const IFBLK = 0o060000;
        pub const IFREG = 0o100000;
        pub const IFLNK = 0o120000;
        pub const IFSOCK = 0o140000;
        pub const IFWHT = 0o160000;

        pub const ISUID = 0o4000;
        pub const ISGID = 0o2000;
        pub const ISVTX = 0o1000;
        pub const IRWXU = 0o700;
        pub const IRUSR = 0o400;
        pub const IWUSR = 0o200;
        pub const IXUSR = 0o100;
        pub const IRWXG = 0o070;
        pub const IRGRP = 0o040;
        pub const IWGRP = 0o020;
        pub const IXGRP = 0o010;
        pub const IRWXO = 0o007;
        pub const IROTH = 0o004;
        pub const IWOTH = 0o002;
        pub const IXOTH = 0o001;

        pub fn ISFIFO(m: u32) bool {
            return m & IFMT == IFIFO;
        }

        pub fn ISCHR(m: u32) bool {
            return m & IFMT == IFCHR;
        }

        pub fn ISDIR(m: u32) bool {
            return m & IFMT == IFDIR;
        }

        pub fn ISBLK(m: u32) bool {
            return m & IFMT == IFBLK;
        }

        pub fn ISREG(m: u32) bool {
            return m & IFMT == IFREG;
        }

        pub fn ISLNK(m: u32) bool {
            return m & IFMT == IFLNK;
        }

        pub fn ISSOCK(m: u32) bool {
            return m & IFMT == IFSOCK;
        }

        pub fn IWHT(m: u32) bool {
            return m & IFMT == IFWHT;
        }
    },
    .dragonfly => struct {
        pub const IREAD = IRUSR;
        pub const IEXEC = IXUSR;
        pub const IWRITE = IWUSR;
        pub const IXOTH = 1;
        pub const IWOTH = 2;
        pub const IROTH = 4;
        pub const IRWXO = 7;
        pub const IXGRP = 8;
        pub const IWGRP = 16;
        pub const IRGRP = 32;
        pub const IRWXG = 56;
        pub const IXUSR = 64;
        pub const IWUSR = 128;
        pub const IRUSR = 256;
        pub const IRWXU = 448;
        pub const ISTXT = 512;
        pub const BLKSIZE = 512;
        pub const ISVTX = 512;
        pub const ISGID = 1024;
        pub const ISUID = 2048;
        pub const IFIFO = 4096;
        pub const IFCHR = 8192;
        pub const IFDIR = 16384;
        pub const IFBLK = 24576;
        pub const IFREG = 32768;
        pub const IFDB = 36864;
        pub const IFLNK = 40960;
        pub const IFSOCK = 49152;
        pub const IFWHT = 57344;
        pub const IFMT = 61440;

        pub fn ISCHR(m: u32) bool {
            return m & IFMT == IFCHR;
        }
    },
    .haiku => struct {
        pub const IFMT = 0o170000;
        pub const IFSOCK = 0o140000;
        pub const IFLNK = 0o120000;
        pub const IFREG = 0o100000;
        pub const IFBLK = 0o060000;
        pub const IFDIR = 0o040000;
        pub const IFCHR = 0o020000;
        pub const IFIFO = 0o010000;
        pub const INDEX_DIR = 0o4000000000;

        pub const IUMSK = 0o7777;
        pub const ISUID = 0o4000;
        pub const ISGID = 0o2000;
        pub const ISVTX = 0o1000;
        pub const IRWXU = 0o700;
        pub const IRUSR = 0o400;
        pub const IWUSR = 0o200;
        pub const IXUSR = 0o100;
        pub const IRWXG = 0o070;
        pub const IRGRP = 0o040;
        pub const IWGRP = 0o020;
        pub const IXGRP = 0o010;
        pub const IRWXO = 0o007;
        pub const IROTH = 0o004;
        pub const IWOTH = 0o002;
        pub const IXOTH = 0o001;

        pub fn ISREG(m: u32) bool {
            return m & IFMT == IFREG;
        }

        pub fn ISLNK(m: u32) bool {
            return m & IFMT == IFLNK;
        }

        pub fn ISBLK(m: u32) bool {
            return m & IFMT == IFBLK;
        }

        pub fn ISDIR(m: u32) bool {
            return m & IFMT == IFDIR;
        }

        pub fn ISCHR(m: u32) bool {
            return m & IFMT == IFCHR;
        }

        pub fn ISFIFO(m: u32) bool {
            return m & IFMT == IFIFO;
        }

        pub fn ISSOCK(m: u32) bool {
            return m & IFMT == IFSOCK;
        }

        pub fn ISINDEX(m: u32) bool {
            return m & INDEX_DIR == INDEX_DIR;
        }
    },
    .openbsd => struct {
        pub const IFMT = 0o170000;

        pub const IFIFO = 0o010000;
        pub const IFCHR = 0o020000;
        pub const IFDIR = 0o040000;
        pub const IFBLK = 0o060000;
        pub const IFREG = 0o100000;
        pub const IFLNK = 0o120000;
        pub const IFSOCK = 0o140000;

        pub const ISUID = 0o4000;
        pub const ISGID = 0o2000;
        pub const ISVTX = 0o1000;
        pub const IRWXU = 0o700;
        pub const IRUSR = 0o400;
        pub const IWUSR = 0o200;
        pub const IXUSR = 0o100;
        pub const IRWXG = 0o070;
        pub const IRGRP = 0o040;
        pub const IWGRP = 0o020;
        pub const IXGRP = 0o010;
        pub const IRWXO = 0o007;
        pub const IROTH = 0o004;
        pub const IWOTH = 0o002;
        pub const IXOTH = 0o001;

        pub fn ISFIFO(m: u32) bool {
            return m & IFMT == IFIFO;
        }

        pub fn ISCHR(m: u32) bool {
            return m & IFMT == IFCHR;
        }

        pub fn ISDIR(m: u32) bool {
            return m & IFMT == IFDIR;
        }

        pub fn ISBLK(m: u32) bool {
            return m & IFMT == IFBLK;
        }

        pub fn ISREG(m: u32) bool {
            return m & IFMT == IFREG;
        }

        pub fn ISLNK(m: u32) bool {
            return m & IFMT == IFLNK;
        }

        pub fn ISSOCK(m: u32) bool {
            return m & IFMT == IFSOCK;
        }
    },
    // https://github.com/SerenityOS/serenity/blob/ec492a1a0819e6239ea44156825c4ee7234ca3db/Kernel/API/POSIX/sys/stat.h#L16-L51
    .serenity => struct {
        pub const IFMT = 0o170000;
        pub const IFDIR = 0o040000;
        pub const IFCHR = 0o020000;
        pub const IFBLK = 0o060000;
        pub const IFREG = 0o100000;
        pub const IFIFO = 0o010000;
        pub const IFLNK = 0o120000;
        pub const IFSOCK = 0o140000;

        pub const ISUID = 0o4000;
        pub const ISGID = 0o2000;
        pub const ISVTX = 0o1000;
        pub const IRUSR = 0o400;
        pub const IWUSR = 0o200;
        pub const IXUSR = 0o100;
        pub const IREAD = IRUSR;
        pub const IWRITE = IWUSR;
        pub const IEXEC = IXUSR;
        pub const IRGRP = 0o040;
        pub const IWGRP = 0o020;
        pub const IXGRP = 0o010;
        pub const IROTH = 0o004;
        pub const IWOTH = 0o002;
        pub const IXOTH = 0o001;

        pub const IRWXU = IRUSR | IWUSR | IXUSR;

        pub const IRWXG = IRWXU >> 3;
        pub const IRWXO = IRWXG >> 3;

        pub fn ISDIR(m: u32) bool {
            return m & IFMT == IFDIR;
        }

        pub fn ISCHR(m: u32) bool {
            return m & IFMT == IFCHR;
        }

        pub fn ISBLK(m: u32) bool {
            return m & IFMT == IFBLK;
        }

        pub fn ISREG(m: u32) bool {
            return m & IFMT == IFREG;
        }

        pub fn ISFIFO(m: u32) bool {
            return m & IFMT == IFIFO;
        }

        pub fn ISLNK(m: u32) bool {
            return m & IFMT == IFLNK;
        }

        pub fn ISSOCK(m: u32) bool {
            return m & IFMT == IFSOCK;
        }
    },
    else => void,
};
pub const SA = switch (native_os) {
    .linux => linux.SA,
    .emscripten => emscripten.SA,
    .macos, .ios, .tvos, .watchos, .visionos => struct {
        /// take signal on signal stack
        pub const ONSTACK = 0x0001;
        /// restart system on signal return
        pub const RESTART = 0x0002;
        /// reset to SIG.DFL when taking signal
        pub const RESETHAND = 0x0004;
        /// do not generate SIG.CHLD on child stop
        pub const NOCLDSTOP = 0x0008;
        /// don't mask the signal we're delivering
        pub const NODEFER = 0x0010;
        /// don't keep zombies around
        pub const NOCLDWAIT = 0x0020;
        /// signal handler with SIGINFO args
        pub const SIGINFO = 0x0040;
        /// do not bounce off kernel's sigtramp
        pub const USERTRAMP = 0x0100;
        /// signal handler with SIGINFO args with 64bit regs information
        pub const @"64REGSET" = 0x0200;
    },
    .freebsd => struct {
        pub const ONSTACK = 0x0001;
        pub const RESTART = 0x0002;
        pub const RESETHAND = 0x0004;
        pub const NOCLDSTOP = 0x0008;
        pub const NODEFER = 0x0010;
        pub const NOCLDWAIT = 0x0020;
        pub const SIGINFO = 0x0040;
    },
    .solaris, .illumos => struct {
        pub const ONSTACK = 0x00000001;
        pub const RESETHAND = 0x00000002;
        pub const RESTART = 0x00000004;
        pub const SIGINFO = 0x00000008;
        pub const NODEFER = 0x00000010;
        pub const NOCLDWAIT = 0x00010000;
    },
    .netbsd => struct {
        pub const ONSTACK = 0x0001;
        pub const RESTART = 0x0002;
        pub const RESETHAND = 0x0004;
        pub const NOCLDSTOP = 0x0008;
        pub const NODEFER = 0x0010;
        pub const NOCLDWAIT = 0x0020;
        pub const SIGINFO = 0x0040;
    },
    .dragonfly => struct {
        pub const ONSTACK = 0x0001;
        pub const RESTART = 0x0002;
        pub const RESETHAND = 0x0004;
        pub const NODEFER = 0x0010;
        pub const NOCLDWAIT = 0x0020;
        pub const SIGINFO = 0x0040;
    },
    .haiku => struct {
        pub const NOCLDSTOP = 0x01;
        pub const NOCLDWAIT = 0x02;
        pub const RESETHAND = 0x04;
        pub const NODEFER = 0x08;
        pub const RESTART = 0x10;
        pub const ONSTACK = 0x20;
        pub const SIGINFO = 0x40;
        pub const NOMASK = NODEFER;
        pub const STACK = ONSTACK;
        pub const ONESHOT = RESETHAND;
    },
    .openbsd => struct {
        pub const ONSTACK = 0x0001;
        pub const RESTART = 0x0002;
        pub const RESETHAND = 0x0004;
        pub const NOCLDSTOP = 0x0008;
        pub const NODEFER = 0x0010;
        pub const NOCLDWAIT = 0x0020;
        pub const SIGINFO = 0x0040;
    },
    // https://github.com/SerenityOS/serenity/blob/ec492a1a0819e6239ea44156825c4ee7234ca3db/Kernel/API/POSIX/signal.h#L65-L71
    .serenity => struct {
        pub const NOCLDSTOP = 1;
        pub const NOCLDWAIT = 2;
        pub const SIGINFO = 4;
        pub const ONSTACK = 0x08000000;
        pub const RESTART = 0x10000000;
        pub const NODEFER = 0x40000000;
        pub const RESETHAND = 0x80000000;
        pub const NOMASK = NODEFER;
        pub const ONESHOT = RESETHAND;
    },
    else => void,
};
pub const sigval_t = switch (native_os) {
    .netbsd, .solaris, .illumos => extern union {
        int: i32,
        ptr: ?*anyopaque,
    },
    else => void,
};

pub const SC = switch (native_os) {
    .linux => linux.SC,
    else => void,
};

pub const _SC = if (builtin.abi.isAndroid()) enum(c_int) {
    PAGESIZE = 39,
    NPROCESSORS_ONLN = 97,
} else switch (native_os) {
    .driverkit, .ios, .macos, .tvos, .visionos, .watchos => enum(c_int) {
        PAGESIZE = 29,
    },
    .dragonfly => enum(c_int) {
        PAGESIZE = 47,
    },
    .freebsd => enum(c_int) {
        PAGESIZE = 47,
    },
    .fuchsia => enum(c_int) {
        PAGESIZE = 30,
    },
    .haiku => enum(c_int) {
        PAGESIZE = 27,
    },
    .linux => enum(c_int) {
        PAGESIZE = 30,
    },
    .netbsd => enum(c_int) {
        PAGESIZE = 28,
    },
    .openbsd => enum(c_int) {
        PAGESIZE = 28,
    },
    .solaris, .illumos => enum(c_int) {
        PAGESIZE = 11,
        NPROCESSORS_ONLN = 15,
    },
    // https://github.com/SerenityOS/serenity/blob/1dfc9e2df39dd23f1de92530677c845aae4345f2/Kernel/API/POSIX/unistd.h#L36-L52
    .serenity => enum(c_int) {
        MONOTONIC_CLOCK = 0,
        NPROCESSORS_CONF = 1,
        NPROCESSORS_ONLN = 2,
        OPEN_MAX = 3,
        HOST_NAME_MAX = 4,
        TTY_NAME_MAX = 5,
        PAGESIZE = 6,
        GETPW_R_SIZE_MAX = 7,
        GETGR_R_SIZE_MAX = 8,
        CLK_TCK = 9,
        SYMLOOP_MAX = 10,
        MAPPED_FILES = 11,
        ARG_MAX = 12,
        IOV_MAX = 13,
        PHYS_PAGES = 14,
    },
    else => void,
};

pub const SEEK = switch (native_os) {
    .linux => linux.SEEK,
    .emscripten => emscripten.SEEK,
    .wasi => struct {
        pub const SET: wasi.whence_t = .SET;
        pub const CUR: wasi.whence_t = .CUR;
        pub const END: wasi.whence_t = .END;
    },
    // https://github.com/SerenityOS/serenity/blob/808ce594db1f2190e5212a250e900bde2ffe710b/Kernel/API/POSIX/stdio.h#L15-L17
    .openbsd, .haiku, .netbsd, .freebsd, .macos, .ios, .tvos, .watchos, .visionos, .windows, .serenity => struct {
        pub const SET = 0;
        pub const CUR = 1;
        pub const END = 2;
    },
    .dragonfly, .solaris, .illumos => struct {
        pub const SET = 0;
        pub const CUR = 1;
        pub const END = 2;
        pub const DATA = 3;
        pub const HOLE = 4;
    },
    else => void,
};
pub const SHUT = switch (native_os) {
    .linux => linux.SHUT,
    .emscripten => emscripten.SHUT,
    // https://github.com/SerenityOS/serenity/blob/ac44ec5ebc707f9dd0c3d4759a1e17e91db5d74f/Kernel/API/POSIX/sys/socket.h#L40-L42
    else => struct {
        pub const RD = 0;
        pub const WR = 1;
        pub const RDWR = 2;
    },
};

/// Signal types
pub const SIG = switch (native_os) {
    .linux => linux.SIG,
    .emscripten => emscripten.SIG,
    .windows => struct {
        /// interrupt
        pub const INT = 2;
        /// illegal instruction - invalid function image
        pub const ILL = 4;
        /// floating point exception
        pub const FPE = 8;
        /// segment violation
        pub const SEGV = 11;
        /// Software termination signal from kill
        pub const TERM = 15;
        /// Ctrl-Break sequence
        pub const BREAK = 21;
        /// abnormal termination triggered by abort call
        pub const ABRT = 22;
        /// SIGABRT compatible with other platforms, same as SIGABRT
        pub const ABRT_COMPAT = 6;

        // Signal action codes
        /// default signal action
        pub const DFL = 0;
        /// ignore signal
        pub const IGN = 1;
        /// return current value
        pub const GET = 2;
        /// signal gets error
        pub const SGE = 3;
        /// acknowledge
        pub const ACK = 4;
        /// Signal error value (returned by signal call on error)
        pub const ERR = -1;
    },
    .macos, .ios, .tvos, .watchos, .visionos => struct {
        pub const ERR: ?Sigaction.handler_fn = @ptrFromInt(maxInt(usize));
        pub const DFL: ?Sigaction.handler_fn = @ptrFromInt(0);
        pub const IGN: ?Sigaction.handler_fn = @ptrFromInt(1);
        pub const HOLD: ?Sigaction.handler_fn = @ptrFromInt(5);

        /// block specified signal set
        pub const BLOCK = 1;
        /// unblock specified signal set
        pub const UNBLOCK = 2;
        /// set specified signal set
        pub const SETMASK = 3;
        /// hangup
        pub const HUP = 1;
        /// interrupt
        pub const INT = 2;
        /// quit
        pub const QUIT = 3;
        /// illegal instruction (not reset when caught)
        pub const ILL = 4;
        /// trace trap (not reset when caught)
        pub const TRAP = 5;
        /// abort()
        pub const ABRT = 6;
        /// pollable event ([XSR] generated, not supported)
        pub const POLL = 7;
        /// compatibility
        pub const IOT = ABRT;
        /// EMT instruction
        pub const EMT = 7;
        /// floating point exception
        pub const FPE = 8;
        /// kill (cannot be caught or ignored)
        pub const KILL = 9;
        /// bus error
        pub const BUS = 10;
        /// segmentation violation
        pub const SEGV = 11;
        /// bad argument to system call
        pub const SYS = 12;
        /// write on a pipe with no one to read it
        pub const PIPE = 13;
        /// alarm clock
        pub const ALRM = 14;
        /// software termination signal from kill
        pub const TERM = 15;
        /// urgent condition on IO channel
        pub const URG = 16;
        /// sendable stop signal not from tty
        pub const STOP = 17;
        /// stop signal from tty
        pub const TSTP = 18;
        /// continue a stopped process
        pub const CONT = 19;
        /// to parent on child stop or exit
        pub const CHLD = 20;
        /// to readers pgrp upon background tty read
        pub const TTIN = 21;
        /// like TTIN for output if (tp->t_local&LTOSTOP)
        pub const TTOU = 22;
        /// input/output possible signal
        pub const IO = 23;
        /// exceeded CPU time limit
        pub const XCPU = 24;
        /// exceeded file size limit
        pub const XFSZ = 25;
        /// virtual time alarm
        pub const VTALRM = 26;
        /// profiling time alarm
        pub const PROF = 27;
        /// window size changes
        pub const WINCH = 28;
        /// information request
        pub const INFO = 29;
        /// user defined signal 1
        pub const USR1 = 30;
        /// user defined signal 2
        pub const USR2 = 31;
    },
    .freebsd => struct {
        pub const HUP = 1;
        pub const INT = 2;
        pub const QUIT = 3;
        pub const ILL = 4;
        pub const TRAP = 5;
        pub const ABRT = 6;
        pub const IOT = ABRT;
        pub const EMT = 7;
        pub const FPE = 8;
        pub const KILL = 9;
        pub const BUS = 10;
        pub const SEGV = 11;
        pub const SYS = 12;
        pub const PIPE = 13;
        pub const ALRM = 14;
        pub const TERM = 15;
        pub const URG = 16;
        pub const STOP = 17;
        pub const TSTP = 18;
        pub const CONT = 19;
        pub const CHLD = 20;
        pub const TTIN = 21;
        pub const TTOU = 22;
        pub const IO = 23;
        pub const XCPU = 24;
        pub const XFSZ = 25;
        pub const VTALRM = 26;
        pub const PROF = 27;
        pub const WINCH = 28;
        pub const INFO = 29;
        pub const USR1 = 30;
        pub const USR2 = 31;
        pub const THR = 32;
        pub const LWP = THR;
        pub const LIBRT = 33;

        pub const RTMIN = 65;
        pub const RTMAX = 126;

        pub const BLOCK = 1;
        pub const UNBLOCK = 2;
        pub const SETMASK = 3;

        pub const DFL: ?Sigaction.handler_fn = @ptrFromInt(0);
        pub const IGN: ?Sigaction.handler_fn = @ptrFromInt(1);
        pub const ERR: ?Sigaction.handler_fn = @ptrFromInt(maxInt(usize));

        pub const WORDS = 4;
        pub const MAXSIG = 128;

        pub inline fn IDX(sig: usize) usize {
            return sig - 1;
        }
        pub inline fn WORD(sig: usize) usize {
            return IDX(sig) >> 5;
        }
        pub inline fn BIT(sig: usize) usize {
            return 1 << (IDX(sig) & 31);
        }
        pub inline fn VALID(sig: usize) usize {
            return sig <= MAXSIG and sig > 0;
        }
    },
    .solaris, .illumos => struct {
        pub const DFL: ?Sigaction.handler_fn = @ptrFromInt(0);
        pub const ERR: ?Sigaction.handler_fn = @ptrFromInt(maxInt(usize));
        pub const IGN: ?Sigaction.handler_fn = @ptrFromInt(1);
        pub const HOLD: ?Sigaction.handler_fn = @ptrFromInt(2);

        pub const WORDS = 4;
        pub const MAXSIG = 75;

        pub const SIG_BLOCK = 1;
        pub const SIG_UNBLOCK = 2;
        pub const SIG_SETMASK = 3;

        pub const HUP = 1;
        pub const INT = 2;
        pub const QUIT = 3;
        pub const ILL = 4;
        pub const TRAP = 5;
        pub const IOT = 6;
        pub const ABRT = 6;
        pub const EMT = 7;
        pub const FPE = 8;
        pub const KILL = 9;
        pub const BUS = 10;
        pub const SEGV = 11;
        pub const SYS = 12;
        pub const PIPE = 13;
        pub const ALRM = 14;
        pub const TERM = 15;
        pub const USR1 = 16;
        pub const USR2 = 17;
        pub const CLD = 18;
        pub const CHLD = 18;
        pub const PWR = 19;
        pub const WINCH = 20;
        pub const URG = 21;
        pub const POLL = 22;
        pub const IO = .POLL;
        pub const STOP = 23;
        pub const TSTP = 24;
        pub const CONT = 25;
        pub const TTIN = 26;
        pub const TTOU = 27;
        pub const VTALRM = 28;
        pub const PROF = 29;
        pub const XCPU = 30;
        pub const XFSZ = 31;
        pub const WAITING = 32;
        pub const LWP = 33;
        pub const FREEZE = 34;
        pub const THAW = 35;
        pub const CANCEL = 36;
        pub const LOST = 37;
        pub const XRES = 38;
        pub const JVM1 = 39;
        pub const JVM2 = 40;
        pub const INFO = 41;

        pub const RTMIN = 42;
        pub const RTMAX = 74;

        pub inline fn IDX(sig: usize) usize {
            return sig - 1;
        }
        pub inline fn WORD(sig: usize) usize {
            return IDX(sig) >> 5;
        }
        pub inline fn BIT(sig: usize) usize {
            return 1 << (IDX(sig) & 31);
        }
        pub inline fn VALID(sig: usize) usize {
            return sig <= MAXSIG and sig > 0;
        }
    },
    .netbsd => struct {
        pub const DFL: ?Sigaction.handler_fn = @ptrFromInt(0);
        pub const IGN: ?Sigaction.handler_fn = @ptrFromInt(1);
        pub const ERR: ?Sigaction.handler_fn = @ptrFromInt(maxInt(usize));

        pub const WORDS = 4;
        pub const MAXSIG = 128;

        pub const BLOCK = 1;
        pub const UNBLOCK = 2;
        pub const SETMASK = 3;

        pub const HUP = 1;
        pub const INT = 2;
        pub const QUIT = 3;
        pub const ILL = 4;
        pub const TRAP = 5;
        pub const ABRT = 6;
        pub const IOT = ABRT;
        pub const EMT = 7;
        pub const FPE = 8;
        pub const KILL = 9;
        pub const BUS = 10;
        pub const SEGV = 11;
        pub const SYS = 12;
        pub const PIPE = 13;
        pub const ALRM = 14;
        pub const TERM = 15;
        pub const URG = 16;
        pub const STOP = 17;
        pub const TSTP = 18;
        pub const CONT = 19;
        pub const CHLD = 20;
        pub const TTIN = 21;
        pub const TTOU = 22;
        pub const IO = 23;
        pub const XCPU = 24;
        pub const XFSZ = 25;
        pub const VTALRM = 26;
        pub const PROF = 27;
        pub const WINCH = 28;
        pub const INFO = 29;
        pub const USR1 = 30;
        pub const USR2 = 31;
        pub const PWR = 32;

        pub const RTMIN = 33;
        pub const RTMAX = 63;

        pub inline fn IDX(sig: usize) usize {
            return sig - 1;
        }
        pub inline fn WORD(sig: usize) usize {
            return IDX(sig) >> 5;
        }
        pub inline fn BIT(sig: usize) usize {
            return 1 << (IDX(sig) & 31);
        }
        pub inline fn VALID(sig: usize) usize {
            return sig <= MAXSIG and sig > 0;
        }
    },
    .dragonfly => struct {
        pub const DFL: ?Sigaction.handler_fn = @ptrFromInt(0);
        pub const IGN: ?Sigaction.handler_fn = @ptrFromInt(1);
        pub const ERR: ?Sigaction.handler_fn = @ptrFromInt(maxInt(usize));

        pub const BLOCK = 1;
        pub const UNBLOCK = 2;
        pub const SETMASK = 3;

        pub const IOT = ABRT;
        pub const HUP = 1;
        pub const INT = 2;
        pub const QUIT = 3;
        pub const ILL = 4;
        pub const TRAP = 5;
        pub const ABRT = 6;
        pub const EMT = 7;
        pub const FPE = 8;
        pub const KILL = 9;
        pub const BUS = 10;
        pub const SEGV = 11;
        pub const SYS = 12;
        pub const PIPE = 13;
        pub const ALRM = 14;
        pub const TERM = 15;
        pub const URG = 16;
        pub const STOP = 17;
        pub const TSTP = 18;
        pub const CONT = 19;
        pub const CHLD = 20;
        pub const TTIN = 21;
        pub const TTOU = 22;
        pub const IO = 23;
        pub const XCPU = 24;
        pub const XFSZ = 25;
        pub const VTALRM = 26;
        pub const PROF = 27;
        pub const WINCH = 28;
        pub const INFO = 29;
        pub const USR1 = 30;
        pub const USR2 = 31;
        pub const THR = 32;
        pub const CKPT = 33;
        pub const CKPTEXIT = 34;

        pub const WORDS = 4;
    },
    .haiku => struct {
        pub const DFL: ?Sigaction.handler_fn = @ptrFromInt(0);
        pub const IGN: ?Sigaction.handler_fn = @ptrFromInt(1);
        pub const ERR: ?Sigaction.handler_fn = @ptrFromInt(maxInt(usize));

        pub const HOLD: ?Sigaction.handler_fn = @ptrFromInt(3);

        pub const HUP = 1;
        pub const INT = 2;
        pub const QUIT = 3;
        pub const ILL = 4;
        pub const CHLD = 5;
        pub const ABRT = 6;
        pub const IOT = ABRT;
        pub const PIPE = 7;
        pub const FPE = 8;
        pub const KILL = 9;
        pub const STOP = 10;
        pub const SEGV = 11;
        pub const CONT = 12;
        pub const TSTP = 13;
        pub const ALRM = 14;
        pub const TERM = 15;
        pub const TTIN = 16;
        pub const TTOU = 17;
        pub const USR1 = 18;
        pub const USR2 = 19;
        pub const WINCH = 20;
        pub const KILLTHR = 21;
        pub const TRAP = 22;
        pub const POLL = 23;
        pub const PROF = 24;
        pub const SYS = 25;
        pub const URG = 26;
        pub const VTALRM = 27;
        pub const XCPU = 28;
        pub const XFSZ = 29;
        pub const BUS = 30;
        pub const RESERVED1 = 31;
        pub const RESERVED2 = 32;

        pub const BLOCK = 1;
        pub const UNBLOCK = 2;
        pub const SETMASK = 3;
    },
    .openbsd => struct {
        pub const DFL: ?Sigaction.handler_fn = @ptrFromInt(0);
        pub const IGN: ?Sigaction.handler_fn = @ptrFromInt(1);
        pub const ERR: ?Sigaction.handler_fn = @ptrFromInt(maxInt(usize));
        pub const CATCH: ?Sigaction.handler_fn = @ptrFromInt(2);
        pub const HOLD: ?Sigaction.handler_fn = @ptrFromInt(3);

        pub const HUP = 1;
        pub const INT = 2;
        pub const QUIT = 3;
        pub const ILL = 4;
        pub const TRAP = 5;
        pub const ABRT = 6;
        pub const IOT = ABRT;
        pub const EMT = 7;
        pub const FPE = 8;
        pub const KILL = 9;
        pub const BUS = 10;
        pub const SEGV = 11;
        pub const SYS = 12;
        pub const PIPE = 13;
        pub const ALRM = 14;
        pub const TERM = 15;
        pub const URG = 16;
        pub const STOP = 17;
        pub const TSTP = 18;
        pub const CONT = 19;
        pub const CHLD = 20;
        pub const TTIN = 21;
        pub const TTOU = 22;
        pub const IO = 23;
        pub const XCPU = 24;
        pub const XFSZ = 25;
        pub const VTALRM = 26;
        pub const PROF = 27;
        pub const WINCH = 28;
        pub const INFO = 29;
        pub const USR1 = 30;
        pub const USR2 = 31;
        pub const PWR = 32;

        pub const BLOCK = 1;
        pub const UNBLOCK = 2;
        pub const SETMASK = 3;
    },
    // https://github.com/SerenityOS/serenity/blob/046c23f567a17758d762a33bdf04bacbfd088f9f/Kernel/API/POSIX/signal_numbers.h
    .serenity => struct {
        pub const INVAL = 0;
        pub const HUP = 1;
        pub const INT = 2;
        pub const QUIT = 3;
        pub const ILL = 4;
        pub const TRAP = 5;
        pub const ABRT = 6;
        pub const BUS = 7;
        pub const FPE = 8;
        pub const KILL = 9;
        pub const USR1 = 10;
        pub const SEGV = 11;
        pub const USR2 = 12;
        pub const PIPE = 13;
        pub const ALRM = 14;
        pub const TERM = 15;
        pub const STKFLT = 16;
        pub const CHLD = 17;
        pub const CONT = 18;
        pub const STOP = 19;
        pub const TSTP = 20;
        pub const TTIN = 21;
        pub const TTOU = 22;
        pub const URG = 23;
        pub const XCPU = 24;
        pub const XFSZ = 25;
        pub const VTALRM = 26;
        pub const PROF = 27;
        pub const WINCH = 28;
        pub const IO = 29;
        pub const INFO = 30;
        pub const SYS = 31;
        pub const CANCEL = 32;
    },
    else => void,
};

pub const SIOCGIFINDEX = switch (native_os) {
    .linux => linux.SIOCGIFINDEX,
    .emscripten => emscripten.SIOCGIFINDEX,
    .solaris, .illumos => solaris.SIOCGLIFINDEX,
    // https://github.com/SerenityOS/serenity/blob/cb10f70394fb7e9cfc77f827adb2e46d199bc3a5/Kernel/API/Ioctl.h#L118
    .serenity => 34,
    else => void,
};

pub const STDIN_FILENO = switch (native_os) {
    .linux => linux.STDIN_FILENO,
    .emscripten => emscripten.STDIN_FILENO,
    else => 0,
};
pub const STDOUT_FILENO = switch (native_os) {
    .linux => linux.STDOUT_FILENO,
    .emscripten => emscripten.STDOUT_FILENO,
    else => 1,
};
pub const STDERR_FILENO = switch (native_os) {
    .linux => linux.STDERR_FILENO,
    .emscripten => emscripten.STDERR_FILENO,
    else => 2,
};

pub const SYS = switch (native_os) {
    .linux => linux.SYS,
    else => void,
};
/// Renamed from `sigaction` to `Sigaction` to avoid conflict with function name.
pub const Sigaction = switch (native_os) {
    .linux => switch (native_arch) {
        .mips,
        .mipsel,
        .mips64,
        .mips64el,
        => if (builtin.target.abi.isMusl())
            linux.Sigaction
        else if (builtin.target.ptrBitWidth() == 64) extern struct {
            pub const handler_fn = *align(1) const fn (i32) callconv(.c) void;
            pub const sigaction_fn = *const fn (i32, *const siginfo_t, ?*anyopaque) callconv(.c) void;

            flags: c_uint,
            handler: extern union {
                handler: ?handler_fn,
                sigaction: ?sigaction_fn,
            },
            mask: sigset_t,
            restorer: ?*const fn () callconv(.c) void = null,
        } else extern struct {
            pub const handler_fn = *align(1) const fn (i32) callconv(.c) void;
            pub const sigaction_fn = *const fn (i32, *const siginfo_t, ?*anyopaque) callconv(.c) void;

            flags: c_uint,
            handler: extern union {
                handler: ?handler_fn,
                sigaction: ?sigaction_fn,
            },
            mask: sigset_t,
            restorer: ?*const fn () callconv(.c) void = null,
            __resv: [1]c_int = .{0},
        },
        .s390x => if (builtin.abi == .gnu) extern struct {
            pub const handler_fn = *align(1) const fn (i32) callconv(.c) void;
            pub const sigaction_fn = *const fn (i32, *const siginfo_t, ?*anyopaque) callconv(.c) void;

            handler: extern union {
                handler: ?handler_fn,
                sigaction: ?sigaction_fn,
            },
            __glibc_reserved0: c_int = 0,
            flags: c_uint,
            restorer: ?*const fn () callconv(.c) void = null,
            mask: sigset_t,
        } else linux.Sigaction,
        else => linux.Sigaction,
    },
    .emscripten => emscripten.Sigaction,
    .netbsd, .macos, .ios, .tvos, .watchos, .visionos => extern struct {
        pub const handler_fn = *align(1) const fn (i32) callconv(.c) void;
        pub const sigaction_fn = *const fn (i32, *const siginfo_t, ?*anyopaque) callconv(.c) void;

        handler: extern union {
            handler: ?handler_fn,
            sigaction: ?sigaction_fn,
        },
        mask: sigset_t,
        flags: c_uint,
    },
    .dragonfly, .freebsd => extern struct {
        pub const handler_fn = *align(1) const fn (i32) callconv(.c) void;
        pub const sigaction_fn = *const fn (i32, *const siginfo_t, ?*anyopaque) callconv(.c) void;

        /// signal handler
        handler: extern union {
            handler: ?handler_fn,
            sigaction: ?sigaction_fn,
        },
        /// see signal options
        flags: c_uint,
        /// signal mask to apply
        mask: sigset_t,
    },
    .solaris, .illumos => extern struct {
        pub const handler_fn = *align(1) const fn (i32) callconv(.c) void;
        pub const sigaction_fn = *const fn (i32, *const siginfo_t, ?*anyopaque) callconv(.c) void;

        /// signal options
        flags: c_uint,
        /// signal handler
        handler: extern union {
            handler: ?handler_fn,
            sigaction: ?sigaction_fn,
        },
        /// signal mask to apply
        mask: sigset_t,
    },
    .haiku => extern struct {
        pub const handler_fn = *align(1) const fn (i32) callconv(.c) void;
        pub const sigaction_fn = *const fn (i32, *const siginfo_t, ?*anyopaque) callconv(.c) void;

        /// signal handler
        handler: extern union {
            handler: handler_fn,
            sigaction: sigaction_fn,
        },

        /// signal mask to apply
        mask: sigset_t,

        /// see signal options
        flags: i32,

        /// will be passed to the signal handler, BeOS extension
        userdata: *allowzero anyopaque = undefined,
    },
    .openbsd => extern struct {
        pub const handler_fn = *align(1) const fn (i32) callconv(.c) void;
        pub const sigaction_fn = *const fn (i32, *const siginfo_t, ?*anyopaque) callconv(.c) void;

        /// signal handler
        handler: extern union {
            handler: ?handler_fn,
            sigaction: ?sigaction_fn,
        },
        /// signal mask to apply
        mask: sigset_t,
        /// signal options
        flags: c_uint,
    },
    // https://github.com/SerenityOS/serenity/blob/ec492a1a0819e6239ea44156825c4ee7234ca3db/Kernel/API/POSIX/signal.h#L39-L46
    .serenity => extern struct {
        pub const handler_fn = *align(1) const fn (c_int) callconv(.c) void;
        pub const sigaction_fn = *const fn (c_int, *const siginfo_t, ?*anyopaque) callconv(.c) void;

        handler: extern union {
            handler: ?handler_fn,
            sigaction: ?sigaction_fn,
        },
        mask: sigset_t,
        flags: c_int,
    },
    else => void,
};
pub const T = switch (native_os) {
    .linux => linux.T,
    .macos, .ios, .tvos, .watchos, .visionos => struct {
        pub const IOCGWINSZ = ior(0x40000000, 't', 104, @sizeOf(winsize));

        fn ior(inout: u32, group: usize, num: usize, len: usize) usize {
            return (inout | ((len & IOCPARM_MASK) << 16) | ((group) << 8) | (num));
        }
    },
    .freebsd => struct {
        pub const IOCEXCL = 0x2000740d;
        pub const IOCNXCL = 0x2000740e;
        pub const IOCSCTTY = 0x20007461;
        pub const IOCGPGRP = 0x40047477;
        pub const IOCSPGRP = 0x80047476;
        pub const IOCOUTQ = 0x40047473;
        pub const IOCSTI = 0x80017472;
        pub const IOCGWINSZ = 0x40087468;
        pub const IOCSWINSZ = 0x80087467;
        pub const IOCMGET = 0x4004746a;
        pub const IOCMBIS = 0x8004746c;
        pub const IOCMBIC = 0x8004746b;
        pub const IOCMSET = 0x8004746d;
        pub const FIONREAD = 0x4004667f;
        pub const IOCCONS = 0x80047462;
        pub const IOCPKT = 0x80047470;
        pub const FIONBIO = 0x8004667e;
        pub const IOCNOTTY = 0x20007471;
        pub const IOCSETD = 0x8004741b;
        pub const IOCGETD = 0x4004741a;
        pub const IOCSBRK = 0x2000747b;
        pub const IOCCBRK = 0x2000747a;
        pub const IOCGSID = 0x40047463;
        pub const IOCGPTN = 0x4004740f;
        pub const IOCSIG = 0x2004745f;
    },
    .solaris, .illumos => struct {
        pub const CGETA = tioc('T', 1);
        pub const CSETA = tioc('T', 2);
        pub const CSETAW = tioc('T', 3);
        pub const CSETAF = tioc('T', 4);
        pub const CSBRK = tioc('T', 5);
        pub const CXONC = tioc('T', 6);
        pub const CFLSH = tioc('T', 7);
        pub const IOCGWINSZ = tioc('T', 104);
        pub const IOCSWINSZ = tioc('T', 103);
        // Softcarrier ioctls
        pub const IOCGSOFTCAR = tioc('T', 105);
        pub const IOCSSOFTCAR = tioc('T', 106);
        // termios ioctls
        pub const CGETS = tioc('T', 13);
        pub const CSETS = tioc('T', 14);
        pub const CSANOW = tioc('T', 14);
        pub const CSETSW = tioc('T', 15);
        pub const CSADRAIN = tioc('T', 15);
        pub const CSETSF = tioc('T', 16);
        pub const IOCSETLD = tioc('T', 123);
        pub const IOCGETLD = tioc('T', 124);
        // NTP PPS ioctls
        pub const IOCGPPS = tioc('T', 125);
        pub const IOCSPPS = tioc('T', 126);
        pub const IOCGPPSEV = tioc('T', 127);

        pub const IOCGETD = tioc('t', 0);
        pub const IOCSETD = tioc('t', 1);
        pub const IOCHPCL = tioc('t', 2);
        pub const IOCGETP = tioc('t', 8);
        pub const IOCSETP = tioc('t', 9);
        pub const IOCSETN = tioc('t', 10);
        pub const IOCEXCL = tioc('t', 13);
        pub const IOCNXCL = tioc('t', 14);
        pub const IOCFLUSH = tioc('t', 16);
        pub const IOCSETC = tioc('t', 17);
        pub const IOCGETC = tioc('t', 18);
        /// bis local mode bits
        pub const IOCLBIS = tioc('t', 127);
        /// bic local mode bits
        pub const IOCLBIC = tioc('t', 126);
        /// set entire local mode word
        pub const IOCLSET = tioc('t', 125);
        /// get local modes
        pub const IOCLGET = tioc('t', 124);
        /// set break bit
        pub const IOCSBRK = tioc('t', 123);
        /// clear break bit
        pub const IOCCBRK = tioc('t', 122);
        /// set data terminal ready
        pub const IOCSDTR = tioc('t', 121);
        /// clear data terminal ready
        pub const IOCCDTR = tioc('t', 120);
        /// set local special chars
        pub const IOCSLTC = tioc('t', 117);
        /// get local special chars
        pub const IOCGLTC = tioc('t', 116);
        /// driver output queue size
        pub const IOCOUTQ = tioc('t', 115);
        /// void tty association
        pub const IOCNOTTY = tioc('t', 113);
        /// get a ctty
        pub const IOCSCTTY = tioc('t', 132);
        /// stop output, like ^S
        pub const IOCSTOP = tioc('t', 111);
        /// start output, like ^Q
        pub const IOCSTART = tioc('t', 110);
        /// get pgrp of tty
        pub const IOCGPGRP = tioc('t', 20);
        /// set pgrp of tty
        pub const IOCSPGRP = tioc('t', 21);
        /// get session id on ctty
        pub const IOCGSID = tioc('t', 22);
        /// simulate terminal input
        pub const IOCSTI = tioc('t', 23);
        /// set all modem bits
        pub const IOCMSET = tioc('t', 26);
        /// bis modem bits
        pub const IOCMBIS = tioc('t', 27);
        /// bic modem bits
        pub const IOCMBIC = tioc('t', 28);
        /// get all modem bits
        pub const IOCMGET = tioc('t', 29);

        fn tioc(t: u16, num: u8) u16 {
            return (t << 8) | num;
        }
    },
    .netbsd => struct {
        pub const IOCCBRK = 0x2000747a;
        pub const IOCCDTR = 0x20007478;
        pub const IOCCONS = 0x80047462;
        pub const IOCDCDTIMESTAMP = 0x40107458;
        pub const IOCDRAIN = 0x2000745e;
        pub const IOCEXCL = 0x2000740d;
        pub const IOCEXT = 0x80047460;
        pub const IOCFLAG_CDTRCTS = 0x10;
        pub const IOCFLAG_CLOCAL = 0x2;
        pub const IOCFLAG_CRTSCTS = 0x4;
        pub const IOCFLAG_MDMBUF = 0x8;
        pub const IOCFLAG_SOFTCAR = 0x1;
        pub const IOCFLUSH = 0x80047410;
        pub const IOCGETA = 0x402c7413;
        pub const IOCGETD = 0x4004741a;
        pub const IOCGFLAGS = 0x4004745d;
        pub const IOCGLINED = 0x40207442;
        pub const IOCGPGRP = 0x40047477;
        pub const IOCGQSIZE = 0x40047481;
        pub const IOCGRANTPT = 0x20007447;
        pub const IOCGSID = 0x40047463;
        pub const IOCGSIZE = 0x40087468;
        pub const IOCGWINSZ = 0x40087468;
        pub const IOCMBIC = 0x8004746b;
        pub const IOCMBIS = 0x8004746c;
        pub const IOCMGET = 0x4004746a;
        pub const IOCMSET = 0x8004746d;
        pub const IOCM_CAR = 0x40;
        pub const IOCM_CD = 0x40;
        pub const IOCM_CTS = 0x20;
        pub const IOCM_DSR = 0x100;
        pub const IOCM_DTR = 0x2;
        pub const IOCM_LE = 0x1;
        pub const IOCM_RI = 0x80;
        pub const IOCM_RNG = 0x80;
        pub const IOCM_RTS = 0x4;
        pub const IOCM_SR = 0x10;
        pub const IOCM_ST = 0x8;
        pub const IOCNOTTY = 0x20007471;
        pub const IOCNXCL = 0x2000740e;
        pub const IOCOUTQ = 0x40047473;
        pub const IOCPKT = 0x80047470;
        pub const IOCPKT_DATA = 0x0;
        pub const IOCPKT_DOSTOP = 0x20;
        pub const IOCPKT_FLUSHREAD = 0x1;
        pub const IOCPKT_FLUSHWRITE = 0x2;
        pub const IOCPKT_IOCTL = 0x40;
        pub const IOCPKT_NOSTOP = 0x10;
        pub const IOCPKT_START = 0x8;
        pub const IOCPKT_STOP = 0x4;
        pub const IOCPTMGET = 0x40287446;
        pub const IOCPTSNAME = 0x40287448;
        pub const IOCRCVFRAME = 0x80087445;
        pub const IOCREMOTE = 0x80047469;
        pub const IOCSBRK = 0x2000747b;
        pub const IOCSCTTY = 0x20007461;
        pub const IOCSDTR = 0x20007479;
        pub const IOCSETA = 0x802c7414;
        pub const IOCSETAF = 0x802c7416;
        pub const IOCSETAW = 0x802c7415;
        pub const IOCSETD = 0x8004741b;
        pub const IOCSFLAGS = 0x8004745c;
        pub const IOCSIG = 0x2000745f;
        pub const IOCSLINED = 0x80207443;
        pub const IOCSPGRP = 0x80047476;
        pub const IOCSQSIZE = 0x80047480;
        pub const IOCSSIZE = 0x80087467;
        pub const IOCSTART = 0x2000746e;
        pub const IOCSTAT = 0x80047465;
        pub const IOCSTI = 0x80017472;
        pub const IOCSTOP = 0x2000746f;
        pub const IOCSWINSZ = 0x80087467;
        pub const IOCUCNTL = 0x80047466;
        pub const IOCXMTFRAME = 0x80087444;
    },
    .haiku => struct {
        pub const CGETA = 0x8000;
        pub const CSETA = 0x8001;
        pub const CSETAF = 0x8002;
        pub const CSETAW = 0x8003;
        pub const CWAITEVENT = 0x8004;
        pub const CSBRK = 0x8005;
        pub const CFLSH = 0x8006;
        pub const CXONC = 0x8007;
        pub const CQUERYCONNECTED = 0x8008;
        pub const CGETBITS = 0x8009;
        pub const CSETDTR = 0x8010;
        pub const CSETRTS = 0x8011;
        pub const IOCGWINSZ = 0x8012;
        pub const IOCSWINSZ = 0x8013;
        pub const CVTIME = 0x8014;
        pub const IOCGPGRP = 0x8015;
        pub const IOCSPGRP = 0x8016;
        pub const IOCSCTTY = 0x8017;
        pub const IOCMGET = 0x8018;
        pub const IOCMSET = 0x8019;
        pub const IOCSBRK = 0x8020;
        pub const IOCCBRK = 0x8021;
        pub const IOCMBIS = 0x8022;
        pub const IOCMBIC = 0x8023;
        pub const IOCGSID = 0x8024;

        pub const FIONREAD = 0xbe000001;
        pub const FIONBIO = 0xbe000000;
    },
    .openbsd => struct {
        pub const IOCCBRK = 0x2000747a;
        pub const IOCCDTR = 0x20007478;
        pub const IOCCONS = 0x80047462;
        pub const IOCDCDTIMESTAMP = 0x40107458;
        pub const IOCDRAIN = 0x2000745e;
        pub const IOCEXCL = 0x2000740d;
        pub const IOCEXT = 0x80047460;
        pub const IOCFLAG_CDTRCTS = 0x10;
        pub const IOCFLAG_CLOCAL = 0x2;
        pub const IOCFLAG_CRTSCTS = 0x4;
        pub const IOCFLAG_MDMBUF = 0x8;
        pub const IOCFLAG_SOFTCAR = 0x1;
        pub const IOCFLUSH = 0x80047410;
        pub const IOCGETA = 0x402c7413;
        pub const IOCGETD = 0x4004741a;
        pub const IOCGFLAGS = 0x4004745d;
        pub const IOCGLINED = 0x40207442;
        pub const IOCGPGRP = 0x40047477;
        pub const IOCGQSIZE = 0x40047481;
        pub const IOCGRANTPT = 0x20007447;
        pub const IOCGSID = 0x40047463;
        pub const IOCGSIZE = 0x40087468;
        pub const IOCGWINSZ = 0x40087468;
        pub const IOCMBIC = 0x8004746b;
        pub const IOCMBIS = 0x8004746c;
        pub const IOCMGET = 0x4004746a;
        pub const IOCMSET = 0x8004746d;
        pub const IOCM_CAR = 0x40;
        pub const IOCM_CD = 0x40;
        pub const IOCM_CTS = 0x20;
        pub const IOCM_DSR = 0x100;
        pub const IOCM_DTR = 0x2;
        pub const IOCM_LE = 0x1;
        pub const IOCM_RI = 0x80;
        pub const IOCM_RNG = 0x80;
        pub const IOCM_RTS = 0x4;
        pub const IOCM_SR = 0x10;
        pub const IOCM_ST = 0x8;
        pub const IOCNOTTY = 0x20007471;
        pub const IOCNXCL = 0x2000740e;
        pub const IOCOUTQ = 0x40047473;
        pub const IOCPKT = 0x80047470;
        pub const IOCPKT_DATA = 0x0;
        pub const IOCPKT_DOSTOP = 0x20;
        pub const IOCPKT_FLUSHREAD = 0x1;
        pub const IOCPKT_FLUSHWRITE = 0x2;
        pub const IOCPKT_IOCTL = 0x40;
        pub const IOCPKT_NOSTOP = 0x10;
        pub const IOCPKT_START = 0x8;
        pub const IOCPKT_STOP = 0x4;
        pub const IOCPTMGET = 0x40287446;
        pub const IOCPTSNAME = 0x40287448;
        pub const IOCRCVFRAME = 0x80087445;
        pub const IOCREMOTE = 0x80047469;
        pub const IOCSBRK = 0x2000747b;
        pub const IOCSCTTY = 0x20007461;
        pub const IOCSDTR = 0x20007479;
        pub const IOCSETA = 0x802c7414;
        pub const IOCSETAF = 0x802c7416;
        pub const IOCSETAW = 0x802c7415;
        pub const IOCSETD = 0x8004741b;
        pub const IOCSFLAGS = 0x8004745c;
        pub const IOCSIG = 0x2000745f;
        pub const IOCSLINED = 0x80207443;
        pub const IOCSPGRP = 0x80047476;
        pub const IOCSQSIZE = 0x80047480;
        pub const IOCSSIZE = 0x80087467;
        pub const IOCSTART = 0x2000746e;
        pub const IOCSTAT = 0x80047465;
        pub const IOCSTI = 0x80017472;
        pub const IOCSTOP = 0x2000746f;
        pub const IOCSWINSZ = 0x80087467;
        pub const IOCUCNTL = 0x80047466;
        pub const IOCXMTFRAME = 0x80087444;
    },
    .dragonfly => struct {
        pub const IOCMODG = 0x40047403;
        pub const IOCMODS = 0x80047404;
        pub const IOCM_LE = 0x00000001;
        pub const IOCM_DTR = 0x00000002;
        pub const IOCM_RTS = 0x00000004;
        pub const IOCM_ST = 0x00000008;
        pub const IOCM_SR = 0x00000010;
        pub const IOCM_CTS = 0x00000020;
        pub const IOCM_CAR = 0x00000040;
        pub const IOCM_CD = 0x00000040;
        pub const IOCM_RNG = 0x00000080;
        pub const IOCM_RI = 0x00000080;
        pub const IOCM_DSR = 0x00000100;
        pub const IOCEXCL = 0x2000740d;
        pub const IOCNXCL = 0x2000740e;
        pub const IOCFLUSH = 0x80047410;
        pub const IOCGETA = 0x402c7413;
        pub const IOCSETA = 0x802c7414;
        pub const IOCSETAW = 0x802c7415;
        pub const IOCSETAF = 0x802c7416;
        pub const IOCGETD = 0x4004741a;
        pub const IOCSETD = 0x8004741b;
        pub const IOCSBRK = 0x2000747b;
        pub const IOCCBRK = 0x2000747a;
        pub const IOCSDTR = 0x20007479;
        pub const IOCCDTR = 0x20007478;
        pub const IOCGPGRP = 0x40047477;
        pub const IOCSPGRP = 0x80047476;
        pub const IOCOUTQ = 0x40047473;
        pub const IOCSTI = 0x80017472;
        pub const IOCNOTTY = 0x20007471;
        pub const IOCPKT = 0x80047470;
        pub const IOCPKT_DATA = 0x00000000;
        pub const IOCPKT_FLUSHREAD = 0x00000001;
        pub const IOCPKT_FLUSHWRITE = 0x00000002;
        pub const IOCPKT_STOP = 0x00000004;
        pub const IOCPKT_START = 0x00000008;
        pub const IOCPKT_NOSTOP = 0x00000010;
        pub const IOCPKT_DOSTOP = 0x00000020;
        pub const IOCPKT_IOCTL = 0x00000040;
        pub const IOCSTOP = 0x2000746f;
        pub const IOCSTART = 0x2000746e;
        pub const IOCMSET = 0x8004746d;
        pub const IOCMBIS = 0x8004746c;
        pub const IOCMBIC = 0x8004746b;
        pub const IOCMGET = 0x4004746a;
        pub const IOCREMOTE = 0x80047469;
        pub const IOCGWINSZ = 0x40087468;
        pub const IOCSWINSZ = 0x80087467;
        pub const IOCUCNTL = 0x80047466;
        pub const IOCSTAT = 0x20007465;
        pub const IOCGSID = 0x40047463;
        pub const IOCCONS = 0x80047462;
        pub const IOCSCTTY = 0x20007461;
        pub const IOCEXT = 0x80047460;
        pub const IOCSIG = 0x2000745f;
        pub const IOCDRAIN = 0x2000745e;
        pub const IOCMSDTRWAIT = 0x8004745b;
        pub const IOCMGDTRWAIT = 0x4004745a;
        pub const IOCTIMESTAMP = 0x40107459;
        pub const IOCDCDTIMESTAMP = 0x40107458;
        pub const IOCSDRAINWAIT = 0x80047457;
        pub const IOCGDRAINWAIT = 0x40047456;
        pub const IOCISPTMASTER = 0x20007455;
    },
    // https://github.com/SerenityOS/serenity/blob/cb10f70394fb7e9cfc77f827adb2e46d199bc3a5/Kernel/API/Ioctl.h#L84-L96
    .serenity => struct {
        pub const IOCGPGRP = 0;
        pub const IOCSPGRP = 1;
        pub const CGETS = 2;
        pub const CSETS = 3;
        pub const CSETSW = 4;
        pub const CSETSF = 5;
        pub const CFLSH = 6;
        pub const IOCGWINSZ = 7;
        pub const IOCSCTTY = 8;
        pub const IOCSTI = 9;
        pub const IOCNOTTY = 10;
        pub const IOCSWINSZ = 11;
        pub const IOCGPTN = 12;
    },
    else => void,
};
pub const IOCPARM_MASK = switch (native_os) {
    .windows => ws2_32.IOCPARM_MASK,
    .macos, .ios, .tvos, .watchos, .visionos => 0x1fff,
    else => void,
};
pub const TCSA = std.posix.TCSA;
pub const TFD = switch (native_os) {
    .linux => linux.TFD,
    else => void,
};
pub const VDSO = switch (native_os) {
    .linux => linux.VDSO,
    else => void,
};
pub const W = switch (native_os) {
    .linux => linux.W,
    .emscripten => emscripten.W,
    .macos, .ios, .tvos, .watchos, .visionos => struct {
        /// [XSI] no hang in wait/no child to reap
        pub const NOHANG = 0x00000001;
        /// [XSI] notify on stop, untraced child
        pub const UNTRACED = 0x00000002;

        pub fn EXITSTATUS(x: u32) u8 {
            return @as(u8, @intCast(x >> 8));
        }
        pub fn TERMSIG(x: u32) u32 {
            return status(x);
        }
        pub fn STOPSIG(x: u32) u32 {
            return x >> 8;
        }
        pub fn IFEXITED(x: u32) bool {
            return status(x) == 0;
        }
        pub fn IFSTOPPED(x: u32) bool {
            return status(x) == stopped and STOPSIG(x) != 0x13;
        }
        pub fn IFSIGNALED(x: u32) bool {
            return status(x) != stopped and status(x) != 0;
        }

        fn status(x: u32) u32 {
            return x & 0o177;
        }
        const stopped = 0o177;
    },
    .freebsd => struct {
        pub const NOHANG = 1;
        pub const UNTRACED = 2;
        pub const STOPPED = UNTRACED;
        pub const CONTINUED = 4;
        pub const NOWAIT = 8;
        pub const EXITED = 16;
        pub const TRAPPED = 32;

        pub fn EXITSTATUS(s: u32) u8 {
            return @as(u8, @intCast((s & 0xff00) >> 8));
        }
        pub fn TERMSIG(s: u32) u32 {
            return s & 0x7f;
        }
        pub fn STOPSIG(s: u32) u32 {
            return EXITSTATUS(s);
        }
        pub fn IFEXITED(s: u32) bool {
            return TERMSIG(s) == 0;
        }
        pub fn IFSTOPPED(s: u32) bool {
            return @as(u16, @truncate((((s & 0xffff) *% 0x10001) >> 8))) > 0x7f00;
        }
        pub fn IFSIGNALED(s: u32) bool {
            return (s & 0xffff) -% 1 < 0xff;
        }
    },
    .solaris, .illumos => struct {
        pub const EXITED = 0o001;
        pub const TRAPPED = 0o002;
        pub const UNTRACED = 0o004;
        pub const STOPPED = UNTRACED;
        pub const CONTINUED = 0o010;
        pub const NOHANG = 0o100;
        pub const NOWAIT = 0o200;

        pub fn EXITSTATUS(s: u32) u8 {
            return @as(u8, @intCast((s >> 8) & 0xff));
        }
        pub fn TERMSIG(s: u32) u32 {
            return s & 0x7f;
        }
        pub fn STOPSIG(s: u32) u32 {
            return EXITSTATUS(s);
        }
        pub fn IFEXITED(s: u32) bool {
            return TERMSIG(s) == 0;
        }

        pub fn IFCONTINUED(s: u32) bool {
            return ((s & 0o177777) == 0o177777);
        }

        pub fn IFSTOPPED(s: u32) bool {
            return (s & 0x00ff != 0o177) and !(s & 0xff00 != 0);
        }

        pub fn IFSIGNALED(s: u32) bool {
            return s & 0x00ff > 0 and s & 0xff00 == 0;
        }
    },
    .netbsd => struct {
        pub const NOHANG = 0x00000001;
        pub const UNTRACED = 0x00000002;
        pub const STOPPED = UNTRACED;
        pub const CONTINUED = 0x00000010;
        pub const NOWAIT = 0x00010000;
        pub const EXITED = 0x00000020;
        pub const TRAPPED = 0x00000040;

        pub fn EXITSTATUS(s: u32) u8 {
            return @as(u8, @intCast((s >> 8) & 0xff));
        }
        pub fn TERMSIG(s: u32) u32 {
            return s & 0x7f;
        }
        pub fn STOPSIG(s: u32) u32 {
            return EXITSTATUS(s);
        }
        pub fn IFEXITED(s: u32) bool {
            return TERMSIG(s) == 0;
        }

        pub fn IFCONTINUED(s: u32) bool {
            return ((s & 0x7f) == 0xffff);
        }

        pub fn IFSTOPPED(s: u32) bool {
            return ((s & 0x7f != 0x7f) and !IFCONTINUED(s));
        }

        pub fn IFSIGNALED(s: u32) bool {
            return !IFSTOPPED(s) and !IFCONTINUED(s) and !IFEXITED(s);
        }
    },
    .dragonfly => struct {
        pub const NOHANG = 0x0001;
        pub const UNTRACED = 0x0002;
        pub const CONTINUED = 0x0004;
        pub const STOPPED = UNTRACED;
        pub const NOWAIT = 0x0008;
        pub const EXITED = 0x0010;
        pub const TRAPPED = 0x0020;

        pub fn EXITSTATUS(s: u32) u8 {
            return @as(u8, @intCast((s & 0xff00) >> 8));
        }
        pub fn TERMSIG(s: u32) u32 {
            return s & 0x7f;
        }
        pub fn STOPSIG(s: u32) u32 {
            return EXITSTATUS(s);
        }
        pub fn IFEXITED(s: u32) bool {
            return TERMSIG(s) == 0;
        }
        pub fn IFSTOPPED(s: u32) bool {
            return @as(u16, @truncate((((s & 0xffff) *% 0x10001) >> 8))) > 0x7f00;
        }
        pub fn IFSIGNALED(s: u32) bool {
            return (s & 0xffff) -% 1 < 0xff;
        }
    },
    .haiku => struct {
        pub const NOHANG = 0x1;
        pub const UNTRACED = 0x2;
        pub const CONTINUED = 0x4;
        pub const EXITED = 0x08;
        pub const STOPPED = 0x10;
        pub const NOWAIT = 0x20;

        pub fn EXITSTATUS(s: u32) u8 {
            return @as(u8, @intCast(s & 0xff));
        }

        pub fn TERMSIG(s: u32) u32 {
            return (s >> 8) & 0xff;
        }

        pub fn STOPSIG(s: u32) u32 {
            return (s >> 16) & 0xff;
        }

        pub fn IFEXITED(s: u32) bool {
            return (s & ~@as(u32, 0xff)) == 0;
        }

        pub fn IFSTOPPED(s: u32) bool {
            return ((s >> 16) & 0xff) != 0;
        }

        pub fn IFSIGNALED(s: u32) bool {
            return ((s >> 8) & 0xff) != 0;
        }
    },
    .openbsd => struct {
        pub const NOHANG = 1;
        pub const UNTRACED = 2;
        pub const CONTINUED = 8;

        pub fn EXITSTATUS(s: u32) u8 {
            return @as(u8, @intCast((s >> 8) & 0xff));
        }
        pub fn TERMSIG(s: u32) u32 {
            return (s & 0x7f);
        }
        pub fn STOPSIG(s: u32) u32 {
            return EXITSTATUS(s);
        }
        pub fn IFEXITED(s: u32) bool {
            return TERMSIG(s) == 0;
        }

        pub fn IFCONTINUED(s: u32) bool {
            return ((s & 0o177777) == 0o177777);
        }

        pub fn IFSTOPPED(s: u32) bool {
            return (s & 0xff == 0o177);
        }

        pub fn IFSIGNALED(s: u32) bool {
            return (((s) & 0o177) != 0o177) and (((s) & 0o177) != 0);
        }
    },
    // https://github.com/SerenityOS/serenity/blob/ec492a1a0819e6239ea44156825c4ee7234ca3db/Kernel/API/POSIX/sys/wait.h
    .serenity => struct {
        pub const NOHANG = 1;
        pub const UNTRACED = 2;
        pub const STOPPED = UNTRACED;
        pub const EXITED = 4;
        pub const CONTINUED = 8;
        pub const NOWAIT = 0x1000000;

        pub fn EXITSTATUS(s: u32) u8 {
            return @intCast((s & 0xff00) >> 8);
        }

        pub fn STOPSIG(s: u32) u32 {
            return EXITSTATUS(s);
        }

        pub fn TERMSIG(s: u32) u32 {
            return s & 0x7f;
        }

        pub fn IFEXITED(s: u32) bool {
            return TERMSIG(s) == 0;
        }

        pub fn IFSTOPPED(s: u32) bool {
            return (s & 0xff) == 0x7f;
        }

        pub fn IFSIGNALED(s: u32) bool {
            return (((s & 0x7f) + 1) >> 1) > 0;
        }

        pub fn IFCONTINUED(s: u32) bool {
            return s == 0xffff;
        }
    },
    else => void,
};
pub const clock_t = switch (native_os) {
    .linux => linux.clock_t,
    .emscripten => emscripten.clock_t,
    .macos, .ios, .tvos, .watchos, .visionos => c_ulong,
    .freebsd => isize,
    .openbsd, .solaris, .illumos => i64,
    .netbsd => u32,
    .haiku => i32,
    // https://github.com/SerenityOS/serenity/blob/b98f537f117b341788023ab82e0c11ca9ae29a57/Kernel/API/POSIX/sys/types.h#L50
    .serenity => u64,
    else => void,
};
pub const cpu_set_t = switch (native_os) {
    .linux => linux.cpu_set_t,
    .emscripten => emscripten.cpu_set_t,
    else => void,
};
pub const dl_phdr_info = switch (native_os) {
    .linux => linux.dl_phdr_info,
    .emscripten => emscripten.dl_phdr_info,
    .freebsd => extern struct {
        /// Module relocation base.
        addr: std.elf.Addr,
        /// Module name.
        name: ?[*:0]const u8,
        /// Pointer to module's phdr.
        phdr: [*]std.elf.Phdr,
        /// Number of entries in phdr.
        phnum: u16,
        /// Total number of loads.
        adds: u64,
        /// Total number of unloads.
        subs: u64,
        tls_modid: usize,
        tls_data: ?*anyopaque,
    },
    .solaris, .illumos => extern struct {
        addr: std.elf.Addr,
        name: ?[*:0]const u8,
        phdr: [*]std.elf.Phdr,
        phnum: std.elf.Half,
        /// Incremented when a new object is mapped into the process.
        adds: u64,
        /// Incremented when an object is unmapped from the process.
        subs: u64,
    },
    // https://github.com/SerenityOS/serenity/blob/45d81dceed81df0c8ef75b440b20cc0938195faa/Userland/Libraries/LibC/link.h#L15-L20
    .openbsd, .haiku, .dragonfly, .netbsd, .serenity => extern struct {
        addr: usize,
        name: ?[*:0]const u8,
        phdr: [*]std.elf.Phdr,
        phnum: std.elf.Half,
    },
    else => void,
};
pub const epoll_event = switch (native_os) {
    .linux => linux.epoll_event,
    else => void,
};
pub const ifreq = switch (native_os) {
    .linux => linux.ifreq,
    .emscripten => emscripten.ifreq,
    .solaris, .illumos => lifreq,
    // https://github.com/SerenityOS/serenity/blob/9882848e0bf783dfc8e8a6d887a848d70d9c58f4/Kernel/API/POSIX/net/if.h#L49-L82
    .serenity => extern struct {
        // Not actually in a union, but the stdlib expects one for ifreq
        ifrn: extern union {
            name: [IFNAMESIZE]u8,
        },
        ifru: extern union {
            addr: sockaddr,
            dstaddr: sockaddr,
            broadaddr: sockaddr,
            netmask: sockaddr,
            hwaddr: sockaddr,
            flags: c_short,
            metric: c_int,
            vnetid: i64,
            media: u64,
            data: ?*anyopaque,
            index: c_uint,
        },
    },
    else => void,
};
pub const itimerspec = switch (native_os) {
    .linux => linux.itimerspec,
    .haiku => extern struct {
        interval: timespec,
        value: timespec,
    },
    else => void,
};
pub const msghdr = switch (native_os) {
    .linux => linux.msghdr,
    .openbsd,
    .emscripten,
    .dragonfly,
    .freebsd,
    .netbsd,
    .haiku,
    .solaris,
    .illumos,
    .macos,
    .driverkit,
    .ios,
    .tvos,
    .visionos,
    .watchos,
    => extern struct {
        /// optional address
        name: ?*sockaddr,
        /// size of address
        namelen: socklen_t,
        /// scatter/gather array
        iov: [*]iovec,
        /// # elements in iov
        iovlen: i32,
        /// ancillary data
        control: ?*anyopaque,
        /// ancillary data buffer len
        controllen: socklen_t,
        /// flags on received message
        flags: i32,
    },
    // https://github.com/SerenityOS/serenity/blob/ac44ec5ebc707f9dd0c3d4759a1e17e91db5d74f/Kernel/API/POSIX/sys/socket.h#L74-L82
    .serenity => extern struct {
        name: ?*anyopaque,
        namelen: socklen_t,
        iov: [*]iovec,
        iovlen: c_int,
        control: ?*anyopaque,
        controllen: socklen_t,
        flags: c_int,
    },
    else => void,
};
pub const msghdr_const = switch (native_os) {
    .linux => linux.msghdr_const,
    .openbsd,
    .emscripten,
    .dragonfly,
    .freebsd,
    .netbsd,
    .haiku,
    .solaris,
    .illumos,
    .macos,
    .driverkit,
    .ios,
    .tvos,
    .visionos,
    .watchos,
    => extern struct {
        /// optional address
        name: ?*const sockaddr,
        /// size of address
        namelen: socklen_t,
        /// scatter/gather array
        iov: [*]const iovec_const,
        /// # elements in iov
        iovlen: i32,
        /// ancillary data
        control: ?*const anyopaque,
        /// ancillary data buffer len
        controllen: socklen_t,
        /// flags on received message
        flags: i32,
    },
    .serenity => extern struct {
        name: ?*const anyopaque,
        namelen: socklen_t,
        iov: [*]const iovec,
        iovlen: c_int,
        control: ?*const anyopaque,
        controllen: socklen_t,
        flags: c_int,
    },
    else => void,
};
pub const nfds_t = switch (native_os) {
    .linux => linux.nfds_t,
    .emscripten => emscripten.nfds_t,
    .haiku, .solaris, .illumos, .wasi => usize,
    .windows => c_ulong,
    .openbsd, .dragonfly, .netbsd, .freebsd, .macos, .ios, .tvos, .watchos, .visionos => u32,
    // https://github.com/SerenityOS/serenity/blob/265764ff2fec038855193296588a887fc322d76a/Kernel/API/POSIX/poll.h#L32
    .serenity => c_uint,
    else => void,
};
pub const perf_event_attr = switch (native_os) {
    .linux => linux.perf_event_attr,
    else => void,
};
pub const pid_t = switch (native_os) {
    .linux => linux.pid_t,
    .emscripten => emscripten.pid_t,
    .windows => windows.HANDLE,
    // https://github.com/SerenityOS/serenity/blob/b98f537f117b341788023ab82e0c11ca9ae29a57/Kernel/API/POSIX/sys/types.h#L31-L32
    .serenity => c_int,
    else => i32,
};
pub const pollfd = switch (native_os) {
    .linux => linux.pollfd,
    .emscripten => emscripten.pollfd,
    .windows => ws2_32.pollfd,
    // https://github.com/SerenityOS/serenity/blob/265764ff2fec038855193296588a887fc322d76a/Kernel/API/POSIX/poll.h#L26-L30
    .serenity => extern struct {
        fd: fd_t,
        events: c_short,
        revents: c_short,
    },
    else => extern struct {
        fd: fd_t,
        events: i16,
        revents: i16,
    },
};
pub const rlim_t = switch (native_os) {
    .linux => linux.rlim_t,
    .emscripten => emscripten.rlim_t,
    .openbsd, .netbsd, .solaris, .illumos, .macos, .ios, .tvos, .watchos, .visionos => u64,
    .haiku, .dragonfly, .freebsd => i64,
    // https://github.com/SerenityOS/serenity/blob/aae106e37b48f2158e68902293df1e4bf7b80c0f/Userland/Libraries/LibC/sys/resource.h#L54
    .serenity => usize,
    else => void,
};
pub const rlimit = switch (native_os) {
    .linux, .emscripten => linux.rlimit,
    .windows => void,
    // https://github.com/SerenityOS/serenity/blob/aae106e37b48f2158e68902293df1e4bf7b80c0f/Userland/Libraries/LibC/sys/resource.h#L56-L59
    else => extern struct {
        /// Soft limit
        cur: rlim_t,
        /// Hard limit
        max: rlim_t,
    },
};
pub const rlimit_resource = switch (native_os) {
    .linux => linux.rlimit_resource,
    .emscripten => emscripten.rlimit_resource,
    .openbsd, .macos, .ios, .tvos, .watchos, .visionos => enum(c_int) {
        CPU = 0,
        FSIZE = 1,
        DATA = 2,
        STACK = 3,
        CORE = 4,
        RSS = 5,
        MEMLOCK = 6,
        NPROC = 7,
        NOFILE = 8,
        _,

        pub const AS: rlimit_resource = .RSS;
    },
    .freebsd => enum(c_int) {
        CPU = 0,
        FSIZE = 1,
        DATA = 2,
        STACK = 3,
        CORE = 4,
        RSS = 5,
        MEMLOCK = 6,
        NPROC = 7,
        NOFILE = 8,
        SBSIZE = 9,
        VMEM = 10,
        NPTS = 11,
        SWAP = 12,
        KQUEUES = 13,
        UMTXP = 14,
        _,

        pub const AS: rlimit_resource = .VMEM;
    },
    .solaris, .illumos => enum(c_int) {
        CPU = 0,
        FSIZE = 1,
        DATA = 2,
        STACK = 3,
        CORE = 4,
        NOFILE = 5,
        VMEM = 6,
        _,

        pub const AS: rlimit_resource = .VMEM;
    },
    .netbsd => enum(c_int) {
        CPU = 0,
        FSIZE = 1,
        DATA = 2,
        STACK = 3,
        CORE = 4,
        RSS = 5,
        MEMLOCK = 6,
        NPROC = 7,
        NOFILE = 8,
        SBSIZE = 9,
        VMEM = 10,
        NTHR = 11,
        _,

        pub const AS: rlimit_resource = .VMEM;
    },
    .dragonfly => enum(c_int) {
        CPU = 0,
        FSIZE = 1,
        DATA = 2,
        STACK = 3,
        CORE = 4,
        RSS = 5,
        MEMLOCK = 6,
        NPROC = 7,
        NOFILE = 8,
        SBSIZE = 9,
        VMEM = 10,
        POSIXLOCKS = 11,
        _,

        pub const AS: rlimit_resource = .VMEM;
    },
    .haiku => enum(i32) {
        CORE = 0,
        CPU = 1,
        DATA = 2,
        FSIZE = 3,
        NOFILE = 4,
        STACK = 5,
        AS = 6,
        NOVMON = 7,
        _,
    },
    // https://github.com/SerenityOS/serenity/blob/aae106e37b48f2158e68902293df1e4bf7b80c0f/Userland/Libraries/LibC/sys/resource.h#L42-L48
    .serenity => enum(c_int) {
        CORE = 1,
        CPU = 2,
        DATA = 3,
        FSIZE = 4,
        NOFILE = 5,
        STACK = 6,
        AS = 7,
        _,
    },
    else => void,
};
pub const rusage = switch (native_os) {
    .linux => linux.rusage,
    .emscripten => emscripten.rusage,
    .macos, .ios, .tvos, .watchos, .visionos => extern struct {
        utime: timeval,
        stime: timeval,
        maxrss: isize,
        ixrss: isize,
        idrss: isize,
        isrss: isize,
        minflt: isize,
        majflt: isize,
        nswap: isize,
        inblock: isize,
        oublock: isize,
        msgsnd: isize,
        msgrcv: isize,
        nsignals: isize,
        nvcsw: isize,
        nivcsw: isize,

        pub const SELF = 0;
        pub const CHILDREN = -1;
    },
    .solaris, .illumos => extern struct {
        utime: timeval,
        stime: timeval,
        maxrss: isize,
        ixrss: isize,
        idrss: isize,
        isrss: isize,
        minflt: isize,
        majflt: isize,
        nswap: isize,
        inblock: isize,
        oublock: isize,
        msgsnd: isize,
        msgrcv: isize,
        nsignals: isize,
        nvcsw: isize,
        nivcsw: isize,

        pub const SELF = 0;
        pub const CHILDREN = -1;
        pub const THREAD = 1;
    },
    // https://github.com/SerenityOS/serenity/blob/aae106e37b48f2158e68902293df1e4bf7b80c0f/Userland/Libraries/LibC/sys/resource.h#L18-L38
    .serenity => extern struct {
        utime: timeval,
        stime: timeval,
        maxrss: c_long,
        ixrss: c_long,
        idrss: c_long,
        isrss: c_long,
        minflt: c_long,
        majflt: c_long,
        nswap: c_long,
        inblock: c_long,
        oublock: c_long,
        msgsnd: c_long,
        msgrcv: c_long,
        nsignals: c_long,
        nvcsw: c_long,
        nivcsw: c_long,

        pub const SELF = 1;
        pub const CHILDREN = 2;
    },
    else => void,
};

pub const siginfo_t = switch (native_os) {
    .linux => linux.siginfo_t,
    .emscripten => emscripten.siginfo_t,
    .macos, .ios, .tvos, .watchos, .visionos => extern struct {
        signo: c_int,
        errno: c_int,
        code: c_int,
        pid: pid_t,
        uid: uid_t,
        status: c_int,
        addr: *allowzero anyopaque,
        value: extern union {
            int: c_int,
            ptr: *anyopaque,
        },
        si_band: c_long,
        _pad: [7]c_ulong,
    },
    .freebsd => extern struct {
        // Signal number.
        signo: c_int,
        // Errno association.
        errno: c_int,
        /// Signal code.
        ///
        /// Cause of signal, one of the SI_ macros or signal-specific values, i.e.
        /// one of the FPE_... values for SIGFPE.
        /// This value is equivalent to the second argument to an old-style FreeBSD
        /// signal handler.
        code: c_int,
        /// Sending process.
        pid: pid_t,
        /// Sender's ruid.
        uid: uid_t,
        /// Exit value.
        status: c_int,
        /// Faulting instruction.
        addr: *allowzero anyopaque,
        /// Signal value.
        value: sigval,
        reason: extern union {
            fault: extern struct {
                /// Machine specific trap code.
                trapno: c_int,
            },
            timer: extern struct {
                timerid: c_int,
                overrun: c_int,
            },
            mesgq: extern struct {
                mqd: c_int,
            },
            poll: extern struct {
                /// Band event for SIGPOLL. UNUSED.
                band: c_long,
            },
            spare: extern struct {
                spare1: c_long,
                spare2: [7]c_int,
            },
        },
    },
    .solaris, .illumos => extern struct {
        signo: c_int,
        code: c_int,
        errno: c_int,
        // 64bit architectures insert 4bytes of padding here, this is done by
        // correctly aligning the reason field
        reason: extern union {
            proc: extern struct {
                pid: pid_t,
                pdata: extern union {
                    kill: extern struct {
                        uid: uid_t,
                        value: sigval_t,
                    },
                    cld: extern struct {
                        utime: clock_t,
                        status: c_int,
                        stime: clock_t,
                    },
                },
                contract: solaris.ctid_t,
                zone: solaris.zoneid_t,
            },
            fault: extern struct {
                addr: *allowzero anyopaque,
                trapno: c_int,
                pc: ?*anyopaque,
            },
            file: extern struct {
                // fd not currently available for SIGPOLL.
                fd: c_int,
                band: c_long,
            },
            prof: extern struct {
                addr: ?*anyopaque,
                timestamp: timespec,
                syscall: c_short,
                sysarg: u8,
                fault: u8,
                args: [8]c_long,
                state: [10]c_int,
            },
            rctl: extern struct {
                entity: i32,
            },
            __pad: [256 - 4 * @sizeOf(c_int)]u8,
        } align(@sizeOf(usize)),

        comptime {
            assert(@sizeOf(@This()) == 256);
            assert(@alignOf(@This()) == @sizeOf(usize));
        }
    },
    .netbsd => extern union {
        pad: [128]u8,
        info: netbsd._ksiginfo,
    },
    .dragonfly => extern struct {
        signo: c_int,
        errno: c_int,
        code: c_int,
        pid: c_int,
        uid: uid_t,
        status: c_int,
        addr: *allowzero anyopaque,
        value: sigval,
        band: c_long,
        __spare__: [7]c_int,
    },
    .haiku => extern struct {
        signo: i32,
        code: i32,
        errno: i32,

        pid: pid_t,
        uid: uid_t,
        addr: *allowzero anyopaque,
    },
    .openbsd => extern struct {
        signo: c_int,
        code: c_int,
        errno: c_int,
        data: extern union {
            proc: extern struct {
                pid: pid_t,
                pdata: extern union {
                    kill: extern struct {
                        uid: uid_t,
                        value: sigval,
                    },
                    cld: extern struct {
                        utime: clock_t,
                        stime: clock_t,
                        status: c_int,
                    },
                },
            },
            fault: extern struct {
                addr: *allowzero anyopaque,
                trapno: c_int,
            },
            __pad: [128 - 3 * @sizeOf(c_int)]u8,
        },

        comptime {
            if (@sizeOf(usize) == 4)
                assert(@sizeOf(@This()) == 128)
            else
                // Take into account the padding between errno and data fields.
                assert(@sizeOf(@This()) == 136);
        }
    },
    // https://github.com/SerenityOS/serenity/blob/ec492a1a0819e6239ea44156825c4ee7234ca3db/Kernel/API/POSIX/signal.h#L27-L37
    .serenity => extern struct {
        signo: c_int,
        code: c_int,
        errno: c_int,
        pid: pid_t,
        uid: uid_t,
        addr: ?*anyopaque,
        status: c_int,
        band: c_int,
        value: sigval,
    },
    else => void,
};
pub const sigset_t = switch (native_os) {
    .linux => linux.sigset_t,
    .emscripten => emscripten.sigset_t,
    // https://github.com/SerenityOS/serenity/blob/ec492a1a0819e6239ea44156825c4ee7234ca3db/Kernel/API/POSIX/signal.h#L19
    .openbsd, .macos, .ios, .tvos, .watchos, .visionos, .serenity => u32,
    .dragonfly, .netbsd, .solaris, .illumos, .freebsd => extern struct {
        __bits: [SIG.WORDS]u32,
    },
    .haiku => u64,
    else => u0,
};
pub const empty_sigset: sigset_t = switch (native_os) {
    .linux => linux.empty_sigset,
    .emscripten => emscripten.empty_sigset,
    .dragonfly, .netbsd, .solaris, .illumos, .freebsd => .{ .__bits = [_]u32{0} ** SIG.WORDS },
    else => 0,
};
pub const filled_sigset = switch (native_os) {
    .linux => linux.filled_sigset,
    .haiku => ~@as(sigset_t, 0),
    else => 0,
};
pub const sigval = switch (native_os) {
    .linux => linux.sigval,
    // https://github.com/SerenityOS/serenity/blob/ec492a1a0819e6239ea44156825c4ee7234ca3db/Kernel/API/POSIX/signal.h#L22-L25
    .openbsd, .dragonfly, .freebsd, .serenity => extern union {
        int: c_int,
        ptr: ?*anyopaque,
    },
    else => void,
};

pub const addrinfo = if (builtin.abi.isAndroid()) extern struct {
    flags: AI,
    family: i32,
    socktype: i32,
    protocol: i32,
    addrlen: socklen_t,
    canonname: ?[*:0]u8,
    addr: ?*sockaddr,
    next: ?*addrinfo,
} else switch (native_os) {
    .linux, .emscripten => linux.addrinfo,
    .windows => ws2_32.addrinfo,
    .freebsd, .macos, .ios, .tvos, .watchos, .visionos => extern struct {
        flags: AI,
        family: i32,
        socktype: i32,
        protocol: i32,
        addrlen: socklen_t,
        canonname: ?[*:0]u8,
        addr: ?*sockaddr,
        next: ?*addrinfo,
    },
    .solaris, .illumos => extern struct {
        flags: AI,
        family: i32,
        socktype: i32,
        protocol: i32,
        addrlen: socklen_t,
        canonname: ?[*:0]u8,
        addr: ?*sockaddr,
        next: ?*addrinfo,
    },
    .netbsd => extern struct {
        flags: AI,
        family: i32,
        socktype: i32,
        protocol: i32,
        addrlen: socklen_t,
        canonname: ?[*:0]u8,
        addr: ?*sockaddr,
        next: ?*addrinfo,
    },
    .dragonfly => extern struct {
        flags: AI,
        family: i32,
        socktype: i32,
        protocol: i32,
        addrlen: socklen_t,
        canonname: ?[*:0]u8,
        addr: ?*sockaddr,
        next: ?*addrinfo,
    },
    .haiku => extern struct {
        flags: AI,
        family: i32,
        socktype: i32,
        protocol: i32,
        addrlen: socklen_t,
        canonname: ?[*:0]u8,
        addr: ?*sockaddr,
        next: ?*addrinfo,
    },
    // https://github.com/SerenityOS/serenity/blob/d510d2aeb2facbd8f6c383d70fd1b033e1fee5dd/Userland/Libraries/LibC/netdb.h#L66-L75
    .openbsd, .serenity => extern struct {
        flags: AI,
        family: c_int,
        socktype: c_int,
        protocol: c_int,
        addrlen: socklen_t,
        addr: ?*sockaddr,
        canonname: ?[*:0]u8,
        next: ?*addrinfo,
    },
    else => void,
};
pub const sockaddr = switch (native_os) {
    .linux, .emscripten => linux.sockaddr,
    .windows => ws2_32.sockaddr,
    .macos, .ios, .tvos, .watchos, .visionos => extern struct {
        len: u8,
        family: sa_family_t,
        data: [14]u8,

        pub const SS_MAXSIZE = 128;
        pub const storage = extern struct {
            len: u8 align(8),
            family: sa_family_t,
            padding: [126]u8 = undefined,

            comptime {
                assert(@sizeOf(storage) == SS_MAXSIZE);
                assert(@alignOf(storage) == 8);
            }
        };
        pub const in = extern struct {
            len: u8 = @sizeOf(in),
            family: sa_family_t = AF.INET,
            port: in_port_t,
            addr: u32,
            zero: [8]u8 = [8]u8{ 0, 0, 0, 0, 0, 0, 0, 0 },
        };
        pub const in6 = extern struct {
            len: u8 = @sizeOf(in6),
            family: sa_family_t = AF.INET6,
            port: in_port_t,
            flowinfo: u32,
            addr: [16]u8,
            scope_id: u32,
        };

        /// UNIX domain socket
        pub const un = extern struct {
            len: u8 = @sizeOf(un),
            family: sa_family_t = AF.UNIX,
            path: [104]u8,
        };
    },
    .freebsd => extern struct {
        /// total length
        len: u8,
        /// address family
        family: sa_family_t,
        /// actually longer; address value
        data: [14]u8,

        pub const SS_MAXSIZE = 128;
        pub const storage = extern struct {
            len: u8 align(8),
            family: sa_family_t,
            padding: [126]u8 = undefined,

            comptime {
                assert(@sizeOf(storage) == SS_MAXSIZE);
                assert(@alignOf(storage) == 8);
            }
        };

        pub const in = extern struct {
            len: u8 = @sizeOf(in),
            family: sa_family_t = AF.INET,
            port: in_port_t,
            addr: u32,
            zero: [8]u8 = [8]u8{ 0, 0, 0, 0, 0, 0, 0, 0 },
        };

        pub const in6 = extern struct {
            len: u8 = @sizeOf(in6),
            family: sa_family_t = AF.INET6,
            port: in_port_t,
            flowinfo: u32,
            addr: [16]u8,
            scope_id: u32,
        };

        pub const un = extern struct {
            len: u8 = @sizeOf(un),
            family: sa_family_t = AF.UNIX,
            path: [104]u8,
        };
    },
    .solaris, .illumos => extern struct {
        /// address family
        family: sa_family_t,

        /// actually longer; address value
        data: [14]u8,

        pub const SS_MAXSIZE = 256;
        pub const storage = extern struct {
            family: sa_family_t align(8),
            padding: [254]u8 = undefined,

            comptime {
                assert(@sizeOf(storage) == SS_MAXSIZE);
                assert(@alignOf(storage) == 8);
            }
        };

        pub const in = extern struct {
            family: sa_family_t = AF.INET,
            port: in_port_t,
            addr: u32,
            zero: [8]u8 = [8]u8{ 0, 0, 0, 0, 0, 0, 0, 0 },
        };

        pub const in6 = extern struct {
            family: sa_family_t = AF.INET6,
            port: in_port_t,
            flowinfo: u32,
            addr: [16]u8,
            scope_id: u32,
            __src_id: u32 = 0,
        };

        /// Definitions for UNIX IPC domain.
        pub const un = extern struct {
            family: sa_family_t = AF.UNIX,
            path: [108]u8,
        };
    },
    .netbsd => extern struct {
        /// total length
        len: u8,
        /// address family
        family: sa_family_t,
        /// actually longer; address value
        data: [14]u8,

        pub const SS_MAXSIZE = 128;
        pub const storage = extern struct {
            len: u8 align(8),
            family: sa_family_t,
            padding: [126]u8 = undefined,

            comptime {
                assert(@sizeOf(storage) == SS_MAXSIZE);
                assert(@alignOf(storage) == 8);
            }
        };

        pub const in = extern struct {
            len: u8 = @sizeOf(in),
            family: sa_family_t = AF.INET,
            port: in_port_t,
            addr: u32,
            zero: [8]u8 = [8]u8{ 0, 0, 0, 0, 0, 0, 0, 0 },
        };

        pub const in6 = extern struct {
            len: u8 = @sizeOf(in6),
            family: sa_family_t = AF.INET6,
            port: in_port_t,
            flowinfo: u32,
            addr: [16]u8,
            scope_id: u32,
        };

        /// Definitions for UNIX IPC domain.
        pub const un = extern struct {
            /// total sockaddr length
            len: u8 = @sizeOf(un),

            family: sa_family_t = AF.LOCAL,

            /// path name
            path: [104]u8,
        };
    },
    .dragonfly => extern struct {
        len: u8,
        family: sa_family_t,
        data: [14]u8,

        pub const SS_MAXSIZE = 128;
        pub const storage = extern struct {
            len: u8 align(8),
            family: sa_family_t,
            padding: [126]u8 = undefined,

            comptime {
                assert(@sizeOf(storage) == SS_MAXSIZE);
                assert(@alignOf(storage) == 8);
            }
        };

        pub const in = extern struct {
            len: u8 = @sizeOf(in),
            family: sa_family_t = AF.INET,
            port: in_port_t,
            addr: u32,
            zero: [8]u8 = [8]u8{ 0, 0, 0, 0, 0, 0, 0, 0 },
        };

        pub const in6 = extern struct {
            len: u8 = @sizeOf(in6),
            family: sa_family_t = AF.INET6,
            port: in_port_t,
            flowinfo: u32,
            addr: [16]u8,
            scope_id: u32,
        };

        pub const un = extern struct {
            len: u8 = @sizeOf(un),
            family: sa_family_t = AF.UNIX,
            path: [104]u8,
        };
    },
    .haiku => extern struct {
        /// total length
        len: u8,
        /// address family
        family: sa_family_t,
        /// actually longer; address value
        data: [14]u8,

        pub const SS_MAXSIZE = 128;
        pub const storage = extern struct {
            len: u8 align(8),
            family: sa_family_t,
            padding: [126]u8 = undefined,

            comptime {
                assert(@sizeOf(storage) == SS_MAXSIZE);
                assert(@alignOf(storage) == 8);
            }
        };

        pub const in = extern struct {
            len: u8 = @sizeOf(in),
            family: sa_family_t = AF.INET,
            port: in_port_t,
            addr: u32,
            zero: [8]u8 = [8]u8{ 0, 0, 0, 0, 0, 0, 0, 0 },
        };

        pub const in6 = extern struct {
            len: u8 = @sizeOf(in6),
            family: sa_family_t = AF.INET6,
            port: in_port_t,
            flowinfo: u32,
            addr: [16]u8,
            scope_id: u32,
        };

        pub const un = extern struct {
            len: u8 = @sizeOf(un),
            family: sa_family_t = AF.UNIX,
            path: [104]u8,
        };
    },
    .openbsd => extern struct {
        /// total length
        len: u8,
        /// address family
        family: sa_family_t,
        /// actually longer; address value
        data: [14]u8,

        pub const SS_MAXSIZE = 256;
        pub const storage = extern struct {
            len: u8 align(8),
            family: sa_family_t,
            padding: [254]u8 = undefined,

            comptime {
                assert(@sizeOf(storage) == SS_MAXSIZE);
                assert(@alignOf(storage) == 8);
            }
        };

        pub const in = extern struct {
            len: u8 = @sizeOf(in),
            family: sa_family_t = AF.INET,
            port: in_port_t,
            addr: u32,
            zero: [8]u8 = [8]u8{ 0, 0, 0, 0, 0, 0, 0, 0 },
        };

        pub const in6 = extern struct {
            len: u8 = @sizeOf(in6),
            family: sa_family_t = AF.INET6,
            port: in_port_t,
            flowinfo: u32,
            addr: [16]u8,
            scope_id: u32,
        };

        /// Definitions for UNIX IPC domain.
        pub const un = extern struct {
            /// total sockaddr length
            len: u8 = @sizeOf(un),

            family: sa_family_t = AF.LOCAL,

            /// path name
            path: [104]u8,
        };
    },
    // https://github.com/SerenityOS/serenity/blob/ac44ec5ebc707f9dd0c3d4759a1e17e91db5d74f/Kernel/API/POSIX/sys/socket.h#L110-L114
    .serenity => extern struct {
        family: sa_family_t,
        data: [26]u8,

        // https://github.com/SerenityOS/serenity/blob/ec492a1a0819e6239ea44156825c4ee7234ca3db/Kernel/API/POSIX/netinet/in.h
        const in_addr = u32;
        const in6_addr = [16]u8;
        pub const in = extern struct {
            family: sa_family_t = AF.INET,
            port: in_port_t,
            addr: in_addr,
            zero: [8]u8 = @splat(0),
        };
        pub const in6 = extern struct {
            family: sa_family_t = AF.INET6,
            port: in_port_t,
            flowinfo: u32,
            addr: in6_addr,
            scope_id: u32,
        };

        // https://github.com/SerenityOS/serenity/blob/b92e6b02e53b2927732f31b1442cad420b62d1ef/Kernel/API/POSIX/sys/un.h
        const UNIX_PATH_MAX = 108;
        pub const un = extern struct {
            family: sa_family_t = AF.LOCAL,
            path: [UNIX_PATH_MAX]u8,
        };
    },
    else => void,
};
pub const socklen_t = switch (native_os) {
    .linux, .emscripten => linux.socklen_t,
    .windows => ws2_32.socklen_t,
    // https://github.com/SerenityOS/serenity/blob/b98f537f117b341788023ab82e0c11ca9ae29a57/Kernel/API/POSIX/sys/types.h#L57
    else => u32,
};
pub const in_port_t = u16;
pub const sa_family_t = switch (native_os) {
    .linux, .emscripten => linux.sa_family_t,
    .windows => ws2_32.ADDRESS_FAMILY,
    .openbsd, .haiku, .dragonfly, .netbsd, .freebsd, .macos, .ios, .tvos, .watchos, .visionos => u8,
    // https://github.com/SerenityOS/serenity/blob/ac44ec5ebc707f9dd0c3d4759a1e17e91db5d74f/Kernel/API/POSIX/sys/socket.h#L66
    .solaris, .illumos, .serenity => u16,
    else => void,
};
pub const AF = if (builtin.abi.isAndroid()) struct {
    pub const UNSPEC = 0;
    pub const UNIX = 1;
    pub const LOCAL = 1;
    pub const INET = 2;
    pub const AX25 = 3;
    pub const IPX = 4;
    pub const APPLETALK = 5;
    pub const NETROM = 6;
    pub const BRIDGE = 7;
    pub const ATMPVC = 8;
    pub const X25 = 9;
    pub const INET6 = 10;
    pub const ROSE = 11;
    pub const DECnet = 12;
    pub const NETBEUI = 13;
    pub const SECURITY = 14;
    pub const KEY = 15;
    pub const NETLINK = 16;
    pub const ROUTE = NETLINK;
    pub const PACKET = 17;
    pub const ASH = 18;
    pub const ECONET = 19;
    pub const ATMSVC = 20;
    pub const RDS = 21;
    pub const SNA = 22;
    pub const IRDA = 23;
    pub const PPPOX = 24;
    pub const WANPIPE = 25;
    pub const LLC = 26;
    pub const CAN = 29;
    pub const TIPC = 30;
    pub const BLUETOOTH = 31;
    pub const IUCV = 32;
    pub const RXRPC = 33;
    pub const ISDN = 34;
    pub const PHONET = 35;
    pub const IEEE802154 = 36;
    pub const CAIF = 37;
    pub const ALG = 38;
    pub const NFC = 39;
    pub const VSOCK = 40;
    pub const KCM = 41;
    pub const QIPCRTR = 42;
    pub const MAX = 43;
} else switch (native_os) {
    .linux, .emscripten => linux.AF,
    .windows => ws2_32.AF,
    .macos, .ios, .tvos, .watchos, .visionos => struct {
        pub const UNSPEC = 0;
        pub const LOCAL = 1;
        pub const UNIX = LOCAL;
        pub const INET = 2;
        pub const SYS_CONTROL = 2;
        pub const IMPLINK = 3;
        pub const PUP = 4;
        pub const CHAOS = 5;
        pub const NS = 6;
        pub const ISO = 7;
        pub const OSI = ISO;
        pub const ECMA = 8;
        pub const DATAKIT = 9;
        pub const CCITT = 10;
        pub const SNA = 11;
        pub const DECnet = 12;
        pub const DLI = 13;
        pub const LAT = 14;
        pub const HYLINK = 15;
        pub const APPLETALK = 16;
        pub const ROUTE = 17;
        pub const LINK = 18;
        pub const XTP = 19;
        pub const COIP = 20;
        pub const CNT = 21;
        pub const RTIP = 22;
        pub const IPX = 23;
        pub const SIP = 24;
        pub const PIP = 25;
        pub const ISDN = 28;
        pub const E164 = ISDN;
        pub const KEY = 29;
        pub const INET6 = 30;
        pub const NATM = 31;
        pub const SYSTEM = 32;
        pub const NETBIOS = 33;
        pub const PPP = 34;
        pub const MAX = 40;
    },
    .freebsd => struct {
        pub const UNSPEC = 0;
        pub const UNIX = 1;
        pub const LOCAL = UNIX;
        pub const FILE = LOCAL;
        pub const INET = 2;
        pub const IMPLINK = 3;
        pub const PUP = 4;
        pub const CHAOS = 5;
        pub const NETBIOS = 6;
        pub const ISO = 7;
        pub const OSI = ISO;
        pub const ECMA = 8;
        pub const DATAKIT = 9;
        pub const CCITT = 10;
        pub const SNA = 11;
        pub const DECnet = 12;
        pub const DLI = 13;
        pub const LAT = 14;
        pub const HYLINK = 15;
        pub const APPLETALK = 16;
        pub const ROUTE = 17;
        pub const LINK = 18;
        pub const pseudo_XTP = 19;
        pub const COIP = 20;
        pub const CNT = 21;
        pub const pseudo_RTIP = 22;
        pub const IPX = 23;
        pub const SIP = 24;
        pub const pseudo_PIP = 25;
        pub const ISDN = 26;
        pub const E164 = ISDN;
        pub const pseudo_KEY = 27;
        pub const INET6 = 28;
        pub const NATM = 29;
        pub const ATM = 30;
        pub const pseudo_HDRCMPLT = 31;
        pub const NETGRAPH = 32;
        pub const SLOW = 33;
        pub const SCLUSTER = 34;
        pub const ARP = 35;
        pub const BLUETOOTH = 36;
        pub const IEEE80211 = 37;
        pub const INET_SDP = 40;
        pub const INET6_SDP = 42;
        pub const MAX = 42;
    },
    .solaris, .illumos => struct {
        pub const UNSPEC = 0;
        pub const UNIX = 1;
        pub const LOCAL = UNIX;
        pub const FILE = UNIX;
        pub const INET = 2;
        pub const IMPLINK = 3;
        pub const PUP = 4;
        pub const CHAOS = 5;
        pub const NS = 6;
        pub const NBS = 7;
        pub const ECMA = 8;
        pub const DATAKIT = 9;
        pub const CCITT = 10;
        pub const SNA = 11;
        pub const DECnet = 12;
        pub const DLI = 13;
        pub const LAT = 14;
        pub const HYLINK = 15;
        pub const APPLETALK = 16;
        pub const NIT = 17;
        pub const @"802" = 18;
        pub const OSI = 19;
        pub const X25 = 20;
        pub const OSINET = 21;
        pub const GOSIP = 22;
        pub const IPX = 23;
        pub const ROUTE = 24;
        pub const LINK = 25;
        pub const INET6 = 26;
        pub const KEY = 27;
        pub const NCA = 28;
        pub const POLICY = 29;
        pub const INET_OFFLOAD = 30;
        pub const TRILL = 31;
        pub const PACKET = 32;
        pub const LX_NETLINK = 33;
        pub const MAX = 33;
    },
    .netbsd => struct {
        pub const UNSPEC = 0;
        pub const LOCAL = 1;
        pub const UNIX = LOCAL;
        pub const INET = 2;
        pub const IMPLINK = 3;
        pub const PUP = 4;
        pub const CHAOS = 5;
        pub const NS = 6;
        pub const ISO = 7;
        pub const OSI = ISO;
        pub const ECMA = 8;
        pub const DATAKIT = 9;
        pub const CCITT = 10;
        pub const SNA = 11;
        pub const DECnet = 12;
        pub const DLI = 13;
        pub const LAT = 14;
        pub const HYLINK = 15;
        pub const APPLETALK = 16;
        pub const OROUTE = 17;
        pub const LINK = 18;
        pub const COIP = 20;
        pub const CNT = 21;
        pub const IPX = 23;
        pub const INET6 = 24;
        pub const ISDN = 26;
        pub const E164 = ISDN;
        pub const NATM = 27;
        pub const ARP = 28;
        pub const BLUETOOTH = 31;
        pub const IEEE80211 = 32;
        pub const MPLS = 33;
        pub const ROUTE = 34;
        pub const CAN = 35;
        pub const ETHER = 36;
        pub const MAX = 37;
    },
    .dragonfly => struct {
        pub const UNSPEC = 0;
        pub const OSI = ISO;
        pub const UNIX = LOCAL;
        pub const LOCAL = 1;
        pub const INET = 2;
        pub const IMPLINK = 3;
        pub const PUP = 4;
        pub const CHAOS = 5;
        pub const NETBIOS = 6;
        pub const ISO = 7;
        pub const ECMA = 8;
        pub const DATAKIT = 9;
        pub const CCITT = 10;
        pub const SNA = 11;
        pub const DLI = 13;
        pub const LAT = 14;
        pub const HYLINK = 15;
        pub const APPLETALK = 16;
        pub const ROUTE = 17;
        pub const LINK = 18;
        pub const COIP = 20;
        pub const CNT = 21;
        pub const IPX = 23;
        pub const SIP = 24;
        pub const ISDN = 26;
        pub const INET6 = 28;
        pub const NATM = 29;
        pub const ATM = 30;
        pub const NETGRAPH = 32;
        pub const BLUETOOTH = 33;
        pub const MPLS = 34;
        pub const MAX = 36;
    },
    .haiku => struct {
        pub const UNSPEC = 0;
        pub const INET = 1;
        pub const APPLETALK = 2;
        pub const ROUTE = 3;
        pub const LINK = 4;
        pub const INET6 = 5;
        pub const DLI = 6;
        pub const IPX = 7;
        pub const NOTIFY = 8;
        pub const LOCAL = 9;
        pub const UNIX = LOCAL;
        pub const BLUETOOTH = 10;
        pub const MAX = 11;
    },
    .openbsd => struct {
        pub const UNSPEC = 0;
        pub const UNIX = 1;
        pub const LOCAL = UNIX;
        pub const INET = 2;
        pub const APPLETALK = 16;
        pub const INET6 = 24;
        pub const KEY = 30;
        pub const ROUTE = 17;
        pub const SNA = 11;
        pub const MPLS = 33;
        pub const BLUETOOTH = 32;
        pub const ISDN = 26;
        pub const MAX = 36;
    },
    // https://github.com/SerenityOS/serenity/blob/ac44ec5ebc707f9dd0c3d4759a1e17e91db5d74f/Kernel/API/POSIX/sys/socket.h#L17-L22
    .serenity => struct {
        pub const UNSPEC = 0;
        pub const LOCAL = 1;
        pub const UNIX = LOCAL;
        pub const INET = 2;
        pub const INET6 = 3;
        pub const MAX = 4;
    },
    else => void,
};
pub const PF = if (builtin.abi.isAndroid()) struct {
    pub const UNSPEC = AF.UNSPEC;
    pub const UNIX = AF.UNIX;
    pub const LOCAL = AF.LOCAL;
    pub const INET = AF.INET;
    pub const AX25 = AF.AX25;
    pub const IPX = AF.IPX;
    pub const APPLETALK = AF.APPLETALK;
    pub const NETROM = AF.NETROM;
    pub const BRIDGE = AF.BRIDGE;
    pub const ATMPVC = AF.ATMPVC;
    pub const X25 = AF.X25;
    pub const PF_INET6 = AF.INET6;
    pub const PF_ROSE = AF.ROSE;
    pub const PF_DECnet = AF.DECnet;
    pub const PF_NETBEUI = AF.NETBEUI;
    pub const PF_SECURITY = AF.SECURITY;
    pub const PF_KEY = AF.KEY;
    pub const PF_NETLINK = AF.NETLINK;
    pub const PF_ROUTE = AF.ROUTE;
    pub const PF_PACKET = AF.PACKET;
    pub const PF_ASH = AF.ASH;
    pub const PF_ECONET = AF.ECONET;
    pub const PF_ATMSVC = AF.ATMSVC;
    pub const PF_RDS = AF.RDS;
    pub const PF_SNA = AF.SNA;
    pub const PF_IRDA = AF.IRDA;
    pub const PF_PPPOX = AF.PPPOX;
    pub const PF_WANPIPE = AF.WANPIPE;
    pub const PF_LLC = AF.LLC;
    pub const PF_CAN = AF.CAN;
    pub const PF_TIPC = AF.TIPC;
    pub const PF_BLUETOOTH = AF.BLUETOOTH;
    pub const PF_IUCV = AF.IUCV;
    pub const PF_RXRPC = AF.RXRPC;
    pub const PF_ISDN = AF.ISDN;
    pub const PF_PHONET = AF.PHONET;
    pub const PF_IEEE802154 = AF.IEEE802154;
    pub const PF_CAIF = AF.CAIF;
    pub const PF_ALG = AF.ALG;
    pub const PF_NFC = AF.NFC;
    pub const PF_VSOCK = AF.VSOCK;
    pub const PF_KCM = AF.KCM;
    pub const PF_QIPCRTR = AF.QIPCRTR;
    pub const PF_MAX = AF.MAX;
} else switch (native_os) {
    .linux, .emscripten => linux.PF,
    .macos, .ios, .tvos, .watchos, .visionos => struct {
        pub const UNSPEC = AF.UNSPEC;
        pub const LOCAL = AF.LOCAL;
        pub const UNIX = PF.LOCAL;
        pub const INET = AF.INET;
        pub const IMPLINK = AF.IMPLINK;
        pub const PUP = AF.PUP;
        pub const CHAOS = AF.CHAOS;
        pub const NS = AF.NS;
        pub const ISO = AF.ISO;
        pub const OSI = AF.ISO;
        pub const ECMA = AF.ECMA;
        pub const DATAKIT = AF.DATAKIT;
        pub const CCITT = AF.CCITT;
        pub const SNA = AF.SNA;
        pub const DECnet = AF.DECnet;
        pub const DLI = AF.DLI;
        pub const LAT = AF.LAT;
        pub const HYLINK = AF.HYLINK;
        pub const APPLETALK = AF.APPLETALK;
        pub const ROUTE = AF.ROUTE;
        pub const LINK = AF.LINK;
        pub const XTP = AF.XTP;
        pub const COIP = AF.COIP;
        pub const CNT = AF.CNT;
        pub const SIP = AF.SIP;
        pub const IPX = AF.IPX;
        pub const RTIP = AF.RTIP;
        pub const PIP = AF.PIP;
        pub const ISDN = AF.ISDN;
        pub const KEY = AF.KEY;
        pub const INET6 = AF.INET6;
        pub const NATM = AF.NATM;
        pub const SYSTEM = AF.SYSTEM;
        pub const NETBIOS = AF.NETBIOS;
        pub const PPP = AF.PPP;
        pub const MAX = AF.MAX;
    },
    .freebsd => struct {
        pub const UNSPEC = AF.UNSPEC;
        pub const LOCAL = AF.LOCAL;
        pub const UNIX = PF.LOCAL;
        pub const INET = AF.INET;
        pub const IMPLINK = AF.IMPLINK;
        pub const PUP = AF.PUP;
        pub const CHAOS = AF.CHAOS;
        pub const NETBIOS = AF.NETBIOS;
        pub const ISO = AF.ISO;
        pub const OSI = AF.ISO;
        pub const ECMA = AF.ECMA;
        pub const DATAKIT = AF.DATAKIT;
        pub const CCITT = AF.CCITT;
        pub const DECnet = AF.DECnet;
        pub const DLI = AF.DLI;
        pub const LAT = AF.LAT;
        pub const HYLINK = AF.HYLINK;
        pub const APPLETALK = AF.APPLETALK;
        pub const ROUTE = AF.ROUTE;
        pub const LINK = AF.LINK;
        pub const XTP = AF.pseudo_XTP;
        pub const COIP = AF.COIP;
        pub const CNT = AF.CNT;
        pub const SIP = AF.SIP;
        pub const IPX = AF.IPX;
        pub const RTIP = AF.pseudo_RTIP;
        pub const PIP = AF.pseudo_PIP;
        pub const ISDN = AF.ISDN;
        pub const KEY = AF.pseudo_KEY;
        pub const INET6 = AF.pseudo_INET6;
        pub const NATM = AF.NATM;
        pub const ATM = AF.ATM;
        pub const NETGRAPH = AF.NETGRAPH;
        pub const SLOW = AF.SLOW;
        pub const SCLUSTER = AF.SCLUSTER;
        pub const ARP = AF.ARP;
        pub const BLUETOOTH = AF.BLUETOOTH;
        pub const IEEE80211 = AF.IEEE80211;
        pub const INET_SDP = AF.INET_SDP;
        pub const INET6_SDP = AF.INET6_SDP;
        pub const MAX = AF.MAX;
    },
    .solaris, .illumos => struct {
        pub const UNSPEC = AF.UNSPEC;
        pub const UNIX = AF.UNIX;
        pub const LOCAL = UNIX;
        pub const FILE = UNIX;
        pub const INET = AF.INET;
        pub const IMPLINK = AF.IMPLINK;
        pub const PUP = AF.PUP;
        pub const CHAOS = AF.CHAOS;
        pub const NS = AF.NS;
        pub const NBS = AF.NBS;
        pub const ECMA = AF.ECMA;
        pub const DATAKIT = AF.DATAKIT;
        pub const CCITT = AF.CCITT;
        pub const SNA = AF.SNA;
        pub const DECnet = AF.DECnet;
        pub const DLI = AF.DLI;
        pub const LAT = AF.LAT;
        pub const HYLINK = AF.HYLINK;
        pub const APPLETALK = AF.APPLETALK;
        pub const NIT = AF.NIT;
        pub const @"802" = AF.@"802";
        pub const OSI = AF.OSI;
        pub const X25 = AF.X25;
        pub const OSINET = AF.OSINET;
        pub const GOSIP = AF.GOSIP;
        pub const IPX = AF.IPX;
        pub const ROUTE = AF.ROUTE;
        pub const LINK = AF.LINK;
        pub const INET6 = AF.INET6;
        pub const KEY = AF.KEY;
        pub const NCA = AF.NCA;
        pub const POLICY = AF.POLICY;
        pub const TRILL = AF.TRILL;
        pub const PACKET = AF.PACKET;
        pub const LX_NETLINK = AF.LX_NETLINK;
        pub const MAX = AF.MAX;
    },
    .netbsd => struct {
        pub const UNSPEC = AF.UNSPEC;
        pub const LOCAL = AF.LOCAL;
        pub const UNIX = PF.LOCAL;
        pub const INET = AF.INET;
        pub const IMPLINK = AF.IMPLINK;
        pub const PUP = AF.PUP;
        pub const CHAOS = AF.CHAOS;
        pub const NS = AF.NS;
        pub const ISO = AF.ISO;
        pub const OSI = AF.ISO;
        pub const ECMA = AF.ECMA;
        pub const DATAKIT = AF.DATAKIT;
        pub const CCITT = AF.CCITT;
        pub const SNA = AF.SNA;
        pub const DECnet = AF.DECnet;
        pub const DLI = AF.DLI;
        pub const LAT = AF.LAT;
        pub const HYLINK = AF.HYLINK;
        pub const APPLETALK = AF.APPLETALK;
        pub const OROUTE = AF.OROUTE;
        pub const LINK = AF.LINK;
        pub const COIP = AF.COIP;
        pub const CNT = AF.CNT;
        pub const INET6 = AF.INET6;
        pub const IPX = AF.IPX;
        pub const ISDN = AF.ISDN;
        pub const E164 = AF.E164;
        pub const NATM = AF.NATM;
        pub const ARP = AF.ARP;
        pub const BLUETOOTH = AF.BLUETOOTH;
        pub const MPLS = AF.MPLS;
        pub const ROUTE = AF.ROUTE;
        pub const CAN = AF.CAN;
        pub const ETHER = AF.ETHER;
        pub const MAX = AF.MAX;
    },
    .dragonfly => struct {
        pub const INET6 = AF.INET6;
        pub const IMPLINK = AF.IMPLINK;
        pub const ROUTE = AF.ROUTE;
        pub const ISO = AF.ISO;
        pub const PIP = AF.pseudo_PIP;
        pub const CHAOS = AF.CHAOS;
        pub const DATAKIT = AF.DATAKIT;
        pub const INET = AF.INET;
        pub const APPLETALK = AF.APPLETALK;
        pub const SIP = AF.SIP;
        pub const OSI = AF.ISO;
        pub const CNT = AF.CNT;
        pub const LINK = AF.LINK;
        pub const HYLINK = AF.HYLINK;
        pub const MAX = AF.MAX;
        pub const KEY = AF.pseudo_KEY;
        pub const PUP = AF.PUP;
        pub const COIP = AF.COIP;
        pub const SNA = AF.SNA;
        pub const LOCAL = AF.LOCAL;
        pub const NETBIOS = AF.NETBIOS;
        pub const NATM = AF.NATM;
        pub const BLUETOOTH = AF.BLUETOOTH;
        pub const UNSPEC = AF.UNSPEC;
        pub const NETGRAPH = AF.NETGRAPH;
        pub const ECMA = AF.ECMA;
        pub const IPX = AF.IPX;
        pub const DLI = AF.DLI;
        pub const ATM = AF.ATM;
        pub const CCITT = AF.CCITT;
        pub const ISDN = AF.ISDN;
        pub const RTIP = AF.pseudo_RTIP;
        pub const LAT = AF.LAT;
        pub const UNIX = PF.LOCAL;
        pub const XTP = AF.pseudo_XTP;
        pub const DECnet = AF.DECnet;
    },
    .haiku => struct {
        pub const UNSPEC = AF.UNSPEC;
        pub const INET = AF.INET;
        pub const ROUTE = AF.ROUTE;
        pub const LINK = AF.LINK;
        pub const INET6 = AF.INET6;
        pub const LOCAL = AF.LOCAL;
        pub const UNIX = AF.UNIX;
        pub const BLUETOOTH = AF.BLUETOOTH;
    },
    .openbsd => struct {
        pub const UNSPEC = AF.UNSPEC;
        pub const LOCAL = AF.LOCAL;
        pub const UNIX = AF.UNIX;
        pub const INET = AF.INET;
        pub const APPLETALK = AF.APPLETALK;
        pub const INET6 = AF.INET6;
        pub const DECnet = AF.DECnet;
        pub const KEY = AF.KEY;
        pub const ROUTE = AF.ROUTE;
        pub const SNA = AF.SNA;
        pub const MPLS = AF.MPLS;
        pub const BLUETOOTH = AF.BLUETOOTH;
        pub const ISDN = AF.ISDN;
        pub const MAX = AF.MAX;
    },
    // https://github.com/SerenityOS/serenity/blob/ac44ec5ebc707f9dd0c3d4759a1e17e91db5d74f/Kernel/API/POSIX/sys/socket.h#L24-L29
    .serenity => struct {
        pub const LOCAL = AF.LOCAL;
        pub const UNIX = AF.LOCAL;
        pub const INET = AF.INET;
        pub const INET6 = AF.INET6;
        pub const UNSPEC = AF.UNSPEC;
        pub const MAX = AF.MAX;
    },
    else => void,
};
pub const DT = switch (native_os) {
    .linux => linux.DT,
    // https://github.com/SerenityOS/serenity/blob/1262a7d1424d0d2e89d80644409721cbf056ab17/Kernel/API/POSIX/dirent.h#L16-L35
    .netbsd, .freebsd, .openbsd, .macos, .ios, .tvos, .watchos, .visionos, .serenity => struct {
        pub const UNKNOWN = 0;
        pub const FIFO = 1;
        pub const CHR = 2;
        pub const DIR = 4;
        pub const BLK = 6;
        pub const REG = 8;
        pub const LNK = 10;
        pub const SOCK = 12;
        pub const WHT = 14;
    },
    .dragonfly => struct {
        pub const UNKNOWN = 0;
        pub const FIFO = 1;
        pub const CHR = 2;
        pub const DIR = 4;
        pub const BLK = 6;
        pub const REG = 8;
        pub const LNK = 10;
        pub const SOCK = 12;
        pub const WHT = 14;
        pub const DBF = 15;
    },
    else => void,
};
pub const MSG = switch (native_os) {
    .linux => linux.MSG,
    .emscripten => emscripten.MSG,
    .windows => ws2_32.MSG,
    .haiku => struct {
        pub const OOB = 0x0001;
        pub const PEEK = 0x0002;
        pub const DONTROUTE = 0x0004;
        pub const EOR = 0x0008;
        pub const TRUNC = 0x0010;
        pub const CTRUNC = 0x0020;
        pub const WAITALL = 0x0040;
        pub const DONTWAIT = 0x0080;
        pub const BCAST = 0x0100;
        pub const MCAST = 0x0200;
        pub const EOF = 0x0400;
        pub const NOSIGNAL = 0x0800;
    },
    // https://github.com/SerenityOS/serenity/blob/ac44ec5ebc707f9dd0c3d4759a1e17e91db5d74f/Kernel/API/POSIX/sys/socket.h#L56-L64
    .serenity => struct {
        pub const TRUNC = 0x1;
        pub const CTRUNC = 0x2;
        pub const PEEK = 0x4;
        pub const OOB = 0x8;
        pub const DONTROUTE = 0x10;
        pub const WAITALL = 0x20;
        pub const DONTWAIT = 0x40;
        pub const NOSIGNAL = 0x80;
        pub const EOR = 0x100;
    },
    else => void,
};
pub const SOCK = switch (native_os) {
    .linux => linux.SOCK,
    .emscripten => emscripten.SOCK,
    .windows => ws2_32.SOCK,
    .macos, .ios, .tvos, .watchos, .visionos => struct {
        pub const STREAM = 1;
        pub const DGRAM = 2;
        pub const RAW = 3;
        pub const RDM = 4;
        pub const SEQPACKET = 5;
        pub const MAXADDRLEN = 255;

        /// Not actually supported by Darwin, but Zig supplies a shim.
        /// This numerical value is not ABI-stable. It need only not conflict
        /// with any other `SOCK` bits.
        pub const CLOEXEC = 1 << 15;
        /// Not actually supported by Darwin, but Zig supplies a shim.
        /// This numerical value is not ABI-stable. It need only not conflict
        /// with any other `SOCK` bits.
        pub const NONBLOCK = 1 << 16;
    },
    .freebsd => struct {
        pub const STREAM = 1;
        pub const DGRAM = 2;
        pub const RAW = 3;
        pub const RDM = 4;
        pub const SEQPACKET = 5;

        pub const CLOEXEC = 0x10000000;
        pub const NONBLOCK = 0x20000000;
    },
    .solaris, .illumos => struct {
        /// Datagram.
        pub const DGRAM = 1;
        /// STREAM.
        pub const STREAM = 2;
        /// Raw-protocol interface.
        pub const RAW = 4;
        /// Reliably-delivered message.
        pub const RDM = 5;
        /// Sequenced packed stream.
        pub const SEQPACKET = 6;

        pub const NONBLOCK = 0x100000;
        pub const NDELAY = 0x200000;
        pub const CLOEXEC = 0x080000;
    },
    .netbsd => struct {
        pub const STREAM = 1;
        pub const DGRAM = 2;
        pub const RAW = 3;
        pub const RDM = 4;
        pub const SEQPACKET = 5;
        pub const CONN_DGRAM = 6;
        pub const DCCP = CONN_DGRAM;

        pub const CLOEXEC = 0x10000000;
        pub const NONBLOCK = 0x20000000;
        pub const NOSIGPIPE = 0x40000000;
        pub const FLAGS_MASK = 0xf0000000;
    },
    .dragonfly => struct {
        pub const STREAM = 1;
        pub const DGRAM = 2;
        pub const RAW = 3;
        pub const RDM = 4;
        pub const SEQPACKET = 5;
        pub const MAXADDRLEN = 255;
        pub const CLOEXEC = 0x10000000;
        pub const NONBLOCK = 0x20000000;
    },
    .haiku => struct {
        pub const STREAM = 1;
        pub const DGRAM = 2;
        pub const RAW = 3;
        pub const SEQPACKET = 5;
        pub const MISC = 255;
    },
    .openbsd => struct {
        pub const STREAM = 1;
        pub const DGRAM = 2;
        pub const RAW = 3;
        pub const RDM = 4;
        pub const SEQPACKET = 5;

        pub const CLOEXEC = 0x8000;
        pub const NONBLOCK = 0x4000;
    },
    // https://github.com/SerenityOS/serenity/blob/ac44ec5ebc707f9dd0c3d4759a1e17e91db5d74f/Kernel/API/POSIX/sys/socket.h#L31-L38
    .serenity => struct {
        pub const STREAM = 1;
        pub const DGRAM = 2;
        pub const RAW = 3;
        pub const RDM = 4;
        pub const SEQPACKET = 5;

        pub const NONBLOCK = 0o4000;
        pub const CLOEXEC = 0o2000000;
    },
    else => void,
};
pub const TCP = switch (native_os) {
    .macos => darwin.TCP,
    .linux => linux.TCP,
    .emscripten => emscripten.TCP,
    .windows => ws2_32.TCP,
    // https://github.com/SerenityOS/serenity/blob/61ac554a3403838f79ca746bd1c65ded6f97d124/Kernel/API/POSIX/netinet/tcp.h#L13-L14
    .serenity => struct {
        pub const NODELAY = 10;
        pub const MAXSEG = 11;
    },
    else => void,
};
pub const IPPROTO = switch (native_os) {
    .linux, .emscripten => linux.IPPROTO,
    .windows => ws2_32.IPPROTO,
    .macos, .ios, .tvos, .watchos, .visionos => struct {
        pub const ICMP = 1;
        pub const ICMPV6 = 58;
        pub const TCP = 6;
        pub const UDP = 17;
        pub const IP = 0;
        pub const IPV6 = 41;
    },
    .freebsd => struct {
        /// dummy for IP
        pub const IP = 0;
        /// control message protocol
        pub const ICMP = 1;
        /// tcp
        pub const TCP = 6;
        /// user datagram protocol
        pub const UDP = 17;
        /// IP6 header
        pub const IPV6 = 41;
        /// raw IP packet
        pub const RAW = 255;
        /// IP6 hop-by-hop options
        pub const HOPOPTS = 0;
        /// group mgmt protocol
        pub const IGMP = 2;
        /// gateway^2 (deprecated)
        pub const GGP = 3;
        /// IPv4 encapsulation
        pub const IPV4 = 4;
        /// for compatibility
        pub const IPIP = IPV4;
        /// Stream protocol II
        pub const ST = 7;
        /// exterior gateway protocol
        pub const EGP = 8;
        /// private interior gateway
        pub const PIGP = 9;
        /// BBN RCC Monitoring
        pub const RCCMON = 10;
        /// network voice protocol
        pub const NVPII = 11;
        /// pup
        pub const PUP = 12;
        /// Argus
        pub const ARGUS = 13;
        /// EMCON
        pub const EMCON = 14;
        /// Cross Net Debugger
        pub const XNET = 15;
        /// Chaos
        pub const CHAOS = 16;
        /// Multiplexing
        pub const MUX = 18;
        /// DCN Measurement Subsystems
        pub const MEAS = 19;
        /// Host Monitoring
        pub const HMP = 20;
        /// Packet Radio Measurement
        pub const PRM = 21;
        /// xns idp
        pub const IDP = 22;
        /// Trunk-1
        pub const TRUNK1 = 23;
        /// Trunk-2
        pub const TRUNK2 = 24;
        /// Leaf-1
        pub const LEAF1 = 25;
        /// Leaf-2
        pub const LEAF2 = 26;
        /// Reliable Data
        pub const RDP = 27;
        /// Reliable Transaction
        pub const IRTP = 28;
        /// tp-4 w/ class negotiation
        pub const TP = 29;
        /// Bulk Data Transfer
        pub const BLT = 30;
        /// Network Services
        pub const NSP = 31;
        /// Merit Internodal
        pub const INP = 32;
        /// Datagram Congestion Control Protocol
        pub const DCCP = 33;
        /// Third Party Connect
        pub const @"3PC" = 34;
        /// InterDomain Policy Routing
        pub const IDPR = 35;
        /// XTP
        pub const XTP = 36;
        /// Datagram Delivery
        pub const DDP = 37;
        /// Control Message Transport
        pub const CMTP = 38;
        /// TP++ Transport
        pub const TPXX = 39;
        /// IL transport protocol
        pub const IL = 40;
        /// Source Demand Routing
        pub const SDRP = 42;
        /// IP6 routing header
        pub const ROUTING = 43;
        /// IP6 fragmentation header
        pub const FRAGMENT = 44;
        /// InterDomain Routing
        pub const IDRP = 45;
        /// resource reservation
        pub const RSVP = 46;
        /// General Routing Encap.
        pub const GRE = 47;
        /// Mobile Host Routing
        pub const MHRP = 48;
        /// BHA
        pub const BHA = 49;
        /// IP6 Encap Sec. Payload
        pub const ESP = 50;
        /// IP6 Auth Header
        pub const AH = 51;
        /// Integ. Net Layer Security
        pub const INLSP = 52;
        /// IP with encryption
        pub const SWIPE = 53;
        /// Next Hop Resolution
        pub const NHRP = 54;
        /// IP Mobility
        pub const MOBILE = 55;
        /// Transport Layer Security
        pub const TLSP = 56;
        /// SKIP
        pub const SKIP = 57;
        /// ICMP6
        pub const ICMPV6 = 58;
        /// IP6 no next header
        pub const NONE = 59;
        /// IP6 destination option
        pub const DSTOPTS = 60;
        /// any host internal protocol
        pub const AHIP = 61;
        /// CFTP
        pub const CFTP = 62;
        /// "hello" routing protocol
        pub const HELLO = 63;
        /// SATNET/Backroom EXPAK
        pub const SATEXPAK = 64;
        /// Kryptolan
        pub const KRYPTOLAN = 65;
        /// Remote Virtual Disk
        pub const RVD = 66;
        /// Pluribus Packet Core
        pub const IPPC = 67;
        /// Any distributed FS
        pub const ADFS = 68;
        /// Satnet Monitoring
        pub const SATMON = 69;
        /// VISA Protocol
        pub const VISA = 70;
        /// Packet Core Utility
        pub const IPCV = 71;
        /// Comp. Prot. Net. Executive
        pub const CPNX = 72;
        /// Comp. Prot. HeartBeat
        pub const CPHB = 73;
        /// Wang Span Network
        pub const WSN = 74;
        /// Packet Video Protocol
        pub const PVP = 75;
        /// BackRoom SATNET Monitoring
        pub const BRSATMON = 76;
        /// Sun net disk proto (temp.)
        pub const ND = 77;
        /// WIDEBAND Monitoring
        pub const WBMON = 78;
        /// WIDEBAND EXPAK
        pub const WBEXPAK = 79;
        /// ISO cnlp
        pub const EON = 80;
        /// VMTP
        pub const VMTP = 81;
        /// Secure VMTP
        pub const SVMTP = 82;
        /// Banyon VINES
        pub const VINES = 83;
        /// TTP
        pub const TTP = 84;
        /// NSFNET-IGP
        pub const IGP = 85;
        /// dissimilar gateway prot.
        pub const DGP = 86;
        /// TCF
        pub const TCF = 87;
        /// Cisco/GXS IGRP
        pub const IGRP = 88;
        /// OSPFIGP
        pub const OSPFIGP = 89;
        /// Strite RPC protocol
        pub const SRPC = 90;
        /// Locus Address Resoloution
        pub const LARP = 91;
        /// Multicast Transport
        pub const MTP = 92;
        /// AX.25 Frames
        pub const AX25 = 93;
        /// IP encapsulated in IP
        pub const IPEIP = 94;
        /// Mobile Int.ing control
        pub const MICP = 95;
        /// Semaphore Comm. security
        pub const SCCSP = 96;
        /// Ethernet IP encapsulation
        pub const ETHERIP = 97;
        /// encapsulation header
        pub const ENCAP = 98;
        /// any private encr. scheme
        pub const APES = 99;
        /// GMTP
        pub const GMTP = 100;
        /// payload compression (IPComp)
        pub const IPCOMP = 108;
        /// SCTP
        pub const SCTP = 132;
        /// IPv6 Mobility Header
        pub const MH = 135;
        /// UDP-Lite
        pub const UDPLITE = 136;
        /// IP6 Host Identity Protocol
        pub const HIP = 139;
        /// IP6 Shim6 Protocol
        pub const SHIM6 = 140;
        /// Protocol Independent Mcast
        pub const PIM = 103;
        /// CARP
        pub const CARP = 112;
        /// PGM
        pub const PGM = 113;
        /// MPLS-in-IP
        pub const MPLS = 137;
        /// PFSYNC
        pub const PFSYNC = 240;
        /// Reserved
        pub const RESERVED_253 = 253;
        /// Reserved
        pub const RESERVED_254 = 254;
    },
    .solaris, .illumos => struct {
        /// dummy for IP
        pub const IP = 0;
        /// Hop by hop header for IPv6
        pub const HOPOPTS = 0;
        /// control message protocol
        pub const ICMP = 1;
        /// group control protocol
        pub const IGMP = 2;
        /// gateway^2 (deprecated)
        pub const GGP = 3;
        /// IP in IP encapsulation
        pub const ENCAP = 4;
        /// tcp
        pub const TCP = 6;
        /// exterior gateway protocol
        pub const EGP = 8;
        /// pup
        pub const PUP = 12;
        /// user datagram protocol
        pub const UDP = 17;
        /// xns idp
        pub const IDP = 22;
        /// IPv6 encapsulated in IP
        pub const IPV6 = 41;
        /// Routing header for IPv6
        pub const ROUTING = 43;
        /// Fragment header for IPv6
        pub const FRAGMENT = 44;
        /// rsvp
        pub const RSVP = 46;
        /// IPsec Encap. Sec. Payload
        pub const ESP = 50;
        /// IPsec Authentication Hdr.
        pub const AH = 51;
        /// ICMP for IPv6
        pub const ICMPV6 = 58;
        /// No next header for IPv6
        pub const NONE = 59;
        /// Destination options
        pub const DSTOPTS = 60;
        /// "hello" routing protocol
        pub const HELLO = 63;
        /// UNOFFICIAL net disk proto
        pub const ND = 77;
        /// ISO clnp
        pub const EON = 80;
        /// OSPF
        pub const OSPF = 89;
        /// PIM routing protocol
        pub const PIM = 103;
        /// Stream Control
        pub const SCTP = 132;
        /// raw IP packet
        pub const RAW = 255;
        /// Sockets Direct Protocol
        pub const PROTO_SDP = 257;
    },
    .netbsd => struct {
        /// dummy for IP
        pub const IP = 0;
        /// IP6 hop-by-hop options
        pub const HOPOPTS = 0;
        /// control message protocol
        pub const ICMP = 1;
        /// group mgmt protocol
        pub const IGMP = 2;
        /// gateway^2 (deprecated)
        pub const GGP = 3;
        /// IP header
        pub const IPV4 = 4;
        /// IP inside IP
        pub const IPIP = 4;
        /// tcp
        pub const TCP = 6;
        /// exterior gateway protocol
        pub const EGP = 8;
        /// pup
        pub const PUP = 12;
        /// user datagram protocol
        pub const UDP = 17;
        /// xns idp
        pub const IDP = 22;
        /// tp-4 w/ class negotiation
        pub const TP = 29;
        /// DCCP
        pub const DCCP = 33;
        /// IP6 header
        pub const IPV6 = 41;
        /// IP6 routing header
        pub const ROUTING = 43;
        /// IP6 fragmentation header
        pub const FRAGMENT = 44;
        /// resource reservation
        pub const RSVP = 46;
        /// GRE encaps RFC 1701
        pub const GRE = 47;
        /// encap. security payload
        pub const ESP = 50;
        /// authentication header
        pub const AH = 51;
        /// IP Mobility RFC 2004
        pub const MOBILE = 55;
        /// IPv6 ICMP
        pub const IPV6_ICMP = 58;
        /// ICMP6
        pub const ICMPV6 = 58;
        /// IP6 no next header
        pub const NONE = 59;
        /// IP6 destination option
        pub const DSTOPTS = 60;
        /// ISO cnlp
        pub const EON = 80;
        /// Ethernet-in-IP
        pub const ETHERIP = 97;
        /// encapsulation header
        pub const ENCAP = 98;
        /// Protocol indep. multicast
        pub const PIM = 103;
        /// IP Payload Comp. Protocol
        pub const IPCOMP = 108;
        /// VRRP RFC 2338
        pub const VRRP = 112;
        /// Common Address Resolution Protocol
        pub const CARP = 112;
        /// L2TPv3
        pub const L2TP = 115;
        /// SCTP
        pub const SCTP = 132;
        /// PFSYNC
        pub const PFSYNC = 240;
        /// raw IP packet
        pub const RAW = 255;
    },
    .dragonfly => struct {
        pub const IP = 0;
        pub const ICMP = 1;
        pub const TCP = 6;
        pub const UDP = 17;
        pub const IPV6 = 41;
        pub const RAW = 255;
        pub const HOPOPTS = 0;
        pub const IGMP = 2;
        pub const GGP = 3;
        pub const IPV4 = 4;
        pub const IPIP = IPV4;
        pub const ST = 7;
        pub const EGP = 8;
        pub const PIGP = 9;
        pub const RCCMON = 10;
        pub const NVPII = 11;
        pub const PUP = 12;
        pub const ARGUS = 13;
        pub const EMCON = 14;
        pub const XNET = 15;
        pub const CHAOS = 16;
        pub const MUX = 18;
        pub const MEAS = 19;
        pub const HMP = 20;
        pub const PRM = 21;
        pub const IDP = 22;
        pub const TRUNK1 = 23;
        pub const TRUNK2 = 24;
        pub const LEAF1 = 25;
        pub const LEAF2 = 26;
        pub const RDP = 27;
        pub const IRTP = 28;
        pub const TP = 29;
        pub const BLT = 30;
        pub const NSP = 31;
        pub const INP = 32;
        pub const SEP = 33;
        pub const @"3PC" = 34;
        pub const IDPR = 35;
        pub const XTP = 36;
        pub const DDP = 37;
        pub const CMTP = 38;
        pub const TPXX = 39;
        pub const IL = 40;
        pub const SDRP = 42;
        pub const ROUTING = 43;
        pub const FRAGMENT = 44;
        pub const IDRP = 45;
        pub const RSVP = 46;
        pub const GRE = 47;
        pub const MHRP = 48;
        pub const BHA = 49;
        pub const ESP = 50;
        pub const AH = 51;
        pub const INLSP = 52;
        pub const SWIPE = 53;
        pub const NHRP = 54;
        pub const MOBILE = 55;
        pub const TLSP = 56;
        pub const SKIP = 57;
        pub const ICMPV6 = 58;
        pub const NONE = 59;
        pub const DSTOPTS = 60;
        pub const AHIP = 61;
        pub const CFTP = 62;
        pub const HELLO = 63;
        pub const SATEXPAK = 64;
        pub const KRYPTOLAN = 65;
        pub const RVD = 66;
        pub const IPPC = 67;
        pub const ADFS = 68;
        pub const SATMON = 69;
        pub const VISA = 70;
        pub const IPCV = 71;
        pub const CPNX = 72;
        pub const CPHB = 73;
        pub const WSN = 74;
        pub const PVP = 75;
        pub const BRSATMON = 76;
        pub const ND = 77;
        pub const WBMON = 78;
        pub const WBEXPAK = 79;
        pub const EON = 80;
        pub const VMTP = 81;
        pub const SVMTP = 82;
        pub const VINES = 83;
        pub const TTP = 84;
        pub const IGP = 85;
        pub const DGP = 86;
        pub const TCF = 87;
        pub const IGRP = 88;
        pub const OSPFIGP = 89;
        pub const SRPC = 90;
        pub const LARP = 91;
        pub const MTP = 92;
        pub const AX25 = 93;
        pub const IPEIP = 94;
        pub const MICP = 95;
        pub const SCCSP = 96;
        pub const ETHERIP = 97;
        pub const ENCAP = 98;
        pub const APES = 99;
        pub const GMTP = 100;
        pub const IPCOMP = 108;
        pub const PIM = 103;
        pub const CARP = 112;
        pub const PGM = 113;
        pub const PFSYNC = 240;
        pub const DIVERT = 254;
        pub const MAX = 256;
        pub const DONE = 257;
        pub const UNKNOWN = 258;
    },
    .haiku => struct {
        pub const IP = 0;
        pub const HOPOPTS = 0;
        pub const ICMP = 1;
        pub const IGMP = 2;
        pub const TCP = 6;
        pub const UDP = 17;
        pub const IPV6 = 41;
        pub const ROUTING = 43;
        pub const FRAGMENT = 44;
        pub const ESP = 50;
        pub const AH = 51;
        pub const ICMPV6 = 58;
        pub const NONE = 59;
        pub const DSTOPTS = 60;
        pub const ETHERIP = 97;
        pub const RAW = 255;
        pub const MAX = 256;
    },
    .openbsd => struct {
        /// dummy for IP
        pub const IP = 0;
        /// IP6 hop-by-hop options
        pub const HOPOPTS = IP;
        /// control message protocol
        pub const ICMP = 1;
        /// group mgmt protocol
        pub const IGMP = 2;
        /// gateway^2 (deprecated)
        pub const GGP = 3;
        /// IP header
        pub const IPV4 = IPIP;
        /// IP inside IP
        pub const IPIP = 4;
        /// tcp
        pub const TCP = 6;
        /// exterior gateway protocol
        pub const EGP = 8;
        /// pup
        pub const PUP = 12;
        /// user datagram protocol
        pub const UDP = 17;
        /// xns idp
        pub const IDP = 22;
        /// tp-4 w/ class negotiation
        pub const TP = 29;
        /// IP6 header
        pub const IPV6 = 41;
        /// IP6 routing header
        pub const ROUTING = 43;
        /// IP6 fragmentation header
        pub const FRAGMENT = 44;
        /// resource reservation
        pub const RSVP = 46;
        /// GRE encaps RFC 1701
        pub const GRE = 47;
        /// encap. security payload
        pub const ESP = 50;
        /// authentication header
        pub const AH = 51;
        /// IP Mobility RFC 2004
        pub const MOBILE = 55;
        /// IPv6 ICMP
        pub const IPV6_ICMP = 58;
        /// ICMP6
        pub const ICMPV6 = 58;
        /// IP6 no next header
        pub const NONE = 59;
        /// IP6 destination option
        pub const DSTOPTS = 60;
        /// ISO cnlp
        pub const EON = 80;
        /// Ethernet-in-IP
        pub const ETHERIP = 97;
        /// encapsulation header
        pub const ENCAP = 98;
        /// Protocol indep. multicast
        pub const PIM = 103;
        /// IP Payload Comp. Protocol
        pub const IPCOMP = 108;
        /// VRRP RFC 2338
        pub const VRRP = 112;
        /// Common Address Resolution Protocol
        pub const CARP = 112;
        /// PFSYNC
        pub const PFSYNC = 240;
        /// raw IP packet
        pub const RAW = 255;
    },
    // https://github.com/SerenityOS/serenity/blob/ac44ec5ebc707f9dd0c3d4759a1e17e91db5d74f/Kernel/API/POSIX/sys/socket.h#L44-L54
    .serenity => struct {
        pub const IP = 0;
        pub const ICMP = 1;
        pub const IGMP = 2;
        pub const IPIP = 4;
        pub const TCP = 6;
        pub const UDP = 17;
        pub const IPV6 = 41;
        pub const ESP = 50;
        pub const AH = 51;
        pub const ICMPV6 = 58;
        pub const RAW = 255;
    },
    else => void,
};
pub const SOL = switch (native_os) {
    .linux => linux.SOL,
    .emscripten => emscripten.SOL,
    .windows => ws2_32.SOL,
    .openbsd, .haiku, .dragonfly, .netbsd, .freebsd, .macos, .ios, .tvos, .watchos, .visionos => struct {
        pub const SOCKET = 0xffff;
    },
    .solaris, .illumos => struct {
        pub const SOCKET = 0xffff;
        pub const ROUTE = 0xfffe;
        pub const PACKET = 0xfffd;
        pub const FILTER = 0xfffc;
    },
    // https://github.com/SerenityOS/serenity/blob/ac44ec5ebc707f9dd0c3d4759a1e17e91db5d74f/Kernel/API/POSIX/sys/socket.h#L127
    .serenity => struct {
        pub const SOCKET = 1;
    },
    else => void,
};
pub const SO = switch (native_os) {
    .linux => linux.SO,
    .emscripten => emscripten.SO,
    .windows => ws2_32.SO,
    .macos, .ios, .tvos, .watchos, .visionos => struct {
        pub const DEBUG = 0x0001;
        pub const ACCEPTCONN = 0x0002;
        pub const REUSEADDR = 0x0004;
        pub const KEEPALIVE = 0x0008;
        pub const DONTROUTE = 0x0010;
        pub const BROADCAST = 0x0020;
        pub const USELOOPBACK = 0x0040;
        pub const LINGER = 0x1080;
        pub const OOBINLINE = 0x0100;
        pub const REUSEPORT = 0x0200;
        pub const ACCEPTFILTER = 0x1000;
        pub const SNDBUF = 0x1001;
        pub const RCVBUF = 0x1002;
        pub const SNDLOWAT = 0x1003;
        pub const RCVLOWAT = 0x1004;
        pub const SNDTIMEO = 0x1005;
        pub const RCVTIMEO = 0x1006;
        pub const ERROR = 0x1007;
        pub const TYPE = 0x1008;

        pub const NREAD = 0x1020;
        pub const NKE = 0x1021;
        pub const NOSIGPIPE = 0x1022;
        pub const NOADDRERR = 0x1023;
        pub const NWRITE = 0x1024;
        pub const REUSESHAREUID = 0x1025;
    },
    .freebsd => struct {
        pub const DEBUG = 0x00000001;
        pub const ACCEPTCONN = 0x00000002;
        pub const REUSEADDR = 0x00000004;
        pub const KEEPALIVE = 0x00000008;
        pub const DONTROUTE = 0x00000010;
        pub const BROADCAST = 0x00000020;
        pub const USELOOPBACK = 0x00000040;
        pub const LINGER = 0x00000080;
        pub const OOBINLINE = 0x00000100;
        pub const REUSEPORT = 0x00000200;
        pub const TIMESTAMP = 0x00000400;
        pub const NOSIGPIPE = 0x00000800;
        pub const ACCEPTFILTER = 0x00001000;
        pub const BINTIME = 0x00002000;
        pub const NO_OFFLOAD = 0x00004000;
        pub const NO_DDP = 0x00008000;
        pub const REUSEPORT_LB = 0x00010000;

        pub const SNDBUF = 0x1001;
        pub const RCVBUF = 0x1002;
        pub const SNDLOWAT = 0x1003;
        pub const RCVLOWAT = 0x1004;
        pub const SNDTIMEO = 0x1005;
        pub const RCVTIMEO = 0x1006;
        pub const ERROR = 0x1007;
        pub const TYPE = 0x1008;
        pub const LABEL = 0x1009;
        pub const PEERLABEL = 0x1010;
        pub const LISTENQLIMIT = 0x1011;
        pub const LISTENQLEN = 0x1012;
        pub const LISTENINCQLEN = 0x1013;
        pub const SETFIB = 0x1014;
        pub const USER_COOKIE = 0x1015;
        pub const PROTOCOL = 0x1016;
        pub const PROTOTYPE = PROTOCOL;
        pub const TS_CLOCK = 0x1017;
        pub const MAX_PACING_RATE = 0x1018;
        pub const DOMAIN = 0x1019;
    },
    .solaris, .illumos => struct {
        pub const DEBUG = 0x0001;
        pub const ACCEPTCONN = 0x0002;
        pub const REUSEADDR = 0x0004;
        pub const KEEPALIVE = 0x0008;
        pub const DONTROUTE = 0x0010;
        pub const BROADCAST = 0x0020;
        pub const USELOOPBACK = 0x0040;
        pub const LINGER = 0x0080;
        pub const OOBINLINE = 0x0100;
        pub const DGRAM_ERRIND = 0x0200;
        pub const RECVUCRED = 0x0400;

        pub const SNDBUF = 0x1001;
        pub const RCVBUF = 0x1002;
        pub const SNDLOWAT = 0x1003;
        pub const RCVLOWAT = 0x1004;
        pub const SNDTIMEO = 0x1005;
        pub const RCVTIMEO = 0x1006;
        pub const ERROR = 0x1007;
        pub const TYPE = 0x1008;
        pub const PROTOTYPE = 0x1009;
        pub const ANON_MLP = 0x100a;
        pub const MAC_EXEMPT = 0x100b;
        pub const DOMAIN = 0x100c;
        pub const RCVPSH = 0x100d;

        pub const SECATTR = 0x1011;
        pub const TIMESTAMP = 0x1013;
        pub const ALLZONES = 0x1014;
        pub const EXCLBIND = 0x1015;
        pub const MAC_IMPLICIT = 0x1016;
        pub const VRRP = 0x1017;
    },
    .netbsd => struct {
        pub const DEBUG = 0x0001;
        pub const ACCEPTCONN = 0x0002;
        pub const REUSEADDR = 0x0004;
        pub const KEEPALIVE = 0x0008;
        pub const DONTROUTE = 0x0010;
        pub const BROADCAST = 0x0020;
        pub const USELOOPBACK = 0x0040;
        pub const LINGER = 0x0080;
        pub const OOBINLINE = 0x0100;
        pub const REUSEPORT = 0x0200;
        pub const NOSIGPIPE = 0x0800;
        pub const ACCEPTFILTER = 0x1000;
        pub const TIMESTAMP = 0x2000;
        pub const RERROR = 0x4000;

        pub const SNDBUF = 0x1001;
        pub const RCVBUF = 0x1002;
        pub const SNDLOWAT = 0x1003;
        pub const RCVLOWAT = 0x1004;
        pub const ERROR = 0x1007;
        pub const TYPE = 0x1008;
        pub const OVERFLOWED = 0x1009;

        pub const NOHEADER = 0x100a;
        pub const SNDTIMEO = 0x100b;
        pub const RCVTIMEO = 0x100c;
    },
    .dragonfly => struct {
        pub const DEBUG = 0x0001;
        pub const ACCEPTCONN = 0x0002;
        pub const REUSEADDR = 0x0004;
        pub const KEEPALIVE = 0x0008;
        pub const DONTROUTE = 0x0010;
        pub const BROADCAST = 0x0020;
        pub const USELOOPBACK = 0x0040;
        pub const LINGER = 0x0080;
        pub const OOBINLINE = 0x0100;
        pub const REUSEPORT = 0x0200;
        pub const TIMESTAMP = 0x0400;
        pub const NOSIGPIPE = 0x0800;
        pub const ACCEPTFILTER = 0x1000;
        pub const RERROR = 0x2000;
        pub const PASSCRED = 0x4000;

        pub const SNDBUF = 0x1001;
        pub const RCVBUF = 0x1002;
        pub const SNDLOWAT = 0x1003;
        pub const RCVLOWAT = 0x1004;
        pub const SNDTIMEO = 0x1005;
        pub const RCVTIMEO = 0x1006;
        pub const ERROR = 0x1007;
        pub const TYPE = 0x1008;
        pub const SNDSPACE = 0x100a;
        pub const CPUHINT = 0x1030;
    },
    .haiku => struct {
        pub const ACCEPTCONN = 0x00000001;
        pub const BROADCAST = 0x00000002;
        pub const DEBUG = 0x00000004;
        pub const DONTROUTE = 0x00000008;
        pub const KEEPALIVE = 0x00000010;
        pub const OOBINLINE = 0x00000020;
        pub const REUSEADDR = 0x00000040;
        pub const REUSEPORT = 0x00000080;
        pub const USELOOPBACK = 0x00000100;
        pub const LINGER = 0x00000200;

        pub const SNDBUF = 0x40000001;
        pub const SNDLOWAT = 0x40000002;
        pub const SNDTIMEO = 0x40000003;
        pub const RCVBUF = 0x40000004;
        pub const RCVLOWAT = 0x40000005;
        pub const RCVTIMEO = 0x40000006;
        pub const ERROR = 0x40000007;
        pub const TYPE = 0x40000008;
        pub const NONBLOCK = 0x40000009;
        pub const BINDTODEVICE = 0x4000000a;
        pub const PEERCRED = 0x4000000b;
    },
    .openbsd => struct {
        pub const DEBUG = 0x0001;
        pub const ACCEPTCONN = 0x0002;
        pub const REUSEADDR = 0x0004;
        pub const KEEPALIVE = 0x0008;
        pub const DONTROUTE = 0x0010;
        pub const BROADCAST = 0x0020;
        pub const USELOOPBACK = 0x0040;
        pub const LINGER = 0x0080;
        pub const OOBINLINE = 0x0100;
        pub const REUSEPORT = 0x0200;
        pub const TIMESTAMP = 0x0800;
        pub const BINDANY = 0x1000;
        pub const ZEROIZE = 0x2000;
        pub const SNDBUF = 0x1001;
        pub const RCVBUF = 0x1002;
        pub const SNDLOWAT = 0x1003;
        pub const RCVLOWAT = 0x1004;
        pub const SNDTIMEO = 0x1005;
        pub const RCVTIMEO = 0x1006;
        pub const ERROR = 0x1007;
        pub const TYPE = 0x1008;
        pub const NETPROC = 0x1020;
        pub const RTABLE = 0x1021;
        pub const PEERCRED = 0x1022;
        pub const SPLICE = 0x1023;
        pub const DOMAIN = 0x1024;
        pub const PROTOCOL = 0x1025;
    },
    // https://github.com/SerenityOS/serenity/blob/ac44ec5ebc707f9dd0c3d4759a1e17e91db5d74f/Kernel/API/POSIX/sys/socket.h#L130-L150
    .serenity => struct {
        pub const RCVTIMEO = 0;
        pub const SNDTIMEO = 1;
        pub const TYPE = 2;
        pub const ERROR = 3;
        pub const PEERCRED = 4;
        pub const RCVBUF = 5;
        pub const SNDBUF = 6;
        pub const DEBUG = 7;
        pub const REUSEADDR = 8;
        pub const BINDTODEVICE = 9;
        pub const KEEPALIVE = 10;
        pub const TIMESTAMP = 11;
        pub const BROADCAST = 12;
        pub const LINGER = 13;
        pub const ACCEPTCONN = 14;
        pub const DONTROUTE = 15;
        pub const OOBINLINE = 16;
        pub const SNDLOWAT = 17;
        pub const RCVLOWAT = 18;
    },
    else => void,
};
pub const SOMAXCONN = switch (native_os) {
    .linux => linux.SOMAXCONN,
    .windows => ws2_32.SOMAXCONN,
    // https://github.com/SerenityOS/serenity/blob/ac44ec5ebc707f9dd0c3d4759a1e17e91db5d74f/Kernel/API/POSIX/sys/socket.h#L128
    .solaris, .illumos, .serenity => 128,
    .openbsd => 28,
    else => void,
};
pub const IFNAMESIZE = switch (native_os) {
    .linux => linux.IFNAMESIZE,
    .emscripten => emscripten.IFNAMESIZE,
    .windows => 30,
    // https://github.com/SerenityOS/serenity/blob/9882848e0bf783dfc8e8a6d887a848d70d9c58f4/Kernel/API/POSIX/net/if.h#L50
    .openbsd, .dragonfly, .netbsd, .freebsd, .macos, .ios, .tvos, .watchos, .visionos, .serenity => 16,
    .solaris, .illumos => 32,
    else => void,
};

pub const stack_t = switch (native_os) {
    .linux => linux.stack_t,
    .emscripten => emscripten.stack_t,
    .freebsd, .openbsd => extern struct {
        /// Signal stack base.
        sp: *anyopaque,
        /// Signal stack length.
        size: usize,
        /// SS_DISABLE and/or SS_ONSTACK.
        flags: i32,
    },
    // https://github.com/SerenityOS/serenity/blob/ec492a1a0819e6239ea44156825c4ee7234ca3db/Kernel/API/POSIX/signal.h#L48-L52
    .serenity => extern struct {
        sp: *anyopaque,
        flags: c_int,
        size: usize,
    },
    else => extern struct {
        sp: [*]u8,
        size: isize,
        flags: i32,
    },
};
pub const time_t = switch (native_os) {
    .linux => linux.time_t,
    .emscripten => emscripten.time_t,
    .haiku, .dragonfly => isize,
    // https://github.com/SerenityOS/serenity/blob/b98f537f117b341788023ab82e0c11ca9ae29a57/Kernel/API/POSIX/sys/types.h#L47
    else => i64,
};
pub const suseconds_t = switch (native_os) {
    // https://github.com/SerenityOS/serenity/blob/b98f537f117b341788023ab82e0c11ca9ae29a57/Kernel/API/POSIX/sys/types.h#L49
    .solaris, .illumos, .serenity => i64,
    .freebsd, .dragonfly => c_long,
    .netbsd => c_int,
    .haiku => i32,
    else => void,
};

pub const timeval = switch (native_os) {
    .linux => linux.timeval,
    .emscripten => emscripten.timeval,
    .windows => extern struct {
        sec: c_long,
        usec: c_long,
    },
    .macos, .ios, .tvos, .watchos, .visionos => extern struct {
        sec: c_long,
        usec: i32,
    },
    // https://github.com/SerenityOS/serenity/blob/6b6eca0631c893c5f8cfb8274cdfe18e2d0637c0/Kernel/API/POSIX/sys/time.h#L15-L18
    .dragonfly, .netbsd, .freebsd, .solaris, .illumos, .serenity => extern struct {
        /// seconds
        sec: time_t,
        /// microseconds
        usec: suseconds_t,
    },
    .openbsd => extern struct {
        sec: time_t,
        usec: c_long,
    },
    else => void,
};
pub const timezone = switch (native_os) {
    .linux => linux.timezone,
    .emscripten => emscripten.timezone,
    .openbsd, .macos, .ios, .tvos, .watchos, .visionos => extern struct {
        minuteswest: i32,
        dsttime: i32,
    },
    // https://github.com/SerenityOS/serenity/blob/ba776390b5878ec0be1a9e595a3471a6cfe0a0cf/Userland/Libraries/LibC/sys/time.h#L19-L22
    .serenity => extern struct {
        minuteswest: c_int,
        dsttime: c_int,
    },
    else => void,
};

pub const ucontext_t = switch (native_os) {
    .linux => linux.ucontext_t,
    .emscripten => emscripten.ucontext_t,
    .macos, .ios, .tvos, .watchos, .visionos => extern struct {
        onstack: c_int,
        sigmask: sigset_t,
        stack: stack_t,
        link: ?*ucontext_t,
        mcsize: u64,
        mcontext: *mcontext_t,
        __mcontext_data: mcontext_t,
    },
    .freebsd => extern struct {
        sigmask: sigset_t,
        mcontext: mcontext_t,
        link: ?*ucontext_t,
        stack: stack_t,
        flags: c_int,
        __spare__: [4]c_int,
    },
    .solaris, .illumos => extern struct {
        flags: u64,
        link: ?*ucontext_t,
        sigmask: sigset_t,
        stack: stack_t,
        mcontext: mcontext_t,
        brand_data: [3]?*anyopaque,
        filler: [2]i64,
    },
    .netbsd => extern struct {
        flags: u32,
        link: ?*ucontext_t,
        sigmask: sigset_t,
        stack: stack_t,
        mcontext: mcontext_t,
        __pad: [
            switch (builtin.cpu.arch) {
                .x86 => 4,
                .mips, .mipsel, .mips64, .mips64el => 14,
                .arm, .armeb, .thumb, .thumbeb => 1,
                .sparc, .sparc64 => if (@sizeOf(usize) == 4) 43 else 8,
                else => 0,
            }
        ]u32,
    },
    .dragonfly => extern struct {
        sigmask: sigset_t,
        mcontext: mcontext_t,
        link: ?*ucontext_t,
        stack: stack_t,
        cofunc: ?*fn (?*ucontext_t, ?*anyopaque) void,
        arg: ?*void,
        _spare: [4]c_int,
    },
    // https://github.com/SerenityOS/serenity/blob/87eac0e424cff4a1f941fb704b9362a08654c24d/Kernel/API/POSIX/ucontext.h#L19-L24
    .haiku, .serenity => extern struct {
        link: ?*ucontext_t,
        sigmask: sigset_t,
        stack: stack_t,
        mcontext: mcontext_t,
    },
    .openbsd => openbsd.ucontext_t,
    else => void,
};
pub const mcontext_t = switch (native_os) {
    .linux => linux.mcontext_t,
    .emscripten => emscripten.mcontext_t,
    .macos, .ios, .tvos, .watchos, .visionos => darwin.mcontext_t,
    .freebsd => switch (builtin.cpu.arch) {
        .x86_64 => extern struct {
            onstack: u64,
            rdi: u64,
            rsi: u64,
            rdx: u64,
            rcx: u64,
            r8: u64,
            r9: u64,
            rax: u64,
            rbx: u64,
            rbp: u64,
            r10: u64,
            r11: u64,
            r12: u64,
            r13: u64,
            r14: u64,
            r15: u64,
            trapno: u32,
            fs: u16,
            gs: u16,
            addr: u64,
            flags: u32,
            es: u16,
            ds: u16,
            err: u64,
            rip: u64,
            cs: u64,
            rflags: u64,
            rsp: u64,
            ss: u64,
            len: u64,
            fpformat: u64,
            ownedfp: u64,
            fpstate: [64]u64 align(16),
            fsbase: u64,
            gsbase: u64,
            xfpustate: u64,
            xfpustate_len: u64,
            spare: [4]u64,
        },
        .aarch64 => extern struct {
            gpregs: extern struct {
                x: [30]u64,
                lr: u64,
                sp: u64,
                elr: u64,
                spsr: u32,
                _pad: u32,
            },
            fpregs: extern struct {
                q: [32]u128,
                sr: u32,
                cr: u32,
                flags: u32,
                _pad: u32,
            },
            flags: u32,
            _pad: u32,
            _spare: [8]u64,
        },
        else => struct {},
    },
    .solaris, .illumos => extern struct {
        gregs: [28]u64,
        fpregs: solaris.fpregset_t,
    },
    .netbsd => switch (builtin.cpu.arch) {
        .aarch64 => extern struct {
            gregs: [35]u64,
            fregs: [528]u8 align(16),
            spare: [8]u64,
        },
        .x86_64 => extern struct {
            gregs: [26]u64,
            mc_tlsbase: u64,
            fpregs: [512]u8 align(8),
        },
        else => struct {},
    },
    .dragonfly => dragonfly.mcontext_t,
    .haiku => haiku.mcontext_t,
    .serenity => switch (native_arch) {
        // https://github.com/SerenityOS/serenity/blob/200e91cd7f1ec5453799a2720d4dc114a59cc289/Kernel/Arch/aarch64/mcontext.h#L15-L19
        .aarch64 => extern struct {
            x: [31]u64,
            sp: u64,
            pc: u64,
        },
        // https://github.com/SerenityOS/serenity/blob/66f8d0f031ef25c409dbb4fecaa454800fecae0f/Kernel/Arch/riscv64/mcontext.h#L15-L18
        .riscv64 => extern struct {
            x: [31]u64,
            pc: u64,
        },
        // https://github.com/SerenityOS/serenity/blob/7b9ea3efdec9f86a1042893e8107d0b23aad8727/Kernel/Arch/x86_64/mcontext.h#L15-L40
        .x86_64 => extern struct {
            rax: u64,
            rcx: u64,
            rdx: u64,
            rbx: u64,
            rsp: u64,
            rbp: u64,
            rsi: u64,
            rdi: u64,
            rip: u64,
            r8: u64,
            r9: u64,
            r10: u64,
            r11: u64,
            r12: u64,
            r13: u64,
            r14: u64,
            r15: u64,
            rflags: u64,
            cs: u32,
            ss: u32,
            ds: u32,
            es: u32,
            fs: u32,
            gs: u32,
        },
        else => struct {},
    },
    else => void,
};

pub const user_desc = switch (native_os) {
    .linux => linux.user_desc,
    else => void,
};
pub const utsname = switch (native_os) {
    .linux => linux.utsname,
    .emscripten => emscripten.utsname,
    .solaris, .illumos => extern struct {
        sysname: [256:0]u8,
        nodename: [256:0]u8,
        release: [256:0]u8,
        version: [256:0]u8,
        machine: [256:0]u8,
        domainname: [256:0]u8,
    },
    .macos => extern struct {
        sysname: [256:0]u8,
        nodename: [256:0]u8,
        release: [256:0]u8,
        version: [256:0]u8,
        machine: [256:0]u8,
    },
    // https://github.com/SerenityOS/serenity/blob/d794ed1de7a46482272683f8dc4c858806390f29/Kernel/API/POSIX/sys/utsname.h#L17-L23
    .serenity => extern struct {
        sysname: [UTSNAME_ENTRY_LEN:0]u8,
        nodename: [UTSNAME_ENTRY_LEN:0]u8,
        release: [UTSNAME_ENTRY_LEN:0]u8,
        version: [UTSNAME_ENTRY_LEN:0]u8,
        machine: [UTSNAME_ENTRY_LEN:0]u8,

        const UTSNAME_ENTRY_LEN = 65;
    },
    else => void,
};
pub const PR = switch (native_os) {
    .linux => linux.PR,
    else => void,
};
pub const _errno = switch (native_os) {
    .linux => switch (native_abi) {
        .android, .androideabi => private.__errno,
        else => private.__errno_location,
    },
    .emscripten => private.__errno_location,
    .wasi, .dragonfly => private.errnoFromThreadLocal,
    .windows => private._errno,
    .macos, .ios, .tvos, .watchos, .visionos, .freebsd => private.__error,
    .solaris, .illumos => private.___errno,
    .openbsd, .netbsd => private.__errno,
    .haiku => haiku._errnop,
    // https://github.com/SerenityOS/serenity/blob/a353ceecf13b6f156a078e32f1ddf1d21366934c/Userland/Libraries/LibC/errno.h#L33
    .serenity => private.__errno_location,
    else => {},
};

pub const RTLD = switch (native_os) {
    .linux, .emscripten => packed struct(u32) {
        LAZY: bool = false,
        NOW: bool = false,
        NOLOAD: bool = false,
        _3: u5 = 0,
        GLOBAL: bool = false,
        _9: u3 = 0,
        NODELETE: bool = false,
        _: u19 = 0,
    },
    .dragonfly, .freebsd => packed struct(u32) {
        LAZY: bool = false,
        NOW: bool = false,
        _2: u6 = 0,
        GLOBAL: bool = false,
        TRACE: bool = false,
        _10: u2 = 0,
        NODELETE: bool = false,
        NOLOAD: bool = false,
        _: u18 = 0,
    },
    .haiku => packed struct(u32) {
        NOW: bool = false,
        GLOBAL: bool = false,
        _: u30 = 0,
    },
    .netbsd => packed struct(u32) {
        LAZY: bool = false,
        NOW: bool = false,
        _2: u6 = 0,
        GLOBAL: bool = false,
        LOCAL: bool = false,
        _10: u2 = 0,
        NODELETE: bool = false,
        NOLOAD: bool = false,
        _: u18 = 0,
    },
    .solaris, .illumos => packed struct(u32) {
        LAZY: bool = false,
        NOW: bool = false,
        NOLOAD: bool = false,
        _3: u5 = 0,
        GLOBAL: bool = false,
        PARENT: bool = false,
        GROUP: bool = false,
        WORLD: bool = false,
        NODELETE: bool = false,
        FIRST: bool = false,
        _14: u2 = 0,
        CONFGEN: bool = false,
        _: u15 = 0,
    },
    .openbsd => packed struct(u32) {
        LAZY: bool = false,
        NOW: bool = false,
        _2: u6 = 0,
        GLOBAL: bool = false,
        TRACE: bool = false,
        _: u22 = 0,
    },
    .macos, .ios, .tvos, .watchos, .visionos => packed struct(u32) {
        LAZY: bool = false,
        NOW: bool = false,
        LOCAL: bool = false,
        GLOBAL: bool = false,
        NOLOAD: bool = false,
        _5: u2 = 0,
        NODELETE: bool = false,
        FIRST: bool = false,
        _: u23 = 0,
    },
    // https://github.com/SerenityOS/serenity/blob/36a26d7fa80bc9c72b19442912d8967f448368ff/Userland/Libraries/LibC/dlfcn.h#L13-L17
    .serenity => packed struct(c_int) {
        DEFAULT: bool = false,
        _1: u1,
        LAZY: bool = false,
        NOW: bool = false,
        GLOBAL: bool = false,
        LOCAL: bool = false,
        _: std.meta.Int(.unsigned, @bitSizeOf(c_int) - 6) = 0,
    },
    else => void,
};

pub const dirent = switch (native_os) {
    .linux, .emscripten => extern struct {
        ino: c_uint,
        off: c_uint,
        reclen: c_ushort,
        type: u8,
        name: [256]u8,
    },
    .macos, .ios, .tvos, .watchos, .visionos => extern struct {
        ino: u64,
        seekoff: u64,
        reclen: u16,
        namlen: u16,
        type: u8,
        name: [1024]u8,
    },
    .freebsd => extern struct {
        /// File number of entry.
        fileno: ino_t,
        /// Directory offset of entry.
        off: off_t,
        /// Length of this record.
        reclen: u16,
        /// File type, one of DT_.
        type: u8,
        pad0: u8 = 0,
        /// Length of the name member.
        namlen: u16,
        pad1: u16 = 0,
        /// Name of entry.
        name: [255:0]u8,
    },
    .solaris, .illumos => extern struct {
        /// Inode number of entry.
        ino: ino_t,
        /// Offset of this entry on disk.
        off: off_t,
        /// Length of this record.
        reclen: u16,
        /// File name.
        name: [MAXNAMLEN:0]u8,
    },
    .netbsd => extern struct {
        fileno: ino_t,
        reclen: u16,
        namlen: u16,
        type: u8,
        name: [MAXNAMLEN:0]u8,
    },
    .dragonfly => extern struct {
        fileno: c_ulong,
        namlen: u16,
        type: u8,
        unused1: u8,
        unused2: u32,
        name: [256]u8,

        pub fn reclen(self: dirent) u16 {
            return (@offsetOf(dirent, "name") + self.namlen + 1 + 7) & ~@as(u16, 7);
        }
    },
    .openbsd => extern struct {
        fileno: ino_t,
        off: off_t,
        reclen: u16,
        type: u8,
        namlen: u8,
        _: u32 align(1) = 0,
        name: [MAXNAMLEN:0]u8,
    },
    // https://github.com/SerenityOS/serenity/blob/abc150085f532f123b598949218893cb272ccc4c/Userland/Libraries/LibC/dirent.h#L14-L20
    .serenity => extern struct {
        ino: ino_t,
        off: off_t,
        reclen: c_ushort,
        type: u8,
        name: [256:0]u8,
    },
    else => void,
};
pub const MAXNAMLEN = switch (native_os) {
    .netbsd, .solaris, .illumos => 511,
    // https://github.com/SerenityOS/serenity/blob/1262a7d1424d0d2e89d80644409721cbf056ab17/Kernel/API/POSIX/dirent.h#L37
    .haiku, .serenity => NAME_MAX,
    .openbsd => 255,
    else => {},
};
pub const dirent64 = switch (native_os) {
    .linux => extern struct {
        ino: c_ulong,
        off: c_ulong,
        reclen: c_ushort,
        type: u8,
        name: [256]u8,
    },
    else => void,
};

pub const AI = if (builtin.abi.isAndroid()) packed struct(u32) {
    PASSIVE: bool = false,
    CANONNAME: bool = false,
    NUMERICHOST: bool = false,
    NUMERICSERV: bool = false,
    _4: u4 = 0,
    ALL: bool = false,
    V4MAPPED_CFG: bool = false,
    ADDRCONFIG: bool = false,
    V4MAPPED: bool = false,
    _: u20 = 0,
} else switch (native_os) {
    .linux, .emscripten => linux.AI,
    .dragonfly, .haiku, .freebsd => packed struct(u32) {
        PASSIVE: bool = false,
        CANONNAME: bool = false,
        NUMERICHOST: bool = false,
        NUMERICSERV: bool = false,
        _4: u4 = 0,
        ALL: bool = false,
        V4MAPPED_CFG: bool = false,
        ADDRCONFIG: bool = false,
        V4MAPPED: bool = false,
        _: u20 = 0,
    },
    .netbsd => packed struct(u32) {
        PASSIVE: bool = false,
        CANONNAME: bool = false,
        NUMERICHOST: bool = false,
        NUMERICSERV: bool = false,
        _4: u6 = 0,
        ADDRCONFIG: bool = false,
        _: u21 = 0,
    },
    .solaris, .illumos => packed struct(u32) {
        V4MAPPED: bool = false,
        ALL: bool = false,
        ADDRCONFIG: bool = false,
        PASSIVE: bool = false,
        CANONNAME: bool = false,
        NUMERICHOST: bool = false,
        NUMERICSERV: bool = false,
        _: u25 = 0,
    },
    .openbsd => packed struct(u32) {
        PASSIVE: bool = false,
        CANONNAME: bool = false,
        NUMERICHOST: bool = false,
        _3: u1 = 0,
        NUMERICSERV: bool = false,
        _5: u1 = 0,
        ADDRCONFIG: bool = false,
        _: u25 = 0,
    },
    .macos, .ios, .tvos, .watchos, .visionos => packed struct(u32) {
        PASSIVE: bool = false,
        CANONNAME: bool = false,
        NUMERICHOST: bool = false,
        _3: u5 = 0,
        ALL: bool = false,
        V4MAPPED_CFG: bool = false,
        ADDRCONFIG: bool = false,
        V4MAPPED: bool = false,
        NUMERICSERV: bool = false,
        _: u19 = 0,
    },
    .windows => ws2_32.AI,
    // https://github.com/SerenityOS/serenity/blob/d510d2aeb2facbd8f6c383d70fd1b033e1fee5dd/Userland/Libraries/LibC/netdb.h#L90-L96
    .serenity => packed struct(c_int) {
        PASSIVE: bool = false,
        CANONNAME: bool = false,
        NUMERICHOST: bool = false,
        NUMERICSERV: bool = false,
        V4MAPPED: bool = false,
        ALL: bool = false,
        ADDRCONFIG: bool = false,
        _: std.meta.Int(.unsigned, @bitSizeOf(c_int) - 7) = 0,
    },
    else => void,
};

pub const NI = switch (native_os) {
    .linux, .emscripten => packed struct(u32) {
        NUMERICHOST: bool = false,
        NUMERICSERV: bool = false,
        NOFQDN: bool = false,
        NAMEREQD: bool = false,
        DGRAM: bool = false,
        _5: u3 = 0,
        NUMERICSCOPE: bool = false,
        _: u23 = 0,
    },
    .solaris, .illumos => packed struct(u32) {
        NOFQDN: bool = false,
        NUMERICHOST: bool = false,
        NAMEREQD: bool = false,
        NUMERICSERV: bool = false,
        DGRAM: bool = false,
        WITHSCOPEID: bool = false,
        NUMERICSCOPE: bool = false,
        _: u25 = 0,
    },
    // https://github.com/SerenityOS/serenity/blob/d510d2aeb2facbd8f6c383d70fd1b033e1fee5dd/Userland/Libraries/LibC/netdb.h#L101-L105
    .serenity => packed struct(c_int) {
        NUMERICHOST: bool = false,
        NUMERICSERV: bool = false,
        NAMEREQD: bool = false,
        NOFQDN: bool = false,
        DGRAM: bool = false,
        _: std.meta.Int(.unsigned, @bitSizeOf(c_int) - 5) = 0,
    },
    else => void,
};

pub const EAI = if (builtin.abi.isAndroid()) enum(c_int) {
    /// address family for hostname not supported
    ADDRFAMILY = 1,
    /// temporary failure in name resolution
    AGAIN = 2,
    /// invalid value for ai_flags
    BADFLAGS = 3,
    /// non-recoverable failure in name resolution
    FAIL = 4,
    /// ai_family not supported
    FAMILY = 5,
    /// memory allocation failure
    MEMORY = 6,
    /// no address associated with hostname
    NODATA = 7,
    /// hostname nor servname provided, or not known
    NONAME = 8,
    /// servname not supported for ai_socktype
    SERVICE = 9,
    /// ai_socktype not supported
    SOCKTYPE = 10,
    /// system error returned in errno
    SYSTEM = 11,
    /// invalid value for hints
    BADHINTS = 12,
    /// resolved protocol is unknown
    PROTOCOL = 13,
    /// argument buffer overflow
    OVERFLOW = 14,

    MAX = 15,

    _,
} else switch (native_os) {
    .linux, .emscripten => enum(c_int) {
        BADFLAGS = -1,
        NONAME = -2,
        AGAIN = -3,
        FAIL = -4,
        FAMILY = -6,
        SOCKTYPE = -7,
        SERVICE = -8,
        MEMORY = -10,
        SYSTEM = -11,
        OVERFLOW = -12,

        NODATA = -5,
        ADDRFAMILY = -9,
        INPROGRESS = -100,
        CANCELED = -101,
        NOTCANCELED = -102,
        ALLDONE = -103,
        INTR = -104,
        IDN_ENCODE = -105,

        _,
    },
    .haiku, .dragonfly, .netbsd, .freebsd, .macos, .ios, .tvos, .watchos, .visionos => enum(c_int) {
        /// address family for hostname not supported
        ADDRFAMILY = 1,
        /// temporary failure in name resolution
        AGAIN = 2,
        /// invalid value for ai_flags
        BADFLAGS = 3,
        /// non-recoverable failure in name resolution
        FAIL = 4,
        /// ai_family not supported
        FAMILY = 5,
        /// memory allocation failure
        MEMORY = 6,
        /// no address associated with hostname
        NODATA = 7,
        /// hostname nor servname provided, or not known
        NONAME = 8,
        /// servname not supported for ai_socktype
        SERVICE = 9,
        /// ai_socktype not supported
        SOCKTYPE = 10,
        /// system error returned in errno
        SYSTEM = 11,
        /// invalid value for hints
        BADHINTS = 12,
        /// resolved protocol is unknown
        PROTOCOL = 13,
        /// argument buffer overflow
        OVERFLOW = 14,
        _,
    },
    .solaris, .illumos => enum(c_int) {
        /// address family for hostname not supported
        ADDRFAMILY = 1,
        /// name could not be resolved at this time
        AGAIN = 2,
        /// flags parameter had an invalid value
        BADFLAGS = 3,
        /// non-recoverable failure in name resolution
        FAIL = 4,
        /// address family not recognized
        FAMILY = 5,
        /// memory allocation failure
        MEMORY = 6,
        /// no address associated with hostname
        NODATA = 7,
        /// name does not resolve
        NONAME = 8,
        /// service not recognized for socket type
        SERVICE = 9,
        /// intended socket type was not recognized
        SOCKTYPE = 10,
        /// system error returned in errno
        SYSTEM = 11,
        /// argument buffer overflow
        OVERFLOW = 12,
        /// resolved protocol is unknown
        PROTOCOL = 13,

        _,
    },
    .openbsd => enum(c_int) {
        /// address family for hostname not supported
        ADDRFAMILY = -9,
        /// name could not be resolved at this time
        AGAIN = -3,
        /// flags parameter had an invalid value
        BADFLAGS = -1,
        /// non-recoverable failure in name resolution
        FAIL = -4,
        /// address family not recognized
        FAMILY = -6,
        /// memory allocation failure
        MEMORY = -10,
        /// no address associated with hostname
        NODATA = -5,
        /// name does not resolve
        NONAME = -2,
        /// service not recognized for socket type
        SERVICE = -8,
        /// intended socket type was not recognized
        SOCKTYPE = -7,
        /// system error returned in errno
        SYSTEM = -11,
        /// invalid value for hints
        BADHINTS = -12,
        /// resolved protocol is unknown
        PROTOCOL = -13,
        /// argument buffer overflow
        OVERFLOW = -14,
        _,
    },
    // https://github.com/SerenityOS/serenity/blob/d510d2aeb2facbd8f6c383d70fd1b033e1fee5dd/Userland/Libraries/LibC/netdb.h#L77-L88
    .serenity => enum(c_int) {
        ADDRFAMILY = 1,
        AGAIN = 2,
        BADFLAGS = 3,
        FAIL = 4,
        FAMILY = 5,
        MEMORY = 6,
        NODATA = 7,
        NONAME = 8,
        SERVICE = 9,
        SOCKTYPE = 10,
        SYSTEM = 11,
        OVERFLOW = 12,
        _,
    },
    else => void,
};

pub const dl_iterate_phdr_callback = *const fn (info: *dl_phdr_info, size: usize, data: ?*anyopaque) callconv(.c) c_int;

pub const Stat = switch (native_os) {
    .linux => switch (native_arch) {
        .sparc64 => extern struct {
            dev: u64,
            __pad1: u16,
            ino: ino_t,
            mode: u32,
            nlink: u32,

            uid: u32,
            gid: u32,
            rdev: u64,
            __pad2: u16,

            size: off_t,
            blksize: isize,
            blocks: i64,

            atim: timespec,
            mtim: timespec,
            ctim: timespec,
            __reserved: [2]usize,

            pub fn atime(self: @This()) timespec {
                return self.atim;
            }

            pub fn mtime(self: @This()) timespec {
                return self.mtim;
            }

            pub fn ctime(self: @This()) timespec {
                return self.ctim;
            }
        },
        .mips, .mipsel => if (builtin.target.abi.isMusl()) extern struct {
            dev: dev_t,
            __pad0: [2]i32,
            ino: ino_t,
            mode: mode_t,
            nlink: nlink_t,
            uid: uid_t,
            gid: gid_t,
            rdev: dev_t,
            __pad1: [2]i32,
            size: off_t,
            atim: timespec,
            mtim: timespec,
            ctim: timespec,
            blksize: blksize_t,
            __pad3: i32,
            blocks: blkcnt_t,
            __pad4: [14]i32,

            pub fn atime(self: @This()) timespec {
                return self.atim;
            }

            pub fn mtime(self: @This()) timespec {
                return self.mtim;
            }

            pub fn ctime(self: @This()) timespec {
                return self.ctim;
            }
        } else extern struct {
            dev: u32,
            __pad0: [3]u32,
            ino: ino_t,
            mode: mode_t,
            nlink: nlink_t,
            uid: uid_t,
            gid: gid_t,
            rdev: u32,
            __pad1: [3]u32,
            size: off_t,
            atim: timespec,
            mtim: timespec,
            ctim: timespec,
            blksize: blksize_t,
            __pad3: u32,
            blocks: blkcnt_t,
            __pad4: [14]u32,

            pub fn atime(self: @This()) timespec {
                return self.atim;
            }

            pub fn mtime(self: @This()) timespec {
                return self.mtim;
            }

            pub fn ctime(self: @This()) timespec {
                return self.ctim;
            }
        },
        .mips64, .mips64el => if (builtin.target.abi.isMusl()) extern struct {
            dev: dev_t,
            __pad0: [3]i32,
            ino: ino_t,
            mode: mode_t,
            nlink: nlink_t,
            uid: uid_t,
            gid: gid_t,
            rdev: dev_t,
            __pad1: [2]u32,
            size: off_t,
            __pad2: i32,
            atim: timespec,
            mtim: timespec,
            ctim: timespec,
            blksize: blksize_t,
            __pad3: u32,
            blocks: blkcnt_t,
            __pad4: [14]i32,

            pub fn atime(self: @This()) timespec {
                return self.atim;
            }

            pub fn mtime(self: @This()) timespec {
                return self.mtim;
            }

            pub fn ctime(self: @This()) timespec {
                return self.ctim;
            }
        } else extern struct {
            dev: dev_t,
            __pad0: [3]u32,
            ino: ino_t,
            mode: mode_t,
            nlink: nlink_t,
            uid: uid_t,
            gid: gid_t,
            rdev: dev_t,
            __pad1: [3]u32,
            size: off_t,
            atim: timespec,
            mtim: timespec,
            ctim: timespec,
            blksize: blksize_t,
            __pad3: u32,
            blocks: blkcnt_t,
            __pad4: [14]i32,

            pub fn atime(self: @This()) timespec {
                return self.atim;
            }

            pub fn mtime(self: @This()) timespec {
                return self.mtim;
            }

            pub fn ctime(self: @This()) timespec {
                return self.ctim;
            }
        },

        else => std.os.linux.Stat, // libc stat is the same as kernel stat.
    },
    .emscripten => emscripten.Stat,
    .wasi => extern struct {
        // Match wasi-libc's `struct stat` in lib/libc/include/wasm-wasi-musl/__struct_stat.h
        dev: dev_t,
        ino: ino_t,
        nlink: nlink_t,
        mode: mode_t,
        uid: uid_t,
        gid: gid_t,
        __pad0: c_uint = 0,
        rdev: dev_t,
        size: off_t,
        blksize: blksize_t,
        blocks: blkcnt_t,
        atim: timespec,
        mtim: timespec,
        ctim: timespec,
        __reserved: [3]c_longlong = [3]c_longlong{ 0, 0, 0 },

        pub fn atime(self: @This()) timespec {
            return self.atim;
        }

        pub fn mtime(self: @This()) timespec {
            return self.mtim;
        }

        pub fn ctime(self: @This()) timespec {
            return self.ctim;
        }

        pub fn fromFilestat(st: wasi.filestat_t) Stat {
            return .{
                .dev = st.dev,
                .ino = st.ino,
                .mode = switch (st.filetype) {
                    .UNKNOWN => 0,
                    .BLOCK_DEVICE => S.IFBLK,
                    .CHARACTER_DEVICE => S.IFCHR,
                    .DIRECTORY => S.IFDIR,
                    .REGULAR_FILE => S.IFREG,
                    .SOCKET_DGRAM => S.IFSOCK,
                    .SOCKET_STREAM => S.IFIFO,
                    .SYMBOLIC_LINK => S.IFLNK,
                    _ => 0,
                },
                .nlink = st.nlink,
                .size = @intCast(st.size),
                .atim = timespec.fromTimestamp(st.atim),
                .mtim = timespec.fromTimestamp(st.mtim),
                .ctim = timespec.fromTimestamp(st.ctim),

                .uid = 0,
                .gid = 0,
                .rdev = 0,
                .blksize = 0,
                .blocks = 0,
            };
        }
    },
    .macos, .ios, .tvos, .watchos, .visionos => extern struct {
        dev: i32,
        mode: u16,
        nlink: u16,
        ino: ino_t,
        uid: uid_t,
        gid: gid_t,
        rdev: i32,
        atimespec: timespec,
        mtimespec: timespec,
        ctimespec: timespec,
        birthtimespec: timespec,
        size: off_t,
        blocks: i64,
        blksize: i32,
        flags: u32,
        gen: u32,
        lspare: i32,
        qspare: [2]i64,

        pub fn atime(self: @This()) timespec {
            return self.atimespec;
        }

        pub fn mtime(self: @This()) timespec {
            return self.mtimespec;
        }

        pub fn ctime(self: @This()) timespec {
            return self.ctimespec;
        }

        pub fn birthtime(self: @This()) timespec {
            return self.birthtimespec;
        }
    },
    .freebsd => freebsd.Stat,
    .solaris, .illumos => extern struct {
        dev: dev_t,
        ino: ino_t,
        mode: mode_t,
        nlink: nlink_t,
        uid: uid_t,
        gid: gid_t,
        rdev: dev_t,
        size: off_t,
        atim: timespec,
        mtim: timespec,
        ctim: timespec,
        blksize: blksize_t,
        blocks: blkcnt_t,
        fstype: [16]u8,

        pub fn atime(self: @This()) timespec {
            return self.atim;
        }

        pub fn mtime(self: @This()) timespec {
            return self.mtim;
        }

        pub fn ctime(self: @This()) timespec {
            return self.ctim;
        }
    },
    .netbsd => extern struct {
        dev: dev_t,
        mode: mode_t,
        ino: ino_t,
        nlink: nlink_t,
        uid: uid_t,
        gid: gid_t,
        rdev: dev_t,
        atim: timespec,
        mtim: timespec,
        ctim: timespec,
        birthtim: timespec,
        size: off_t,
        blocks: blkcnt_t,
        blksize: blksize_t,
        flags: u32,
        gen: u32,
        __spare: [2]u32,

        pub fn atime(self: @This()) timespec {
            return self.atim;
        }

        pub fn mtime(self: @This()) timespec {
            return self.mtim;
        }

        pub fn ctime(self: @This()) timespec {
            return self.ctim;
        }

        pub fn birthtime(self: @This()) timespec {
            return self.birthtim;
        }
    },
    .dragonfly => extern struct {
        ino: ino_t,
        nlink: c_uint,
        dev: c_uint,
        mode: c_ushort,
        padding1: u16,
        uid: uid_t,
        gid: gid_t,
        rdev: c_uint,
        atim: timespec,
        mtim: timespec,
        ctim: timespec,
        size: c_ulong,
        blocks: i64,
        blksize: u32,
        flags: u32,
        gen: u32,
        lspare: i32,
        qspare1: i64,
        qspare2: i64,
        pub fn atime(self: @This()) timespec {
            return self.atim;
        }

        pub fn mtime(self: @This()) timespec {
            return self.mtim;
        }

        pub fn ctime(self: @This()) timespec {
            return self.ctim;
        }
    },
    .haiku => extern struct {
        dev: dev_t,
        ino: ino_t,
        mode: mode_t,
        nlink: nlink_t,
        uid: uid_t,
        gid: gid_t,
        size: off_t,
        rdev: dev_t,
        blksize: blksize_t,
        atim: timespec,
        mtim: timespec,
        ctim: timespec,
        crtim: timespec,
        type: u32,
        blocks: blkcnt_t,

        pub fn atime(self: @This()) timespec {
            return self.atim;
        }
        pub fn mtime(self: @This()) timespec {
            return self.mtim;
        }
        pub fn ctime(self: @This()) timespec {
            return self.ctim;
        }
        pub fn birthtime(self: @This()) timespec {
            return self.crtim;
        }
    },
    .openbsd => extern struct {
        mode: mode_t,
        dev: dev_t,
        ino: ino_t,
        nlink: nlink_t,
        uid: uid_t,
        gid: gid_t,
        rdev: dev_t,
        atim: timespec,
        mtim: timespec,
        ctim: timespec,
        size: off_t,
        blocks: blkcnt_t,
        blksize: blksize_t,
        flags: u32,
        gen: u32,
        birthtim: timespec,

        pub fn atime(self: @This()) timespec {
            return self.atim;
        }

        pub fn mtime(self: @This()) timespec {
            return self.mtim;
        }

        pub fn ctime(self: @This()) timespec {
            return self.ctim;
        }

        pub fn birthtime(self: @This()) timespec {
            return self.birthtim;
        }
    },
    // https://github.com/SerenityOS/serenity/blob/ec492a1a0819e6239ea44156825c4ee7234ca3db/Kernel/API/POSIX/sys/stat.h#L53-L67
    .serenity => extern struct {
        dev: dev_t,
        ino: ino_t,
        mode: mode_t,
        nlink: nlink_t,
        uid: uid_t,
        gid: gid_t,
        rdev: dev_t,
        size: off_t,
        blksize: blksize_t,
        blocks: blkcnt_t,
        atim: timespec,
        mtim: timespec,
        ctim: timespec,

        pub fn atime(self: @This()) timespec {
            return self.atim;
        }

        pub fn mtime(self: @This()) timespec {
            return self.mtim;
        }

        pub fn ctime(self: @This()) timespec {
            return self.ctim;
        }
    },
    else => void,
};

pub const pthread_mutex_t = switch (native_os) {
    .linux => extern struct {
        data: [data_len]u8 align(@alignOf(usize)) = [_]u8{0} ** data_len,

        const data_len = switch (native_abi) {
            .musl, .musleabi, .musleabihf => if (@sizeOf(usize) == 8) 40 else 24,
            .gnu, .gnuabin32, .gnuabi64, .gnueabi, .gnueabihf, .gnux32 => switch (native_arch) {
                .aarch64 => 48,
                .x86_64 => if (native_abi == .gnux32) 32 else 40,
                .mips64, .powerpc64, .powerpc64le, .sparc64 => 40,
                else => if (@sizeOf(usize) == 8) 40 else 24,
            },
            .android, .androideabi => if (@sizeOf(usize) == 8) 40 else 4,
            else => @compileError("unsupported ABI"),
        };
    },
    .macos, .ios, .tvos, .watchos, .visionos => extern struct {
        sig: c_long = 0x32AAABA7,
        data: [data_len]u8 = [_]u8{0} ** data_len,

        const data_len = if (@sizeOf(usize) == 8) 56 else 40;
    },
    .freebsd, .dragonfly, .openbsd => extern struct {
        inner: ?*anyopaque = null,
    },
    .hermit => extern struct {
        ptr: usize = maxInt(usize),
    },
    .netbsd => extern struct {
        magic: u32 = 0x33330003,
        errorcheck: padded_pthread_spin_t = 0,
        ceiling: padded_pthread_spin_t = 0,
        owner: usize = 0,
        waiters: ?*u8 = null,
        recursed: u32 = 0,
        spare2: ?*anyopaque = null,
    },
    .haiku => extern struct {
        flags: u32 = 0,
        lock: i32 = 0,
        unused: i32 = -42,
        owner: i32 = -1,
        owner_count: i32 = 0,
    },
    .solaris, .illumos => extern struct {
        flag1: u16 = 0,
        flag2: u8 = 0,
        ceiling: u8 = 0,
        type: u16 = 0,
        magic: u16 = 0x4d58,
        lock: u64 = 0,
        data: u64 = 0,
    },
    .fuchsia => extern struct {
        data: [40]u8 align(@alignOf(usize)) = [_]u8{0} ** 40,
    },
    .emscripten => extern struct {
        data: [24]u8 align(4) = [_]u8{0} ** 24,
    },
    // https://github.com/SerenityOS/serenity/blob/b98f537f117b341788023ab82e0c11ca9ae29a57/Kernel/API/POSIX/sys/types.h#L68-L73
    .serenity => extern struct {
        lock: u32 = 0,
        owner: pthread_t = 0,
        level: c_int = 0,
        type: c_int = 0,
    },
    else => void,
};

pub const pthread_cond_t = switch (native_os) {
    .linux => extern struct {
        data: [48]u8 align(@alignOf(usize)) = [_]u8{0} ** 48,
    },
    .macos, .ios, .tvos, .watchos, .visionos => extern struct {
        sig: c_long = 0x3CB0B1BB,
        data: [data_len]u8 = [_]u8{0} ** data_len,
        const data_len = if (@sizeOf(usize) == 8) 40 else 24;
    },
    .freebsd, .dragonfly, .openbsd => extern struct {
        inner: ?*anyopaque = null,
    },
    .hermit => extern struct {
        ptr: usize = maxInt(usize),
    },
    .netbsd => extern struct {
        magic: u32 = 0x55550005,
        lock: pthread_spin_t = 0,
        waiters_first: ?*u8 = null,
        waiters_last: ?*u8 = null,
        mutex: ?*pthread_mutex_t = null,
        private: ?*anyopaque = null,
    },
    .haiku => extern struct {
        flags: u32 = 0,
        unused: i32 = -42,
        mutex: ?*anyopaque = null,
        waiter_count: i32 = 0,
        lock: i32 = 0,
    },
    .solaris, .illumos => extern struct {
        flag: [4]u8 = [_]u8{0} ** 4,
        type: u16 = 0,
        magic: u16 = 0x4356,
        data: u64 = 0,
    },
    .fuchsia, .emscripten => extern struct {
        data: [48]u8 align(@alignOf(usize)) = [_]u8{0} ** 48,
    },
    // https://github.com/SerenityOS/serenity/blob/b98f537f117b341788023ab82e0c11ca9ae29a57/Kernel/API/POSIX/sys/types.h#L80-L84
    .serenity => extern struct {
        mutex: ?*pthread_mutex_t = null,
        value: u32 = 0,
        clockid: clockid_t = .REALTIME_COARSE,
    },
    else => void,
};

pub const pthread_rwlock_t = switch (native_os) {
    .linux => switch (native_abi) {
        .android, .androideabi => switch (@sizeOf(usize)) {
            4 => extern struct {
                data: [40]u8 align(@alignOf(usize)) = [_]u8{0} ** 40,
            },
            8 => extern struct {
                data: [56]u8 align(@alignOf(usize)) = [_]u8{0} ** 56,
            },
            else => @compileError("impossible pointer size"),
        },
        else => extern struct {
            data: [56]u8 align(@alignOf(usize)) = [_]u8{0} ** 56,
        },
    },
    .macos, .ios, .tvos, .watchos, .visionos => extern struct {
        sig: c_long = 0x2DA8B3B4,
        data: [192]u8 = [_]u8{0} ** 192,
    },
    .freebsd, .dragonfly, .openbsd => extern struct {
        ptr: ?*anyopaque = null,
    },
    .hermit => extern struct {
        ptr: usize = maxInt(usize),
    },
    .netbsd => extern struct {
        magic: c_uint = 0x99990009,
        interlock: switch (builtin.cpu.arch) {
            .aarch64, .sparc, .x86_64, .x86 => u8,
            .arm, .powerpc => c_int,
            else => unreachable,
        } = 0,
        rblocked_first: ?*u8 = null,
        rblocked_last: ?*u8 = null,
        wblocked_first: ?*u8 = null,
        wblocked_last: ?*u8 = null,
        nreaders: c_uint = 0,
        owner: ?pthread_t = null,
        private: ?*anyopaque = null,
    },
    .solaris, .illumos => extern struct {
        readers: i32 = 0,
        type: u16 = 0,
        magic: u16 = 0x5257,
        mutex: pthread_mutex_t = .{},
        readercv: pthread_cond_t = .{},
        writercv: pthread_cond_t = .{},
    },
    .fuchsia => extern struct {
        size: [56]u8 align(@alignOf(usize)) = [_]u8{0} ** 56,
    },
    .emscripten => extern struct {
        size: [32]u8 align(4) = [_]u8{0} ** 32,
    },
    // https://github.com/SerenityOS/serenity/blob/b98f537f117b341788023ab82e0c11ca9ae29a57/Kernel/API/POSIX/sys/types.h#L86
    .serenity => extern struct {
        inner: u64 = 0,
    },
    else => void,
};

pub const pthread_attr_t = switch (native_os) {
    .linux, .emscripten, .dragonfly => extern struct {
        __size: [56]u8,
        __align: c_long,
    },
    .macos, .ios, .tvos, .watchos, .visionos => extern struct {
        __sig: c_long,
        __opaque: [56]u8,
    },
    // https://github.com/SerenityOS/serenity/blob/b98f537f117b341788023ab82e0c11ca9ae29a57/Kernel/API/POSIX/sys/types.h#L75
    .freebsd, .openbsd, .serenity => extern struct {
        inner: ?*anyopaque = null,
    },
    .solaris, .illumos => extern struct {
        mutexattr: ?*anyopaque = null,
    },
    .netbsd => extern struct {
        magic: u32,
        flags: i32,
        private: ?*anyopaque,
    },
    .haiku => extern struct {
        detach_state: i32,
        sched_priority: i32,
        stack_size: i32,
        guard_size: i32,
        stack_address: ?*anyopaque,
    },
    else => void,
};

pub const pthread_key_t = switch (native_os) {
    .linux, .emscripten => c_uint,
    .macos, .ios, .tvos, .watchos, .visionos => c_ulong,
    // https://github.com/SerenityOS/serenity/blob/b98f537f117b341788023ab82e0c11ca9ae29a57/Kernel/API/POSIX/sys/types.h#L65
    .openbsd, .solaris, .illumos, .serenity => c_int,
    else => void,
};

pub const padded_pthread_spin_t = switch (native_os) {
    .netbsd => switch (builtin.cpu.arch) {
        .x86, .x86_64 => u32,
        .sparc, .sparc64 => u32,
        else => pthread_spin_t,
    },
    else => void,
};

pub const pthread_spin_t = switch (native_os) {
    .netbsd => switch (builtin.cpu.arch) {
        .aarch64, .aarch64_be => u8,
        .mips, .mipsel, .mips64, .mips64el => u32,
        .powerpc, .powerpc64, .powerpc64le => i32,
        .x86, .x86_64 => u8,
        .arm, .armeb, .thumb, .thumbeb => i32,
        .sparc, .sparc64 => u8,
        .riscv32, .riscv64 => u32,
        else => @compileError("undefined pthread_spin_t for this arch"),
    },
    else => void,
};

pub const sem_t = switch (native_os) {
    .linux, .emscripten => extern struct {
        __size: [4 * @sizeOf(usize)]u8 align(@alignOf(usize)),
    },
    .macos, .ios, .tvos, .watchos, .visionos => c_int,
    .freebsd => extern struct {
        _magic: u32,
        _kern: extern struct {
            _count: u32,
            _flags: u32,
        },
        _padding: u32,
    },
    .solaris, .illumos => extern struct {
        count: u32 = 0,
        type: u16 = 0,
        magic: u16 = 0x534d,
        __pad1: [3]u64 = [_]u64{0} ** 3,
        __pad2: [2]u64 = [_]u64{0} ** 2,
    },
    .openbsd, .netbsd, .dragonfly => ?*opaque {},
    .haiku => extern struct {
        type: i32,
        u: extern union {
            named_sem_id: i32,
            unnamed_sem: i32,
        },
        padding: [2]i32,
    },
    // https://github.com/SerenityOS/serenity/blob/aae106e37b48f2158e68902293df1e4bf7b80c0f/Userland/Libraries/LibC/semaphore.h#L23-L27
    .serenity => extern struct {
        magic: u32,
        value: u32,
        flags: u8,
    },
    else => void,
};

/// Renamed from `kevent` to `Kevent` to avoid conflict with function name.
pub const Kevent = switch (native_os) {
    .netbsd => extern struct {
        ident: usize,
        filter: i32,
        flags: u32,
        fflags: u32,
        data: i64,
        udata: usize,
    },
    .macos, .ios, .tvos, .watchos, .visionos => extern struct {
        ident: usize,
        filter: i16,
        flags: u16,
        fflags: u32,
        data: isize,
        udata: usize,

        // sys/types.h on macos uses #pragma pack(4) so these checks are
        // to make sure the struct is laid out the same. These values were
        // produced from C code using the offsetof macro.
        comptime {
            assert(@offsetOf(@This(), "ident") == 0);
            assert(@offsetOf(@This(), "filter") == 8);
            assert(@offsetOf(@This(), "flags") == 10);
            assert(@offsetOf(@This(), "fflags") == 12);
            assert(@offsetOf(@This(), "data") == 16);
            assert(@offsetOf(@This(), "udata") == 24);
        }
    },
    .freebsd => extern struct {
        /// Identifier for this event.
        ident: usize,
        /// Filter for event.
        filter: i16,
        /// Action flags for kqueue.
        flags: u16,
        /// Filter flag value.
        fflags: u32,
        /// Filter data value.
        data: i64,
        /// Opaque user data identifier.
        udata: usize,
        /// Future extensions.
        _ext: [4]u64 = [_]u64{0} ** 4,
    },
    .dragonfly => extern struct {
        ident: usize,
        filter: c_short,
        flags: c_ushort,
        fflags: c_uint,
        data: isize,
        udata: usize,
    },
    .openbsd => extern struct {
        ident: usize,
        filter: c_short,
        flags: u16,
        fflags: c_uint,
        data: i64,
        udata: usize,
    },
    else => void,
};

pub const port_t = switch (native_os) {
    .solaris, .illumos => c_int,
    else => void,
};

pub const port_event = switch (native_os) {
    .solaris, .illumos => extern struct {
        events: u32,
        /// Event source.
        source: u16,
        __pad: u16,
        /// Source-specific object.
        object: ?*anyopaque,
        /// User cookie.
        cookie: ?*anyopaque,
    },
    else => void,
};

pub const AT = switch (native_os) {
    .linux => linux.AT,
    .windows => struct {
        /// Remove directory instead of unlinking file
        pub const REMOVEDIR = 0x200;
    },
    .macos, .ios, .tvos, .watchos, .visionos => struct {
        pub const FDCWD = -2;
        /// Use effective ids in access check
        pub const EACCESS = 0x0010;
        /// Act on the symlink itself not the target
        pub const SYMLINK_NOFOLLOW = 0x0020;
        /// Act on target of symlink
        pub const SYMLINK_FOLLOW = 0x0040;
        /// Path refers to directory
        pub const REMOVEDIR = 0x0080;
    },
    .freebsd => struct {
        /// Magic value that specify the use of the current working directory
        /// to determine the target of relative file paths in the openat() and
        /// similar syscalls.
        pub const FDCWD = -100;
        /// Check access using effective user and group ID
        pub const EACCESS = 0x0100;
        /// Do not follow symbolic links
        pub const SYMLINK_NOFOLLOW = 0x0200;
        /// Follow symbolic link
        pub const SYMLINK_FOLLOW = 0x0400;
        /// Remove directory instead of file
        pub const REMOVEDIR = 0x0800;
        /// Fail if not under dirfd
        pub const BENEATH = 0x1000;
    },
    .netbsd => struct {
        /// Magic value that specify the use of the current working directory
        /// to determine the target of relative file paths in the openat() and
        /// similar syscalls.
        pub const FDCWD = -100;
        /// Check access using effective user and group ID
        pub const EACCESS = 0x0100;
        /// Do not follow symbolic links
        pub const SYMLINK_NOFOLLOW = 0x0200;
        /// Follow symbolic link
        pub const SYMLINK_FOLLOW = 0x0400;
        /// Remove directory instead of file
        pub const REMOVEDIR = 0x0800;
    },
    .dragonfly => struct {
        pub const FDCWD = -328243;
        pub const SYMLINK_NOFOLLOW = 1;
        pub const REMOVEDIR = 2;
        pub const EACCESS = 4;
        pub const SYMLINK_FOLLOW = 8;
    },
    .openbsd => struct {
        /// Magic value that specify the use of the current working directory
        /// to determine the target of relative file paths in the openat() and
        /// similar syscalls.
        pub const FDCWD = -100;
        /// Check access using effective user and group ID
        pub const EACCESS = 0x01;
        /// Do not follow symbolic links
        pub const SYMLINK_NOFOLLOW = 0x02;
        /// Follow symbolic link
        pub const SYMLINK_FOLLOW = 0x04;
        /// Remove directory instead of file
        pub const REMOVEDIR = 0x08;
    },
    .haiku => struct {
        pub const FDCWD = -1;
        pub const SYMLINK_NOFOLLOW = 0x01;
        pub const SYMLINK_FOLLOW = 0x02;
        pub const REMOVEDIR = 0x04;
        pub const EACCESS = 0x08;
    },
    .solaris, .illumos => struct {
        /// Magic value that specify the use of the current working directory
        /// to determine the target of relative file paths in the openat() and
        /// similar syscalls.
        pub const FDCWD: fd_t = @bitCast(@as(u32, 0xffd19553));
        /// Do not follow symbolic links
        pub const SYMLINK_NOFOLLOW = 0x1000;
        /// Follow symbolic link
        pub const SYMLINK_FOLLOW = 0x2000;
        /// Remove directory instead of file
        pub const REMOVEDIR = 0x1;
        pub const TRIGGER = 0x2;
        /// Check access using effective user and group ID
        pub const EACCESS = 0x4;
    },
    .emscripten => struct {
        pub const FDCWD = -100;
        pub const SYMLINK_NOFOLLOW = 0x100;
        pub const REMOVEDIR = 0x200;
        pub const SYMLINK_FOLLOW = 0x400;
        pub const NO_AUTOMOUNT = 0x800;
        pub const EMPTY_PATH = 0x1000;
        pub const STATX_SYNC_TYPE = 0x6000;
        pub const STATX_SYNC_AS_STAT = 0x0000;
        pub const STATX_FORCE_SYNC = 0x2000;
        pub const STATX_DONT_SYNC = 0x4000;
        pub const RECURSIVE = 0x8000;
    },
    .wasi => struct {
        // Match `AT_*` constants in lib/libc/include/wasm-wasi-musl/__header_fcntl.h
        pub const EACCESS = 0x0;
        pub const SYMLINK_NOFOLLOW = 0x1;
        pub const SYMLINK_FOLLOW = 0x2;
        pub const REMOVEDIR = 0x4;
        /// When linking libc, we follow their convention and use -2 for current working directory.
        /// However, without libc, Zig does a different convention: it assumes the
        /// current working directory is the first preopen. This behavior can be
        /// overridden with a public function called `wasi_cwd` in the root source
        /// file.
        pub const FDCWD: fd_t = if (builtin.link_libc) -2 else 3;
    },
    // https://github.com/SerenityOS/serenity/blob/2808b0376406a40e31293bb3bcb9170374e90506/Kernel/API/POSIX/fcntl.h#L49-L52
    .serenity => struct {
        pub const FDCWD = -100;
        pub const SYMLINK_NOFOLLOW = 0x100;
        pub const REMOVEDIR = 0x200;
        pub const EACCESS = 0x400;
    },
    else => void,
};

pub const O = switch (native_os) {
    .linux => linux.O,
    .emscripten => packed struct(u32) {
        ACCMODE: std.posix.ACCMODE = .RDONLY,
        _2: u4 = 0,
        CREAT: bool = false,
        EXCL: bool = false,
        NOCTTY: bool = false,
        TRUNC: bool = false,
        APPEND: bool = false,
        NONBLOCK: bool = false,
        DSYNC: bool = false,
        ASYNC: bool = false,
        DIRECT: bool = false,
        LARGEFILE: bool = false,
        DIRECTORY: bool = false,
        NOFOLLOW: bool = false,
        NOATIME: bool = false,
        CLOEXEC: bool = false,
        SYNC: bool = false,
        PATH: bool = false,
        TMPFILE: bool = false,
        _: u9 = 0,
    },
    .wasi => packed struct(u32) {
        // Match `O_*` bits from lib/libc/include/wasm-wasi-musl/__header_fcntl.h
        APPEND: bool = false,
        DSYNC: bool = false,
        NONBLOCK: bool = false,
        RSYNC: bool = false,
        SYNC: bool = false,
        _5: u7 = 0,
        CREAT: bool = false,
        DIRECTORY: bool = false,
        EXCL: bool = false,
        TRUNC: bool = false,
        _16: u8 = 0,
        NOFOLLOW: bool = false,
        EXEC: bool = false,
        read: bool = false,
        SEARCH: bool = false,
        write: bool = false,
        // O_CLOEXEC, O_TTY_ININT, O_NOCTTY are 0 in wasi-musl, so they're silently
        // ignored in C code.  Thus no mapping in Zig.
        _: u3 = 0,
    },
    .solaris, .illumos => packed struct(u32) {
        ACCMODE: std.posix.ACCMODE = .RDONLY,
        NDELAY: bool = false,
        APPEND: bool = false,
        SYNC: bool = false,
        _5: u1 = 0,
        DSYNC: bool = false,
        NONBLOCK: bool = false,
        CREAT: bool = false,
        TRUNC: bool = false,
        EXCL: bool = false,
        NOCTTY: bool = false,
        _12: u1 = 0,
        LARGEFILE: bool = false,
        XATTR: bool = false,
        RSYNC: bool = false,
        _16: u1 = 0,
        NOFOLLOW: bool = false,
        NOLINKS: bool = false,
        _19: u2 = 0,
        SEARCH: bool = false,
        EXEC: bool = false,
        CLOEXEC: bool = false,
        DIRECTORY: bool = false,
        DIRECT: bool = false,
        _: u6 = 0,
    },
    .netbsd => packed struct(u32) {
        ACCMODE: std.posix.ACCMODE = .RDONLY,
        NONBLOCK: bool = false,
        APPEND: bool = false,
        SHLOCK: bool = false,
        EXLOCK: bool = false,
        ASYNC: bool = false,
        SYNC: bool = false,
        NOFOLLOW: bool = false,
        CREAT: bool = false,
        TRUNC: bool = false,
        EXCL: bool = false,
        _12: u3 = 0,
        NOCTTY: bool = false,
        DSYNC: bool = false,
        RSYNC: bool = false,
        ALT_IO: bool = false,
        DIRECT: bool = false,
        _20: u1 = 0,
        DIRECTORY: bool = false,
        CLOEXEC: bool = false,
        SEARCH: bool = false,
        _: u8 = 0,
    },
    .openbsd => packed struct(u32) {
        ACCMODE: std.posix.ACCMODE = .RDONLY,
        NONBLOCK: bool = false,
        APPEND: bool = false,
        SHLOCK: bool = false,
        EXLOCK: bool = false,
        ASYNC: bool = false,
        SYNC: bool = false,
        NOFOLLOW: bool = false,
        CREAT: bool = false,
        TRUNC: bool = false,
        EXCL: bool = false,
        _12: u3 = 0,
        NOCTTY: bool = false,
        CLOEXEC: bool = false,
        DIRECTORY: bool = false,
        _: u14 = 0,
    },
    .haiku => packed struct(u32) {
        ACCMODE: std.posix.ACCMODE = .RDONLY,
        _2: u4 = 0,
        CLOEXEC: bool = false,
        NONBLOCK: bool = false,
        EXCL: bool = false,
        CREAT: bool = false,
        TRUNC: bool = false,
        APPEND: bool = false,
        NOCTTY: bool = false,
        NOTRAVERSE: bool = false,
        _14: u2 = 0,
        SYNC: bool = false,
        RSYNC: bool = false,
        DSYNC: bool = false,
        NOFOLLOW: bool = false,
        DIRECT: bool = false,
        DIRECTORY: bool = false,
        _: u10 = 0,
    },
    .macos, .ios, .tvos, .watchos, .visionos => packed struct(u32) {
        ACCMODE: std.posix.ACCMODE = .RDONLY,
        NONBLOCK: bool = false,
        APPEND: bool = false,
        SHLOCK: bool = false,
        EXLOCK: bool = false,
        ASYNC: bool = false,
        SYNC: bool = false,
        NOFOLLOW: bool = false,
        CREAT: bool = false,
        TRUNC: bool = false,
        EXCL: bool = false,
        _12: u3 = 0,
        EVTONLY: bool = false,
        _16: u1 = 0,
        NOCTTY: bool = false,
        _18: u2 = 0,
        DIRECTORY: bool = false,
        SYMLINK: bool = false,
        DSYNC: bool = false,
        _23: u1 = 0,
        CLOEXEC: bool = false,
        _25: u4 = 0,
        ALERT: bool = false,
        _30: u1 = 0,
        POPUP: bool = false,
    },
    .dragonfly => packed struct(u32) {
        ACCMODE: std.posix.ACCMODE = .RDONLY,
        NONBLOCK: bool = false,
        APPEND: bool = false,
        SHLOCK: bool = false,
        EXLOCK: bool = false,
        ASYNC: bool = false,
        SYNC: bool = false,
        NOFOLLOW: bool = false,
        CREAT: bool = false,
        TRUNC: bool = false,
        EXCL: bool = false,
        _12: u3 = 0,
        NOCTTY: bool = false,
        DIRECT: bool = false,
        CLOEXEC: bool = false,
        FBLOCKING: bool = false,
        FNONBLOCKING: bool = false,
        FAPPEND: bool = false,
        FOFFSET: bool = false,
        FSYNCWRITE: bool = false,
        FASYNCWRITE: bool = false,
        _24: u3 = 0,
        DIRECTORY: bool = false,
        _: u4 = 0,
    },
    .freebsd => packed struct(u32) {
        ACCMODE: std.posix.ACCMODE = .RDONLY,
        NONBLOCK: bool = false,
        APPEND: bool = false,
        SHLOCK: bool = false,
        EXLOCK: bool = false,
        ASYNC: bool = false,
        SYNC: bool = false,
        NOFOLLOW: bool = false,
        CREAT: bool = false,
        TRUNC: bool = false,
        EXCL: bool = false,
        DSYNC: bool = false,
        _13: u2 = 0,
        NOCTTY: bool = false,
        DIRECT: bool = false,
        DIRECTORY: bool = false,
        NOATIME: bool = false,
        _19: u1 = 0,
        CLOEXEC: bool = false,
        PATH: bool = false,
        TMPFILE: bool = false,
        _: u9 = 0,
    },
    // https://github.com/SerenityOS/serenity/blob/2808b0376406a40e31293bb3bcb9170374e90506/Kernel/API/POSIX/fcntl.h#L28-L43
    .serenity => packed struct(c_int) {
        ACCMODE: std.posix.ACCMODE = .RDONLY,
        EXEC: bool = false,
        CREAT: bool = false,
        EXCL: bool = false,
        NOCTTY: bool = false,
        TRUNC: bool = false,
        APPEND: bool = false,
        NONBLOCK: bool = false,
        DIRECTORY: bool = false,
        NOFOLLOW: bool = false,
        CLOEXEC: bool = false,
        DIRECT: bool = false,
        SYNC: bool = false,
        _: std.meta.Int(.unsigned, @bitSizeOf(c_int) - 14) = 0,
    },
    else => void,
};

pub const MAP = switch (native_os) {
    .linux => linux.MAP,
    .emscripten => packed struct(u32) {
        TYPE: enum(u4) {
            SHARED = 0x01,
            PRIVATE = 0x02,
            SHARED_VALIDATE = 0x03,
        },
        FIXED: bool = false,
        ANONYMOUS: bool = false,
        _6: u2 = 0,
        GROWSDOWN: bool = false,
        _9: u2 = 0,
        DENYWRITE: bool = false,
        EXECUTABLE: bool = false,
        LOCKED: bool = false,
        NORESERVE: bool = false,
        POPULATE: bool = false,
        NONBLOCK: bool = false,
        STACK: bool = false,
        HUGETLB: bool = false,
        SYNC: bool = false,
        FIXED_NOREPLACE: bool = false,
        _: u11 = 0,
    },
    .solaris, .illumos => packed struct(u32) {
        TYPE: enum(u4) {
            SHARED = 0x01,
            PRIVATE = 0x02,
        },
        FIXED: bool = false,
        RENAME: bool = false,
        NORESERVE: bool = false,
        @"32BIT": bool = false,
        ANONYMOUS: bool = false,
        ALIGN: bool = false,
        TEXT: bool = false,
        INITDATA: bool = false,
        _: u20 = 0,
    },
    .netbsd => packed struct(u32) {
        TYPE: enum(u2) {
            SHARED = 0x01,
            PRIVATE = 0x02,
        },
        REMAPDUP: bool = false,
        _3: u1 = 0,
        FIXED: bool = false,
        RENAME: bool = false,
        NORESERVE: bool = false,
        INHERIT: bool = false,
        _8: u1 = 0,
        HASSEMAPHORE: bool = false,
        TRYFIXED: bool = false,
        WIRED: bool = false,
        ANONYMOUS: bool = false,
        STACK: bool = false,
        _: u18 = 0,
    },
    .openbsd => packed struct(u32) {
        TYPE: enum(u4) {
            SHARED = 0x01,
            PRIVATE = 0x02,
        },
        FIXED: bool = false,
        _5: u7 = 0,
        ANONYMOUS: bool = false,
        _13: u1 = 0,
        STACK: bool = false,
        CONCEAL: bool = false,
        _: u16 = 0,
    },
    .haiku => packed struct(u32) {
        TYPE: enum(u2) {
            SHARED = 0x01,
            PRIVATE = 0x02,
        },
        FIXED: bool = false,
        ANONYMOUS: bool = false,
        NORESERVE: bool = false,
        _: u27 = 0,
    },
    .macos, .ios, .tvos, .watchos, .visionos => packed struct(u32) {
        TYPE: enum(u4) {
            SHARED = 0x01,
            PRIVATE = 0x02,
        },
        FIXED: bool = false,
        _5: u1 = 0,
        NORESERVE: bool = false,
        _7: u2 = 0,
        HASSEMAPHORE: bool = false,
        NOCACHE: bool = false,
        JIT: bool = false,
        ANONYMOUS: bool = false,
        _: u19 = 0,
    },
    .dragonfly => packed struct(u32) {
        TYPE: enum(u4) {
            SHARED = 0x01,
            PRIVATE = 0x02,
        },
        FIXED: bool = false,
        RENAME: bool = false,
        NORESERVE: bool = false,
        INHERIT: bool = false,
        NOEXTEND: bool = false,
        HASSEMAPHORE: bool = false,
        STACK: bool = false,
        NOSYNC: bool = false,
        ANONYMOUS: bool = false,
        VPAGETABLE: bool = false,
        _14: u2 = 0,
        TRYFIXED: bool = false,
        NOCORE: bool = false,
        SIZEALIGN: bool = false,
        _: u13 = 0,
    },
    .freebsd => packed struct(u32) {
        TYPE: enum(u4) {
            SHARED = 0x01,
            PRIVATE = 0x02,
        },
        FIXED: bool = false,
        _5: u5 = 0,
        STACK: bool = false,
        NOSYNC: bool = false,
        ANONYMOUS: bool = false,
        GUARD: bool = false,
        EXCL: bool = false,
        _15: u2 = 0,
        NOCORE: bool = false,
        PREFAULT_READ: bool = false,
        @"32BIT": bool = false,
        _: u12 = 0,
    },
    // https://github.com/SerenityOS/serenity/blob/6d59d4d3d9e76e39112842ec487840828f1c9bfe/Kernel/API/POSIX/sys/mman.h#L16-L26
    .serenity => packed struct(c_int) {
        FILE: bool = false,
        SHARED: bool = false,
        PRIVATE: bool = false,
        _3: u2 = 0,
        FIXED: bool = false,
        ANONYMOUS: bool = false,
        STACK: bool = false,
        NORESERVE: bool = false,
        RANDOMIZED: bool = false,
        PURGEABLE: bool = false,
        FIXED_NOREPLACE: bool = false,
        _: std.meta.Int(.unsigned, @bitSizeOf(c_int) - 12) = 0,
    },
    else => void,
};

pub const MREMAP = switch (native_os) {
    .linux => linux.MREMAP,
    else => void,
};

/// Used by libc to communicate failure. Not actually part of the underlying syscall.
pub const MAP_FAILED: *anyopaque = @ptrFromInt(maxInt(usize));

pub const cc_t = u8;

/// Indices into the `cc` array in the `termios` struct.
pub const V = switch (native_os) {
    .linux => linux.V,
    .macos, .ios, .tvos, .watchos, .visionos, .netbsd, .openbsd => enum {
        EOF,
        EOL,
        EOL2,
        ERASE,
        WERASE,
        KILL,
        REPRINT,
        reserved,
        INTR,
        QUIT,
        SUSP,
        DSUSP,
        START,
        STOP,
        LNEXT,
        DISCARD,
        MIN,
        TIME,
        STATUS,
    },
    .freebsd => enum {
        EOF,
        EOL,
        EOL2,
        ERASE,
        WERASE,
        KILL,
        REPRINT,
        ERASE2,
        INTR,
        QUIT,
        SUSP,
        DSUSP,
        START,
        STOP,
        LNEXT,
        DISCARD,
        MIN,
        TIME,
        STATUS,
    },
    .haiku => enum {
        INTR,
        QUIT,
        ERASE,
        KILL,
        EOF,
        EOL,
        EOL2,
        SWTCH,
        START,
        STOP,
        SUSP,
    },
    .solaris, .illumos => enum {
        INTR,
        QUIT,
        ERASE,
        KILL,
        EOF,
        EOL,
        EOL2,
        SWTCH,
        START,
        STOP,
        SUSP,
        DSUSP,
        REPRINT,
        DISCARD,
        WERASE,
        LNEXT,
        STATUS,
        ERASE2,
    },
    .emscripten, .wasi => enum {
        INTR,
        QUIT,
        ERASE,
        KILL,
        EOF,
        TIME,
        MIN,
        SWTC,
        START,
        STOP,
        SUSP,
        EOL,
        REPRINT,
        DISCARD,
        WERASE,
        LNEXT,
        EOL2,
    },
    // https://github.com/SerenityOS/serenity/blob/d277cdfd4c7ed21d5248a83217ae03b9f890c3c8/Kernel/API/POSIX/termios.h#L32-L49
    .serenity => enum {
        INTR,
        QUIT,
        ERASE,
        KILL,
        EOF,
        TIME,
        MIN,
        SWTC,
        START,
        STOP,
        SUSP,
        EOL,
        REPRINT,
        DISCARD,
        WERASE,
        LNEXT,
        EOL2,
        INFO,
    },
    else => void,
};

pub const NCCS = switch (native_os) {
    .linux => linux.NCCS,
    .macos, .ios, .tvos, .watchos, .visionos, .freebsd, .netbsd, .openbsd, .dragonfly => 20,
    .haiku => 11,
    .solaris, .illumos => 19,
    // https://github.com/SerenityOS/serenity/blob/d277cdfd4c7ed21d5248a83217ae03b9f890c3c8/Kernel/API/POSIX/termios.h#L15
    .emscripten, .wasi, .serenity => 32,
    else => void,
};

pub const termios = switch (native_os) {
    .linux => linux.termios,
    .macos, .ios, .tvos, .watchos, .visionos => extern struct {
        iflag: tc_iflag_t,
        oflag: tc_oflag_t,
        cflag: tc_cflag_t,
        lflag: tc_lflag_t,
        cc: [NCCS]cc_t,
        ispeed: speed_t align(8),
        ospeed: speed_t,
    },
    // https://github.com/SerenityOS/serenity/blob/d277cdfd4c7ed21d5248a83217ae03b9f890c3c8/Kernel/API/POSIX/termios.h#L21-L29
    .freebsd, .netbsd, .dragonfly, .openbsd, .serenity => extern struct {
        iflag: tc_iflag_t,
        oflag: tc_oflag_t,
        cflag: tc_cflag_t,
        lflag: tc_lflag_t,
        cc: [NCCS]cc_t,
        ispeed: speed_t,
        ospeed: speed_t,
    },
    .haiku => extern struct {
        iflag: tc_iflag_t,
        oflag: tc_oflag_t,
        cflag: tc_cflag_t,
        lflag: tc_lflag_t,
        line: cc_t,
        ispeed: speed_t,
        ospeed: speed_t,
        cc: [NCCS]cc_t,
    },
    .solaris, .illumos => extern struct {
        iflag: tc_iflag_t,
        oflag: tc_oflag_t,
        cflag: tc_cflag_t,
        lflag: tc_lflag_t,
        cc: [NCCS]cc_t,
    },
    .emscripten, .wasi => extern struct {
        iflag: tc_iflag_t,
        oflag: tc_oflag_t,
        cflag: tc_cflag_t,
        lflag: tc_lflag_t,
        line: cc_t,
        cc: [NCCS]cc_t,
        ispeed: speed_t,
        ospeed: speed_t,
    },
    else => void,
};

pub const tc_iflag_t = switch (native_os) {
    .linux => linux.tc_iflag_t,
    .macos, .ios, .tvos, .watchos, .visionos => packed struct(u64) {
        IGNBRK: bool = false,
        BRKINT: bool = false,
        IGNPAR: bool = false,
        PARMRK: bool = false,
        INPCK: bool = false,
        ISTRIP: bool = false,
        INLCR: bool = false,
        IGNCR: bool = false,
        ICRNL: bool = false,
        IXON: bool = false,
        IXOFF: bool = false,
        IXANY: bool = false,
        _12: u1 = 0,
        IMAXBEL: bool = false,
        IUTF8: bool = false,
        _: u49 = 0,
    },
    .netbsd, .freebsd, .dragonfly => packed struct(u32) {
        IGNBRK: bool = false,
        BRKINT: bool = false,
        IGNPAR: bool = false,
        PARMRK: bool = false,
        INPCK: bool = false,
        ISTRIP: bool = false,
        INLCR: bool = false,
        IGNCR: bool = false,
        ICRNL: bool = false,
        IXON: bool = false,
        IXOFF: bool = false,
        IXANY: bool = false,
        _12: u1 = 0,
        IMAXBEL: bool = false,
        _: u18 = 0,
    },
    .openbsd => packed struct(u32) {
        IGNBRK: bool = false,
        BRKINT: bool = false,
        IGNPAR: bool = false,
        PARMRK: bool = false,
        INPCK: bool = false,
        ISTRIP: bool = false,
        INLCR: bool = false,
        IGNCR: bool = false,
        ICRNL: bool = false,
        IXON: bool = false,
        IXOFF: bool = false,
        IXANY: bool = false,
        IUCLC: bool = false,
        IMAXBEL: bool = false,
        _: u18 = 0,
    },
    .haiku => packed struct(u32) {
        IGNBRK: bool = false,
        BRKINT: bool = false,
        IGNPAR: bool = false,
        PARMRK: bool = false,
        INPCK: bool = false,
        ISTRIP: bool = false,
        INLCR: bool = false,
        IGNCR: bool = false,
        ICRNL: bool = false,
        IUCLC: bool = false,
        IXON: bool = false,
        IXANY: bool = false,
        IXOFF: bool = false,
        _: u19 = 0,
    },
    .solaris, .illumos => packed struct(u32) {
        IGNBRK: bool = false,
        BRKINT: bool = false,
        IGNPAR: bool = false,
        PARMRK: bool = false,
        INPCK: bool = false,
        ISTRIP: bool = false,
        INLCR: bool = false,
        IGNCR: bool = false,
        ICRNL: bool = false,
        IUCLC: bool = false,
        IXON: bool = false,
        IXANY: bool = false,
        _12: u1 = 0,
        IMAXBEL: bool = false,
        _14: u1 = 0,
        DOSMODE: bool = false,
        _: u16 = 0,
    },
    // https://github.com/SerenityOS/serenity/blob/d277cdfd4c7ed21d5248a83217ae03b9f890c3c8/Kernel/API/POSIX/termios.h#L52-L66
    .emscripten, .wasi, .serenity => packed struct(u32) {
        IGNBRK: bool = false,
        BRKINT: bool = false,
        IGNPAR: bool = false,
        PARMRK: bool = false,
        INPCK: bool = false,
        ISTRIP: bool = false,
        INLCR: bool = false,
        IGNCR: bool = false,
        ICRNL: bool = false,
        IUCLC: bool = false,
        IXON: bool = false,
        IXANY: bool = false,
        IXOFF: bool = false,
        IMAXBEL: bool = false,
        IUTF8: bool = false,
        _: u17 = 0,
    },
    else => void,
};

pub const tc_oflag_t = switch (native_os) {
    .linux => linux.tc_oflag_t,
    .macos, .ios, .tvos, .watchos, .visionos => packed struct(u64) {
        OPOST: bool = false,
        ONLCR: bool = false,
        OXTABS: bool = false,
        ONOEOT: bool = false,
        OCRNL: bool = false,
        ONOCR: bool = false,
        ONLRET: bool = false,
        OFILL: bool = false,
        NLDLY: u2 = 0,
        TABDLY: u2 = 0,
        CRDLY: u2 = 0,
        FFDLY: u1 = 0,
        BSDLY: u1 = 0,
        VTDLY: u1 = 0,
        OFDEL: bool = false,
        _: u46 = 0,
    },
    .netbsd => packed struct(u32) {
        OPOST: bool = false,
        ONLCR: bool = false,
        OXTABS: bool = false,
        ONOEOT: bool = false,
        OCRNL: bool = false,
        _5: u1 = 0,
        ONOCR: bool = false,
        ONLRET: bool = false,
        _: u24 = 0,
    },
    .openbsd => packed struct(u32) {
        OPOST: bool = false,
        ONLCR: bool = false,
        OXTABS: bool = false,
        ONOEOT: bool = false,
        OCRNL: bool = false,
        OLCUC: bool = false,
        ONOCR: bool = false,
        ONLRET: bool = false,
        _: u24 = 0,
    },
    .freebsd, .dragonfly => packed struct(u32) {
        OPOST: bool = false,
        ONLCR: bool = false,
        _2: u1 = 0,
        ONOEOT: bool = false,
        OCRNL: bool = false,
        ONOCR: bool = false,
        ONLRET: bool = false,
        _: u25 = 0,
    },
    .solaris, .illumos => packed struct(u32) {
        OPOST: bool = false,
        OLCUC: bool = false,
        ONLCR: bool = false,
        OCRNL: bool = false,
        ONOCR: bool = false,
        ONLRET: bool = false,
        OFILL: bool = false,
        OFDEL: bool = false,
        NLDLY: u1 = 0,
        CRDLY: u2 = 0,
        TABDLY: u2 = 0,
        BSDLY: u1 = 0,
        VTDLY: u1 = 0,
        FFDLY: u1 = 0,
        PAGEOUT: bool = false,
        WRAP: bool = false,
        _: u14 = 0,
    },
    // https://github.com/SerenityOS/serenity/blob/d277cdfd4c7ed21d5248a83217ae03b9f890c3c8/Kernel/API/POSIX/termios.h#L69-L97
    .haiku, .wasi, .emscripten, .serenity => packed struct(u32) {
        OPOST: bool = false,
        OLCUC: bool = false,
        ONLCR: bool = false,
        OCRNL: bool = false,
        ONOCR: bool = false,
        ONLRET: bool = false,
        OFILL: bool = false,
        OFDEL: bool = false,
        NLDLY: u1 = 0,
        CRDLY: u2 = 0,
        TABDLY: u2 = 0,
        BSDLY: u1 = 0,
        VTDLY: u1 = 0,
        FFDLY: u1 = 0,
        _: u16 = 0,
    },
    else => void,
};

pub const CSIZE = switch (native_os) {
    .linux => linux.CSIZE,
    .haiku => enum(u1) { CS7, CS8 },
    else => enum(u2) { CS5, CS6, CS7, CS8 },
};

pub const tc_cflag_t = switch (native_os) {
    .linux => linux.tc_cflag_t,
    .macos, .ios, .tvos, .watchos, .visionos => packed struct(u64) {
        CIGNORE: bool = false,
        _1: u5 = 0,
        CSTOPB: bool = false,
        _7: u1 = 0,
        CSIZE: CSIZE = .CS5,
        _10: u1 = 0,
        CREAD: bool = false,
        PARENB: bool = false,
        PARODD: bool = false,
        HUPCL: bool = false,
        CLOCAL: bool = false,
        CCTS_OFLOW: bool = false,
        CRTS_IFLOW: bool = false,
        CDTR_IFLOW: bool = false,
        CDSR_OFLOW: bool = false,
        CCAR_OFLOW: bool = false,
        _: u43 = 0,
    },
    .freebsd => packed struct(u32) {
        CIGNORE: bool = false,
        _1: u7 = 0,
        CSIZE: CSIZE = .CS5,
        CSTOPB: bool = false,
        CREAD: bool = false,
        PARENB: bool = false,
        PARODD: bool = false,
        HUPCL: bool = false,
        CLOCAL: bool = false,
        CCTS_OFLOW: bool = false,
        CRTS_IFLOW: bool = false,
        CDTR_IFLOW: bool = false,
        CDSR_OFLOW: bool = false,
        CCAR_OFLOW: bool = false,
        CNO_RTSDTR: bool = false,
        _: u10 = 0,
    },
    .netbsd => packed struct(u32) {
        CIGNORE: bool = false,
        _1: u7 = 0,
        CSIZE: CSIZE = .CS5,
        CSTOPB: bool = false,
        CREAD: bool = false,
        PARENB: bool = false,
        PARODD: bool = false,
        HUPCL: bool = false,
        CLOCAL: bool = false,
        CRTSCTS: bool = false,
        CDTRCTS: bool = false,
        _18: u2 = 0,
        MDMBUF: bool = false,
        _: u11 = 0,
    },
    .dragonfly => packed struct(u32) {
        CIGNORE: bool = false,
        _1: u7 = 0,
        CSIZE: CSIZE = .CS5,
        CSTOPB: bool = false,
        CREAD: bool = false,
        PARENB: bool = false,
        PARODD: bool = false,
        HUPCL: bool = false,
        CLOCAL: bool = false,
        CCTS_OFLOW: bool = false,
        CRTS_IFLOW: bool = false,
        CDTR_IFLOW: bool = false,
        CDSR_OFLOW: bool = false,
        CCAR_OFLOW: bool = false,
        _: u11 = 0,
    },
    .openbsd => packed struct(u32) {
        CIGNORE: bool = false,
        _1: u7 = 0,
        CSIZE: CSIZE = .CS5,
        CSTOPB: bool = false,
        CREAD: bool = false,
        PARENB: bool = false,
        PARODD: bool = false,
        HUPCL: bool = false,
        CLOCAL: bool = false,
        CRTSCTS: bool = false,
        _17: u3 = 0,
        MDMBUF: bool = false,
        _: u11 = 0,
    },
    .haiku => packed struct(u32) {
        _0: u5 = 0,
        CSIZE: CSIZE = .CS7,
        CSTOPB: bool = false,
        CREAD: bool = false,
        PARENB: bool = false,
        PARODD: bool = false,
        HUPCL: bool = false,
        CLOCAL: bool = false,
        XLOBLK: bool = false,
        CTSFLOW: bool = false,
        RTSFLOW: bool = false,
        _: u17 = 0,
    },
    .solaris, .illumos => packed struct(u32) {
        _0: u4 = 0,
        CSIZE: CSIZE = .CS5,
        CSTOPB: bool = false,
        CREAD: bool = false,
        PARENB: bool = false,
        PARODD: bool = false,
        HUPCL: bool = false,
        CLOCAL: bool = false,
        RCV1EN: bool = false,
        XMT1EN: bool = false,
        LOBLK: bool = false,
        XCLUDE: bool = false,
        _16: u4 = 0,
        PAREXT: bool = false,
        CBAUDEXT: bool = false,
        CIBAUDEXT: bool = false,
        _23: u7 = 0,
        CRTSXOFF: bool = false,
        CRTSCTS: bool = false,
    },
    .wasi, .emscripten => packed struct(u32) {
        _0: u4 = 0,
        CSIZE: CSIZE = .CS5,
        CSTOPB: bool = false,
        CREAD: bool = false,
        PARENB: bool = false,
        PARODD: bool = false,
        HUPCL: bool = false,
        CLOCAL: bool = false,
        _: u20 = 0,
    },
    // https://github.com/SerenityOS/serenity/blob/d277cdfd4c7ed21d5248a83217ae03b9f890c3c8/Kernel/API/POSIX/termios.h#L131-L141
    .serenity => packed struct(u32) {
        _0: u4 = 0,
        CSIZE: CSIZE = .CS5,
        CSTOPB: bool = false,
        CREAD: bool = false,
        PARENB: bool = false,
        PARODD: bool = false,
        HUPCL: bool = false,
        CLOCAL: bool = false,
        CBAUDEX: bool = false,
        _: u19 = 0,
    },
    else => void,
};

pub const tc_lflag_t = switch (native_os) {
    .linux => linux.tc_lflag_t,
    .macos, .ios, .tvos, .watchos, .visionos => packed struct(u64) {
        ECHOKE: bool = false,
        ECHOE: bool = false,
        ECHOK: bool = false,
        ECHO: bool = false,
        ECHONL: bool = false,
        ECHOPRT: bool = false,
        ECHOCTL: bool = false,
        ISIG: bool = false,
        ICANON: bool = false,
        ALTWERASE: bool = false,
        IEXTEN: bool = false,
        EXTPROC: bool = false,
        _12: u10 = 0,
        TOSTOP: bool = false,
        FLUSHO: bool = false,
        _24: u1 = 0,
        NOKERNINFO: bool = false,
        _26: u3 = 0,
        PENDIN: bool = false,
        _30: u1 = 0,
        NOFLSH: bool = false,
        _: u32 = 0,
    },
    .netbsd, .freebsd, .dragonfly => packed struct(u32) {
        ECHOKE: bool = false,
        ECHOE: bool = false,
        ECHOK: bool = false,
        ECHO: bool = false,
        ECHONL: bool = false,
        ECHOPRT: bool = false,
        ECHOCTL: bool = false,
        ISIG: bool = false,
        ICANON: bool = false,
        ALTWERASE: bool = false,
        IEXTEN: bool = false,
        EXTPROC: bool = false,
        _12: u10 = 0,
        TOSTOP: bool = false,
        FLUSHO: bool = false,
        _24: u1 = 0,
        NOKERNINFO: bool = false,
        _26: u3 = 0,
        PENDIN: bool = false,
        _30: u1 = 0,
        NOFLSH: bool = false,
    },
    .openbsd => packed struct(u32) {
        ECHOKE: bool = false,
        ECHOE: bool = false,
        ECHOK: bool = false,
        ECHO: bool = false,
        ECHONL: bool = false,
        ECHOPRT: bool = false,
        ECHOCTL: bool = false,
        ISIG: bool = false,
        ICANON: bool = false,
        ALTWERASE: bool = false,
        IEXTEN: bool = false,
        EXTPROC: bool = false,
        _12: u10 = 0,
        TOSTOP: bool = false,
        FLUSHO: bool = false,
        XCASE: bool = false,
        NOKERNINFO: bool = false,
        _26: u3 = 0,
        PENDIN: bool = false,
        _30: u1 = 0,
        NOFLSH: bool = false,
    },
    .haiku => packed struct(u32) {
        ISIG: bool = false,
        ICANON: bool = false,
        XCASE: bool = false,
        ECHO: bool = false,
        ECHOE: bool = false,
        ECHOK: bool = false,
        ECHONL: bool = false,
        NOFLSH: bool = false,
        TOSTOP: bool = false,
        IEXTEN: bool = false,
        ECHOCTL: bool = false,
        ECHOPRT: bool = false,
        ECHOKE: bool = false,
        FLUSHO: bool = false,
        PENDIN: bool = false,
        _: u17 = 0,
    },
    .solaris, .illumos => packed struct(u32) {
        ISIG: bool = false,
        ICANON: bool = false,
        XCASE: bool = false,
        ECHO: bool = false,
        ECHOE: bool = false,
        ECHOK: bool = false,
        ECHONL: bool = false,
        NOFLSH: bool = false,
        TOSTOP: bool = false,
        ECHOCTL: bool = false,
        ECHOPRT: bool = false,
        ECHOKE: bool = false,
        DEFECHO: bool = false,
        FLUSHO: bool = false,
        PENDIN: bool = false,
        IEXTEN: bool = false,
        _: u16 = 0,
    },
    .wasi, .emscripten => packed struct(u32) {
        ISIG: bool = false,
        ICANON: bool = false,
        _2: u1 = 0,
        ECHO: bool = false,
        ECHOE: bool = false,
        ECHOK: bool = false,
        ECHONL: bool = false,
        NOFLSH: bool = false,
        TOSTOP: bool = false,
        _9: u6 = 0,
        IEXTEN: bool = false,
        _: u16 = 0,
    },
    // https://github.com/SerenityOS/serenity/blob/d277cdfd4c7ed21d5248a83217ae03b9f890c3c8/Kernel/API/POSIX/termios.h#L168-L189
    .serenity => packed struct(u32) {
        ISIG: bool = false,
        ICANON: bool = false,
        XCASE: bool = false,
        ECHO: bool = false,
        ECHOE: bool = false,
        ECHOK: bool = false,
        ECHONL: bool = false,
        NOFLSH: bool = false,
        TOSTOP: bool = false,
        ECHOCTL: bool = false,
        ECHOPRT: bool = false,
        ECHOKE: bool = false,
        FLUSHO: bool = false,
        PENDIN: bool = false,
        _14: u6 = 0,
        IEXTEN: bool = false,
        EXTPROC: bool = false,
        _: u15 = 0,
    },
    else => void,
};

pub const speed_t = switch (native_os) {
    .linux => linux.speed_t,
    .macos, .ios, .tvos, .watchos, .visionos, .openbsd => enum(u64) {
        B0 = 0,
        B50 = 50,
        B75 = 75,
        B110 = 110,
        B134 = 134,
        B150 = 150,
        B200 = 200,
        B300 = 300,
        B600 = 600,
        B1200 = 1200,
        B1800 = 1800,
        B2400 = 2400,
        B4800 = 4800,
        B9600 = 9600,
        B19200 = 19200,
        B38400 = 38400,
        B7200 = 7200,
        B14400 = 14400,
        B28800 = 28800,
        B57600 = 57600,
        B76800 = 76800,
        B115200 = 115200,
        B230400 = 230400,
    },
    .freebsd, .netbsd => enum(c_uint) {
        B0 = 0,
        B50 = 50,
        B75 = 75,
        B110 = 110,
        B134 = 134,
        B150 = 150,
        B200 = 200,
        B300 = 300,
        B600 = 600,
        B1200 = 1200,
        B1800 = 1800,
        B2400 = 2400,
        B4800 = 4800,
        B9600 = 9600,
        B19200 = 19200,
        B38400 = 38400,
        B7200 = 7200,
        B14400 = 14400,
        B28800 = 28800,
        B57600 = 57600,
        B76800 = 76800,
        B115200 = 115200,
        B230400 = 230400,
        B460800 = 460800,
        B500000 = 500000,
        B921600 = 921600,
        B1000000 = 1000000,
        B1500000 = 1500000,
        B2000000 = 2000000,
        B2500000 = 2500000,
        B3000000 = 3000000,
        B3500000 = 3500000,
        B4000000 = 4000000,
    },
    .dragonfly => enum(c_uint) {
        B0 = 0,
        B50 = 50,
        B75 = 75,
        B110 = 110,
        B134 = 134,
        B150 = 150,
        B200 = 200,
        B300 = 300,
        B600 = 600,
        B1200 = 1200,
        B1800 = 1800,
        B2400 = 2400,
        B4800 = 4800,
        B9600 = 9600,
        B19200 = 19200,
        B38400 = 38400,
        B7200 = 7200,
        B14400 = 14400,
        B28800 = 28800,
        B57600 = 57600,
        B76800 = 76800,
        B115200 = 115200,
        B230400 = 230400,
        B460800 = 460800,
        B921600 = 921600,
    },
    .haiku => enum(u8) {
        B0 = 0x00,
        B50 = 0x01,
        B75 = 0x02,
        B110 = 0x03,
        B134 = 0x04,
        B150 = 0x05,
        B200 = 0x06,
        B300 = 0x07,
        B600 = 0x08,
        B1200 = 0x09,
        B1800 = 0x0A,
        B2400 = 0x0B,
        B4800 = 0x0C,
        B9600 = 0x0D,
        B19200 = 0x0E,
        B38400 = 0x0F,
        B57600 = 0x10,
        B115200 = 0x11,
        B230400 = 0x12,
        B31250 = 0x13,
    },
    .solaris, .illumos => enum(c_uint) {
        B0 = 0,
        B50 = 1,
        B75 = 2,
        B110 = 3,
        B134 = 4,
        B150 = 5,
        B200 = 6,
        B300 = 7,
        B600 = 8,
        B1200 = 9,
        B1800 = 10,
        B2400 = 11,
        B4800 = 12,
        B9600 = 13,
        B19200 = 14,
        B38400 = 15,
        B57600 = 16,
        B76800 = 17,
        B115200 = 18,
        B153600 = 19,
        B230400 = 20,
        B307200 = 21,
        B460800 = 22,
        B921600 = 23,
        B1000000 = 24,
        B1152000 = 25,
        B1500000 = 26,
        B2000000 = 27,
        B2500000 = 28,
        B3000000 = 29,
        B3500000 = 30,
        B4000000 = 31,
    },
    // https://github.com/SerenityOS/serenity/blob/d277cdfd4c7ed21d5248a83217ae03b9f890c3c8/Kernel/API/POSIX/termios.h#L111-L159
    .emscripten, .wasi, .serenity => enum(u32) {
        B0 = 0o0000000,
        B50 = 0o0000001,
        B75 = 0o0000002,
        B110 = 0o0000003,
        B134 = 0o0000004,
        B150 = 0o0000005,
        B200 = 0o0000006,
        B300 = 0o0000007,
        B600 = 0o0000010,
        B1200 = 0o0000011,
        B1800 = 0o0000012,
        B2400 = 0o0000013,
        B4800 = 0o0000014,
        B9600 = 0o0000015,
        B19200 = 0o0000016,
        B38400 = 0o0000017,

        B57600 = 0o0010001,
        B115200 = 0o0010002,
        B230400 = 0o0010003,
        B460800 = 0o0010004,
        B500000 = 0o0010005,
        B576000 = 0o0010006,
        B921600 = 0o0010007,
        B1000000 = 0o0010010,
        B1152000 = 0o0010011,
        B1500000 = 0o0010012,
        B2000000 = 0o0010013,
        B2500000 = 0o0010014,
        B3000000 = 0o0010015,
        B3500000 = 0o0010016,
        B4000000 = 0o0010017,
    },
    else => void,
};

pub const whence_t = if (native_os == .wasi) std.os.wasi.whence_t else c_int;

pub const sig_atomic_t = switch (native_os) {
    // https://github.com/SerenityOS/serenity/blob/ec492a1a0819e6239ea44156825c4ee7234ca3db/Kernel/API/POSIX/signal.h#L20
    .serenity => u32,
    else => c_int,
};

/// maximum signal number + 1
pub const NSIG = switch (native_os) {
    .linux => linux.NSIG,
    .windows => 23,
    .haiku => 65,
    .netbsd, .freebsd => 32,
    .solaris, .illumos => 75,
    // https://github.com/SerenityOS/serenity/blob/046c23f567a17758d762a33bdf04bacbfd088f9f/Kernel/API/POSIX/signal_numbers.h#L42
    .openbsd, .serenity => 33,
    else => {},
};

pub const MINSIGSTKSZ = switch (native_os) {
    .macos, .ios, .tvos, .watchos, .visionos => 32768,
    .freebsd => switch (builtin.cpu.arch) {
        .x86, .x86_64 => 2048,
        .arm, .aarch64 => 4096,
        else => @compileError("unsupported arch"),
    },
    .solaris, .illumos => 2048,
    .haiku, .netbsd => 8192,
    .openbsd => 1 << openbsd.MAX_PAGE_SHIFT,
    // https://github.com/SerenityOS/serenity/blob/ec492a1a0819e6239ea44156825c4ee7234ca3db/Kernel/API/POSIX/signal.h#L58
    .serenity => 4096,
    else => {},
};
pub const SIGSTKSZ = switch (native_os) {
    .macos, .ios, .tvos, .watchos, .visionos => 131072,
    .netbsd, .freebsd => MINSIGSTKSZ + 32768,
    .solaris, .illumos => 8192,
    .haiku => 16384,
    .openbsd => MINSIGSTKSZ + (1 << openbsd.MAX_PAGE_SHIFT) * 4,
    // https://github.com/SerenityOS/serenity/blob/ec492a1a0819e6239ea44156825c4ee7234ca3db/Kernel/API/POSIX/signal.h#L59
    .serenity => 32768,
    else => {},
};
pub const SS = switch (native_os) {
    .linux => linux.SS,
    .openbsd, .macos, .ios, .tvos, .watchos, .visionos, .netbsd, .freebsd => struct {
        pub const ONSTACK = 1;
        pub const DISABLE = 4;
    },
    // https://github.com/SerenityOS/serenity/blob/ec492a1a0819e6239ea44156825c4ee7234ca3db/Kernel/API/POSIX/signal.h#L54-L55
    .haiku, .solaris, .illumos, .serenity => struct {
        pub const ONSTACK = 0x1;
        pub const DISABLE = 0x2;
    },
    else => void,
};

pub const EV = switch (native_os) {
    .macos, .ios, .tvos, .watchos, .visionos => struct {
        /// add event to kq (implies enable)
        pub const ADD = 0x0001;
        /// delete event from kq
        pub const DELETE = 0x0002;
        /// enable event
        pub const ENABLE = 0x0004;
        /// disable event (not reported)
        pub const DISABLE = 0x0008;
        /// only report one occurrence
        pub const ONESHOT = 0x0010;
        /// clear event state after reporting
        pub const CLEAR = 0x0020;
        /// force immediate event output
        /// ... with or without ERROR
        /// ... use KEVENT_FLAG_ERROR_EVENTS
        ///     on syscalls supporting flags
        pub const RECEIPT = 0x0040;
        /// disable event after reporting
        pub const DISPATCH = 0x0080;
        /// unique kevent per udata value
        pub const UDATA_SPECIFIC = 0x0100;
        /// ... in combination with DELETE
        /// will defer delete until udata-specific
        /// event enabled. EINPROGRESS will be
        /// returned to indicate the deferral
        pub const DISPATCH2 = DISPATCH | UDATA_SPECIFIC;
        /// report that source has vanished
        /// ... only valid with DISPATCH2
        pub const VANISHED = 0x0200;
        /// reserved by system
        pub const SYSFLAGS = 0xF000;
        /// filter-specific flag
        pub const FLAG0 = 0x1000;
        /// filter-specific flag
        pub const FLAG1 = 0x2000;
        /// EOF detected
        pub const EOF = 0x8000;
        /// error, data contains errno
        pub const ERROR = 0x4000;
        pub const POLL = FLAG0;
        pub const OOBAND = FLAG1;
    },
    .dragonfly => struct {
        pub const ADD = 1;
        pub const DELETE = 2;
        pub const ENABLE = 4;
        pub const DISABLE = 8;
        pub const ONESHOT = 16;
        pub const CLEAR = 32;
        pub const RECEIPT = 64;
        pub const DISPATCH = 128;
        pub const NODATA = 4096;
        pub const FLAG1 = 8192;
        pub const ERROR = 16384;
        pub const EOF = 32768;
        pub const SYSFLAGS = 61440;
    },
    .netbsd => struct {
        /// add event to kq (implies enable)
        pub const ADD = 0x0001;
        /// delete event from kq
        pub const DELETE = 0x0002;
        /// enable event
        pub const ENABLE = 0x0004;
        /// disable event (not reported)
        pub const DISABLE = 0x0008;
        /// only report one occurrence
        pub const ONESHOT = 0x0010;
        /// clear event state after reporting
        pub const CLEAR = 0x0020;
        /// force immediate event output
        /// ... with or without ERROR
        /// ... use KEVENT_FLAG_ERROR_EVENTS
        ///     on syscalls supporting flags
        pub const RECEIPT = 0x0040;
        /// disable event after reporting
        pub const DISPATCH = 0x0080;
    },
    .freebsd => struct {
        /// add event to kq (implies enable)
        pub const ADD = 0x0001;
        /// delete event from kq
        pub const DELETE = 0x0002;
        /// enable event
        pub const ENABLE = 0x0004;
        /// disable event (not reported)
        pub const DISABLE = 0x0008;
        /// only report one occurrence
        pub const ONESHOT = 0x0010;
        /// clear event state after reporting
        pub const CLEAR = 0x0020;
        /// error, event data contains errno
        pub const ERROR = 0x4000;
        /// force immediate event output
        /// ... with or without ERROR
        /// ... use KEVENT_FLAG_ERROR_EVENTS
        ///     on syscalls supporting flags
        pub const RECEIPT = 0x0040;
        /// disable event after reporting
        pub const DISPATCH = 0x0080;
    },
    .openbsd => struct {
        pub const ADD = 0x0001;
        pub const DELETE = 0x0002;
        pub const ENABLE = 0x0004;
        pub const DISABLE = 0x0008;
        pub const ONESHOT = 0x0010;
        pub const CLEAR = 0x0020;
        pub const RECEIPT = 0x0040;
        pub const DISPATCH = 0x0080;
        pub const FLAG1 = 0x2000;
        pub const ERROR = 0x4000;
        pub const EOF = 0x8000;
    },
    .haiku => struct {
        /// add event to kq (implies enable)
        pub const ADD = 0x0001;
        /// delete event from kq
        pub const DELETE = 0x0002;
        /// enable event
        pub const ENABLE = 0x0004;
        /// disable event (not reported)
        pub const DISABLE = 0x0008;
        /// only report one occurrence
        pub const ONESHOT = 0x0010;
        /// clear event state after reporting
        pub const CLEAR = 0x0020;
        /// force immediate event output
        /// ... with or without ERROR
        /// ... use KEVENT_FLAG_ERROR_EVENTS
        ///     on syscalls supporting flags
        pub const RECEIPT = 0x0040;
        /// disable event after reporting
        pub const DISPATCH = 0x0080;
    },
    else => void,
};

pub const EVFILT = switch (native_os) {
    .macos, .ios, .tvos, .watchos, .visionos => struct {
        pub const READ = -1;
        pub const WRITE = -2;
        /// attached to aio requests
        pub const AIO = -3;
        /// attached to vnodes
        pub const VNODE = -4;
        /// attached to struct proc
        pub const PROC = -5;
        /// attached to struct proc
        pub const SIGNAL = -6;
        /// timers
        pub const TIMER = -7;
        /// Mach portsets
        pub const MACHPORT = -8;
        /// Filesystem events
        pub const FS = -9;
        /// User events
        pub const USER = -10;
        /// Virtual memory events
        pub const VM = -12;
        /// Exception events
        pub const EXCEPT = -15;
        pub const SYSCOUNT = 17;
    },
    .haiku => struct {
        pub const READ = -1;
        pub const WRITE = -2;
        /// attached to aio requests
        pub const AIO = -3;
        /// attached to vnodes
        pub const VNODE = -4;
        /// attached to struct proc
        pub const PROC = -5;
        /// attached to struct proc
        pub const SIGNAL = -6;
        /// timers
        pub const TIMER = -7;
        /// Process descriptors
        pub const PROCDESC = -8;
        /// Filesystem events
        pub const FS = -9;
        pub const LIO = -10;
        /// User events
        pub const USER = -11;
        /// Sendfile events
        pub const SENDFILE = -12;
        pub const EMPTY = -13;
    },
    .dragonfly => struct {
        pub const FS = -10;
        pub const USER = -9;
        pub const EXCEPT = -8;
        pub const TIMER = -7;
        pub const SIGNAL = -6;
        pub const PROC = -5;
        pub const VNODE = -4;
        pub const AIO = -3;
        pub const WRITE = -2;
        pub const READ = -1;
        pub const SYSCOUNT = 10;
        pub const MARKER = 15;
    },
    .netbsd => struct {
        pub const READ = 0;
        pub const WRITE = 1;
        /// attached to aio requests
        pub const AIO = 2;
        /// attached to vnodes
        pub const VNODE = 3;
        /// attached to struct proc
        pub const PROC = 4;
        /// attached to struct proc
        pub const SIGNAL = 5;
        /// timers
        pub const TIMER = 6;
        /// Filesystem events
        pub const FS = 7;
        /// User events
        pub const USER = 1;
    },
    .freebsd => struct {
        pub const READ = -1;
        pub const WRITE = -2;
        /// attached to aio requests
        pub const AIO = -3;
        /// attached to vnodes
        pub const VNODE = -4;
        /// attached to struct proc
        pub const PROC = -5;
        /// attached to struct proc
        pub const SIGNAL = -6;
        /// timers
        pub const TIMER = -7;
        /// Process descriptors
        pub const PROCDESC = -8;
        /// Filesystem events
        pub const FS = -9;
        pub const LIO = -10;
        /// User events
        pub const USER = -11;
        /// Sendfile events
        pub const SENDFILE = -12;
        pub const EMPTY = -13;
    },
    .openbsd => struct {
        pub const READ = -1;
        pub const WRITE = -2;
        pub const AIO = -3;
        pub const VNODE = -4;
        pub const PROC = -5;
        pub const SIGNAL = -6;
        pub const TIMER = -7;
        pub const EXCEPT = -9;
    },
    else => void,
};

pub const NOTE = switch (native_os) {
    .macos, .ios, .tvos, .watchos, .visionos => struct {
        /// On input, TRIGGER causes the event to be triggered for output.
        pub const TRIGGER = 0x01000000;
        /// ignore input fflags
        pub const FFNOP = 0x00000000;
        /// and fflags
        pub const FFAND = 0x40000000;
        /// or fflags
        pub const FFOR = 0x80000000;
        /// copy fflags
        pub const FFCOPY = 0xc0000000;
        /// mask for operations
        pub const FFCTRLMASK = 0xc0000000;
        pub const FFLAGSMASK = 0x00ffffff;
        /// low water mark
        pub const LOWAT = 0x00000001;
        /// OOB data
        pub const OOB = 0x00000002;
        /// vnode was removed
        pub const DELETE = 0x00000001;
        /// data contents changed
        pub const WRITE = 0x00000002;
        /// size increased
        pub const EXTEND = 0x00000004;
        /// attributes changed
        pub const ATTRIB = 0x00000008;
        /// link count changed
        pub const LINK = 0x00000010;
        /// vnode was renamed
        pub const RENAME = 0x00000020;
        /// vnode access was revoked
        pub const REVOKE = 0x00000040;
        /// No specific vnode event: to test for EVFILT_READ      activation
        pub const NONE = 0x00000080;
        /// vnode was unlocked by flock(2)
        pub const FUNLOCK = 0x00000100;
        /// process exited
        pub const EXIT = 0x80000000;
        /// process forked
        pub const FORK = 0x40000000;
        /// process exec'd
        pub const EXEC = 0x20000000;
        /// shared with EVFILT_SIGNAL
        pub const SIGNAL = 0x08000000;
        /// exit status to be returned, valid for child       process only
        pub const EXITSTATUS = 0x04000000;
        /// provide details on reasons for exit
        pub const EXIT_DETAIL = 0x02000000;
        /// mask for signal & exit status
        pub const PDATAMASK = 0x000fffff;
        pub const PCTRLMASK = 0xf0000000;
        pub const EXIT_DETAIL_MASK = 0x00070000;
        pub const EXIT_DECRYPTFAIL = 0x00010000;
        pub const EXIT_MEMORY = 0x00020000;
        pub const EXIT_CSERROR = 0x00040000;
        /// will react on memory          pressure
        pub const VM_PRESSURE = 0x80000000;
        /// will quit on memory       pressure, possibly after cleaning up dirty state
        pub const VM_PRESSURE_TERMINATE = 0x40000000;
        /// will quit immediately on      memory pressure
        pub const VM_PRESSURE_SUDDEN_TERMINATE = 0x20000000;
        /// there was an error
        pub const VM_ERROR = 0x10000000;
        /// data is seconds
        pub const SECONDS = 0x00000001;
        /// data is microseconds
        pub const USECONDS = 0x00000002;
        /// data is nanoseconds
        pub const NSECONDS = 0x00000004;
        /// absolute timeout
        pub const ABSOLUTE = 0x00000008;
        /// ext[1] holds leeway for power aware timers
        pub const LEEWAY = 0x00000010;
        /// system does minimal timer coalescing
        pub const CRITICAL = 0x00000020;
        /// system does maximum timer coalescing
        pub const BACKGROUND = 0x00000040;
        pub const MACH_CONTINUOUS_TIME = 0x00000080;
        /// data is mach absolute time units
        pub const MACHTIME = 0x00000100;
    },
    .dragonfly => struct {
        pub const FFNOP = 0;
        pub const TRACK = 1;
        pub const DELETE = 1;
        pub const LOWAT = 1;
        pub const TRACKERR = 2;
        pub const OOB = 2;
        pub const WRITE = 2;
        pub const EXTEND = 4;
        pub const CHILD = 4;
        pub const ATTRIB = 8;
        pub const LINK = 16;
        pub const RENAME = 32;
        pub const REVOKE = 64;
        pub const PDATAMASK = 1048575;
        pub const FFLAGSMASK = 16777215;
        pub const TRIGGER = 16777216;
        pub const EXEC = 536870912;
        pub const FFAND = 1073741824;
        pub const FORK = 1073741824;
        pub const EXIT = 2147483648;
        pub const FFOR = 2147483648;
        pub const FFCTRLMASK = 3221225472;
        pub const FFCOPY = 3221225472;
        pub const PCTRLMASK = 4026531840;
    },
    .netbsd => struct {
        /// On input, TRIGGER causes the event to be triggered for output.
        pub const TRIGGER = 0x08000000;
        /// low water mark
        pub const LOWAT = 0x00000001;
        /// vnode was removed
        pub const DELETE = 0x00000001;
        /// data contents changed
        pub const WRITE = 0x00000002;
        /// size increased
        pub const EXTEND = 0x00000004;
        /// attributes changed
        pub const ATTRIB = 0x00000008;
        /// link count changed
        pub const LINK = 0x00000010;
        /// vnode was renamed
        pub const RENAME = 0x00000020;
        /// vnode access was revoked
        pub const REVOKE = 0x00000040;
        /// process exited
        pub const EXIT = 0x80000000;
        /// process forked
        pub const FORK = 0x40000000;
        /// process exec'd
        pub const EXEC = 0x20000000;
        /// mask for signal & exit status
        pub const PDATAMASK = 0x000fffff;
        pub const PCTRLMASK = 0xf0000000;
    },
    .freebsd => struct {
        /// On input, TRIGGER causes the event to be triggered for output.
        pub const TRIGGER = 0x01000000;
        /// ignore input fflags
        pub const FFNOP = 0x00000000;
        /// and fflags
        pub const FFAND = 0x40000000;
        /// or fflags
        pub const FFOR = 0x80000000;
        /// copy fflags
        pub const FFCOPY = 0xc0000000;
        /// mask for operations
        pub const FFCTRLMASK = 0xc0000000;
        pub const FFLAGSMASK = 0x00ffffff;
        /// low water mark
        pub const LOWAT = 0x00000001;
        /// behave like poll()
        pub const FILE_POLL = 0x00000002;
        /// vnode was removed
        pub const DELETE = 0x00000001;
        /// data contents changed
        pub const WRITE = 0x00000002;
        /// size increased
        pub const EXTEND = 0x00000004;
        /// attributes changed
        pub const ATTRIB = 0x00000008;
        /// link count changed
        pub const LINK = 0x00000010;
        /// vnode was renamed
        pub const RENAME = 0x00000020;
        /// vnode access was revoked
        pub const REVOKE = 0x00000040;
        /// vnode was opened
        pub const OPEN = 0x00000080;
        /// file closed, fd did not allow write
        pub const CLOSE = 0x00000100;
        /// file closed, fd did allow write
        pub const CLOSE_WRITE = 0x00000200;
        /// file was read
        pub const READ = 0x00000400;
        /// process exited
        pub const EXIT = 0x80000000;
        /// process forked
        pub const FORK = 0x40000000;
        /// process exec'd
        pub const EXEC = 0x20000000;
        /// mask for signal & exit status
        pub const PDATAMASK = 0x000fffff;
        pub const PCTRLMASK = 0xf0000000;
        /// data is seconds
        pub const SECONDS = 0x00000001;
        /// data is milliseconds
        pub const MSECONDS = 0x00000002;
        /// data is microseconds
        pub const USECONDS = 0x00000004;
        /// data is nanoseconds
        pub const NSECONDS = 0x00000008;
        /// timeout is absolute
        pub const ABSTIME = 0x00000010;
    },
    .openbsd => struct {
        // data/hint flags for EVFILT.{READ|WRITE}
        pub const LOWAT = 0x0001;
        pub const EOF = 0x0002;
        // data/hint flags for EVFILT.EXCEPT and EVFILT.{READ|WRITE}
        pub const OOB = 0x0004;
        // data/hint flags for EVFILT.VNODE
        pub const DELETE = 0x0001;
        pub const WRITE = 0x0002;
        pub const EXTEND = 0x0004;
        pub const ATTRIB = 0x0008;
        pub const LINK = 0x0010;
        pub const RENAME = 0x0020;
        pub const REVOKE = 0x0040;
        pub const TRUNCATE = 0x0080;
        // data/hint flags for EVFILT.PROC
        pub const EXIT = 0x80000000;
        pub const FORK = 0x40000000;
        pub const EXEC = 0x20000000;
        pub const PDATAMASK = 0x000fffff;
        pub const PCTRLMASK = 0xf0000000;
        pub const TRACK = 0x00000001;
        pub const TRACKERR = 0x00000002;
        pub const CHILD = 0x00000004;
        // data/hint flags for EVFILT.DEVICE
        pub const CHANGE = 0x00000001;
    },
    else => void,
};

pub const FUTEX = switch (native_os) {
    .openbsd => openbsd.FUTEX,
    .serenity => serenity.FUTEX,
    else => void,
};

// Unix-like systems
pub const DIR = opaque {};
pub extern "c" fn opendir(pathname: [*:0]const u8) ?*DIR;
pub extern "c" fn fdopendir(fd: c_int) ?*DIR;
pub extern "c" fn rewinddir(dp: *DIR) void;
pub extern "c" fn closedir(dp: *DIR) c_int;
pub extern "c" fn telldir(dp: *DIR) c_long;
pub extern "c" fn seekdir(dp: *DIR, loc: c_long) void;

pub extern "c" fn sigwait(set: ?*sigset_t, sig: ?*c_int) c_int;

pub extern "c" fn alarm(seconds: c_uint) c_uint;

pub const close = switch (native_os) {
    .macos, .ios, .tvos, .watchos, .visionos => darwin.@"close$NOCANCEL",
    else => private.close,
};

pub const clock_getres = switch (native_os) {
    .netbsd => private.__clock_getres50,
    else => private.clock_getres,
};

pub const clock_gettime = switch (native_os) {
    .netbsd => private.__clock_gettime50,
    else => private.clock_gettime,
};

pub const fstat = switch (native_os) {
    .macos => switch (native_arch) {
        .x86_64 => private.@"fstat$INODE64",
        else => private.fstat,
    },
    .netbsd => private.__fstat50,
    else => private.fstat,
};

pub const fstatat = switch (native_os) {
    .macos => switch (native_arch) {
        .x86_64 => private.@"fstatat$INODE64",
        else => private.fstatat,
    },
    else => private.fstatat,
};

pub extern "c" fn getpwnam(name: [*:0]const u8) ?*passwd;
pub extern "c" fn getpwuid(uid: uid_t) ?*passwd;
pub extern "c" fn getrlimit64(resource: rlimit_resource, rlim: *rlimit) c_int;
pub extern "c" fn lseek64(fd: fd_t, offset: i64, whence: c_int) i64;
pub extern "c" fn mmap64(addr: ?*align(page_size) anyopaque, len: usize, prot: c_uint, flags: c_uint, fd: fd_t, offset: i64) *anyopaque;
pub extern "c" fn open64(path: [*:0]const u8, oflag: O, ...) c_int;
pub extern "c" fn openat64(fd: c_int, path: [*:0]const u8, oflag: O, ...) c_int;
pub extern "c" fn pread64(fd: fd_t, buf: [*]u8, nbyte: usize, offset: i64) isize;
pub extern "c" fn preadv64(fd: c_int, iov: [*]const iovec, iovcnt: c_uint, offset: i64) isize;
pub extern "c" fn pwrite64(fd: fd_t, buf: [*]const u8, nbyte: usize, offset: i64) isize;
pub extern "c" fn pwritev64(fd: c_int, iov: [*]const iovec_const, iovcnt: c_uint, offset: i64) isize;
pub extern "c" fn sendfile64(out_fd: fd_t, in_fd: fd_t, offset: ?*i64, count: usize) isize;
pub extern "c" fn setrlimit64(resource: rlimit_resource, rlim: *const rlimit) c_int;

pub const arc4random_buf = switch (native_os) {
    .linux => if (builtin.abi.isAndroid()) private.arc4random_buf else {},
    .dragonfly, .netbsd, .freebsd, .solaris, .openbsd, .macos, .ios, .tvos, .watchos, .visionos => private.arc4random_buf,
    else => {},
};
pub const getentropy = switch (native_os) {
    .linux => if (builtin.abi.isAndroid() and versionCheck(.{ .major = 28, .minor = 0, .patch = 0 })) private.getentropy else {},
    .emscripten => private.getentropy,
    else => {},
};
pub const getrandom = switch (native_os) {
    .freebsd => private.getrandom,
    .linux => if (builtin.abi.isMusl() or
        (builtin.abi.isGnu() and versionCheck(.{ .major = 2, .minor = 25, .patch = 0 })) or
        (builtin.abi.isAndroid() and versionCheck(.{ .major = 28, .minor = 0, .patch = 0 })))
        private.getrandom
    else {},
    else => {},
};

pub extern "c" fn sched_getaffinity(pid: c_int, size: usize, set: *cpu_set_t) c_int;
pub extern "c" fn eventfd(initval: c_uint, flags: c_uint) c_int;

pub extern "c" fn epoll_ctl(epfd: fd_t, op: c_uint, fd: fd_t, event: ?*epoll_event) c_int;
pub extern "c" fn epoll_create1(flags: c_uint) c_int;
pub extern "c" fn epoll_wait(epfd: fd_t, events: [*]epoll_event, maxevents: c_uint, timeout: c_int) c_int;
pub extern "c" fn epoll_pwait(
    epfd: fd_t,
    events: [*]epoll_event,
    maxevents: c_int,
    timeout: c_int,
    sigmask: *const sigset_t,
) c_int;

pub extern "c" fn timerfd_create(clockid: timerfd_clockid_t, flags: c_int) c_int;
pub extern "c" fn timerfd_settime(
    fd: c_int,
    flags: c_int,
    new_value: *const itimerspec,
    old_value: ?*itimerspec,
) c_int;
pub extern "c" fn timerfd_gettime(fd: c_int, curr_value: *itimerspec) c_int;

pub extern "c" fn inotify_init1(flags: c_uint) c_int;
pub extern "c" fn inotify_add_watch(fd: fd_t, pathname: [*:0]const u8, mask: u32) c_int;
pub extern "c" fn inotify_rm_watch(fd: fd_t, wd: c_int) c_int;

pub extern "c" fn fstat64(fd: fd_t, buf: *Stat) c_int;
pub extern "c" fn fstatat64(dirfd: fd_t, noalias path: [*:0]const u8, noalias stat_buf: *Stat, flags: u32) c_int;
pub extern "c" fn fallocate64(fd: fd_t, mode: c_int, offset: off_t, len: off_t) c_int;
pub extern "c" fn fopen64(noalias filename: [*:0]const u8, noalias modes: [*:0]const u8) ?*FILE;
pub extern "c" fn ftruncate64(fd: c_int, length: off_t) c_int;
pub extern "c" fn fallocate(fd: fd_t, mode: c_int, offset: off_t, len: off_t) c_int;
pub const sendfile = switch (native_os) {
    .freebsd => freebsd.sendfile,
    .macos, .ios, .tvos, .watchos, .visionos => darwin.sendfile,
    .linux => private.sendfile,
    else => {},
};
/// See std.elf for constants for this
pub extern "c" fn getauxval(__type: c_ulong) c_ulong;

pub extern "c" fn dl_iterate_phdr(callback: dl_iterate_phdr_callback, data: ?*anyopaque) c_int;

pub const sigaltstack = switch (native_os) {
    .netbsd => private.__sigaltstack14,
    else => private.sigaltstack,
};

pub extern "c" fn memfd_create(name: [*:0]const u8, flags: c_uint) c_int;
pub const pipe2 = switch (native_os) {
    .dragonfly, .emscripten, .netbsd, .freebsd, .solaris, .illumos, .openbsd, .linux, .serenity => private.pipe2,
    else => {},
};
pub const copy_file_range = switch (native_os) {
    .linux => private.copy_file_range,
    .freebsd => freebsd.copy_file_range,
    else => {},
};

pub extern "c" fn signalfd(fd: fd_t, mask: *const sigset_t, flags: u32) c_int;

pub extern "c" fn prlimit(pid: pid_t, resource: rlimit_resource, new_limit: *const rlimit, old_limit: *rlimit) c_int;
pub extern "c" fn mincore(
    addr: *align(page_size) anyopaque,
    length: usize,
    vec: [*]u8,
) c_int;

pub extern "c" fn madvise(
    addr: *align(page_size) anyopaque,
    length: usize,
    advice: u32,
) c_int;

pub const getdirentries = switch (native_os) {
    .macos, .ios, .tvos, .watchos, .visionos => private.__getdirentries64,
    else => private.getdirentries,
};

pub const getdents = switch (native_os) {
    .netbsd => private.__getdents30,
    else => private.getdents,
};

pub const getrusage = switch (native_os) {
    .netbsd => private.__getrusage50,
    else => private.getrusage,
};

pub const gettimeofday = switch (native_os) {
    .netbsd => private.__gettimeofday50,
    else => private.gettimeofday,
};

pub const msync = switch (native_os) {
    .netbsd => private.__msync13,
    else => private.msync,
};

pub const nanosleep = switch (native_os) {
    .netbsd => private.__nanosleep50,
    else => private.nanosleep,
};

pub const readdir = switch (native_os) {
    .macos => switch (native_arch) {
        .x86_64 => private.@"readdir$INODE64",
        else => private.readdir,
    },
    .windows => {},
    else => private.readdir,
};

pub const realpath = switch (native_os) {
    .macos, .ios, .tvos, .watchos, .visionos => private.@"realpath$DARWIN_EXTSN",
    else => private.realpath,
};

pub const sched_yield = switch (native_os) {
    .netbsd => private.__libc_thr_yield,
    else => private.sched_yield,
};

pub const sigaction = switch (native_os) {
    .netbsd => private.__sigaction14,
    else => private.sigaction,
};

pub const sigfillset = switch (native_os) {
    .netbsd => private.__sigfillset14,
    else => private.sigfillset,
};

pub const sigprocmask = switch (native_os) {
    .netbsd => private.__sigprocmask14,
    else => private.sigprocmask,
};

pub const socket = switch (native_os) {
    .netbsd => private.__socket30,
    else => private.socket,
};

pub const stat = switch (native_os) {
    .macos => switch (native_arch) {
        .x86_64 => private.@"stat$INODE64",
        else => private.stat,
    },
    else => private.stat,
};

pub const _msize = switch (native_os) {
    .windows => private._msize,
    else => {},
};
pub const malloc_size = switch (native_os) {
    .macos, .ios, .tvos, .watchos, .visionos, .serenity => private.malloc_size,
    else => {},
};
pub const malloc_usable_size = switch (native_os) {
    .freebsd, .linux, .serenity => private.malloc_usable_size,
    else => {},
};
pub const posix_memalign = switch (native_os) {
    .dragonfly, .netbsd, .freebsd, .solaris, .openbsd, .linux, .macos, .ios, .tvos, .watchos, .visionos, .serenity => private.posix_memalign,
    else => {},
};
pub const sysconf = switch (native_os) {
    .solaris => solaris.sysconf,
    else => private.sysconf,
};

pub const sf_hdtr = switch (native_os) {
    .freebsd, .macos, .ios, .tvos, .watchos, .visionos => extern struct {
        headers: [*]const iovec_const,
        hdr_cnt: c_int,
        trailers: [*]const iovec_const,
        trl_cnt: c_int,
    },
    else => void,
};

pub const flock = switch (native_os) {
    .windows, .wasi => {},
    else => private.flock,
};

pub const futex = switch (native_os) {
    .openbsd => openbsd.futex,
    .serenity => serenity.futex,
    else => {},
};

pub extern "c" var environ: [*:null]?[*:0]u8;

pub extern "c" fn fopen(noalias filename: [*:0]const u8, noalias modes: [*:0]const u8) ?*FILE;
pub extern "c" fn fclose(stream: *FILE) c_int;
pub extern "c" fn fwrite(noalias ptr: [*]const u8, size_of_type: usize, item_count: usize, noalias stream: *FILE) usize;
pub extern "c" fn fread(noalias ptr: [*]u8, size_of_type: usize, item_count: usize, noalias stream: *FILE) usize;

pub extern "c" fn printf(format: [*:0]const u8, ...) c_int;
pub extern "c" fn abort() noreturn;
pub extern "c" fn exit(code: c_int) noreturn;
pub extern "c" fn _exit(code: c_int) noreturn;
pub extern "c" fn isatty(fd: fd_t) c_int;
pub extern "c" fn lseek(fd: fd_t, offset: off_t, whence: whence_t) off_t;
pub extern "c" fn open(path: [*:0]const u8, oflag: O, ...) c_int;
pub extern "c" fn openat(fd: c_int, path: [*:0]const u8, oflag: O, ...) c_int;
pub extern "c" fn ftruncate(fd: c_int, length: off_t) c_int;
pub extern "c" fn raise(sig: c_int) c_int;
pub extern "c" fn read(fd: fd_t, buf: [*]u8, nbyte: usize) isize;
pub extern "c" fn readv(fd: c_int, iov: [*]const iovec, iovcnt: c_uint) isize;
pub extern "c" fn pread(fd: fd_t, buf: [*]u8, nbyte: usize, offset: off_t) isize;
pub extern "c" fn preadv(fd: c_int, iov: [*]const iovec, iovcnt: c_uint, offset: off_t) isize;
pub extern "c" fn writev(fd: c_int, iov: [*]const iovec_const, iovcnt: c_uint) isize;
pub extern "c" fn pwritev(fd: c_int, iov: [*]const iovec_const, iovcnt: c_uint, offset: off_t) isize;
pub extern "c" fn write(fd: fd_t, buf: [*]const u8, nbyte: usize) isize;
pub extern "c" fn pwrite(fd: fd_t, buf: [*]const u8, nbyte: usize, offset: off_t) isize;
pub extern "c" fn mmap(addr: ?*align(page_size) anyopaque, len: usize, prot: c_uint, flags: MAP, fd: fd_t, offset: off_t) *anyopaque;
pub extern "c" fn munmap(addr: *align(page_size) const anyopaque, len: usize) c_int;
pub extern "c" fn mremap(addr: ?*align(page_size) const anyopaque, old_len: usize, new_len: usize, flags: MREMAP, ...) *anyopaque;
pub extern "c" fn mprotect(addr: *align(page_size) anyopaque, len: usize, prot: c_uint) c_int;
pub extern "c" fn link(oldpath: [*:0]const u8, newpath: [*:0]const u8) c_int;
pub extern "c" fn linkat(oldfd: fd_t, oldpath: [*:0]const u8, newfd: fd_t, newpath: [*:0]const u8, flags: c_int) c_int;
pub extern "c" fn unlink(path: [*:0]const u8) c_int;
pub extern "c" fn unlinkat(dirfd: fd_t, path: [*:0]const u8, flags: c_uint) c_int;
pub extern "c" fn getcwd(buf: [*]u8, size: usize) ?[*]u8;
pub extern "c" fn waitpid(pid: pid_t, status: ?*c_int, options: c_int) pid_t;
pub extern "c" fn wait4(pid: pid_t, status: ?*c_int, options: c_int, ru: ?*rusage) pid_t;
pub const fork = switch (native_os) {
    .dragonfly,
    .freebsd,
    .ios,
    .linux,
    .macos,
    .netbsd,
    .openbsd,
    .solaris,
    .illumos,
    .tvos,
    .watchos,
    .visionos,
    .haiku,
    .serenity,
    => private.fork,
    else => {},
};
pub extern "c" fn access(path: [*:0]const u8, mode: c_uint) c_int;
pub extern "c" fn faccessat(dirfd: fd_t, path: [*:0]const u8, mode: c_uint, flags: c_uint) c_int;
pub extern "c" fn pipe(fds: *[2]fd_t) c_int;
pub extern "c" fn mkdir(path: [*:0]const u8, mode: mode_t) c_int;
pub extern "c" fn mkdirat(dirfd: fd_t, path: [*:0]const u8, mode: mode_t) c_int;
pub extern "c" fn symlink(existing: [*:0]const u8, new: [*:0]const u8) c_int;
pub extern "c" fn symlinkat(oldpath: [*:0]const u8, newdirfd: fd_t, newpath: [*:0]const u8) c_int;
pub extern "c" fn rename(old: [*:0]const u8, new: [*:0]const u8) c_int;
pub extern "c" fn renameat(olddirfd: fd_t, old: [*:0]const u8, newdirfd: fd_t, new: [*:0]const u8) c_int;
pub extern "c" fn chdir(path: [*:0]const u8) c_int;
pub extern "c" fn fchdir(fd: fd_t) c_int;
pub extern "c" fn execve(path: [*:0]const u8, argv: [*:null]const ?[*:0]const u8, envp: [*:null]const ?[*:0]const u8) c_int;
pub extern "c" fn dup(fd: fd_t) c_int;
pub extern "c" fn dup2(old_fd: fd_t, new_fd: fd_t) c_int;
pub extern "c" fn dup3(old: c_int, new: c_int, flags: c_uint) c_int;
pub extern "c" fn readlink(noalias path: [*:0]const u8, noalias buf: [*]u8, bufsize: usize) isize;
pub extern "c" fn readlinkat(dirfd: fd_t, noalias path: [*:0]const u8, noalias buf: [*]u8, bufsize: usize) isize;
pub extern "c" fn chmod(path: [*:0]const u8, mode: mode_t) c_int;
pub extern "c" fn fchmod(fd: fd_t, mode: mode_t) c_int;
pub extern "c" fn fchmodat(fd: fd_t, path: [*:0]const u8, mode: mode_t, flags: c_uint) c_int;
pub extern "c" fn fchown(fd: fd_t, owner: uid_t, group: gid_t) c_int;
pub extern "c" fn umask(mode: mode_t) mode_t;

pub extern "c" fn rmdir(path: [*:0]const u8) c_int;
pub extern "c" fn getenv(name: [*:0]const u8) ?[*:0]u8;
pub extern "c" fn sysctl(name: [*]const c_int, namelen: c_uint, oldp: ?*anyopaque, oldlenp: ?*usize, newp: ?*anyopaque, newlen: usize) c_int;
pub extern "c" fn sysctlbyname(name: [*:0]const u8, oldp: ?*anyopaque, oldlenp: ?*usize, newp: ?*anyopaque, newlen: usize) c_int;
pub extern "c" fn sysctlnametomib(name: [*:0]const u8, mibp: ?*c_int, sizep: ?*usize) c_int;
pub extern "c" fn tcgetattr(fd: fd_t, termios_p: *termios) c_int;
pub extern "c" fn tcsetattr(fd: fd_t, optional_action: TCSA, termios_p: *const termios) c_int;
pub extern "c" fn fcntl(fd: fd_t, cmd: c_int, ...) c_int;
pub extern "c" fn ioctl(fd: fd_t, request: c_int, ...) c_int;
pub extern "c" fn uname(buf: *utsname) c_int;

pub extern "c" fn gethostname(name: [*]u8, len: usize) c_int;
pub extern "c" fn shutdown(socket: fd_t, how: c_int) c_int;
pub extern "c" fn bind(socket: fd_t, address: ?*const sockaddr, address_len: socklen_t) c_int;
pub extern "c" fn socketpair(domain: c_uint, sock_type: c_uint, protocol: c_uint, sv: *[2]fd_t) c_int;
pub extern "c" fn listen(sockfd: fd_t, backlog: c_uint) c_int;
pub extern "c" fn getsockname(sockfd: fd_t, noalias addr: *sockaddr, noalias addrlen: *socklen_t) c_int;
pub extern "c" fn getpeername(sockfd: fd_t, noalias addr: *sockaddr, noalias addrlen: *socklen_t) c_int;
pub extern "c" fn connect(sockfd: fd_t, sock_addr: *const sockaddr, addrlen: socklen_t) c_int;
pub extern "c" fn accept(sockfd: fd_t, noalias addr: ?*sockaddr, noalias addrlen: ?*socklen_t) c_int;
pub extern "c" fn accept4(sockfd: fd_t, noalias addr: ?*sockaddr, noalias addrlen: ?*socklen_t, flags: c_uint) c_int;
pub extern "c" fn getsockopt(sockfd: fd_t, level: i32, optname: u32, noalias optval: ?*anyopaque, noalias optlen: *socklen_t) c_int;
pub extern "c" fn setsockopt(sockfd: fd_t, level: i32, optname: u32, optval: ?*const anyopaque, optlen: socklen_t) c_int;
pub extern "c" fn send(sockfd: fd_t, buf: *const anyopaque, len: usize, flags: u32) isize;
pub extern "c" fn sendto(
    sockfd: fd_t,
    buf: *const anyopaque,
    len: usize,
    flags: u32,
    dest_addr: ?*const sockaddr,
    addrlen: socklen_t,
) isize;
pub extern "c" fn sendmsg(sockfd: fd_t, msg: *const msghdr_const, flags: u32) isize;

pub extern "c" fn recv(
    sockfd: fd_t,
    arg1: ?*anyopaque,
    arg2: usize,
    arg3: c_int,
) if (native_os == .windows) c_int else isize;
pub extern "c" fn recvfrom(
    sockfd: fd_t,
    noalias buf: *anyopaque,
    len: usize,
    flags: u32,
    noalias src_addr: ?*sockaddr,
    noalias addrlen: ?*socklen_t,
) if (native_os == .windows) c_int else isize;
pub extern "c" fn recvmsg(sockfd: fd_t, msg: *msghdr, flags: u32) isize;

pub extern "c" fn kill(pid: pid_t, sig: c_int) c_int;

pub extern "c" fn setuid(uid: uid_t) c_int;
pub extern "c" fn setgid(gid: gid_t) c_int;
pub extern "c" fn seteuid(euid: uid_t) c_int;
pub extern "c" fn setegid(egid: gid_t) c_int;
pub extern "c" fn setreuid(ruid: uid_t, euid: uid_t) c_int;
pub extern "c" fn setregid(rgid: gid_t, egid: gid_t) c_int;
pub extern "c" fn setresuid(ruid: uid_t, euid: uid_t, suid: uid_t) c_int;
pub extern "c" fn setresgid(rgid: gid_t, egid: gid_t, sgid: gid_t) c_int;
pub extern "c" fn setpgid(pid: pid_t, pgid: pid_t) c_int;
<<<<<<< HEAD
pub extern "c" fn setsid() pid_t;
=======
pub extern "c" fn getuid() uid_t;
pub extern "c" fn geteuid() uid_t;
>>>>>>> 6e8493da

pub extern "c" fn malloc(usize) ?*anyopaque;
pub extern "c" fn calloc(usize, usize) ?*anyopaque;
pub extern "c" fn realloc(?*anyopaque, usize) ?*anyopaque;
pub extern "c" fn free(?*anyopaque) void;

pub extern "c" fn futimes(fd: fd_t, times: ?*[2]timeval) c_int;
pub extern "c" fn utimes(path: [*:0]const u8, times: ?*[2]timeval) c_int;

pub extern "c" fn utimensat(dirfd: fd_t, pathname: [*:0]const u8, times: ?*[2]timespec, flags: u32) c_int;
pub extern "c" fn futimens(fd: fd_t, times: ?*const [2]timespec) c_int;

pub extern "c" fn pthread_create(
    noalias newthread: *pthread_t,
    noalias attr: ?*const pthread_attr_t,
    start_routine: *const fn (?*anyopaque) callconv(.c) ?*anyopaque,
    noalias arg: ?*anyopaque,
) E;
pub extern "c" fn pthread_attr_init(attr: *pthread_attr_t) E;
pub extern "c" fn pthread_attr_setstack(attr: *pthread_attr_t, stackaddr: *anyopaque, stacksize: usize) E;
pub extern "c" fn pthread_attr_setstacksize(attr: *pthread_attr_t, stacksize: usize) E;
pub extern "c" fn pthread_attr_setguardsize(attr: *pthread_attr_t, guardsize: usize) E;
pub extern "c" fn pthread_attr_destroy(attr: *pthread_attr_t) E;
pub extern "c" fn pthread_self() pthread_t;
pub extern "c" fn pthread_join(thread: pthread_t, arg_return: ?*?*anyopaque) E;
pub extern "c" fn pthread_detach(thread: pthread_t) E;
pub extern "c" fn pthread_atfork(
    prepare: ?*const fn () callconv(.c) void,
    parent: ?*const fn () callconv(.c) void,
    child: ?*const fn () callconv(.c) void,
) c_int;
pub extern "c" fn pthread_key_create(
    key: *pthread_key_t,
    destructor: ?*const fn (value: *anyopaque) callconv(.c) void,
) E;
pub extern "c" fn pthread_key_delete(key: pthread_key_t) E;
pub extern "c" fn pthread_getspecific(key: pthread_key_t) ?*anyopaque;
pub extern "c" fn pthread_setspecific(key: pthread_key_t, value: ?*anyopaque) c_int;
pub extern "c" fn pthread_sigmask(how: c_int, set: *const sigset_t, oldset: *sigset_t) c_int;
pub const pthread_setname_np = switch (native_os) {
    .macos, .ios, .tvos, .watchos, .visionos => darwin.pthread_setname_np,
    .solaris, .illumos => solaris.pthread_setname_np,
    .netbsd => netbsd.pthread_setname_np,
    else => private.pthread_setname_np,
};

pub extern "c" fn pthread_getname_np(thread: pthread_t, name: [*:0]u8, len: usize) c_int;
pub const pthread_threadid_np = switch (native_os) {
    .macos, .ios, .tvos, .watchos, .visionos => private.pthread_threadid_np,
    else => {},
};

pub extern "c" fn sem_init(sem: *sem_t, pshared: c_int, value: c_uint) c_int;
pub extern "c" fn sem_destroy(sem: *sem_t) c_int;
pub extern "c" fn sem_open(name: [*:0]const u8, flag: c_int, mode: mode_t, value: c_uint) *sem_t;
pub extern "c" fn sem_close(sem: *sem_t) c_int;
pub extern "c" fn sem_post(sem: *sem_t) c_int;
pub extern "c" fn sem_wait(sem: *sem_t) c_int;
pub extern "c" fn sem_trywait(sem: *sem_t) c_int;
pub extern "c" fn sem_timedwait(sem: *sem_t, abs_timeout: *const timespec) c_int;
pub extern "c" fn sem_getvalue(sem: *sem_t, sval: *c_int) c_int;

pub extern "c" fn shm_open(name: [*:0]const u8, flag: c_int, mode: mode_t) c_int;
pub extern "c" fn shm_unlink(name: [*:0]const u8) c_int;

pub extern "c" fn kqueue() c_int;
pub extern "c" fn kevent(
    kq: c_int,
    changelist: [*]const Kevent,
    nchanges: c_int,
    eventlist: [*]Kevent,
    nevents: c_int,
    timeout: ?*const timespec,
) c_int;

pub extern "c" fn port_create() port_t;
pub extern "c" fn port_associate(
    port: port_t,
    source: u32,
    object: usize,
    events: u32,
    user_var: ?*anyopaque,
) c_int;
pub extern "c" fn port_dissociate(port: port_t, source: u32, object: usize) c_int;
pub extern "c" fn port_send(port: port_t, events: u32, user_var: ?*anyopaque) c_int;
pub extern "c" fn port_sendn(
    ports: [*]port_t,
    errors: []u32,
    num_ports: u32,
    events: u32,
    user_var: ?*anyopaque,
) c_int;
pub extern "c" fn port_get(port: port_t, event: *port_event, timeout: ?*timespec) c_int;
pub extern "c" fn port_getn(
    port: port_t,
    event_list: []port_event,
    max_events: u32,
    events_retrieved: *u32,
    timeout: ?*timespec,
) c_int;
pub extern "c" fn port_alert(port: port_t, flags: u32, events: u32, user_var: ?*anyopaque) c_int;

pub extern "c" fn getaddrinfo(
    noalias node: ?[*:0]const u8,
    noalias service: ?[*:0]const u8,
    noalias hints: ?*const addrinfo,
    /// On Linux, `res` will not be modified on error and `freeaddrinfo` will
    /// potentially crash if you pass it an undefined pointer
    noalias res: *?*addrinfo,
) EAI;

pub extern "c" fn freeaddrinfo(res: *addrinfo) void;

pub extern "c" fn getnameinfo(
    noalias addr: *const sockaddr,
    addrlen: socklen_t,
    noalias host: ?[*]u8,
    hostlen: socklen_t,
    noalias serv: ?[*]u8,
    servlen: socklen_t,
    flags: NI,
) EAI;

pub extern "c" fn gai_strerror(errcode: EAI) [*:0]const u8;

pub extern "c" fn poll(fds: [*]pollfd, nfds: nfds_t, timeout: c_int) c_int;
pub extern "c" fn ppoll(fds: [*]pollfd, nfds: nfds_t, timeout: ?*const timespec, sigmask: ?*const sigset_t) c_int;

pub extern "c" fn dn_expand(
    msg: [*:0]const u8,
    eomorig: [*:0]const u8,
    comp_dn: [*:0]const u8,
    exp_dn: [*:0]u8,
    length: c_int,
) c_int;

pub const PTHREAD_MUTEX_INITIALIZER = pthread_mutex_t{};
pub extern "c" fn pthread_mutex_lock(mutex: *pthread_mutex_t) E;
pub extern "c" fn pthread_mutex_unlock(mutex: *pthread_mutex_t) E;
pub extern "c" fn pthread_mutex_trylock(mutex: *pthread_mutex_t) E;
pub extern "c" fn pthread_mutex_destroy(mutex: *pthread_mutex_t) E;

pub const PTHREAD_COND_INITIALIZER = pthread_cond_t{};
pub extern "c" fn pthread_cond_wait(noalias cond: *pthread_cond_t, noalias mutex: *pthread_mutex_t) E;
pub extern "c" fn pthread_cond_timedwait(noalias cond: *pthread_cond_t, noalias mutex: *pthread_mutex_t, noalias abstime: *const timespec) E;
pub extern "c" fn pthread_cond_signal(cond: *pthread_cond_t) E;
pub extern "c" fn pthread_cond_broadcast(cond: *pthread_cond_t) E;
pub extern "c" fn pthread_cond_destroy(cond: *pthread_cond_t) E;

pub extern "c" fn pthread_rwlock_destroy(rwl: *pthread_rwlock_t) callconv(.c) E;
pub extern "c" fn pthread_rwlock_rdlock(rwl: *pthread_rwlock_t) callconv(.c) E;
pub extern "c" fn pthread_rwlock_wrlock(rwl: *pthread_rwlock_t) callconv(.c) E;
pub extern "c" fn pthread_rwlock_tryrdlock(rwl: *pthread_rwlock_t) callconv(.c) E;
pub extern "c" fn pthread_rwlock_trywrlock(rwl: *pthread_rwlock_t) callconv(.c) E;
pub extern "c" fn pthread_rwlock_unlock(rwl: *pthread_rwlock_t) callconv(.c) E;

pub const pthread_t = switch (native_os) {
    // https://github.com/SerenityOS/serenity/blob/b98f537f117b341788023ab82e0c11ca9ae29a57/Kernel/API/POSIX/sys/types.h#L64
    .serenity => c_int,
    else => *opaque {},
};
pub const FILE = opaque {};

pub extern "c" fn dlopen(path: ?[*:0]const u8, mode: RTLD) ?*anyopaque;
pub extern "c" fn dlclose(handle: *anyopaque) c_int;
pub extern "c" fn dlsym(handle: ?*anyopaque, symbol: [*:0]const u8) ?*anyopaque;
pub extern "c" fn dlerror() ?[*:0]u8;

pub extern "c" fn sync() void;
pub extern "c" fn syncfs(fd: c_int) c_int;
pub extern "c" fn fsync(fd: c_int) c_int;
pub extern "c" fn fdatasync(fd: c_int) c_int;

pub extern "c" fn prctl(option: c_int, ...) c_int;

pub extern "c" fn getrlimit(resource: rlimit_resource, rlim: *rlimit) c_int;
pub extern "c" fn setrlimit(resource: rlimit_resource, rlim: *const rlimit) c_int;

pub extern "c" fn fmemopen(noalias buf: ?*anyopaque, size: usize, noalias mode: [*:0]const u8) ?*FILE;

pub extern "c" fn syslog(priority: c_int, message: [*:0]const u8, ...) void;
pub extern "c" fn openlog(ident: [*:0]const u8, logopt: c_int, facility: c_int) void;
pub extern "c" fn closelog() void;
pub extern "c" fn setlogmask(maskpri: c_int) c_int;

pub extern "c" fn if_nametoindex([*:0]const u8) c_int;

pub extern "c" fn getpid() pid_t;
pub extern "c" fn getsid(pid: pid_t) pid_t;
pub extern "c" fn getppid() pid_t;

/// These are implementation defined but share identical values in at least musl and glibc:
/// - https://git.musl-libc.org/cgit/musl/tree/include/locale.h?id=ab31e9d6a0fa7c5c408856c89df2dfb12c344039#n18
/// - https://sourceware.org/git/?p=glibc.git;a=blob;f=locale/bits/locale.h;h=0fcbb66114be5fef0577dc9047256eb508c45919;hb=c90cfce849d010474e8cccf3e5bff49a2c8b141f#l26
pub const LC = enum(c_int) {
    CTYPE = 0,
    NUMERIC = 1,
    TIME = 2,
    COLLATE = 3,
    MONETARY = 4,
    MESSAGES = 5,
    ALL = 6,
    PAPER = 7,
    NAME = 8,
    ADDRESS = 9,
    TELEPHONE = 10,
    MEASUREMENT = 11,
    IDENTIFICATION = 12,
    _,
};

pub extern "c" fn setlocale(category: LC, locale: ?[*:0]const u8) ?[*:0]const u8;

pub const getcontext = if (builtin.target.abi.isAndroid() or builtin.target.os.tag == .openbsd)
{} // android bionic and openbsd libc does not implement getcontext
    else if (native_os == .linux and builtin.target.abi.isMusl())
        linux.getcontext
    else
        private.getcontext;

pub const max_align_t = if (native_abi == .msvc or native_abi == .itanium)
    f64
else if (native_os.isDarwin())
    c_longdouble
else
    extern struct {
        a: c_longlong,
        b: c_longdouble,
    };

pub extern "c" fn pthread_getthreadid_np() c_int;
pub extern "c" fn pthread_set_name_np(thread: pthread_t, name: [*:0]const u8) void;
pub extern "c" fn pthread_get_name_np(thread: pthread_t, name: [*:0]u8, len: usize) void;

// OS-specific bits. These are protected from being used on the wrong OS by
// comptime assertions inside each OS-specific file.

pub const AF_SUN = solaris.AF_SUN;
pub const AT_SUN = solaris.AT_SUN;
pub const FILE_EVENT = solaris.FILE_EVENT;
pub const GETCONTEXT = solaris.GETCONTEXT;
pub const GETUSTACK = solaris.GETUSTACK;
pub const PORT_ALERT = solaris.PORT_ALERT;
pub const PORT_SOURCE = solaris.PORT_SOURCE;
pub const POSIX_FADV = solaris.POSIX_FADV;
pub const SCM = solaris.SCM;
pub const SETCONTEXT = solaris.SETCONTEXT;
pub const SETUSTACK = solaris.GETUSTACK;
pub const SFD = solaris.SFD;
pub const cmsghdr = solaris.cmsghdr;
pub const ctid_t = solaris.ctid_t;
pub const file_obj = solaris.file_obj;
pub const fpregset_t = solaris.fpregset_t;
pub const id_t = solaris.id_t;
pub const lif_ifinfo_req = solaris.lif_ifinfo_req;
pub const lif_nd_req = solaris.lif_nd_req;
pub const lifreq = solaris.lifreq;
pub const major_t = solaris.major_t;
pub const minor_t = solaris.minor_t;
pub const poolid_t = solaris.poolid_t;
pub const port_notify = solaris.port_notify;
pub const priority = solaris.priority;
pub const procfs = solaris.procfs;
pub const projid_t = solaris.projid_t;
pub const signalfd_siginfo = solaris.signalfd_siginfo;
pub const taskid_t = solaris.taskid_t;
pub const zoneid_t = solaris.zoneid_t;

pub const DirEnt = haiku.DirEnt;
pub const _get_next_area_info = haiku._get_next_area_info;
pub const _get_next_image_info = haiku._get_next_image_info;
pub const _get_team_info = haiku._get_team_info;
pub const _kern_get_current_team = haiku._kern_get_current_team;
pub const _kern_open_dir = haiku._kern_open_dir;
pub const _kern_read_dir = haiku._kern_read_dir;
pub const _kern_read_stat = haiku._kern_read_stat;
pub const _kern_rewind_dir = haiku._kern_rewind_dir;
pub const area_id = haiku.area_id;
pub const area_info = haiku.area_info;
pub const directory_which = haiku.directory_which;
pub const find_directory = haiku.find_directory;
pub const find_thread = haiku.find_thread;
pub const get_system_info = haiku.get_system_info;
pub const image_info = haiku.image_info;
pub const port_id = haiku.port_id;
pub const sem_id = haiku.sem_id;
pub const status_t = haiku.status_t;
pub const system_info = haiku.system_info;
pub const team_id = haiku.team_id;
pub const team_info = haiku.team_info;
pub const thread_id = haiku.thread_id;

pub const AUTH = openbsd.AUTH;
pub const BI = openbsd.BI;
pub const HW = openbsd.HW;
pub const PTHREAD_STACK_MIN = openbsd.PTHREAD_STACK_MIN;
pub const TCFLUSH = openbsd.TCFLUSH;
pub const TCIO = openbsd.TCIO;
pub const auth_approval = openbsd.auth_approval;
pub const auth_call = openbsd.auth_call;
pub const auth_cat = openbsd.auth_cat;
pub const auth_challenge = openbsd.auth_challenge;
pub const auth_check_change = openbsd.auth_check_change;
pub const auth_check_expire = openbsd.auth_check_expire;
pub const auth_checknologin = openbsd.auth_checknologin;
pub const auth_clean = openbsd.auth_clean;
pub const auth_close = openbsd.auth_close;
pub const auth_clrenv = openbsd.auth_clrenv;
pub const auth_clroption = openbsd.auth_clroption;
pub const auth_clroptions = openbsd.auth_clroptions;
pub const auth_getitem = openbsd.auth_getitem;
pub const auth_getpwd = openbsd.auth_getpwd;
pub const auth_getstate = openbsd.auth_getstate;
pub const auth_getvalue = openbsd.auth_getvalue;
pub const auth_item_t = openbsd.auth_item_t;
pub const auth_mkvalue = openbsd.auth_mkvalue;
pub const auth_open = openbsd.auth_open;
pub const auth_session_t = openbsd.auth_session_t;
pub const auth_setdata = openbsd.auth_setdata;
pub const auth_setenv = openbsd.auth_setenv;
pub const auth_setitem = openbsd.auth_setitem;
pub const auth_setoption = openbsd.auth_setoption;
pub const auth_setpwd = openbsd.auth_setpwd;
pub const auth_setstate = openbsd.auth_setstate;
pub const auth_userchallenge = openbsd.auth_userchallenge;
pub const auth_usercheck = openbsd.auth_usercheck;
pub const auth_userokay = openbsd.auth_userokay;
pub const auth_userresponse = openbsd.auth_userresponse;
pub const auth_verify = openbsd.auth_verify;
pub const bcrypt = openbsd.bcrypt;
pub const bcrypt_checkpass = openbsd.bcrypt_checkpass;
pub const bcrypt_gensalt = openbsd.bcrypt_gensalt;
pub const bcrypt_newhash = openbsd.bcrypt_newhash;
pub const endpwent = openbsd.endpwent;
pub const getpwent = openbsd.getpwent;
pub const getpwnam_r = openbsd.getpwnam_r;
pub const getpwnam_shadow = openbsd.getpwnam_shadow;
pub const getpwuid_r = openbsd.getpwuid_r;
pub const getpwuid_shadow = openbsd.getpwuid_shadow;
pub const getthrid = openbsd.getthrid;
pub const login_cap_t = openbsd.login_cap_t;
pub const login_close = openbsd.login_close;
pub const login_getcapbool = openbsd.login_getcapbool;
pub const login_getcapnum = openbsd.login_getcapnum;
pub const login_getcapsize = openbsd.login_getcapsize;
pub const login_getcapstr = openbsd.login_getcapstr;
pub const login_getcaptime = openbsd.login_getcaptime;
pub const login_getclass = openbsd.login_getclass;
pub const login_getstyle = openbsd.login_getstyle;
pub const pledge = openbsd.pledge;
pub const pthread_spinlock_t = openbsd.pthread_spinlock_t;
pub const pw_dup = openbsd.pw_dup;
pub const setclasscontext = openbsd.setclasscontext;
pub const setpassent = openbsd.setpassent;
pub const setpwent = openbsd.setpwent;
pub const setusercontext = openbsd.setusercontext;
pub const uid_from_user = openbsd.uid_from_user;
pub const unveil = openbsd.unveil;
pub const user_from_uid = openbsd.user_from_uid;

pub const CAP_RIGHTS_VERSION = freebsd.CAP_RIGHTS_VERSION;
pub const KINFO_FILE_SIZE = freebsd.KINFO_FILE_SIZE;
pub const MFD = freebsd.MFD;
pub const UMTX_ABSTIME = freebsd.UMTX_ABSTIME;
pub const UMTX_OP = freebsd.UMTX_OP;
pub const _umtx_op = freebsd._umtx_op;
pub const _umtx_time = freebsd._umtx_time;
pub const cap_rights = freebsd.cap_rights;
pub const fflags_t = freebsd.fflags_t;
pub const fsblkcnt_t = freebsd.fsblkcnt_t;
pub const fsfilcnt_t = freebsd.fsfilcnt_t;
pub const kinfo_file = freebsd.kinfo_file;
pub const kinfo_getfile = freebsd.kinfo_getfile;

pub const COPYFILE = darwin.COPYFILE;
pub const CPUFAMILY = darwin.CPUFAMILY;
pub const DB_RECORDTYPE = darwin.DB_RECORDTYPE;
pub const EXC = darwin.EXC;
pub const EXCEPTION = darwin.EXCEPTION;
pub const MACH_MSG_TYPE = darwin.MACH_MSG_TYPE;
pub const MACH_PORT_RIGHT = darwin.MACH_PORT_RIGHT;
pub const MACH_TASK_BASIC_INFO = darwin.MACH_TASK_BASIC_INFO;
pub const MACH_TASK_BASIC_INFO_COUNT = darwin.MACH_TASK_BASIC_INFO_COUNT;
pub const MATTR = darwin.MATTR;
pub const NSVersionOfRunTimeLibrary = darwin.NSVersionOfRunTimeLibrary;
pub const OPEN_MAX = darwin.OPEN_MAX;
pub const POSIX_SPAWN = darwin.POSIX_SPAWN;
pub const TASK_NULL = darwin.TASK_NULL;
pub const TASK_VM_INFO = darwin.TASK_VM_INFO;
pub const TASK_VM_INFO_COUNT = darwin.TASK_VM_INFO_COUNT;
pub const THREAD_BASIC_INFO = darwin.THREAD_BASIC_INFO;
pub const THREAD_BASIC_INFO_COUNT = darwin.THREAD_BASIC_INFO_COUNT;
pub const THREAD_IDENTIFIER_INFO_COUNT = darwin.THREAD_IDENTIFIER_INFO_COUNT;
pub const THREAD_NULL = darwin.THREAD_NULL;
pub const THREAD_STATE_NONE = darwin.THREAD_STATE_NONE;
pub const UL = darwin.UL;
pub const VM = darwin.VM;
pub const _NSGetExecutablePath = darwin._NSGetExecutablePath;
pub const __getdirentries64 = darwin.__getdirentries64;
pub const __ulock_wait = darwin.__ulock_wait;
pub const __ulock_wait2 = darwin.__ulock_wait2;
pub const __ulock_wake = darwin.__ulock_wake;
pub const _dyld_get_image_header = darwin._dyld_get_image_header;
pub const _dyld_get_image_name = darwin._dyld_get_image_name;
pub const _dyld_get_image_vmaddr_slide = darwin._dyld_get_image_vmaddr_slide;
pub const _dyld_image_count = darwin._dyld_image_count;
pub const _host_page_size = darwin._host_page_size;
pub const clock_get_time = darwin.clock_get_time;
pub const @"close$NOCANCEL" = darwin.@"close$NOCANCEL";
pub const dispatch_release = darwin.dispatch_release;
pub const dispatch_semaphore_create = darwin.dispatch_semaphore_create;
pub const dispatch_semaphore_signal = darwin.dispatch_semaphore_signal;
pub const dispatch_semaphore_wait = darwin.dispatch_semaphore_wait;
pub const dispatch_time = darwin.dispatch_time;
pub const fcopyfile = darwin.fcopyfile;
pub const host_t = darwin.host_t;
pub const ipc_space_t = darwin.ipc_space_t;
pub const ipc_space_port_t = darwin.ipc_space_port_t;
pub const kern_return_t = darwin.kern_return_t;
pub const vm_size_t = darwin.vm_size_t;
pub const kevent64 = darwin.kevent64;
pub const kevent64_s = darwin.kevent64_s;
pub const mach_absolute_time = darwin.mach_absolute_time;
pub const mach_continuous_time = darwin.mach_continuous_time;
pub const mach_hdr = darwin.mach_hdr;
pub const mach_host_self = darwin.mach_host_self;
pub const mach_msg = darwin.mach_msg;
pub const mach_msg_type_number_t = darwin.mach_msg_type_number_t;
pub const mach_port_allocate = darwin.mach_port_allocate;
pub const mach_port_array_t = darwin.mach_port_array_t;
pub const mach_port_deallocate = darwin.mach_port_deallocate;
pub const mach_port_insert_right = darwin.mach_port_insert_right;
pub const mach_port_name_t = darwin.mach_port_name_t;
pub const mach_port_t = darwin.mach_port_t;
pub const mach_task_basic_info = darwin.mach_task_basic_info;
pub const mach_task_self = darwin.mach_task_self;
pub const mach_timebase_info = darwin.mach_timebase_info;
pub const mach_timebase_info_data = darwin.mach_timebase_info_data;
pub const mach_vm_address_t = darwin.mach_vm_address_t;
pub const mach_vm_protect = darwin.mach_vm_protect;
pub const mach_vm_read = darwin.mach_vm_read;
pub const mach_vm_region = darwin.mach_vm_region;
pub const mach_vm_region_recurse = darwin.mach_vm_region_recurse;
pub const mach_vm_size_t = darwin.mach_vm_size_t;
pub const mach_vm_write = darwin.mach_vm_write;
pub const natural_t = darwin.natural_t;
pub const os_log_create = darwin.os_log_create;
pub const os_log_type_enabled = darwin.os_log_type_enabled;
pub const os_signpost_enabled = darwin.os_signpost_enabled;
pub const os_signpost_id_generate = darwin.os_signpost_id_generate;
pub const os_signpost_id_make_with_pointer = darwin.os_signpost_id_make_with_pointer;
pub const os_signpost_interval_begin = darwin.os_signpost_interval_begin;
pub const os_signpost_interval_end = darwin.os_signpost_interval_end;
pub const os_unfair_lock = darwin.os_unfair_lock;
pub const os_unfair_lock_assert_not_owner = darwin.os_unfair_lock_assert_not_owner;
pub const os_unfair_lock_assert_owner = darwin.os_unfair_lock_assert_owner;
pub const os_unfair_lock_lock = darwin.os_unfair_lock_lock;
pub const os_unfair_lock_trylock = darwin.os_unfair_lock_trylock;
pub const os_unfair_lock_unlock = darwin.os_unfair_lock_unlock;
pub const pid_for_task = darwin.pid_for_task;
pub const posix_spawn = darwin.posix_spawn;
pub const posix_spawn_file_actions_addchdir_np = darwin.posix_spawn_file_actions_addchdir_np;
pub const posix_spawn_file_actions_addclose = darwin.posix_spawn_file_actions_addclose;
pub const posix_spawn_file_actions_adddup2 = darwin.posix_spawn_file_actions_adddup2;
pub const posix_spawn_file_actions_addfchdir_np = darwin.posix_spawn_file_actions_addfchdir_np;
pub const posix_spawn_file_actions_addinherit_np = darwin.posix_spawn_file_actions_addinherit_np;
pub const posix_spawn_file_actions_addopen = darwin.posix_spawn_file_actions_addopen;
pub const posix_spawn_file_actions_destroy = darwin.posix_spawn_file_actions_destroy;
pub const posix_spawn_file_actions_init = darwin.posix_spawn_file_actions_init;
pub const posix_spawn_file_actions_t = darwin.posix_spawn_file_actions_t;
pub const posix_spawnattr_destroy = darwin.posix_spawnattr_destroy;
pub const posix_spawnattr_getflags = darwin.posix_spawnattr_getflags;
pub const posix_spawnattr_init = darwin.posix_spawnattr_init;
pub const posix_spawnattr_setflags = darwin.posix_spawnattr_setflags;
pub const posix_spawnattr_t = darwin.posix_spawnattr_t;
pub const posix_spawnp = darwin.posix_spawnp;
pub const pthread_attr_get_qos_class_np = darwin.pthread_attr_get_qos_class_np;
pub const pthread_attr_set_qos_class_np = darwin.pthread_attr_set_qos_class_np;
pub const pthread_get_qos_class_np = darwin.pthread_get_qos_class_np;
pub const pthread_set_qos_class_self_np = darwin.pthread_set_qos_class_self_np;
pub const ptrace = darwin.ptrace;
pub const sigaddset = darwin.sigaddset;
pub const task_for_pid = darwin.task_for_pid;
pub const task_get_exception_ports = darwin.task_get_exception_ports;
pub const task_info = darwin.task_info;
pub const task_info_t = darwin.task_info_t;
pub const task_resume = darwin.task_resume;
pub const task_set_exception_ports = darwin.task_set_exception_ports;
pub const task_suspend = darwin.task_suspend;
pub const task_threads = darwin.task_threads;
pub const task_vm_info_data_t = darwin.task_vm_info_data_t;
pub const thread_basic_info = darwin.thread_basic_info;
pub const thread_get_state = darwin.thread_get_state;
pub const thread_identifier_info = darwin.thread_identifier_info;
pub const thread_info = darwin.thread_info;
pub const thread_info_t = darwin.thread_info_t;
pub const thread_resume = darwin.thread_resume;
pub const thread_set_state = darwin.thread_set_state;
pub const vm_deallocate = darwin.vm_deallocate;
pub const vm_machine_attribute = darwin.vm_machine_attribute;
pub const vm_machine_attribute_val_t = darwin.vm_machine_attribute_val_t;
pub const vm_map_t = darwin.vm_map_t;
pub const vm_offset_t = darwin.vm_offset_t;
pub const vm_prot_t = darwin.vm_prot_t;
pub const vm_region_basic_info_64 = darwin.vm_region_basic_info_64;
pub const vm_region_extended_info = darwin.vm_region_extended_info;
pub const vm_region_info_t = darwin.vm_region_info_t;
pub const vm_region_recurse_info_t = darwin.vm_region_recurse_info_t;
pub const vm_region_submap_info_64 = darwin.vm_region_submap_info_64;
pub const vm_region_submap_short_info_64 = darwin.vm_region_submap_short_info_64;
pub const vm_region_top_info = darwin.vm_region_top_info;

pub const caddr_t = darwin.caddr_t;
pub const exception_behavior_array_t = darwin.exception_behavior_array_t;
pub const exception_behavior_t = darwin.exception_behavior_t;
pub const exception_data_t = darwin.exception_data_t;
pub const exception_data_type_t = darwin.exception_data_type_t;
pub const exception_flavor_array_t = darwin.exception_flavor_array_t;
pub const exception_handler_array_t = darwin.exception_handler_array_t;
pub const exception_handler_t = darwin.exception_handler_t;
pub const exception_mask_array_t = darwin.exception_mask_array_t;
pub const exception_mask_t = darwin.exception_mask_t;
pub const exception_port_array_t = darwin.exception_port_array_t;
pub const exception_port_t = darwin.exception_port_t;
pub const mach_exception_data_t = darwin.mach_exception_data_t;
pub const mach_exception_data_type_t = darwin.mach_exception_data_type_t;
pub const mach_msg_bits_t = darwin.mach_msg_bits_t;
pub const mach_msg_id_t = darwin.mach_msg_id_t;
pub const mach_msg_option_t = darwin.mach_msg_option_t;
pub const mach_msg_size_t = darwin.mach_msg_size_t;
pub const mach_msg_timeout_t = darwin.mach_msg_timeout_t;
pub const mach_msg_type_name_t = darwin.mach_msg_type_name_t;
pub const mach_port_right_t = darwin.mach_port_right_t;
pub const memory_object_offset_t = darwin.memory_object_offset_t;
pub const policy_t = darwin.policy_t;
pub const task_policy_flavor_t = darwin.task_policy_flavor_t;
pub const task_policy_t = darwin.task_policy_t;
pub const task_t = darwin.task_t;
pub const thread_act_t = darwin.thread_act_t;
pub const thread_flavor_t = darwin.thread_flavor_t;
pub const thread_port_t = darwin.thread_port_t;
pub const thread_state_flavor_t = darwin.thread_state_flavor_t;
pub const thread_state_t = darwin.thread_state_t;
pub const thread_t = darwin.thread_t;
pub const time_value_t = darwin.time_value_t;
pub const vm32_object_id_t = darwin.vm32_object_id_t;
pub const vm_behavior_t = darwin.vm_behavior_t;
pub const vm_inherit_t = darwin.vm_inherit_t;
pub const vm_map_read_t = darwin.vm_map_read_t;
pub const vm_object_id_t = darwin.vm_object_id_t;
pub const vm_region_flavor_t = darwin.vm_region_flavor_t;

pub const _ksiginfo = netbsd._ksiginfo;
pub const _lwp_self = netbsd._lwp_self;
pub const lwpid_t = netbsd.lwpid_t;

pub const lwp_gettid = dragonfly.lwp_gettid;
pub const umtx_sleep = dragonfly.umtx_sleep;
pub const umtx_wakeup = dragonfly.umtx_wakeup;

pub const PERF_EVENT = serenity.PERF_EVENT;
pub const disown = serenity.disown;
pub const profiling_enable = serenity.profiling_enable;
pub const profiling_disable = serenity.profiling_disable;
pub const profiling_free_buffer = serenity.profiling_free_buffer;
pub const futex_wait = serenity.futex_wait;
pub const futex_wake = serenity.futex_wake;
pub const purge = serenity.purge;
pub const perf_event = serenity.perf_event;
pub const perf_register_string = serenity.perf_register_string;
pub const get_stack_bounds = serenity.get_stack_bounds;
pub const anon_create = serenity.anon_create;
pub const serenity_readlink = serenity.serenity_readlink;
pub const serenity_open = serenity.serenity_open;
pub const getkeymap = serenity.getkeymap;
pub const setkeymap = serenity.setkeymap;
pub const internet_checksum = serenity.internet_checksum;

/// External definitions shared by two or more operating systems.
const private = struct {
    extern "c" fn close(fd: fd_t) c_int;
    extern "c" fn clock_getres(clk_id: clockid_t, tp: *timespec) c_int;
    extern "c" fn clock_gettime(clk_id: clockid_t, tp: *timespec) c_int;
    extern "c" fn copy_file_range(fd_in: fd_t, off_in: ?*i64, fd_out: fd_t, off_out: ?*i64, len: usize, flags: c_uint) isize;
    extern "c" fn flock(fd: fd_t, operation: c_int) c_int;
    extern "c" fn fork() c_int;
    extern "c" fn fstat(fd: fd_t, buf: *Stat) c_int;
    extern "c" fn fstatat(dirfd: fd_t, path: [*:0]const u8, buf: *Stat, flag: u32) c_int;
    extern "c" fn getdirentries(fd: fd_t, buf_ptr: [*]u8, nbytes: usize, basep: *i64) isize;
    extern "c" fn getdents(fd: c_int, buf_ptr: [*]u8, nbytes: usize) switch (native_os) {
        .freebsd => isize,
        .solaris, .illumos => usize,
        else => c_int,
    };
    extern "c" fn getrusage(who: c_int, usage: *rusage) c_int;
    extern "c" fn gettimeofday(noalias tv: ?*timeval, noalias tz: ?*timezone) c_int;
    extern "c" fn msync(addr: *align(page_size) const anyopaque, len: usize, flags: c_int) c_int;
    extern "c" fn nanosleep(rqtp: *const timespec, rmtp: ?*timespec) c_int;
    extern "c" fn pipe2(fds: *[2]fd_t, flags: O) c_int;
    extern "c" fn readdir(dir: *DIR) ?*dirent;
    extern "c" fn realpath(noalias file_name: [*:0]const u8, noalias resolved_name: [*]u8) ?[*:0]u8;
    extern "c" fn sched_yield() c_int;
    extern "c" fn sendfile(out_fd: fd_t, in_fd: fd_t, offset: ?*off_t, count: usize) isize;
    extern "c" fn sigaction(sig: c_int, noalias act: ?*const Sigaction, noalias oact: ?*Sigaction) c_int;
    extern "c" fn sigfillset(set: ?*sigset_t) void;
    extern "c" fn sigprocmask(how: c_int, noalias set: ?*const sigset_t, noalias oset: ?*sigset_t) c_int;
    extern "c" fn socket(domain: c_uint, sock_type: c_uint, protocol: c_uint) c_int;
    extern "c" fn stat(noalias path: [*:0]const u8, noalias buf: *Stat) c_int;
    extern "c" fn sigaltstack(ss: ?*stack_t, old_ss: ?*stack_t) c_int;
    extern "c" fn sysconf(sc: c_int) c_long;

    extern "c" fn pthread_setname_np(thread: pthread_t, name: [*:0]const u8) c_int;
    extern "c" fn getcontext(ucp: *ucontext_t) c_int;

    extern "c" fn getrandom(buf_ptr: [*]u8, buf_len: usize, flags: c_uint) isize;
    extern "c" fn getentropy(buffer: [*]u8, size: usize) c_int;
    extern "c" fn arc4random_buf(buf: [*]u8, len: usize) void;

    extern "c" fn _msize(memblock: ?*anyopaque) usize;
    extern "c" fn malloc_size(?*const anyopaque) usize;
    extern "c" fn malloc_usable_size(?*const anyopaque) usize;
    extern "c" fn posix_memalign(memptr: *?*anyopaque, alignment: usize, size: usize) c_int;

    /// macos modernized symbols.
    /// x86_64 links to $INODE64 suffix for 64-bit support.
    /// Note these are not necessary on aarch64.
    extern "c" fn @"fstat$INODE64"(fd: fd_t, buf: *Stat) c_int;
    extern "c" fn @"fstatat$INODE64"(dirfd: fd_t, path: [*:0]const u8, buf: *Stat, flag: u32) c_int;
    extern "c" fn @"readdir$INODE64"(dir: *DIR) ?*dirent;
    extern "c" fn @"stat$INODE64"(noalias path: [*:0]const u8, noalias buf: *Stat) c_int;

    /// macos modernized symbols.
    extern "c" fn @"realpath$DARWIN_EXTSN"(noalias file_name: [*:0]const u8, noalias resolved_name: [*]u8) ?[*:0]u8;
    extern "c" fn __getdirentries64(fd: fd_t, buf_ptr: [*]u8, buf_len: usize, basep: *i64) isize;

    extern "c" fn pthread_threadid_np(thread: ?pthread_t, thread_id: *u64) c_int;

    /// netbsd modernized symbols.
    extern "c" fn __clock_getres50(clk_id: clockid_t, tp: *timespec) c_int;
    extern "c" fn __clock_gettime50(clk_id: clockid_t, tp: *timespec) c_int;
    extern "c" fn __fstat50(fd: fd_t, buf: *Stat) c_int;
    extern "c" fn __getrusage50(who: c_int, usage: *rusage) c_int;
    extern "c" fn __gettimeofday50(noalias tv: ?*timeval, noalias tz: ?*timezone) c_int;
    extern "c" fn __libc_thr_yield() c_int;
    extern "c" fn __msync13(addr: *align(page_size) const anyopaque, len: usize, flags: c_int) c_int;
    extern "c" fn __nanosleep50(rqtp: *const timespec, rmtp: ?*timespec) c_int;
    extern "c" fn __sigaction14(sig: c_int, noalias act: ?*const Sigaction, noalias oact: ?*Sigaction) c_int;
    extern "c" fn __sigfillset14(set: ?*sigset_t) void;
    extern "c" fn __sigprocmask14(how: c_int, noalias set: ?*const sigset_t, noalias oset: ?*sigset_t) c_int;
    extern "c" fn __socket30(domain: c_uint, sock_type: c_uint, protocol: c_uint) c_int;
    extern "c" fn __stat50(path: [*:0]const u8, buf: *Stat) c_int;
    extern "c" fn __getdents30(fd: c_int, buf_ptr: [*]u8, nbytes: usize) c_int;
    extern "c" fn __sigaltstack14(ss: ?*stack_t, old_ss: ?*stack_t) c_int;

    // Don't forget to add another clown when an OS picks yet another unique
    // symbol name for errno location!
    // 🤡🤡🤡🤡🤡🤡

    extern "c" fn ___errno() *c_int;
    extern "c" fn __errno() *c_int;
    extern "c" fn __errno_location() *c_int;
    extern "c" fn __error() *c_int;
    extern "c" fn _errno() *c_int;

    extern threadlocal var errno: c_int;

    fn errnoFromThreadLocal() *c_int {
        return &errno;
    }
};<|MERGE_RESOLUTION|>--- conflicted
+++ resolved
@@ -10547,12 +10547,9 @@
 pub extern "c" fn setresuid(ruid: uid_t, euid: uid_t, suid: uid_t) c_int;
 pub extern "c" fn setresgid(rgid: gid_t, egid: gid_t, sgid: gid_t) c_int;
 pub extern "c" fn setpgid(pid: pid_t, pgid: pid_t) c_int;
-<<<<<<< HEAD
 pub extern "c" fn setsid() pid_t;
-=======
 pub extern "c" fn getuid() uid_t;
 pub extern "c" fn geteuid() uid_t;
->>>>>>> 6e8493da
 
 pub extern "c" fn malloc(usize) ?*anyopaque;
 pub extern "c" fn calloc(usize, usize) ?*anyopaque;
