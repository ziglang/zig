//! JSON parsing and stringification conforming to RFC 8259. https://datatracker.ietf.org/doc/html/rfc8259
//!
//! The low-level `Scanner` API produces `Token`s from an input slice or successive slices of inputs,
//! The `Reader` API connects a `std.io.GenericReader` to a `Scanner`.
//!
//! The high-level `parseFromSlice` and `parseFromTokenSource` deserialize a JSON document into a Zig type.
//! Parse into a dynamically-typed `Value` to load any JSON value for runtime inspection.
//!
//! The low-level `writeStream` emits syntax-conformant JSON tokens to a `std.io.GenericWriter`.
//! The high-level `stringify` serializes a Zig or `Value` type into JSON.

const builtin = @import("builtin");
const std = @import("std");
const testing = std.testing;

test Scanner {
    var scanner = Scanner.initCompleteInput(testing.allocator, "{\"foo\": 123}\n");
    defer scanner.deinit();
    try testing.expectEqual(Token.object_begin, try scanner.next());
    try testing.expectEqualSlices(u8, "foo", (try scanner.next()).string);
    try testing.expectEqualSlices(u8, "123", (try scanner.next()).number);
    try testing.expectEqual(Token.object_end, try scanner.next());
    try testing.expectEqual(Token.end_of_document, try scanner.next());
}

test parseFromSlice {
    var parsed_str = try parseFromSlice([]const u8, testing.allocator, "\"a\\u0020b\"", .{});
    defer parsed_str.deinit();
    try testing.expectEqualSlices(u8, "a b", parsed_str.value);

    const T = struct { a: i32 = -1, b: [2]u8 };
    var parsed_struct = try parseFromSlice(T, testing.allocator, "{\"b\":\"xy\"}", .{});
    defer parsed_struct.deinit();
    try testing.expectEqual(@as(i32, -1), parsed_struct.value.a); // default value
    try testing.expectEqualSlices(u8, "xy", parsed_struct.value.b[0..]);
}

test Value {
    var parsed = try parseFromSlice(Value, testing.allocator, "{\"anything\": \"goes\"}", .{});
    defer parsed.deinit();
    try testing.expectEqualSlices(u8, "goes", parsed.value.object.get("anything").?.string);
}

test Stringify {
    var out: std.io.Writer.Allocating = .init(testing.allocator);
    var write_stream: Stringify = .{
<<<<<<< HEAD
        .writer = &out.interface,
=======
        .writer = &out.writer,
>>>>>>> e4abdf5a
        .options = .{ .whitespace = .indent_2 },
    };
    defer out.deinit();
    try write_stream.beginObject();
    try write_stream.objectField("foo");
    try write_stream.write(123);
    try write_stream.endObject();
    const expected =
        \\{
        \\  "foo": 123
        \\}
    ;
    try testing.expectEqualSlices(u8, expected, out.getWritten());
}

pub const ObjectMap = @import("json/dynamic.zig").ObjectMap;
pub const Array = @import("json/dynamic.zig").Array;
pub const Value = @import("json/dynamic.zig").Value;

pub const ArrayHashMap = @import("json/hashmap.zig").ArrayHashMap;

pub const Scanner = @import("json/Scanner.zig");
pub const validate = Scanner.validate;
pub const Error = Scanner.Error;
pub const reader = Scanner.reader;
pub const default_buffer_size = Scanner.default_buffer_size;
pub const Token = Scanner.Token;
pub const TokenType = Scanner.TokenType;
pub const Diagnostics = Scanner.Diagnostics;
pub const AllocWhen = Scanner.AllocWhen;
pub const default_max_value_len = Scanner.default_max_value_len;
pub const Reader = Scanner.Reader;
pub const isNumberFormattedLikeAnInteger = Scanner.isNumberFormattedLikeAnInteger;

pub const ParseOptions = @import("json/static.zig").ParseOptions;
pub const Parsed = @import("json/static.zig").Parsed;
pub const parseFromSlice = @import("json/static.zig").parseFromSlice;
pub const parseFromSliceLeaky = @import("json/static.zig").parseFromSliceLeaky;
pub const parseFromTokenSource = @import("json/static.zig").parseFromTokenSource;
pub const parseFromTokenSourceLeaky = @import("json/static.zig").parseFromTokenSourceLeaky;
pub const innerParse = @import("json/static.zig").innerParse;
pub const parseFromValue = @import("json/static.zig").parseFromValue;
pub const parseFromValueLeaky = @import("json/static.zig").parseFromValueLeaky;
pub const innerParseFromValue = @import("json/static.zig").innerParseFromValue;
pub const ParseError = @import("json/static.zig").ParseError;
pub const ParseFromValueError = @import("json/static.zig").ParseFromValueError;

pub const Stringify = @import("json/Stringify.zig");

/// Returns a formatter that formats the given value using stringify.
pub fn fmt(value: anytype, options: Stringify.Options) Formatter(@TypeOf(value)) {
    return Formatter(@TypeOf(value)){ .value = value, .options = options };
}

test fmt {
    const expectFmt = std.testing.expectFmt;
<<<<<<< HEAD
    try expectFmt("123", "{}", .{fmt(@as(u32, 123), .{})});
    try expectFmt(
        \\{"num":927,"msg":"hello","sub":{"mybool":true}}
    , "{}", .{fmt(struct {
=======
    try expectFmt("123", "{f}", .{fmt(@as(u32, 123), .{})});
    try expectFmt(
        \\{"num":927,"msg":"hello","sub":{"mybool":true}}
    , "{f}", .{fmt(struct {
>>>>>>> e4abdf5a
        num: u32,
        msg: []const u8,
        sub: struct {
            mybool: bool,
        },
    }{
        .num = 927,
        .msg = "hello",
        .sub = .{ .mybool = true },
    }, .{})});
}

/// Formats the given value using stringify.
pub fn Formatter(comptime T: type) type {
    return struct {
        value: T,
        options: Stringify.Options,

<<<<<<< HEAD
        pub fn format(
            self: @This(),
            comptime fmt_spec: []const u8,
            options: std.fmt.FormatOptions,
            writer: *std.io.Writer,
        ) !void {
            comptime std.debug.assert(fmt_spec.len == 0);
            _ = options;
=======
        pub fn format(self: @This(), writer: *std.Io.Writer) std.Io.Writer.Error!void {
>>>>>>> e4abdf5a
            try Stringify.value(self.value, self.options, writer);
        }
    };
}

test {
    _ = @import("json/test.zig");
    _ = Scanner;
    _ = @import("json/dynamic.zig");
    _ = @import("json/hashmap.zig");
    _ = @import("json/static.zig");
    _ = Stringify;
    _ = @import("json/JSONTestSuite_test.zig");
}<|MERGE_RESOLUTION|>--- conflicted
+++ resolved
@@ -44,11 +44,7 @@
 test Stringify {
     var out: std.io.Writer.Allocating = .init(testing.allocator);
     var write_stream: Stringify = .{
-<<<<<<< HEAD
-        .writer = &out.interface,
-=======
         .writer = &out.writer,
->>>>>>> e4abdf5a
         .options = .{ .whitespace = .indent_2 },
     };
     defer out.deinit();
@@ -105,17 +101,10 @@
 
 test fmt {
     const expectFmt = std.testing.expectFmt;
-<<<<<<< HEAD
-    try expectFmt("123", "{}", .{fmt(@as(u32, 123), .{})});
-    try expectFmt(
-        \\{"num":927,"msg":"hello","sub":{"mybool":true}}
-    , "{}", .{fmt(struct {
-=======
     try expectFmt("123", "{f}", .{fmt(@as(u32, 123), .{})});
     try expectFmt(
         \\{"num":927,"msg":"hello","sub":{"mybool":true}}
     , "{f}", .{fmt(struct {
->>>>>>> e4abdf5a
         num: u32,
         msg: []const u8,
         sub: struct {
@@ -134,18 +123,7 @@
         value: T,
         options: Stringify.Options,
 
-<<<<<<< HEAD
-        pub fn format(
-            self: @This(),
-            comptime fmt_spec: []const u8,
-            options: std.fmt.FormatOptions,
-            writer: *std.io.Writer,
-        ) !void {
-            comptime std.debug.assert(fmt_spec.len == 0);
-            _ = options;
-=======
         pub fn format(self: @This(), writer: *std.Io.Writer) std.Io.Writer.Error!void {
->>>>>>> e4abdf5a
             try Stringify.value(self.value, self.options, writer);
         }
     };
