--- conflicted
+++ resolved
@@ -43,2464 +43,10 @@
 pub const WriteStream = @import("json/write_stream.zig").WriteStream;
 pub const writeStream = @import("json/write_stream.zig").writeStream;
 
-<<<<<<< HEAD
-const StringEscapes = union(enum) {
-    None,
-
-    Some: struct {
-        size_diff: isize,
-    },
-};
-
-/// Checks to see if a string matches what it would be as a json-encoded string
-/// Assumes that `encoded` is a well-formed json string
-fn encodesTo(decoded: []const u8, encoded: []const u8) bool {
-    var i: usize = 0;
-    var j: usize = 0;
-    while (i < decoded.len) {
-        if (j >= encoded.len) return false;
-        if (encoded[j] != '\\') {
-            if (decoded[i] != encoded[j]) return false;
-            j += 1;
-            i += 1;
-        } else {
-            const escape_type = encoded[j + 1];
-            if (escape_type != 'u') {
-                const t: u8 = switch (escape_type) {
-                    '\\' => '\\',
-                    '/' => '/',
-                    'n' => '\n',
-                    'r' => '\r',
-                    't' => '\t',
-                    'f' => 12,
-                    'b' => 8,
-                    '"' => '"',
-                    else => unreachable,
-                };
-                if (decoded[i] != t) return false;
-                j += 2;
-                i += 1;
-            } else {
-                var codepoint = std.fmt.parseInt(u21, encoded[j + 2 .. j + 6], 16) catch unreachable;
-                j += 6;
-                if (codepoint >= 0xD800 and codepoint < 0xDC00) {
-                    // surrogate pair
-                    assert(encoded[j] == '\\');
-                    assert(encoded[j + 1] == 'u');
-                    const low_surrogate = std.fmt.parseInt(u21, encoded[j + 2 .. j + 6], 16) catch unreachable;
-                    codepoint = 0x10000 + (((codepoint & 0x03ff) << 10) | (low_surrogate & 0x03ff));
-                    j += 6;
-                }
-                var buf: [4]u8 = undefined;
-                const len = std.unicode.utf8Encode(codepoint, &buf) catch unreachable;
-                if (i + len > decoded.len) return false;
-                if (!mem.eql(u8, decoded[i .. i + len], buf[0..len])) return false;
-                i += len;
-            }
-        }
-    }
-    assert(i == decoded.len);
-    assert(j == encoded.len);
-    return true;
-}
-
-/// A single token slice into the parent string.
-///
-/// Use `token.slice()` on the input at the current position to get the current slice.
-pub const Token = union(enum) {
-    ObjectBegin,
-    ObjectEnd,
-    ArrayBegin,
-    ArrayEnd,
-    String: struct {
-        /// How many bytes the token is.
-        count: usize,
-
-        /// Whether string contains an escape sequence and cannot be zero-copied
-        escapes: StringEscapes,
-
-        pub fn decodedLength(self: @This()) usize {
-            return self.count +% switch (self.escapes) {
-                .None => 0,
-                .Some => |s| @bitCast(usize, s.size_diff),
-            };
-        }
-
-        /// Slice into the underlying input string.
-        pub fn slice(self: @This(), input: []const u8, i: usize) []const u8 {
-            return input[i - self.count .. i];
-        }
-    },
-    Number: struct {
-        /// How many bytes the token is.
-        count: usize,
-
-        /// Whether number is simple and can be represented by an integer (i.e. no `.` or `e`)
-        is_integer: bool,
-
-        /// Slice into the underlying input string.
-        pub fn slice(self: @This(), input: []const u8, i: usize) []const u8 {
-            return input[i - self.count .. i];
-        }
-    },
-    True,
-    False,
-    Null,
-};
-
-const AggregateContainerType = enum(u1) { object, array };
-
-// A LIFO bit-stack. Tracks which container-types have been entered during parse.
-fn AggregateContainerStack(comptime n: usize) type {
-    return struct {
-        const Self = @This();
-
-        const element_bitcount = 8 * @sizeOf(usize);
-        const element_count = n / element_bitcount;
-        const ElementType = @Type(.{ .Int = .{ .signedness = .unsigned, .bits = element_bitcount } });
-        const ElementShiftAmountType = std.math.Log2Int(ElementType);
-
-        comptime {
-            std.debug.assert(n % element_bitcount == 0);
-        }
-
-        memory: [element_count]ElementType,
-        len: usize,
-
-        pub fn init(self: *Self) void {
-            self.memory = [_]ElementType{0} ** element_count;
-            self.len = 0;
-        }
-
-        pub fn push(self: *Self, ty: AggregateContainerType) ?void {
-            if (self.len >= n) {
-                return null;
-            }
-
-            const index = self.len / element_bitcount;
-            const sub_index = @intCast(ElementShiftAmountType, self.len % element_bitcount);
-            const clear_mask = ~(@as(ElementType, 1) << sub_index);
-            const set_bits = @as(ElementType, @enumToInt(ty)) << sub_index;
-
-            self.memory[index] &= clear_mask;
-            self.memory[index] |= set_bits;
-            self.len += 1;
-        }
-
-        pub fn peek(self: *Self) ?AggregateContainerType {
-            if (self.len == 0) {
-                return null;
-            }
-
-            const bit_to_extract = self.len - 1;
-            const index = bit_to_extract / element_bitcount;
-            const sub_index = @intCast(ElementShiftAmountType, bit_to_extract % element_bitcount);
-            const bit = @intCast(u1, (self.memory[index] >> sub_index) & 1);
-            return @intToEnum(AggregateContainerType, bit);
-        }
-
-        pub fn pop(self: *Self) ?AggregateContainerType {
-            if (self.peek()) |ty| {
-                self.len -= 1;
-                return ty;
-            }
-
-            return null;
-        }
-    };
-}
-
-/// A small streaming JSON parser. This accepts input one byte at a time and returns tokens as
-/// they are encountered. No copies or allocations are performed during parsing and the entire
-/// parsing state requires ~40-50 bytes of stack space.
-///
-/// Conforms strictly to RFC8259.
-///
-/// For a non-byte based wrapper, consider using TokenStream instead.
-pub const StreamingParser = struct {
-    const default_max_nestings = 256;
-
-    // Current state
-    state: State,
-    // How many bytes we have counted for the current token
-    count: usize,
-    // What state to follow after parsing a string (either property or value string)
-    after_string_state: State,
-    // What state to follow after parsing a value (either top-level or value end)
-    after_value_state: State,
-    // If we stopped now, would the complete parsed string to now be a valid json string
-    complete: bool,
-    // Current token flags to pass through to the next generated, see Token.
-    string_escapes: StringEscapes,
-    // When in .String states, was the previous character a high surrogate?
-    string_last_was_high_surrogate: bool,
-    // Used inside of StringEscapeHexUnicode* states
-    string_unicode_codepoint: u21,
-    // The first byte needs to be stored to validate 3- and 4-byte sequences.
-    sequence_first_byte: u8 = undefined,
-    // When in .Number states, is the number a (still) valid integer?
-    number_is_integer: bool,
-    // Bit-stack for nested object/map literals (max 256 nestings).
-    stack: AggregateContainerStack(default_max_nestings),
-
-    pub fn init() StreamingParser {
-        var p: StreamingParser = undefined;
-        p.reset();
-        return p;
-    }
-
-    pub fn reset(p: *StreamingParser) void {
-        p.state = .TopLevelBegin;
-        p.count = 0;
-        // Set before ever read in main transition function
-        p.after_string_state = undefined;
-        p.after_value_state = .ValueEnd; // handle end of values normally
-        p.stack.init();
-        p.complete = false;
-        p.string_escapes = undefined;
-        p.string_last_was_high_surrogate = undefined;
-        p.string_unicode_codepoint = undefined;
-        p.number_is_integer = undefined;
-    }
-
-    pub const State = enum(u8) {
-        // These must be first with these explicit values as we rely on them for indexing the
-        // bit-stack directly and avoiding a branch.
-        ObjectSeparator = 0,
-        ValueEnd = 1,
-
-        TopLevelBegin,
-        TopLevelEnd,
-
-        ValueBegin,
-        ValueBeginNoClosing,
-
-        String,
-        StringUtf8Byte2Of2,
-        StringUtf8Byte2Of3,
-        StringUtf8Byte3Of3,
-        StringUtf8Byte2Of4,
-        StringUtf8Byte3Of4,
-        StringUtf8Byte4Of4,
-        StringEscapeCharacter,
-        StringEscapeHexUnicode4,
-        StringEscapeHexUnicode3,
-        StringEscapeHexUnicode2,
-        StringEscapeHexUnicode1,
-
-        Number,
-        NumberMaybeDotOrExponent,
-        NumberMaybeDigitOrDotOrExponent,
-        NumberFractionalRequired,
-        NumberFractional,
-        NumberMaybeExponent,
-        NumberExponent,
-        NumberExponentDigitsRequired,
-        NumberExponentDigits,
-
-        TrueLiteral1,
-        TrueLiteral2,
-        TrueLiteral3,
-
-        FalseLiteral1,
-        FalseLiteral2,
-        FalseLiteral3,
-        FalseLiteral4,
-
-        NullLiteral1,
-        NullLiteral2,
-        NullLiteral3,
-
-        // Given an aggregate container type, return the state which should be entered after
-        // processing a complete value type.
-        pub fn fromAggregateContainerType(ty: AggregateContainerType) State {
-            comptime {
-                std.debug.assert(@enumToInt(AggregateContainerType.object) == @enumToInt(State.ObjectSeparator));
-                std.debug.assert(@enumToInt(AggregateContainerType.array) == @enumToInt(State.ValueEnd));
-            }
-
-            return @intToEnum(State, @enumToInt(ty));
-        }
-    };
-
-    pub const Error = error{
-        InvalidTopLevel,
-        TooManyNestedItems,
-        TooManyClosingItems,
-        InvalidValueBegin,
-        InvalidValueEnd,
-        UnbalancedBrackets,
-        UnbalancedBraces,
-        UnexpectedClosingBracket,
-        UnexpectedClosingBrace,
-        InvalidNumber,
-        InvalidSeparator,
-        InvalidLiteral,
-        InvalidEscapeCharacter,
-        InvalidUnicodeHexSymbol,
-        InvalidUtf8Byte,
-        InvalidTopLevelTrailing,
-        InvalidControlCharacter,
-    };
-
-    /// Give another byte to the parser and obtain any new tokens. This may (rarely) return two
-    /// tokens. token2 is always null if token1 is null.
-    ///
-    /// There is currently no error recovery on a bad stream.
-    pub fn feed(p: *StreamingParser, c: u8, token1: *?Token, token2: *?Token) Error!void {
-        token1.* = null;
-        token2.* = null;
-        p.count += 1;
-
-        // unlikely
-        if (try p.transition(c, token1)) {
-            _ = try p.transition(c, token2);
-        }
-    }
-
-    // Perform a single transition on the state machine and return any possible token.
-    fn transition(p: *StreamingParser, c: u8, token: *?Token) Error!bool {
-        switch (p.state) {
-            .TopLevelBegin => switch (c) {
-                '{' => {
-                    p.stack.push(.object) orelse return error.TooManyNestedItems;
-                    p.state = .ValueBegin;
-                    p.after_string_state = .ObjectSeparator;
-
-                    token.* = Token.ObjectBegin;
-                },
-                '[' => {
-                    p.stack.push(.array) orelse return error.TooManyNestedItems;
-                    p.state = .ValueBegin;
-                    p.after_string_state = .ValueEnd;
-
-                    token.* = Token.ArrayBegin;
-                },
-                '-' => {
-                    p.number_is_integer = true;
-                    p.state = .Number;
-                    p.after_value_state = .TopLevelEnd;
-                    p.count = 0;
-                },
-                '0' => {
-                    p.number_is_integer = true;
-                    p.state = .NumberMaybeDotOrExponent;
-                    p.after_value_state = .TopLevelEnd;
-                    p.count = 0;
-                },
-                '1'...'9' => {
-                    p.number_is_integer = true;
-                    p.state = .NumberMaybeDigitOrDotOrExponent;
-                    p.after_value_state = .TopLevelEnd;
-                    p.count = 0;
-                },
-                '"' => {
-                    p.state = .String;
-                    p.after_value_state = .TopLevelEnd;
-                    // We don't actually need the following since after_value_state should override.
-                    p.after_string_state = .ValueEnd;
-                    p.string_escapes = .None;
-                    p.string_last_was_high_surrogate = false;
-                    p.count = 0;
-                },
-                't' => {
-                    p.state = .TrueLiteral1;
-                    p.after_value_state = .TopLevelEnd;
-                    p.count = 0;
-                },
-                'f' => {
-                    p.state = .FalseLiteral1;
-                    p.after_value_state = .TopLevelEnd;
-                    p.count = 0;
-                },
-                'n' => {
-                    p.state = .NullLiteral1;
-                    p.after_value_state = .TopLevelEnd;
-                    p.count = 0;
-                },
-                0x09, 0x0A, 0x0D, 0x20 => {
-                    // whitespace
-                },
-                else => {
-                    return error.InvalidTopLevel;
-                },
-            },
-
-            .TopLevelEnd => switch (c) {
-                0x09, 0x0A, 0x0D, 0x20 => {
-                    // whitespace
-                },
-                else => {
-                    return error.InvalidTopLevelTrailing;
-                },
-            },
-
-            .ValueBegin => switch (c) {
-                // NOTE: These are shared in ValueEnd as well, think we can reorder states to
-                // be a bit clearer and avoid this duplication.
-                '}' => {
-                    const last_type = p.stack.peek() orelse return error.TooManyClosingItems;
-
-                    if (last_type != .object) {
-                        return error.UnexpectedClosingBrace;
-                    }
-
-                    _ = p.stack.pop();
-                    p.state = .ValueBegin;
-                    p.after_string_state = State.fromAggregateContainerType(last_type);
-
-                    switch (p.stack.len) {
-                        0 => {
-                            p.complete = true;
-                            p.state = .TopLevelEnd;
-                        },
-                        else => {
-                            p.state = .ValueEnd;
-                        },
-                    }
-
-                    token.* = Token.ObjectEnd;
-                },
-                ']' => {
-                    const last_type = p.stack.peek() orelse return error.TooManyClosingItems;
-
-                    if (last_type != .array) {
-                        return error.UnexpectedClosingBracket;
-                    }
-
-                    _ = p.stack.pop();
-                    p.state = .ValueBegin;
-                    p.after_string_state = State.fromAggregateContainerType(last_type);
-
-                    switch (p.stack.len) {
-                        0 => {
-                            p.complete = true;
-                            p.state = .TopLevelEnd;
-                        },
-                        else => {
-                            p.state = .ValueEnd;
-                        },
-                    }
-
-                    token.* = Token.ArrayEnd;
-                },
-                '{' => {
-                    p.stack.push(.object) orelse return error.TooManyNestedItems;
-
-                    p.state = .ValueBegin;
-                    p.after_string_state = .ObjectSeparator;
-
-                    token.* = Token.ObjectBegin;
-                },
-                '[' => {
-                    p.stack.push(.array) orelse return error.TooManyNestedItems;
-
-                    p.state = .ValueBegin;
-                    p.after_string_state = .ValueEnd;
-
-                    token.* = Token.ArrayBegin;
-                },
-                '-' => {
-                    p.number_is_integer = true;
-                    p.state = .Number;
-                    p.count = 0;
-                },
-                '0' => {
-                    p.number_is_integer = true;
-                    p.state = .NumberMaybeDotOrExponent;
-                    p.count = 0;
-                },
-                '1'...'9' => {
-                    p.number_is_integer = true;
-                    p.state = .NumberMaybeDigitOrDotOrExponent;
-                    p.count = 0;
-                },
-                '"' => {
-                    p.state = .String;
-                    p.string_escapes = .None;
-                    p.string_last_was_high_surrogate = false;
-                    p.count = 0;
-                },
-                't' => {
-                    p.state = .TrueLiteral1;
-                    p.count = 0;
-                },
-                'f' => {
-                    p.state = .FalseLiteral1;
-                    p.count = 0;
-                },
-                'n' => {
-                    p.state = .NullLiteral1;
-                    p.count = 0;
-                },
-                0x09, 0x0A, 0x0D, 0x20 => {
-                    // whitespace
-                },
-                else => {
-                    return error.InvalidValueBegin;
-                },
-            },
-
-            // TODO: A bit of duplication here and in the following state, redo.
-            .ValueBeginNoClosing => switch (c) {
-                '{' => {
-                    p.stack.push(.object) orelse return error.TooManyNestedItems;
-
-                    p.state = .ValueBegin;
-                    p.after_string_state = .ObjectSeparator;
-
-                    token.* = Token.ObjectBegin;
-                },
-                '[' => {
-                    p.stack.push(.array) orelse return error.TooManyNestedItems;
-
-                    p.state = .ValueBegin;
-                    p.after_string_state = .ValueEnd;
-
-                    token.* = Token.ArrayBegin;
-                },
-                '-' => {
-                    p.number_is_integer = true;
-                    p.state = .Number;
-                    p.count = 0;
-                },
-                '0' => {
-                    p.number_is_integer = true;
-                    p.state = .NumberMaybeDotOrExponent;
-                    p.count = 0;
-                },
-                '1'...'9' => {
-                    p.number_is_integer = true;
-                    p.state = .NumberMaybeDigitOrDotOrExponent;
-                    p.count = 0;
-                },
-                '"' => {
-                    p.state = .String;
-                    p.string_escapes = .None;
-                    p.string_last_was_high_surrogate = false;
-                    p.count = 0;
-                },
-                't' => {
-                    p.state = .TrueLiteral1;
-                    p.count = 0;
-                },
-                'f' => {
-                    p.state = .FalseLiteral1;
-                    p.count = 0;
-                },
-                'n' => {
-                    p.state = .NullLiteral1;
-                    p.count = 0;
-                },
-                0x09, 0x0A, 0x0D, 0x20 => {
-                    // whitespace
-                },
-                else => {
-                    return error.InvalidValueBegin;
-                },
-            },
-
-            .ValueEnd => switch (c) {
-                ',' => {
-                    const last_type = p.stack.peek() orelse unreachable;
-                    p.after_string_state = State.fromAggregateContainerType(last_type);
-                    p.state = .ValueBeginNoClosing;
-                },
-                ']' => {
-                    const last_type = p.stack.peek() orelse return error.TooManyClosingItems;
-
-                    if (last_type != .array) {
-                        return error.UnexpectedClosingBracket;
-                    }
-
-                    _ = p.stack.pop();
-                    p.state = .ValueEnd;
-                    p.after_string_state = State.fromAggregateContainerType(last_type);
-
-                    if (p.stack.len == 0) {
-                        p.complete = true;
-                        p.state = .TopLevelEnd;
-                    }
-
-                    token.* = Token.ArrayEnd;
-                },
-                '}' => {
-                    const last_type = p.stack.peek() orelse return error.TooManyClosingItems;
-
-                    if (last_type != .object) {
-                        return error.UnexpectedClosingBrace;
-                    }
-
-                    _ = p.stack.pop();
-                    p.state = .ValueEnd;
-                    p.after_string_state = State.fromAggregateContainerType(last_type);
-
-                    if (p.stack.len == 0) {
-                        p.complete = true;
-                        p.state = .TopLevelEnd;
-                    }
-
-                    token.* = Token.ObjectEnd;
-                },
-                0x09, 0x0A, 0x0D, 0x20 => {
-                    // whitespace
-                },
-                else => {
-                    return error.InvalidValueEnd;
-                },
-            },
-
-            .ObjectSeparator => switch (c) {
-                ':' => {
-                    p.state = .ValueBeginNoClosing;
-                    p.after_string_state = .ValueEnd;
-                },
-                0x09, 0x0A, 0x0D, 0x20 => {
-                    // whitespace
-                },
-                else => {
-                    return error.InvalidSeparator;
-                },
-            },
-
-            .String => switch (c) {
-                0x00...0x1F => {
-                    return error.InvalidControlCharacter;
-                },
-                '"' => {
-                    p.state = p.after_string_state;
-                    if (p.after_value_state == .TopLevelEnd) {
-                        p.state = .TopLevelEnd;
-                        p.complete = true;
-                    }
-
-                    token.* = .{
-                        .String = .{
-                            .count = p.count - 1,
-                            .escapes = p.string_escapes,
-                        },
-                    };
-                    p.string_escapes = undefined;
-                    p.string_last_was_high_surrogate = undefined;
-                },
-                '\\' => {
-                    p.state = .StringEscapeCharacter;
-                    switch (p.string_escapes) {
-                        .None => {
-                            p.string_escapes = .{ .Some = .{ .size_diff = 0 } };
-                        },
-                        .Some => {},
-                    }
-                },
-                0x20, 0x21, 0x23...0x5B, 0x5D...0x7F => {
-                    // non-control ascii
-                    p.string_last_was_high_surrogate = false;
-                },
-                0xC2...0xDF => {
-                    p.state = .StringUtf8Byte2Of2;
-                },
-                0xE0...0xEF => {
-                    p.state = .StringUtf8Byte2Of3;
-                    p.sequence_first_byte = c;
-                },
-                0xF0...0xF4 => {
-                    p.state = .StringUtf8Byte2Of4;
-                    p.sequence_first_byte = c;
-                },
-                else => {
-                    return error.InvalidUtf8Byte;
-                },
-            },
-
-            .StringUtf8Byte2Of2 => switch (c >> 6) {
-                0b10 => p.state = .String,
-                else => return error.InvalidUtf8Byte,
-            },
-            .StringUtf8Byte2Of3 => {
-                switch (p.sequence_first_byte) {
-                    0xE0 => switch (c) {
-                        0xA0...0xBF => {},
-                        else => return error.InvalidUtf8Byte,
-                    },
-                    0xE1...0xEF => switch (c) {
-                        0x80...0xBF => {},
-                        else => return error.InvalidUtf8Byte,
-                    },
-                    else => return error.InvalidUtf8Byte,
-                }
-                p.state = .StringUtf8Byte3Of3;
-            },
-            .StringUtf8Byte3Of3 => switch (c) {
-                0x80...0xBF => p.state = .String,
-                else => return error.InvalidUtf8Byte,
-            },
-            .StringUtf8Byte2Of4 => {
-                switch (p.sequence_first_byte) {
-                    0xF0 => switch (c) {
-                        0x90...0xBF => {},
-                        else => return error.InvalidUtf8Byte,
-                    },
-                    0xF1...0xF3 => switch (c) {
-                        0x80...0xBF => {},
-                        else => return error.InvalidUtf8Byte,
-                    },
-                    0xF4 => switch (c) {
-                        0x80...0x8F => {},
-                        else => return error.InvalidUtf8Byte,
-                    },
-                    else => return error.InvalidUtf8Byte,
-                }
-                p.state = .StringUtf8Byte3Of4;
-            },
-            .StringUtf8Byte3Of4 => switch (c) {
-                0x80...0xBF => p.state = .StringUtf8Byte4Of4,
-                else => return error.InvalidUtf8Byte,
-            },
-            .StringUtf8Byte4Of4 => switch (c) {
-                0x80...0xBF => p.state = .String,
-                else => return error.InvalidUtf8Byte,
-            },
-
-            .StringEscapeCharacter => switch (c) {
-                // NOTE: '/' is allowed as an escaped character but it also is allowed
-                // as unescaped according to the RFC. There is a reported errata which suggests
-                // removing the non-escaped variant but it makes more sense to simply disallow
-                // it as an escape code here.
-                //
-                // The current JSONTestSuite tests rely on both of this behaviour being present
-                // however, so we default to the status quo where both are accepted until this
-                // is further clarified.
-                '"', '\\', '/', 'b', 'f', 'n', 'r', 't' => {
-                    p.string_escapes.Some.size_diff -= 1;
-                    p.state = .String;
-                    p.string_last_was_high_surrogate = false;
-                },
-                'u' => {
-                    p.state = .StringEscapeHexUnicode4;
-                },
-                else => {
-                    return error.InvalidEscapeCharacter;
-                },
-            },
-
-            .StringEscapeHexUnicode4 => {
-                var codepoint: u21 = undefined;
-                switch (c) {
-                    else => return error.InvalidUnicodeHexSymbol,
-                    '0'...'9' => {
-                        codepoint = c - '0';
-                    },
-                    'A'...'F' => {
-                        codepoint = c - 'A' + 10;
-                    },
-                    'a'...'f' => {
-                        codepoint = c - 'a' + 10;
-                    },
-                }
-                p.state = .StringEscapeHexUnicode3;
-                p.string_unicode_codepoint = codepoint << 12;
-            },
-
-            .StringEscapeHexUnicode3 => {
-                var codepoint: u21 = undefined;
-                switch (c) {
-                    else => return error.InvalidUnicodeHexSymbol,
-                    '0'...'9' => {
-                        codepoint = c - '0';
-                    },
-                    'A'...'F' => {
-                        codepoint = c - 'A' + 10;
-                    },
-                    'a'...'f' => {
-                        codepoint = c - 'a' + 10;
-                    },
-                }
-                p.state = .StringEscapeHexUnicode2;
-                p.string_unicode_codepoint |= codepoint << 8;
-            },
-
-            .StringEscapeHexUnicode2 => {
-                var codepoint: u21 = undefined;
-                switch (c) {
-                    else => return error.InvalidUnicodeHexSymbol,
-                    '0'...'9' => {
-                        codepoint = c - '0';
-                    },
-                    'A'...'F' => {
-                        codepoint = c - 'A' + 10;
-                    },
-                    'a'...'f' => {
-                        codepoint = c - 'a' + 10;
-                    },
-                }
-                p.state = .StringEscapeHexUnicode1;
-                p.string_unicode_codepoint |= codepoint << 4;
-            },
-
-            .StringEscapeHexUnicode1 => {
-                var codepoint: u21 = undefined;
-                switch (c) {
-                    else => return error.InvalidUnicodeHexSymbol,
-                    '0'...'9' => {
-                        codepoint = c - '0';
-                    },
-                    'A'...'F' => {
-                        codepoint = c - 'A' + 10;
-                    },
-                    'a'...'f' => {
-                        codepoint = c - 'a' + 10;
-                    },
-                }
-                p.state = .String;
-                p.string_unicode_codepoint |= codepoint;
-                if (p.string_unicode_codepoint < 0xD800 or p.string_unicode_codepoint >= 0xE000) {
-                    // not part of surrogate pair
-                    p.string_escapes.Some.size_diff -= @as(isize, 6 - (std.unicode.utf8CodepointSequenceLength(p.string_unicode_codepoint) catch unreachable));
-                    p.string_last_was_high_surrogate = false;
-                } else if (p.string_unicode_codepoint < 0xDC00) {
-                    // 'high' surrogate
-                    // takes 3 bytes to encode a half surrogate pair into wtf8
-                    p.string_escapes.Some.size_diff -= 6 - 3;
-                    p.string_last_was_high_surrogate = true;
-                } else {
-                    // 'low' surrogate
-                    p.string_escapes.Some.size_diff -= 6;
-                    if (p.string_last_was_high_surrogate) {
-                        // takes 4 bytes to encode a full surrogate pair into utf8
-                        // 3 bytes are already reserved by high surrogate
-                        p.string_escapes.Some.size_diff -= -1;
-                    } else {
-                        // takes 3 bytes to encode a half surrogate pair into wtf8
-                        p.string_escapes.Some.size_diff -= -3;
-                    }
-                    p.string_last_was_high_surrogate = false;
-                }
-                p.string_unicode_codepoint = undefined;
-            },
-
-            .Number => {
-                p.complete = p.after_value_state == .TopLevelEnd;
-                switch (c) {
-                    '0' => {
-                        p.state = .NumberMaybeDotOrExponent;
-                    },
-                    '1'...'9' => {
-                        p.state = .NumberMaybeDigitOrDotOrExponent;
-                    },
-                    else => {
-                        return error.InvalidNumber;
-                    },
-                }
-            },
-
-            .NumberMaybeDotOrExponent => {
-                p.complete = p.after_value_state == .TopLevelEnd;
-                switch (c) {
-                    '.' => {
-                        p.number_is_integer = false;
-                        p.state = .NumberFractionalRequired;
-                    },
-                    'e', 'E' => {
-                        p.number_is_integer = false;
-                        p.state = .NumberExponent;
-                    },
-                    else => {
-                        p.state = p.after_value_state;
-                        token.* = .{
-                            .Number = .{
-                                .count = p.count,
-                                .is_integer = p.number_is_integer,
-                            },
-                        };
-                        p.number_is_integer = undefined;
-                        return true;
-                    },
-                }
-            },
-
-            .NumberMaybeDigitOrDotOrExponent => {
-                p.complete = p.after_value_state == .TopLevelEnd;
-                switch (c) {
-                    '.' => {
-                        p.number_is_integer = false;
-                        p.state = .NumberFractionalRequired;
-                    },
-                    'e', 'E' => {
-                        p.number_is_integer = false;
-                        p.state = .NumberExponent;
-                    },
-                    '0'...'9' => {
-                        // another digit
-                    },
-                    else => {
-                        p.state = p.after_value_state;
-                        token.* = .{
-                            .Number = .{
-                                .count = p.count,
-                                .is_integer = p.number_is_integer,
-                            },
-                        };
-                        return true;
-                    },
-                }
-            },
-
-            .NumberFractionalRequired => {
-                p.complete = p.after_value_state == .TopLevelEnd;
-                switch (c) {
-                    '0'...'9' => {
-                        p.state = .NumberFractional;
-                    },
-                    else => {
-                        return error.InvalidNumber;
-                    },
-                }
-            },
-
-            .NumberFractional => {
-                p.complete = p.after_value_state == .TopLevelEnd;
-                switch (c) {
-                    '0'...'9' => {
-                        // another digit
-                    },
-                    'e', 'E' => {
-                        p.number_is_integer = false;
-                        p.state = .NumberExponent;
-                    },
-                    else => {
-                        p.state = p.after_value_state;
-                        token.* = .{
-                            .Number = .{
-                                .count = p.count,
-                                .is_integer = p.number_is_integer,
-                            },
-                        };
-                        return true;
-                    },
-                }
-            },
-
-            .NumberMaybeExponent => {
-                p.complete = p.after_value_state == .TopLevelEnd;
-                switch (c) {
-                    'e', 'E' => {
-                        p.number_is_integer = false;
-                        p.state = .NumberExponent;
-                    },
-                    else => {
-                        p.state = p.after_value_state;
-                        token.* = .{
-                            .Number = .{
-                                .count = p.count,
-                                .is_integer = p.number_is_integer,
-                            },
-                        };
-                        return true;
-                    },
-                }
-            },
-
-            .NumberExponent => switch (c) {
-                '-', '+' => {
-                    p.complete = false;
-                    p.state = .NumberExponentDigitsRequired;
-                },
-                '0'...'9' => {
-                    p.complete = p.after_value_state == .TopLevelEnd;
-                    p.state = .NumberExponentDigits;
-                },
-                else => {
-                    return error.InvalidNumber;
-                },
-            },
-
-            .NumberExponentDigitsRequired => switch (c) {
-                '0'...'9' => {
-                    p.complete = p.after_value_state == .TopLevelEnd;
-                    p.state = .NumberExponentDigits;
-                },
-                else => {
-                    return error.InvalidNumber;
-                },
-            },
-
-            .NumberExponentDigits => {
-                p.complete = p.after_value_state == .TopLevelEnd;
-                switch (c) {
-                    '0'...'9' => {
-                        // another digit
-                    },
-                    else => {
-                        p.state = p.after_value_state;
-                        token.* = .{
-                            .Number = .{
-                                .count = p.count,
-                                .is_integer = p.number_is_integer,
-                            },
-                        };
-                        return true;
-                    },
-                }
-            },
-
-            .TrueLiteral1 => switch (c) {
-                'r' => p.state = .TrueLiteral2,
-                else => return error.InvalidLiteral,
-            },
-
-            .TrueLiteral2 => switch (c) {
-                'u' => p.state = .TrueLiteral3,
-                else => return error.InvalidLiteral,
-            },
-
-            .TrueLiteral3 => switch (c) {
-                'e' => {
-                    p.state = p.after_value_state;
-                    p.complete = p.state == .TopLevelEnd;
-                    token.* = Token.True;
-                },
-                else => {
-                    return error.InvalidLiteral;
-                },
-            },
-
-            .FalseLiteral1 => switch (c) {
-                'a' => p.state = .FalseLiteral2,
-                else => return error.InvalidLiteral,
-            },
-
-            .FalseLiteral2 => switch (c) {
-                'l' => p.state = .FalseLiteral3,
-                else => return error.InvalidLiteral,
-            },
-
-            .FalseLiteral3 => switch (c) {
-                's' => p.state = .FalseLiteral4,
-                else => return error.InvalidLiteral,
-            },
-
-            .FalseLiteral4 => switch (c) {
-                'e' => {
-                    p.state = p.after_value_state;
-                    p.complete = p.state == .TopLevelEnd;
-                    token.* = Token.False;
-                },
-                else => {
-                    return error.InvalidLiteral;
-                },
-            },
-
-            .NullLiteral1 => switch (c) {
-                'u' => p.state = .NullLiteral2,
-                else => return error.InvalidLiteral,
-            },
-
-            .NullLiteral2 => switch (c) {
-                'l' => p.state = .NullLiteral3,
-                else => return error.InvalidLiteral,
-            },
-
-            .NullLiteral3 => switch (c) {
-                'l' => {
-                    p.state = p.after_value_state;
-                    p.complete = p.state == .TopLevelEnd;
-                    token.* = Token.Null;
-                },
-                else => {
-                    return error.InvalidLiteral;
-                },
-            },
-        }
-
-        return false;
-    }
-};
-
-/// A small wrapper over a StreamingParser for full slices. Returns a stream of json Tokens.
-pub const TokenStream = struct {
-    i: usize,
-    slice: []const u8,
-    parser: StreamingParser,
-    token: ?Token,
-
-    pub const Error = StreamingParser.Error || error{UnexpectedEndOfJson};
-
-    pub fn init(slice: []const u8) TokenStream {
-        return TokenStream{
-            .i = 0,
-            .slice = slice,
-            .parser = StreamingParser.init(),
-            .token = null,
-        };
-    }
-
-    fn stackUsed(self: *TokenStream) usize {
-        return self.parser.stack.len + if (self.token != null) @as(usize, 1) else 0;
-    }
-
-    pub fn next(self: *TokenStream) Error!?Token {
-        if (self.token) |token| {
-            self.token = null;
-            return token;
-        }
-
-        var t1: ?Token = undefined;
-        var t2: ?Token = undefined;
-
-        while (self.i < self.slice.len) {
-            try self.parser.feed(self.slice[self.i], &t1, &t2);
-            self.i += 1;
-
-            if (t1) |token| {
-                self.token = t2;
-                return token;
-            }
-        }
-
-        // Without this a bare number fails, the streaming parser doesn't know the input ended
-        try self.parser.feed(' ', &t1, &t2);
-        self.i += 1;
-
-        if (t1) |token| {
-            return token;
-        } else if (self.parser.complete) {
-            return null;
-        } else {
-            return error.UnexpectedEndOfJson;
-        }
-    }
-};
-
-/// Validate a JSON string. This does not limit number precision so a decoder may not necessarily
-/// be able to decode the string even if this returns true.
-pub fn validate(s: []const u8) bool {
-    var p = StreamingParser.init();
-
-    for (s) |c| {
-        var token1: ?Token = undefined;
-        var token2: ?Token = undefined;
-
-        p.feed(c, &token1, &token2) catch {
-            return false;
-        };
-    }
-
-    return p.complete;
-}
-
-const Allocator = std.mem.Allocator;
-const ArenaAllocator = std.heap.ArenaAllocator;
-const ArrayList = std.ArrayList;
-const StringArrayHashMap = std.StringArrayHashMap;
-
-pub const ValueTree = struct {
-    arena: *ArenaAllocator,
-    root: Value,
-
-    pub fn deinit(self: *ValueTree) void {
-        self.arena.deinit();
-        self.arena.child_allocator.destroy(self.arena);
-    }
-};
-
-pub const ObjectMap = StringArrayHashMap(Value);
-pub const Array = ArrayList(Value);
-
-/// Represents a JSON value
-/// Currently only supports numbers that fit into i64 or f64.
-pub const Value = union(enum) {
-    Null,
-    Bool: bool,
-    Integer: i64,
-    Float: f64,
-    NumberString: []const u8,
-    String: []const u8,
-    Array: Array,
-    Object: ObjectMap,
-
-    pub fn jsonStringify(
-        value: @This(),
-        options: StringifyOptions,
-        out_stream: anytype,
-    ) @TypeOf(out_stream).Error!void {
-        switch (value) {
-            .Null => try stringify(null, options, out_stream),
-            .Bool => |inner| try stringify(inner, options, out_stream),
-            .Integer => |inner| try stringify(inner, options, out_stream),
-            .Float => |inner| try stringify(inner, options, out_stream),
-            .NumberString => |inner| try out_stream.writeAll(inner),
-            .String => |inner| try stringify(inner, options, out_stream),
-            .Array => |inner| try stringify(inner.items, options, out_stream),
-            .Object => |inner| {
-                try out_stream.writeByte('{');
-                var field_output = false;
-                var child_options = options;
-                if (child_options.whitespace) |*child_whitespace| {
-                    child_whitespace.indent_level += 1;
-                }
-                var it = inner.iterator();
-                while (it.next()) |entry| {
-                    if (!field_output) {
-                        field_output = true;
-                    } else {
-                        try out_stream.writeByte(',');
-                    }
-                    if (child_options.whitespace) |child_whitespace| {
-                        try child_whitespace.outputIndent(out_stream);
-                    }
-
-                    try stringify(entry.key_ptr.*, options, out_stream);
-                    try out_stream.writeByte(':');
-                    if (child_options.whitespace) |child_whitespace| {
-                        if (child_whitespace.separator) {
-                            try out_stream.writeByte(' ');
-                        }
-                    }
-                    try stringify(entry.value_ptr.*, child_options, out_stream);
-                }
-                if (field_output) {
-                    if (options.whitespace) |whitespace| {
-                        try whitespace.outputIndent(out_stream);
-                    }
-                }
-                try out_stream.writeByte('}');
-            },
-        }
-    }
-
-    pub fn dump(self: Value) void {
-        std.debug.getStderrMutex().lock();
-        defer std.debug.getStderrMutex().unlock();
-
-        const stderr = std.io.getStdErr().writer();
-        std.json.stringify(self, std.json.StringifyOptions{ .whitespace = null }, stderr) catch return;
-    }
-};
-
-/// parse tokens from a stream, returning `false` if they do not decode to `value`
-fn parsesTo(comptime T: type, value: T, tokens: *TokenStream, options: ParseOptions) !bool {
-    // TODO: should be able to write this function to not require an allocator
-    const tmp = try parse(T, tokens, options);
-    defer parseFree(T, tmp, options);
-
-    return parsedEqual(tmp, value);
-}
-
-/// Returns if a value returned by `parse` is deep-equal to another value
-fn parsedEqual(a: anytype, b: @TypeOf(a)) bool {
-    switch (@typeInfo(@TypeOf(a))) {
-        .Optional => {
-            if (a == null and b == null) return true;
-            if (a == null or b == null) return false;
-            return parsedEqual(a.?, b.?);
-        },
-        .Union => |info| {
-            if (info.tag_type) |UnionTag| {
-                const tag_a = std.meta.activeTag(a);
-                const tag_b = std.meta.activeTag(b);
-                if (tag_a != tag_b) return false;
-
-                inline for (info.fields) |field_info| {
-                    if (@field(UnionTag, field_info.name) == tag_a) {
-                        return parsedEqual(@field(a, field_info.name), @field(b, field_info.name));
-                    }
-                }
-                return false;
-            } else {
-                unreachable;
-            }
-        },
-        .Array => {
-            for (a, 0..) |e, i|
-                if (!parsedEqual(e, b[i])) return false;
-            return true;
-        },
-        .Struct => |info| {
-            inline for (info.fields) |field_info| {
-                if (!parsedEqual(@field(a, field_info.name), @field(b, field_info.name))) return false;
-            }
-            return true;
-        },
-        .Pointer => |ptrInfo| switch (ptrInfo.size) {
-            .One => return parsedEqual(a.*, b.*),
-            .Slice => {
-                if (a.len != b.len) return false;
-                for (a, 0..) |e, i|
-                    if (!parsedEqual(e, b[i])) return false;
-                return true;
-            },
-            .Many, .C => unreachable,
-        },
-        else => return a == b,
-    }
-    unreachable;
-}
-
-pub const ParseOptions = struct {
-    allocator: ?Allocator = null,
-
-    /// Behaviour when a duplicate field is encountered.
-    duplicate_field_behavior: enum {
-        UseFirst,
-        Error,
-        UseLast,
-    } = .Error,
-
-    /// If false, finding an unknown field returns an error.
-    ignore_unknown_fields: bool = false,
-
-    allow_trailing_data: bool = false,
-};
-
-const SkipValueError = error{UnexpectedJsonDepth} || TokenStream.Error;
-
-fn skipValue(tokens: *TokenStream) SkipValueError!void {
-    const original_depth = tokens.stackUsed();
-
-    // Return an error if no value is found
-    _ = try tokens.next();
-    if (tokens.stackUsed() < original_depth) return error.UnexpectedJsonDepth;
-    if (tokens.stackUsed() == original_depth) return;
-
-    while (try tokens.next()) |_| {
-        if (tokens.stackUsed() == original_depth) return;
-    }
-}
-
-fn ParseInternalError(comptime T: type) type {
-    // `inferred_types` is used to avoid infinite recursion for recursive type definitions.
-    const inferred_types = [_]type{};
-    return ParseInternalErrorImpl(T, &inferred_types);
-}
-
-fn ParseInternalErrorImpl(comptime T: type, comptime inferred_types: []const type) type {
-    for (inferred_types) |ty| {
-        if (T == ty) return error{};
-    }
-
-    switch (@typeInfo(T)) {
-        .Bool => return error{UnexpectedToken},
-        .Float, .ComptimeFloat => return error{UnexpectedToken} || std.fmt.ParseFloatError,
-        .Int, .ComptimeInt => {
-            return error{ UnexpectedToken, InvalidNumber, Overflow } ||
-                std.fmt.ParseIntError || std.fmt.ParseFloatError;
-        },
-        .Optional => |optionalInfo| {
-            return ParseInternalErrorImpl(optionalInfo.child, inferred_types ++ [_]type{T});
-        },
-        .Enum => return error{ UnexpectedToken, InvalidEnumTag } || std.fmt.ParseIntError ||
-            std.meta.IntToEnumError || std.meta.IntToEnumError,
-        .Union => |unionInfo| {
-            if (unionInfo.tag_type) |_| {
-                var errors = error{NoUnionMembersMatched};
-                for (unionInfo.fields) |u_field| {
-                    errors = errors || ParseInternalErrorImpl(u_field.type, inferred_types ++ [_]type{T});
-                }
-                return errors;
-            } else {
-                @compileError("Unable to parse into untagged union '" ++ @typeName(T) ++ "'");
-            }
-        },
-        .Struct => |structInfo| {
-            var errors = error{
-                DuplicateJSONField,
-                UnexpectedEndOfJson,
-                UnexpectedToken,
-                UnexpectedValue,
-                UnknownField,
-                MissingField,
-            } || SkipValueError || TokenStream.Error;
-            for (structInfo.fields) |field| {
-                errors = errors || ParseInternalErrorImpl(field.type, inferred_types ++ [_]type{T});
-            }
-            return errors;
-        },
-        .Array => |arrayInfo| {
-            return error{ UnexpectedEndOfJson, UnexpectedToken, LengthMismatch } || TokenStream.Error ||
-                UnescapeValidStringError ||
-                ParseInternalErrorImpl(arrayInfo.child, inferred_types ++ [_]type{T});
-        },
-        .Vector => |vecInfo| {
-            return error{ UnexpectedEndOfJson, UnexpectedToken, LengthMismatch } || TokenStream.Error ||
-                UnescapeValidStringError ||
-                ParseInternalErrorImpl(vecInfo.child, inferred_types ++ [_]type{T});
-        },
-        .Pointer => |ptrInfo| {
-            var errors = error{AllocatorRequired} || std.mem.Allocator.Error;
-            switch (ptrInfo.size) {
-                .One => {
-                    return errors || ParseInternalErrorImpl(ptrInfo.child, inferred_types ++ [_]type{T});
-                },
-                .Slice => {
-                    return errors || error{ UnexpectedEndOfJson, UnexpectedToken } ||
-                        ParseInternalErrorImpl(ptrInfo.child, inferred_types ++ [_]type{T}) ||
-                        UnescapeValidStringError || TokenStream.Error;
-                },
-                else => @compileError("Unable to parse into type '" ++ @typeName(T) ++ "'"),
-            }
-        },
-        else => return error{},
-    }
-    unreachable;
-}
-
-fn parseInternalArray(
-    comptime T: type,
-    comptime Elt: type,
-    comptime arr_len: usize,
-    tokens: *TokenStream,
-    options: ParseOptions,
-) ParseInternalError(T)!T {
-    var r: T = undefined;
-    var i: usize = 0;
-    var child_options = options;
-    child_options.allow_trailing_data = true;
-    errdefer {
-        // Without the r.len check `r[i]` is not allowed
-        if (arr_len > 0) while (true) : (i -= 1) {
-            parseFree(Elt, r[i], options);
-            if (i == 0) break;
-        };
-    }
-    if (arr_len > 0) while (i < arr_len) : (i += 1) {
-        r[i] = try parse(Elt, tokens, child_options);
-    };
-    const tok = (try tokens.next()) orelse return error.UnexpectedEndOfJson;
-    switch (tok) {
-        .ArrayEnd => {},
-        else => return error.UnexpectedToken,
-    }
-    return r;
-}
-
-fn parseInternal(
-    comptime T: type,
-    token: Token,
-    tokens: *TokenStream,
-    options: ParseOptions,
-) ParseInternalError(T)!T {
-    switch (@typeInfo(T)) {
-        .Bool => {
-            return switch (token) {
-                .True => true,
-                .False => false,
-                else => error.UnexpectedToken,
-            };
-        },
-        .Float, .ComptimeFloat => {
-            switch (token) {
-                .Number => |numberToken| return try std.fmt.parseFloat(T, numberToken.slice(tokens.slice, tokens.i - 1)),
-                .String => |stringToken| return try std.fmt.parseFloat(T, stringToken.slice(tokens.slice, tokens.i - 1)),
-                else => return error.UnexpectedToken,
-            }
-        },
-        .Int, .ComptimeInt => {
-            switch (token) {
-                .Number => |numberToken| {
-                    if (numberToken.is_integer)
-                        return try std.fmt.parseInt(T, numberToken.slice(tokens.slice, tokens.i - 1), 10);
-                    const float = try std.fmt.parseFloat(f128, numberToken.slice(tokens.slice, tokens.i - 1));
-                    if (@round(float) != float) return error.InvalidNumber;
-                    if (float > std.math.maxInt(T) or float < std.math.minInt(T)) return error.Overflow;
-                    return @floatToInt(T, float);
-                },
-                .String => |stringToken| {
-                    return std.fmt.parseInt(T, stringToken.slice(tokens.slice, tokens.i - 1), 10) catch |err| {
-                        switch (err) {
-                            error.Overflow => return err,
-                            error.InvalidCharacter => {
-                                const float = try std.fmt.parseFloat(f128, stringToken.slice(tokens.slice, tokens.i - 1));
-                                if (@round(float) != float) return error.InvalidNumber;
-                                if (float > std.math.maxInt(T) or float < std.math.minInt(T)) return error.Overflow;
-                                return @floatToInt(T, float);
-                            },
-                        }
-                    };
-                },
-                else => return error.UnexpectedToken,
-            }
-        },
-        .Optional => |optionalInfo| {
-            if (token == .Null) {
-                return null;
-            } else {
-                return try parseInternal(optionalInfo.child, token, tokens, options);
-            }
-        },
-        .Enum => |enumInfo| {
-            switch (token) {
-                .Number => |numberToken| {
-                    if (!numberToken.is_integer) return error.UnexpectedToken;
-                    const n = try std.fmt.parseInt(enumInfo.tag_type, numberToken.slice(tokens.slice, tokens.i - 1), 10);
-                    return try std.meta.intToEnum(T, n);
-                },
-                .String => |stringToken| {
-                    const source_slice = stringToken.slice(tokens.slice, tokens.i - 1);
-                    switch (stringToken.escapes) {
-                        .None => return std.enums.fromString(T, source_slice) orelse return error.InvalidEnumTag,
-                        .Some => {
-                            inline for (enumInfo.fields) |field| {
-                                if (field.name.len == stringToken.decodedLength() and encodesTo(field.name, source_slice)) {
-                                    return @field(T, field.name);
-                                }
-                            }
-                            return error.InvalidEnumTag;
-                        },
-                    }
-                },
-                else => return error.UnexpectedToken,
-            }
-        },
-        .Union => |unionInfo| {
-            if (unionInfo.tag_type) |_| {
-                // try each of the union fields until we find one that matches
-                inline for (unionInfo.fields) |u_field| {
-                    // take a copy of tokens so we can withhold mutations until success
-                    var tokens_copy = tokens.*;
-                    if (parseInternal(u_field.type, token, &tokens_copy, options)) |value| {
-                        tokens.* = tokens_copy;
-                        return @unionInit(T, u_field.name, value);
-                    } else |err| {
-                        // Bubble up error.OutOfMemory
-                        // Parsing some types won't have OutOfMemory in their
-                        // error-sets, for the condition to be valid, merge it in.
-                        if (@as(@TypeOf(err) || error{OutOfMemory}, err) == error.OutOfMemory) return err;
-                        // Bubble up AllocatorRequired, as it indicates missing option
-                        if (@as(@TypeOf(err) || error{AllocatorRequired}, err) == error.AllocatorRequired) return err;
-                        // otherwise continue through the `inline for`
-                    }
-                }
-                return error.NoUnionMembersMatched;
-            } else {
-                @compileError("Unable to parse into untagged union '" ++ @typeName(T) ++ "'");
-            }
-        },
-        .Struct => |structInfo| {
-            if (structInfo.is_tuple) {
-                switch (token) {
-                    .ArrayBegin => {},
-                    else => return error.UnexpectedToken,
-                }
-                var r: T = undefined;
-                var child_options = options;
-                child_options.allow_trailing_data = true;
-                var fields_seen: usize = 0;
-                errdefer {
-                    inline for (0..structInfo.fields.len) |i| {
-                        if (i < fields_seen) {
-                            parseFree(structInfo.fields[i].type, r[i], options);
-                        }
-                    }
-                }
-                inline for (0..structInfo.fields.len) |i| {
-                    r[i] = try parse(structInfo.fields[i].type, tokens, child_options);
-                    fields_seen = i + 1;
-                }
-                const tok = (try tokens.next()) orelse return error.UnexpectedEndOfJson;
-                switch (tok) {
-                    .ArrayEnd => {},
-                    else => return error.UnexpectedToken,
-                }
-                return r;
-            }
-
-            switch (token) {
-                .ObjectBegin => {},
-                else => return error.UnexpectedToken,
-            }
-            var r: T = undefined;
-            var fields_seen = [_]bool{false} ** structInfo.fields.len;
-            errdefer {
-                inline for (structInfo.fields, 0..) |field, i| {
-                    if (fields_seen[i] and !field.is_comptime) {
-                        parseFree(field.type, @field(r, field.name), options);
-                    }
-                }
-            }
-
-            while (true) {
-                switch ((try tokens.next()) orelse return error.UnexpectedEndOfJson) {
-                    .ObjectEnd => break,
-                    .String => |stringToken| {
-                        const key_source_slice = stringToken.slice(tokens.slice, tokens.i - 1);
-                        var child_options = options;
-                        child_options.allow_trailing_data = true;
-                        var found = false;
-                        inline for (structInfo.fields, 0..) |field, i| {
-                            if (switch (stringToken.escapes) {
-                                .None => mem.eql(u8, field.name, key_source_slice),
-                                .Some => (field.name.len == stringToken.decodedLength() and encodesTo(field.name, key_source_slice)),
-                            }) {
-                                if (fields_seen[i]) {
-                                    switch (options.duplicate_field_behavior) {
-                                        .UseFirst => {
-                                            // unconditonally ignore value. for comptime fields, this skips check against default_value
-                                            parseFree(field.type, try parse(field.type, tokens, child_options), child_options);
-                                            found = true;
-                                            break;
-                                        },
-                                        .Error => return error.DuplicateJSONField,
-                                        .UseLast => {
-                                            if (!field.is_comptime) {
-                                                parseFree(field.type, @field(r, field.name), child_options);
-                                            }
-                                            fields_seen[i] = false;
-                                        },
-                                    }
-                                }
-                                if (field.is_comptime) {
-                                    if (!try parsesTo(field.type, @ptrCast(*align(1) const field.type, field.default_value.?).*, tokens, child_options)) {
-                                        return error.UnexpectedValue;
-                                    }
-                                } else {
-                                    @field(r, field.name) = try parse(field.type, tokens, child_options);
-                                }
-                                fields_seen[i] = true;
-                                found = true;
-                                break;
-                            }
-                        }
-                        if (!found) {
-                            if (options.ignore_unknown_fields) {
-                                try skipValue(tokens);
-                                continue;
-                            } else {
-                                return error.UnknownField;
-                            }
-                        }
-                    },
-                    else => return error.UnexpectedToken,
-                }
-            }
-            inline for (structInfo.fields, 0..) |field, i| {
-                if (!fields_seen[i]) {
-                    if (field.default_value) |default_ptr| {
-                        if (!field.is_comptime) {
-                            const default = @ptrCast(*align(1) const field.type, default_ptr).*;
-                            @field(r, field.name) = default;
-                        }
-                    } else {
-                        return error.MissingField;
-                    }
-                }
-            }
-            return r;
-        },
-        .Array => |arrayInfo| {
-            switch (token) {
-                .ArrayBegin => {
-                    const len = @typeInfo(T).Array.len;
-                    return parseInternalArray(T, arrayInfo.child, len, tokens, options);
-                },
-                .String => |stringToken| {
-                    if (arrayInfo.child != u8) return error.UnexpectedToken;
-                    var r: T = undefined;
-                    const source_slice = stringToken.slice(tokens.slice, tokens.i - 1);
-                    if (r.len != stringToken.decodedLength()) return error.LengthMismatch;
-                    switch (stringToken.escapes) {
-                        .None => @memcpy(r[0..source_slice.len], source_slice),
-                        .Some => try unescapeValidString(&r, source_slice),
-                    }
-                    return r;
-                },
-                else => return error.UnexpectedToken,
-            }
-        },
-        .Vector => |vecInfo| {
-            switch (token) {
-                .ArrayBegin => {
-                    const len = @typeInfo(T).Vector.len;
-                    return parseInternalArray(T, vecInfo.child, len, tokens, options);
-                },
-                else => return error.UnexpectedToken,
-            }
-        },
-        .Pointer => |ptrInfo| {
-            const allocator = options.allocator orelse return error.AllocatorRequired;
-            switch (ptrInfo.size) {
-                .One => {
-                    const r: *ptrInfo.child = try allocator.create(ptrInfo.child);
-                    errdefer allocator.destroy(r);
-                    r.* = try parseInternal(ptrInfo.child, token, tokens, options);
-                    return r;
-                },
-                .Slice => {
-                    switch (token) {
-                        .ArrayBegin => {
-                            var arraylist = std.ArrayList(ptrInfo.child).init(allocator);
-                            errdefer {
-                                while (arraylist.popOrNull()) |v| {
-                                    parseFree(ptrInfo.child, v, options);
-                                }
-                                arraylist.deinit();
-                            }
-
-                            while (true) {
-                                const tok = (try tokens.next()) orelse return error.UnexpectedEndOfJson;
-                                switch (tok) {
-                                    .ArrayEnd => break,
-                                    else => {},
-                                }
-
-                                try arraylist.ensureUnusedCapacity(1);
-                                const v = try parseInternal(ptrInfo.child, tok, tokens, options);
-                                arraylist.appendAssumeCapacity(v);
-                            }
-
-                            if (ptrInfo.sentinel) |some| {
-                                const sentinel_value = @ptrCast(*align(1) const ptrInfo.child, some).*;
-                                return try arraylist.toOwnedSliceSentinel(sentinel_value);
-                            }
-
-                            return try arraylist.toOwnedSlice();
-                        },
-                        .String => |stringToken| {
-                            if (ptrInfo.child != u8) return error.UnexpectedToken;
-                            const source_slice = stringToken.slice(tokens.slice, tokens.i - 1);
-                            const len = stringToken.decodedLength();
-                            const output = if (ptrInfo.sentinel) |sentinel_ptr|
-                                try allocator.allocSentinel(u8, len, @ptrCast(*const u8, sentinel_ptr).*)
-                            else
-                                try allocator.alloc(u8, len);
-                            errdefer allocator.free(output);
-                            switch (stringToken.escapes) {
-                                .None => @memcpy(output[0..source_slice.len], source_slice),
-                                .Some => try unescapeValidString(output, source_slice),
-                            }
-
-                            return output;
-                        },
-                        else => return error.UnexpectedToken,
-                    }
-                },
-                else => @compileError("Unable to parse into type '" ++ @typeName(T) ++ "'"),
-            }
-        },
-        else => @compileError("Unable to parse into type '" ++ @typeName(T) ++ "'"),
-    }
-    unreachable;
-}
-
-pub fn ParseError(comptime T: type) type {
-    return ParseInternalError(T) || error{UnexpectedEndOfJson} || TokenStream.Error;
-}
-
-pub fn parse(comptime T: type, tokens: *TokenStream, options: ParseOptions) ParseError(T)!T {
-    const token = (try tokens.next()) orelse return error.UnexpectedEndOfJson;
-    const r = try parseInternal(T, token, tokens, options);
-    errdefer parseFree(T, r, options);
-    if (!options.allow_trailing_data) {
-        if ((try tokens.next()) != null) unreachable;
-        assert(tokens.i >= tokens.slice.len);
-    }
-    return r;
-}
-
-/// Releases resources created by `parse`.
-/// Should be called with the same type and `ParseOptions` that were passed to `parse`
-pub fn parseFree(comptime T: type, value: T, options: ParseOptions) void {
-    switch (@typeInfo(T)) {
-        .Bool, .Float, .ComptimeFloat, .Int, .ComptimeInt, .Enum => {},
-        .Optional => {
-            if (value) |v| {
-                return parseFree(@TypeOf(v), v, options);
-            }
-        },
-        .Union => |unionInfo| {
-            if (unionInfo.tag_type) |UnionTagType| {
-                inline for (unionInfo.fields) |u_field| {
-                    if (value == @field(UnionTagType, u_field.name)) {
-                        parseFree(u_field.type, @field(value, u_field.name), options);
-                        break;
-                    }
-                }
-            } else {
-                unreachable;
-            }
-        },
-        .Struct => |structInfo| {
-            inline for (structInfo.fields) |field| {
-                if (!field.is_comptime) {
-                    var should_free = true;
-                    if (field.default_value) |default| {
-                        switch (@typeInfo(field.type)) {
-                            // We must not attempt to free pointers to struct default values
-                            .Pointer => |fieldPtrInfo| {
-                                const field_value = @field(value, field.name);
-                                const field_ptr = switch (fieldPtrInfo.size) {
-                                    .One => field_value,
-                                    .Slice => field_value.ptr,
-                                    else => unreachable, // Other pointer types are not parseable
-                                };
-                                const field_addr = @ptrToInt(field_ptr);
-
-                                const casted_default = @ptrCast(*const field.type, @alignCast(@alignOf(field.type), default)).*;
-                                const default_ptr = switch (fieldPtrInfo.size) {
-                                    .One => casted_default,
-                                    .Slice => casted_default.ptr,
-                                    else => unreachable, // Other pointer types are not parseable
-                                };
-                                const default_addr = @ptrToInt(default_ptr);
-
-                                if (field_addr == default_addr) {
-                                    should_free = false;
-                                }
-                            },
-                            else => {},
-                        }
-                    }
-                    if (should_free) {
-                        parseFree(field.type, @field(value, field.name), options);
-                    }
-                }
-            }
-        },
-        .Array => |arrayInfo| {
-            for (value) |v| {
-                parseFree(arrayInfo.child, v, options);
-            }
-        },
-        .Vector => |vecInfo| {
-            var i: usize = 0;
-            var v_len: usize = @typeInfo(@TypeOf(value)).Vector.len;
-            while (i < v_len) : (i += 1) {
-                parseFree(vecInfo.child, value[i], options);
-            }
-        },
-        .Pointer => |ptrInfo| {
-            const allocator = options.allocator orelse unreachable;
-            switch (ptrInfo.size) {
-                .One => {
-                    parseFree(ptrInfo.child, value.*, options);
-                    allocator.destroy(value);
-                },
-                .Slice => {
-                    for (value) |v| {
-                        parseFree(ptrInfo.child, v, options);
-                    }
-                    allocator.free(value);
-                },
-                else => unreachable,
-            }
-        },
-        else => unreachable,
-    }
-}
-
-/// A non-stream JSON parser which constructs a tree of Value's.
-pub const Parser = struct {
-    allocator: Allocator,
-    state: State,
-    copy_strings: bool,
-    // Stores parent nodes and un-combined Values.
-    stack: Array,
-
-    const State = enum {
-        ObjectKey,
-        ObjectValue,
-        ArrayValue,
-        Simple,
-    };
-
-    pub fn init(allocator: Allocator, copy_strings: bool) Parser {
-        return Parser{
-            .allocator = allocator,
-            .state = .Simple,
-            .copy_strings = copy_strings,
-            .stack = Array.init(allocator),
-        };
-    }
-
-    pub fn deinit(p: *Parser) void {
-        p.stack.deinit();
-    }
-
-    pub fn reset(p: *Parser) void {
-        p.state = .Simple;
-        p.stack.shrinkRetainingCapacity(0);
-    }
-
-    pub fn parse(p: *Parser, input: []const u8) !ValueTree {
-        var s = TokenStream.init(input);
-
-        var arena = try p.allocator.create(ArenaAllocator);
-        errdefer p.allocator.destroy(arena);
-
-        arena.* = ArenaAllocator.init(p.allocator);
-        errdefer arena.deinit();
-
-        const allocator = arena.allocator();
-
-        while (try s.next()) |token| {
-            try p.transition(allocator, input, s.i - 1, token);
-        }
-
-        debug.assert(p.stack.items.len == 1);
-
-        return ValueTree{
-            .arena = arena,
-            .root = p.stack.items[0],
-        };
-    }
-
-    // Even though p.allocator exists, we take an explicit allocator so that allocation state
-    // can be cleaned up on error correctly during a `parse` on call.
-    fn transition(p: *Parser, allocator: Allocator, input: []const u8, i: usize, token: Token) !void {
-        switch (p.state) {
-            .ObjectKey => switch (token) {
-                .ObjectEnd => {
-                    if (p.stack.items.len == 1) {
-                        return;
-                    }
-
-                    var value = p.stack.pop();
-                    try p.pushToParent(&value);
-                },
-                .String => |s| {
-                    try p.stack.append(try p.parseString(allocator, s, input, i));
-                    p.state = .ObjectValue;
-                },
-                else => {
-                    // The streaming parser would return an error eventually.
-                    // To prevent invalid state we return an error now.
-                    // TODO make the streaming parser return an error as soon as it encounters an invalid object key
-                    return error.InvalidLiteral;
-                },
-            },
-            .ObjectValue => {
-                var object = &p.stack.items[p.stack.items.len - 2].Object;
-                var key = p.stack.items[p.stack.items.len - 1].String;
-
-                switch (token) {
-                    .ObjectBegin => {
-                        try p.stack.append(Value{ .Object = ObjectMap.init(allocator) });
-                        p.state = .ObjectKey;
-                    },
-                    .ArrayBegin => {
-                        try p.stack.append(Value{ .Array = Array.init(allocator) });
-                        p.state = .ArrayValue;
-                    },
-                    .String => |s| {
-                        try object.put(key, try p.parseString(allocator, s, input, i));
-                        _ = p.stack.pop();
-                        p.state = .ObjectKey;
-                    },
-                    .Number => |n| {
-                        try object.put(key, try p.parseNumber(n, input, i));
-                        _ = p.stack.pop();
-                        p.state = .ObjectKey;
-                    },
-                    .True => {
-                        try object.put(key, Value{ .Bool = true });
-                        _ = p.stack.pop();
-                        p.state = .ObjectKey;
-                    },
-                    .False => {
-                        try object.put(key, Value{ .Bool = false });
-                        _ = p.stack.pop();
-                        p.state = .ObjectKey;
-                    },
-                    .Null => {
-                        try object.put(key, Value.Null);
-                        _ = p.stack.pop();
-                        p.state = .ObjectKey;
-                    },
-                    .ObjectEnd, .ArrayEnd => {
-                        unreachable;
-                    },
-                }
-            },
-            .ArrayValue => {
-                var array = &p.stack.items[p.stack.items.len - 1].Array;
-
-                switch (token) {
-                    .ArrayEnd => {
-                        if (p.stack.items.len == 1) {
-                            return;
-                        }
-
-                        var value = p.stack.pop();
-                        try p.pushToParent(&value);
-                    },
-                    .ObjectBegin => {
-                        try p.stack.append(Value{ .Object = ObjectMap.init(allocator) });
-                        p.state = .ObjectKey;
-                    },
-                    .ArrayBegin => {
-                        try p.stack.append(Value{ .Array = Array.init(allocator) });
-                        p.state = .ArrayValue;
-                    },
-                    .String => |s| {
-                        try array.append(try p.parseString(allocator, s, input, i));
-                    },
-                    .Number => |n| {
-                        try array.append(try p.parseNumber(n, input, i));
-                    },
-                    .True => {
-                        try array.append(Value{ .Bool = true });
-                    },
-                    .False => {
-                        try array.append(Value{ .Bool = false });
-                    },
-                    .Null => {
-                        try array.append(Value.Null);
-                    },
-                    .ObjectEnd => {
-                        unreachable;
-                    },
-                }
-            },
-            .Simple => switch (token) {
-                .ObjectBegin => {
-                    try p.stack.append(Value{ .Object = ObjectMap.init(allocator) });
-                    p.state = .ObjectKey;
-                },
-                .ArrayBegin => {
-                    try p.stack.append(Value{ .Array = Array.init(allocator) });
-                    p.state = .ArrayValue;
-                },
-                .String => |s| {
-                    try p.stack.append(try p.parseString(allocator, s, input, i));
-                },
-                .Number => |n| {
-                    try p.stack.append(try p.parseNumber(n, input, i));
-                },
-                .True => {
-                    try p.stack.append(Value{ .Bool = true });
-                },
-                .False => {
-                    try p.stack.append(Value{ .Bool = false });
-                },
-                .Null => {
-                    try p.stack.append(Value.Null);
-                },
-                .ObjectEnd, .ArrayEnd => {
-                    unreachable;
-                },
-            },
-        }
-    }
-
-    fn pushToParent(p: *Parser, value: *const Value) !void {
-        switch (p.stack.items[p.stack.items.len - 1]) {
-            // Object Parent -> [ ..., object, <key>, value ]
-            Value.String => |key| {
-                _ = p.stack.pop();
-
-                var object = &p.stack.items[p.stack.items.len - 1].Object;
-                try object.put(key, value.*);
-                p.state = .ObjectKey;
-            },
-            // Array Parent -> [ ..., <array>, value ]
-            Value.Array => |*array| {
-                try array.append(value.*);
-                p.state = .ArrayValue;
-            },
-            else => {
-                unreachable;
-            },
-        }
-    }
-
-    fn parseString(p: *Parser, allocator: Allocator, s: std.meta.TagPayload(Token, Token.String), input: []const u8, i: usize) !Value {
-        const slice = s.slice(input, i);
-        switch (s.escapes) {
-            .None => return Value{ .String = if (p.copy_strings) try allocator.dupe(u8, slice) else slice },
-            .Some => {
-                const output = try allocator.alloc(u8, s.decodedLength());
-                errdefer allocator.free(output);
-                try unescapeValidString(output, slice);
-                return Value{ .String = output };
-            },
-        }
-    }
-
-    fn parseNumber(p: *Parser, n: std.meta.TagPayload(Token, Token.Number), input: []const u8, i: usize) !Value {
-        _ = p;
-        return if (n.is_integer)
-            Value{
-                .Integer = std.fmt.parseInt(i64, n.slice(input, i), 10) catch |e| switch (e) {
-                    error.Overflow => return Value{ .NumberString = n.slice(input, i) },
-                    error.InvalidCharacter => |err| return err,
-                },
-            }
-        else
-            Value{ .Float = try std.fmt.parseFloat(f64, n.slice(input, i)) };
-    }
-};
-
-pub const UnescapeValidStringError = error{InvalidUnicodeHexSymbol};
-
-/// Unescape a JSON string
-/// Only to be used on strings already validated by the parser
-/// (note the unreachable statements and lack of bounds checking)
-pub fn unescapeValidString(output: []u8, input: []const u8) UnescapeValidStringError!void {
-    var inIndex: usize = 0;
-    var outIndex: usize = 0;
-
-    while (inIndex < input.len) {
-        if (input[inIndex] != '\\') {
-            // not an escape sequence
-            output[outIndex] = input[inIndex];
-            inIndex += 1;
-            outIndex += 1;
-        } else if (input[inIndex + 1] != 'u') {
-            // a simple escape sequence
-            output[outIndex] = @as(u8, switch (input[inIndex + 1]) {
-                '\\' => '\\',
-                '/' => '/',
-                'n' => '\n',
-                'r' => '\r',
-                't' => '\t',
-                'f' => 12,
-                'b' => 8,
-                '"' => '"',
-                else => unreachable,
-            });
-            inIndex += 2;
-            outIndex += 1;
-        } else {
-            // a unicode escape sequence
-            const firstCodeUnit = std.fmt.parseInt(u16, input[inIndex + 2 .. inIndex + 6], 16) catch unreachable;
-
-            // guess optimistically that it's not a surrogate pair
-            if (std.unicode.utf8Encode(firstCodeUnit, output[outIndex..])) |byteCount| {
-                outIndex += byteCount;
-                inIndex += 6;
-            } else |err| {
-                // it might be a surrogate pair
-                if (err != error.Utf8CannotEncodeSurrogateHalf) {
-                    return error.InvalidUnicodeHexSymbol;
-                }
-                // check if a second code unit is present
-                if (inIndex + 7 >= input.len or input[inIndex + 6] != '\\' or input[inIndex + 7] != 'u') {
-                    return error.InvalidUnicodeHexSymbol;
-                }
-
-                const secondCodeUnit = std.fmt.parseInt(u16, input[inIndex + 8 .. inIndex + 12], 16) catch unreachable;
-
-                const utf16le_seq = [2]u16{
-                    mem.nativeToLittle(u16, firstCodeUnit),
-                    mem.nativeToLittle(u16, secondCodeUnit),
-                };
-                if (std.unicode.utf16leToUtf8(output[outIndex..], &utf16le_seq)) |byteCount| {
-                    outIndex += byteCount;
-                    inIndex += 12;
-                } else |_| {
-                    return error.InvalidUnicodeHexSymbol;
-                }
-            }
-        }
-    }
-    assert(outIndex == output.len);
-}
-
-pub const StringifyOptions = struct {
-    pub const Whitespace = struct {
-        /// How many indentation levels deep are we?
-        indent_level: usize = 0,
-
-        /// What character(s) should be used for indentation?
-        indent: union(enum) {
-            Space: u8,
-            Tab: void,
-            None: void,
-        } = .{ .Space = 4 },
-
-        /// After a colon, should whitespace be inserted?
-        separator: bool = true,
-
-        pub fn outputIndent(
-            whitespace: @This(),
-            out_stream: anytype,
-        ) @TypeOf(out_stream).Error!void {
-            var char: u8 = undefined;
-            var n_chars: usize = undefined;
-            switch (whitespace.indent) {
-                .Space => |n_spaces| {
-                    char = ' ';
-                    n_chars = n_spaces;
-                },
-                .Tab => {
-                    char = '\t';
-                    n_chars = 1;
-                },
-                .None => return,
-            }
-            try out_stream.writeByte('\n');
-            n_chars *= whitespace.indent_level;
-            try out_stream.writeByteNTimes(char, n_chars);
-        }
-    };
-
-    /// Controls the whitespace emitted
-    whitespace: ?Whitespace = null,
-
-    /// Should optional fields with null value be written?
-    emit_null_optional_fields: bool = true,
-
-    string: StringOptions = StringOptions{ .String = .{} },
-
-    /// Should []u8 be serialised as a string? or an array?
-    pub const StringOptions = union(enum) {
-        Array,
-        String: StringOutputOptions,
-
-        /// String output options
-        const StringOutputOptions = struct {
-            /// Should '/' be escaped in strings?
-            escape_solidus: bool = false,
-
-            /// Should unicode characters be escaped in strings?
-            escape_unicode: bool = false,
-        };
-    };
-};
-
-fn outputUnicodeEscape(
-    codepoint: u21,
-    out_stream: anytype,
-) !void {
-    if (codepoint <= 0xFFFF) {
-        // If the character is in the Basic Multilingual Plane (U+0000 through U+FFFF),
-        // then it may be represented as a six-character sequence: a reverse solidus, followed
-        // by the lowercase letter u, followed by four hexadecimal digits that encode the character's code point.
-        try out_stream.writeAll("\\u");
-        try std.fmt.formatIntValue(codepoint, "x", std.fmt.FormatOptions{ .width = 4, .fill = '0' }, out_stream);
-    } else {
-        assert(codepoint <= 0x10FFFF);
-        // To escape an extended character that is not in the Basic Multilingual Plane,
-        // the character is represented as a 12-character sequence, encoding the UTF-16 surrogate pair.
-        const high = @intCast(u16, (codepoint - 0x10000) >> 10) + 0xD800;
-        const low = @intCast(u16, codepoint & 0x3FF) + 0xDC00;
-        try out_stream.writeAll("\\u");
-        try std.fmt.formatIntValue(high, "x", std.fmt.FormatOptions{ .width = 4, .fill = '0' }, out_stream);
-        try out_stream.writeAll("\\u");
-        try std.fmt.formatIntValue(low, "x", std.fmt.FormatOptions{ .width = 4, .fill = '0' }, out_stream);
-    }
-}
-
-/// Write `string` to `writer` as a JSON encoded string.
-pub fn encodeJsonString(string: []const u8, options: StringifyOptions, writer: anytype) !void {
-    try writer.writeByte('\"');
-    try encodeJsonStringChars(string, options, writer);
-    try writer.writeByte('\"');
-}
-
-/// Write `chars` to `writer` as JSON encoded string characters.
-pub fn encodeJsonStringChars(chars: []const u8, options: StringifyOptions, writer: anytype) !void {
-    var i: usize = 0;
-    while (i < chars.len) : (i += 1) {
-        switch (chars[i]) {
-            // normal ascii character
-            0x20...0x21, 0x23...0x2E, 0x30...0x5B, 0x5D...0x7F => |c| try writer.writeByte(c),
-            // only 2 characters that *must* be escaped
-            '\\' => try writer.writeAll("\\\\"),
-            '\"' => try writer.writeAll("\\\""),
-            // solidus is optional to escape
-            '/' => {
-                if (options.string.String.escape_solidus) {
-                    try writer.writeAll("\\/");
-                } else {
-                    try writer.writeByte('/');
-                }
-            },
-            // control characters with short escapes
-            // TODO: option to switch between unicode and 'short' forms?
-            0x8 => try writer.writeAll("\\b"),
-            0xC => try writer.writeAll("\\f"),
-            '\n' => try writer.writeAll("\\n"),
-            '\r' => try writer.writeAll("\\r"),
-            '\t' => try writer.writeAll("\\t"),
-            else => {
-                const ulen = std.unicode.utf8ByteSequenceLength(chars[i]) catch unreachable;
-                // control characters (only things left with 1 byte length) should always be printed as unicode escapes
-                if (ulen == 1 or options.string.String.escape_unicode) {
-                    const codepoint = std.unicode.utf8Decode(chars[i .. i + ulen]) catch unreachable;
-                    try outputUnicodeEscape(codepoint, writer);
-                } else {
-                    try writer.writeAll(chars[i .. i + ulen]);
-                }
-                i += ulen - 1;
-            },
-        }
-    }
-}
-
-pub fn stringify(
-    value: anytype,
-    options: StringifyOptions,
-    out_stream: anytype,
-) !void {
-    const T = @TypeOf(value);
-    switch (@typeInfo(T)) {
-        .Float, .ComptimeFloat => {
-            return std.fmt.formatFloatScientific(value, std.fmt.FormatOptions{}, out_stream);
-        },
-        .Int, .ComptimeInt => {
-            return std.fmt.formatIntValue(value, "", std.fmt.FormatOptions{}, out_stream);
-        },
-        .Bool => {
-            return out_stream.writeAll(if (value) "true" else "false");
-        },
-        .Null => {
-            return out_stream.writeAll("null");
-        },
-        .Optional => {
-            if (value) |payload| {
-                return try stringify(payload, options, out_stream);
-            } else {
-                return try stringify(null, options, out_stream);
-            }
-        },
-        .Enum => {
-            if (comptime std.meta.trait.hasFn("jsonStringify")(T)) {
-                return value.jsonStringify(options, out_stream);
-            }
-
-            @compileError("Unable to stringify enum '" ++ @typeName(T) ++ "'");
-        },
-        .Union => {
-            if (comptime std.meta.trait.hasFn("jsonStringify")(T)) {
-                return value.jsonStringify(options, out_stream);
-            }
-
-            const info = @typeInfo(T).Union;
-            if (info.tag_type) |UnionTagType| {
-                inline for (info.fields) |u_field| {
-                    if (value == @field(UnionTagType, u_field.name)) {
-                        return try stringify(@field(value, u_field.name), options, out_stream);
-                    }
-                }
-            } else {
-                @compileError("Unable to stringify untagged union '" ++ @typeName(T) ++ "'");
-            }
-        },
-        .Struct => |S| {
-            if (comptime std.meta.trait.hasFn("jsonStringify")(T)) {
-                return value.jsonStringify(options, out_stream);
-            }
-
-            try out_stream.writeByte(if (S.is_tuple) '[' else '{');
-            var field_output = false;
-            var child_options = options;
-            if (child_options.whitespace) |*child_whitespace| {
-                child_whitespace.indent_level += 1;
-            }
-            inline for (S.fields) |Field| {
-                // don't include void fields
-                if (Field.type == void) continue;
-
-                var emit_field = true;
-
-                // don't include optional fields that are null when emit_null_optional_fields is set to false
-                if (@typeInfo(Field.type) == .Optional) {
-                    if (options.emit_null_optional_fields == false) {
-                        if (@field(value, Field.name) == null) {
-                            emit_field = false;
-                        }
-                    }
-                }
-
-                if (emit_field) {
-                    if (!field_output) {
-                        field_output = true;
-                    } else {
-                        try out_stream.writeByte(',');
-                    }
-                    if (child_options.whitespace) |child_whitespace| {
-                        try child_whitespace.outputIndent(out_stream);
-                    }
-                    if (!S.is_tuple) {
-                        try encodeJsonString(Field.name, options, out_stream);
-                        try out_stream.writeByte(':');
-                        if (child_options.whitespace) |child_whitespace| {
-                            if (child_whitespace.separator) {
-                                try out_stream.writeByte(' ');
-                            }
-                        }
-                    }
-                    try stringify(@field(value, Field.name), child_options, out_stream);
-                }
-            }
-            if (field_output) {
-                if (options.whitespace) |whitespace| {
-                    try whitespace.outputIndent(out_stream);
-                }
-            }
-            try out_stream.writeByte(if (S.is_tuple) ']' else '}');
-            return;
-        },
-        .ErrorSet => return stringify(@as([]const u8, @errorName(value)), options, out_stream),
-        .Pointer => |ptr_info| switch (ptr_info.size) {
-            .One => switch (@typeInfo(ptr_info.child)) {
-                .Array => {
-                    const Slice = []const std.meta.Elem(ptr_info.child);
-                    return stringify(@as(Slice, value), options, out_stream);
-                },
-                else => {
-                    // TODO: avoid loops?
-                    return stringify(value.*, options, out_stream);
-                },
-            },
-            .Many, .Slice => {
-                if (ptr_info.size == .Many and ptr_info.sentinel == null)
-                    @compileError("unable to stringify type '" ++ @typeName(T) ++ "' without sentinel");
-                const slice = if (ptr_info.size == .Many) mem.span(value) else value;
-
-                if (ptr_info.child == u8 and options.string == .String and std.unicode.utf8ValidateSlice(slice)) {
-                    try encodeJsonString(slice, options, out_stream);
-                    return;
-                }
-
-                try out_stream.writeByte('[');
-                var child_options = options;
-                if (child_options.whitespace) |*whitespace| {
-                    whitespace.indent_level += 1;
-                }
-                for (slice, 0..) |x, i| {
-                    if (i != 0) {
-                        try out_stream.writeByte(',');
-                    }
-                    if (child_options.whitespace) |child_whitespace| {
-                        try child_whitespace.outputIndent(out_stream);
-                    }
-                    try stringify(x, child_options, out_stream);
-                }
-                if (slice.len != 0) {
-                    if (options.whitespace) |whitespace| {
-                        try whitespace.outputIndent(out_stream);
-                    }
-                }
-                try out_stream.writeByte(']');
-                return;
-            },
-            else => @compileError("Unable to stringify type '" ++ @typeName(T) ++ "'"),
-        },
-        .Array => return stringify(&value, options, out_stream),
-        .Vector => |info| {
-            const array: [info.len]info.child = value;
-            return stringify(&array, options, out_stream);
-        },
-        else => @compileError("Unable to stringify type '" ++ @typeName(T) ++ "'"),
-    }
-    unreachable;
-}
-
-// Same as `stringify` but accepts an Allocator and stores result in dynamically allocated memory instead of using a Writer.
-// Caller owns returned memory.
-pub fn stringifyAlloc(allocator: std.mem.Allocator, value: anytype, options: StringifyOptions) ![]const u8 {
-    var list = std.ArrayList(u8).init(allocator);
-    errdefer list.deinit();
-    try stringify(value, options, list.writer());
-    return list.toOwnedSlice();
-}
-=======
 // Deprecations
 pub const parse = @compileError("Deprecated; use parseFromSlice() or parseFromTokenSource() instead.");
 pub const StreamingParser = @compileError("Deprecated; use json.Scanner or json.Reader instead.");
 pub const TokenStream = @compileError("Deprecated; use json.Scanner or json.Reader instead.");
->>>>>>> c16d4ab9
 
 test {
     _ = @import("json/test.zig");
