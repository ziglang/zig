// This file is included in the compilation unit when exporting an executable.

const root = @import("root");
const std = @import("std.zig");
const builtin = @import("builtin");
const assert = std.debug.assert;
const uefi = std.os.uefi;
const elf = std.elf;
const native_arch = builtin.cpu.arch;
const native_os = builtin.os.tag;

var argc_argv_ptr: [*]usize = undefined;

const start_sym_name = if (native_arch.isMIPS()) "__start" else "_start";

// The self-hosted compiler is not fully capable of handling all of this start.zig file.
// Until then, we have simplified logic here for self-hosted. TODO remove this once
// self-hosted is capable enough to handle all of the real start.zig logic.
pub const simplified_logic =
    builtin.zig_backend == .stage2_x86 or
    builtin.zig_backend == .stage2_aarch64 or
    builtin.zig_backend == .stage2_arm or
    builtin.zig_backend == .stage2_riscv64 or
    builtin.zig_backend == .stage2_sparc64 or
    builtin.cpu.arch == .spirv32 or
    builtin.cpu.arch == .spirv64;

pub const StackSizeStrategy = enum {
    /// Rely on the default stack size that the OS provides
    none,
    /// Read the stack size from the program header and apply that
    program_header,
    /// Use a fixed stack size
    fixed,
};

comptime {
    // No matter what, we import the root file, so that any export, test, comptime
    // decls there get run.
    _ = root;

    if (simplified_logic) {
        if (builtin.output_mode == .Exe) {
            if ((builtin.link_libc or builtin.object_format == .c) and @hasDecl(root, "main")) {
                if (@typeInfo(@TypeOf(root.main)).Fn.calling_convention != .C) {
                    @export(main2, .{ .name = "main" });
                }
            } else if (builtin.os.tag == .windows) {
                if (!@hasDecl(root, "wWinMainCRTStartup") and !@hasDecl(root, "mainCRTStartup")) {
                    @export(wWinMainCRTStartup2, .{ .name = "wWinMainCRTStartup" });
                }
            } else if (builtin.os.tag == .opencl) {
                if (@hasDecl(root, "main"))
                    @export(spirvMain2, .{ .name = "main" });
            } else {
                if (!@hasDecl(root, "_start")) {
                    @export(_start2, .{ .name = "_start" });
                }
            }
        }
    } else {
        if (builtin.output_mode == .Lib and builtin.link_mode == .dynamic) {
            if (native_os == .windows and !@hasDecl(root, "_DllMainCRTStartup")) {
                @export(_DllMainCRTStartup, .{ .name = "_DllMainCRTStartup" });
            }
        } else if (builtin.output_mode == .Exe or @hasDecl(root, "main")) {
            if (builtin.link_libc and @hasDecl(root, "main")) {
                if (native_arch.isWasm()) {
                    @export(mainWithoutEnv, .{ .name = "main" });
                } else if (@typeInfo(@TypeOf(root.main)).Fn.calling_convention != .C) {
                    @export(main, .{ .name = "main" });
                }
            } else if (native_os == .windows) {
                if (!@hasDecl(root, "WinMain") and !@hasDecl(root, "WinMainCRTStartup") and
                    !@hasDecl(root, "wWinMain") and !@hasDecl(root, "wWinMainCRTStartup"))
                {
                    @export(WinStartup, .{ .name = "wWinMainCRTStartup" });
                } else if (@hasDecl(root, "WinMain") and !@hasDecl(root, "WinMainCRTStartup") and
                    !@hasDecl(root, "wWinMain") and !@hasDecl(root, "wWinMainCRTStartup"))
                {
                    @compileError("WinMain not supported; declare wWinMain or main instead");
                } else if (@hasDecl(root, "wWinMain") and !@hasDecl(root, "wWinMainCRTStartup") and
                    !@hasDecl(root, "WinMain") and !@hasDecl(root, "WinMainCRTStartup"))
                {
                    @export(wWinMainCRTStartup, .{ .name = "wWinMainCRTStartup" });
                }
            } else if (native_os == .uefi) {
                if (!@hasDecl(root, "EfiMain")) @export(EfiMain, .{ .name = "EfiMain" });
            } else if (native_os == .wasi) {
                const wasm_start_sym = switch (builtin.wasi_exec_model) {
                    .reactor => "_initialize",
                    .command => "_start",
                };
                if (!@hasDecl(root, wasm_start_sym) and @hasDecl(root, "main")) {
                    // Only call main when defined. For WebAssembly it's allowed to pass `-fno-entry` in which
                    // case it's not required to provide an entrypoint such as main.
                    @export(wasi_start, .{ .name = wasm_start_sym });
                }
            } else if (native_arch.isWasm() and native_os == .freestanding) {
                // Only call main when defined. For WebAssembly it's allowed to pass `-fno-entry` in which
                // case it's not required to provide an entrypoint such as main.
                if (!@hasDecl(root, start_sym_name) and @hasDecl(root, "main")) @export(wasm_freestanding_start, .{ .name = start_sym_name });
            } else if (native_os != .other and native_os != .freestanding) {
                if (!@hasDecl(root, start_sym_name)) @export(_start, .{ .name = start_sym_name });
            }
        }
    }
}

// Simplified start code for stage2 until it supports more language features ///

fn main2() callconv(.C) c_int {
    root.main();
    return 0;
}

fn _start2() callconv(.C) noreturn {
    callMain2();
}

fn callMain2() noreturn {
    @setAlignStack(16);
    root.main();
    exit2(0);
}

fn spirvMain2() callconv(.Kernel) void {
    root.main();
}

fn wWinMainCRTStartup2() callconv(.C) noreturn {
    root.main();
    exit2(0);
}

fn exit2(code: usize) noreturn {
    switch (native_os) {
        .linux => switch (builtin.cpu.arch) {
            .x86_64 => {
                asm volatile ("syscall"
                    :
                    : [number] "{rax}" (231),
                      [arg1] "{rdi}" (code),
                    : "rcx", "r11", "memory"
                );
            },
            .arm => {
                asm volatile ("svc #0"
                    :
                    : [number] "{r7}" (1),
                      [arg1] "{r0}" (code),
                    : "memory"
                );
            },
            .aarch64 => {
                asm volatile ("svc #0"
                    :
                    : [number] "{x8}" (93),
                      [arg1] "{x0}" (code),
                    : "memory", "cc"
                );
            },
            .riscv64 => {
                asm volatile ("ecall"
                    :
                    : [number] "{a7}" (94),
                      [arg1] "{a0}" (0),
                    : "rcx", "r11", "memory"
                );
            },
            .sparc64 => {
                asm volatile ("ta 0x6d"
                    :
                    : [number] "{g1}" (1),
                      [arg1] "{o0}" (code),
                    : "o0", "o1", "o2", "o3", "o4", "o5", "o6", "o7", "memory"
                );
            },
            else => @compileError("TODO"),
        },
        // exits(0)
        .plan9 => std.os.plan9.exits(null),
        .windows => {
            std.os.windows.ntdll.RtlExitUserProcess(@as(u32, @truncate(code)));
        },
        else => @compileError("TODO"),
    }
    unreachable;
}

////////////////////////////////////////////////////////////////////////////////

fn _DllMainCRTStartup(
    hinstDLL: std.os.windows.HINSTANCE,
    fdwReason: std.os.windows.DWORD,
    lpReserved: std.os.windows.LPVOID,
) callconv(std.os.windows.WINAPI) std.os.windows.BOOL {
    if (!builtin.single_threaded and !builtin.link_libc) {
        _ = @import("start_windows_tls.zig");
    }

    if (@hasDecl(root, "DllMain")) {
        return root.DllMain(hinstDLL, fdwReason, lpReserved);
    }

    return std.os.windows.TRUE;
}

fn wasm_freestanding_start() callconv(.C) void {
    // This is marked inline because for some reason LLVM in
    // release mode fails to inline it, and we want fewer call frames in stack traces.
    _ = @call(.always_inline, callMain, .{});
}

fn wasi_start() callconv(.C) void {
    // The function call is marked inline because for some reason LLVM in
    // release mode fails to inline it, and we want fewer call frames in stack traces.
    switch (builtin.wasi_exec_model) {
        .reactor => _ = @call(.always_inline, callMain, .{}),
        .command => std.os.wasi.proc_exit(@call(.always_inline, callMain, .{})),
    }
}

fn EfiMain(handle: uefi.Handle, system_table: *uefi.tables.SystemTable) callconv(.C) usize {
    uefi.handle = handle;
    uefi.system_table = system_table;

    switch (@typeInfo(@TypeOf(root.main)).Fn.return_type.?) {
        noreturn => {
            root.main();
        },
        void => {
            root.main();
            return 0;
        },
        usize => {
            return root.main();
        },
        uefi.Status => {
            return @intFromEnum(root.main());
        },
        else => @compileError("expected return type of main to be 'void', 'noreturn', 'usize', or 'std.os.uefi.Status'"),
    }
}

fn _start() callconv(.Naked) noreturn {
    // TODO set Top of Stack on non x86_64-plan9
    if (native_os == .plan9 and native_arch == .x86_64) {
        // from /sys/src/libc/amd64/main9.s
        std.os.plan9.tos = asm volatile (""
            : [tos] "={rax}" (-> *std.os.plan9.Tos),
        );
    }
    switch (native_arch) {
        // https://github.com/ziglang/zig/issues/16799
        .riscv64 => @export(argc_argv_ptr, .{
            .name = "__zig_argc_argv_ptr",
            .visibility = .hidden,
        }),
        else => {},
    }
    asm volatile (switch (native_arch) {
            .x86_64 =>
            \\ xorl %%ebp, %%ebp
            \\ movq %%rsp, %[argc_argv_ptr]
            \\ andq $-16, %%rsp
            \\ callq %[posixCallMainAndExit:P]
            ,
            .x86 =>
            \\ xorl %%ebp, %%ebp
            \\ movl %%esp, %[argc_argv_ptr]
            \\ andl $-16, %%esp
            \\ calll %[posixCallMainAndExit:P]
            ,
            .aarch64, .aarch64_be =>
            \\ mov fp, #0
            \\ mov lr, #0
            \\ mov x0, sp
            \\ str x0, %[argc_argv_ptr]
            \\ b %[posixCallMainAndExit]
            ,
            .arm, .armeb, .thumb, .thumbeb =>
            \\ mov fp, #0
            \\ mov lr, #0
            \\ str sp, %[argc_argv_ptr]
            \\ and sp, #-16
            \\ b %[posixCallMainAndExit]
            ,
            .riscv64 =>
            \\ li s0, 0
            \\ li ra, 0
            \\ lui a0, %hi(__zig_argc_argv_ptr)
            \\ sd sp, %lo(__zig_argc_argv_ptr)(a0)
            \\ andi sp, sp, -16
            \\ tail %[posixCallMainAndExit]@plt
            ,
            .mips, .mipsel =>
            // The lr is already zeroed on entry, as specified by the ABI.
            \\ addiu $fp, $zero, 0
            \\ sw $sp, %[argc_argv_ptr]
            \\ .set push
            \\ .set noat
            \\ addiu $1, $zero, -16
            \\ and $sp, $sp, $1
            \\ .set pop
            \\ j %[posixCallMainAndExit]
            ,
            .mips64, .mips64el =>
            // The lr is already zeroed on entry, as specified by the ABI.
            \\ addiu $fp, $zero, 0
            \\ sd $sp, %[argc_argv_ptr]
            \\ .set push
            \\ .set noat
            \\ daddiu $1, $zero, -16
            \\ and $sp, $sp, $1
            \\ .set pop
            \\ j %[posixCallMainAndExit]
            ,
            .powerpc, .powerpcle =>
            // Setup the initial stack frame and clear the back chain pointer.
            \\ stw 1, %[argc_argv_ptr]
            \\ li 0, 0
            \\ stwu 1, -16(1)
            \\ stw 0, 0(1)
            \\ mtlr 0
            \\ b %[posixCallMainAndExit]
            ,
            .powerpc64, .powerpc64le =>
            // Setup the initial stack frame and clear the back chain pointer.
            // TODO: Support powerpc64 (big endian) on ELFv2.
            \\ std 1, %[argc_argv_ptr]
            \\ li 0, 0
            \\ stdu 0, -32(1)
            \\ mtlr 0
            \\ b %[posixCallMainAndExit]
            ,
            .sparc64 =>
            // argc is stored after a register window (16 registers) plus stack bias
            \\ mov %%g0, %%i6
            \\ add %%o6, 2175, %%l0
            \\ ba %[posixCallMainAndExit]
            \\  stx %%l0, %[argc_argv_ptr]
            ,
            else => @compileError("unsupported arch"),
        }
        : [argc_argv_ptr] "=m" (argc_argv_ptr),
        : [posixCallMainAndExit] "X" (&posixCallMainAndExit),
    );
}

fn WinStartup() callconv(std.os.windows.WINAPI) noreturn {
    @setAlignStack(16);
    if (!builtin.single_threaded and !builtin.link_libc) {
        _ = @import("start_windows_tls.zig");
    }

    std.debug.maybeEnableSegfaultHandler();

    std.os.windows.ntdll.RtlExitUserProcess(callMain());
}

fn wWinMainCRTStartup() callconv(std.os.windows.WINAPI) noreturn {
    @setAlignStack(16);
    if (!builtin.single_threaded and !builtin.link_libc) {
        _ = @import("start_windows_tls.zig");
    }

    std.debug.maybeEnableSegfaultHandler();

    const result: std.os.windows.INT = call_wWinMain();
    std.os.windows.ntdll.RtlExitUserProcess(@as(std.os.windows.UINT, @bitCast(result)));
}

fn posixCallMainAndExit() callconv(.C) noreturn {
    const argc = argc_argv_ptr[0];
    const argv = @as([*][*:0]u8, @ptrCast(argc_argv_ptr + 1));

    const envp_optional: [*:null]?[*:0]u8 = @ptrCast(@alignCast(argv + argc + 1));
    var envp_count: usize = 0;
    while (envp_optional[envp_count]) |_| : (envp_count += 1) {}
    const envp = @as([*][*:0]u8, @ptrCast(envp_optional))[0..envp_count];

    if (native_os == .linux) {
        // Find the beginning of the auxiliary vector
        const auxv: [*]elf.Auxv = @ptrCast(@alignCast(envp.ptr + envp_count + 1));
        std.os.linux.elf_aux_maybe = auxv;

        var at_hwcap: usize = 0;
        const phdrs = init: {
            var i: usize = 0;
            var at_phdr: usize = 0;
            var at_phnum: usize = 0;
            while (auxv[i].a_type != elf.AT_NULL) : (i += 1) {
                switch (auxv[i].a_type) {
                    elf.AT_PHNUM => at_phnum = auxv[i].a_un.a_val,
                    elf.AT_PHDR => at_phdr = auxv[i].a_un.a_val,
                    elf.AT_HWCAP => at_hwcap = auxv[i].a_un.a_val,
                    else => continue,
                }
            }
            break :init @as([*]elf.Phdr, @ptrFromInt(at_phdr))[0..at_phnum];
        };

        // Apply the initial relocations as early as possible in the startup
        // process.
        if (builtin.position_independent_executable) {
            std.os.linux.pie.relocate(phdrs);
        }

        if (!builtin.single_threaded) {
            // ARMv6 targets (and earlier) have no support for TLS in hardware.
            // FIXME: Elide the check for targets >= ARMv7 when the target feature API
            // becomes less verbose (and more usable).
            if (comptime native_arch.isARM()) {
                if (at_hwcap & std.os.linux.HWCAP.TLS == 0) {
                    // FIXME: Make __aeabi_read_tp call the kernel helper kuser_get_tls
                    // For the time being use a simple abort instead of a @panic call to
                    // keep the binary bloat under control.
                    std.posix.abort();
                }
            }

            // Initialize the TLS area.
            std.os.linux.tls.initStaticTLS(phdrs);
        }

        // Set the stack size depending on the chosen strategy.
        // If we could not set it, depending on what happens at runtime
        // a stack overflow may occur. This would however not cause a
        // segmentation fault thanks to stack probing, so we do not have
        // a memory safety issue here. This is intentional silent failure.

        // This logic should be revisited when the following issues are addressed:
        // https://github.com/ziglang/zig/issues/157
        // https://github.com/ziglang/zig/issues/1006
        switch (std.options.stack_size_strategy) {
            .none => {},
            .program_header => expandStackSizeFromProgramHeader(phdrs) catch {},
            .fixed => {
                comptime assert(std.options.stack_size % std.mem.page_size == 0);
                expandStackSize(std.options.stack_size) catch {};
            },
        }
    }

    std.posix.exit(callMainWithArgs(argc, argv, envp));
}

<<<<<<< HEAD
fn expandStackSize(size: usize) !void {
    assert(size % std.mem.page_size == 0);

    const limits = try std.os.getrlimit(.STACK);

    // Clamp to limits.max
    const wanted_stack_size = @min(size, limits.max);

    if (wanted_stack_size > limits.cur) {
        try std.os.setrlimit(.STACK, .{
            .cur = wanted_stack_size,
            .max = limits.max,
        });
    }
}

// The way Linux executables represent stack size is via the PT_GNU_STACK
// program header. However the kernel does not recognize it; it always gives 8 MiB.
// This function looks for the stack size in our program headers and sets it from that.
fn expandStackSizeFromProgramHeader(phdrs: []elf.Phdr) !void {
    for (phdrs) |phdr| {
        if (phdr.p_type == elf.PT_GNU_STACK) {
            return expandStackSize(phdr.p_memsz);
=======
fn expandStackSize(phdrs: []elf.Phdr) void {
    for (phdrs) |*phdr| {
        switch (phdr.p_type) {
            elf.PT_GNU_STACK => {
                assert(phdr.p_memsz % std.mem.page_size == 0);

                // Silently fail if we are unable to get limits.
                const limits = std.posix.getrlimit(.STACK) catch break;

                // Clamp to limits.max .
                const wanted_stack_size = @min(phdr.p_memsz, limits.max);

                if (wanted_stack_size > limits.cur) {
                    std.posix.setrlimit(.STACK, .{
                        .cur = wanted_stack_size,
                        .max = limits.max,
                    }) catch {
                        // Because we could not increase the stack size to the upper bound,
                        // depending on what happens at runtime, a stack overflow may occur.
                        // However it would cause a segmentation fault, thanks to stack probing,
                        // so we do not have a memory safety issue here.
                        // This is intentional silent failure.
                        // This logic should be revisited when the following issues are addressed:
                        // https://github.com/ziglang/zig/issues/157
                        // https://github.com/ziglang/zig/issues/1006
                    };
                }
                break;
            },
            else => {},
>>>>>>> bcb534c2
        }
    }
}

inline fn callMainWithArgs(argc: usize, argv: [*][*:0]u8, envp: [][*:0]u8) u8 {
    std.os.argv = argv[0..argc];
    std.os.environ = envp;

    std.debug.maybeEnableSegfaultHandler();
    maybeIgnoreSigpipe();

    return callMain();
}

fn main(c_argc: c_int, c_argv: [*][*:0]c_char, c_envp: [*:null]?[*:0]c_char) callconv(.C) c_int {
    var env_count: usize = 0;
    while (c_envp[env_count] != null) : (env_count += 1) {}
    const envp = @as([*][*:0]u8, @ptrCast(c_envp))[0..env_count];

    if (builtin.os.tag == .linux) {
        const at_phdr = std.c.getauxval(elf.AT_PHDR);
        const at_phnum = std.c.getauxval(elf.AT_PHNUM);
        const phdrs = (@as([*]elf.Phdr, @ptrFromInt(at_phdr)))[0..at_phnum];
        expandStackSizeFromProgramHeader(phdrs) catch {};
    }

    return callMainWithArgs(@as(usize, @intCast(c_argc)), @as([*][*:0]u8, @ptrCast(c_argv)), envp);
}

fn mainWithoutEnv(c_argc: c_int, c_argv: [*][*:0]c_char) callconv(.C) c_int {
    std.os.argv = @as([*][*:0]u8, @ptrCast(c_argv))[0..@as(usize, @intCast(c_argc))];
    return callMain();
}

// General error message for a malformed return type
const bad_main_ret = "expected return type of main to be 'void', '!void', 'noreturn', 'u8', or '!u8'";

pub inline fn callMain() u8 {
    switch (@typeInfo(@typeInfo(@TypeOf(root.main)).Fn.return_type.?)) {
        .NoReturn => {
            root.main();
        },
        .Void => {
            root.main();
            return 0;
        },
        .Int => |info| {
            if (info.bits != 8 or info.signedness == .signed) {
                @compileError(bad_main_ret);
            }
            return root.main();
        },
        .ErrorUnion => {
            const result = root.main() catch |err| {
                std.log.err("{s}", .{@errorName(err)});
                if (@errorReturnTrace()) |trace| {
                    std.debug.dumpStackTrace(trace.*);
                }
                return 1;
            };
            switch (@typeInfo(@TypeOf(result))) {
                .Void => return 0,
                .Int => |info| {
                    if (info.bits != 8 or info.signedness == .signed) {
                        @compileError(bad_main_ret);
                    }
                    return result;
                },
                else => @compileError(bad_main_ret),
            }
        },
        else => @compileError(bad_main_ret),
    }
}

pub fn call_wWinMain() std.os.windows.INT {
    const peb = std.os.windows.peb();
    const MAIN_HINSTANCE = @typeInfo(@TypeOf(root.wWinMain)).Fn.params[0].type.?;
    const hInstance = @as(MAIN_HINSTANCE, @ptrCast(peb.ImageBaseAddress));
    const lpCmdLine: [*:0]u16 = @ptrCast(peb.ProcessParameters.CommandLine.Buffer);

    // There are various types used for the 'show window' variable through the Win32 APIs:
    // - u16 in STARTUPINFOA.wShowWindow / STARTUPINFOW.wShowWindow
    // - c_int in ShowWindow
    // - u32 in PEB.ProcessParameters.dwShowWindow
    // Since STARTUPINFO is the bottleneck for the allowed values, we use `u16` as the
    // type which can coerce into i32/c_int/u32 depending on how the user defines their wWinMain
    // (the Win32 docs show wWinMain with `int` as the type for nCmdShow).
    const nCmdShow: u16 = nCmdShow: {
        // This makes Zig match the nCmdShow behavior of a C program with a WinMain symbol:
        // - With STARTF_USESHOWWINDOW set in STARTUPINFO.dwFlags of the CreateProcess call:
        //   - Compiled with subsystem:console -> nCmdShow is always SW_SHOWDEFAULT
        //   - Compiled with subsystem:windows -> nCmdShow is STARTUPINFO.wShowWindow from
        //     the parent CreateProcess call
        // - With STARTF_USESHOWWINDOW unset:
        //   - nCmdShow is always SW_SHOWDEFAULT
        const SW_SHOWDEFAULT = 10;
        const STARTF_USESHOWWINDOW = 1;
        // root having a wWinMain means that std.builtin.subsystem will always have a non-null value.
        if (std.builtin.subsystem.? == .Windows and peb.ProcessParameters.dwFlags & STARTF_USESHOWWINDOW != 0) {
            break :nCmdShow @truncate(peb.ProcessParameters.dwShowWindow);
        }
        break :nCmdShow SW_SHOWDEFAULT;
    };

    // second parameter hPrevInstance, MSDN: "This parameter is always NULL"
    return root.wWinMain(hInstance, null, lpCmdLine, nCmdShow);
}

fn maybeIgnoreSigpipe() void {
    const have_sigpipe_support = switch (builtin.os.tag) {
        .linux,
        .plan9,
        .solaris,
        .netbsd,
        .openbsd,
        .haiku,
        .macos,
        .ios,
        .watchos,
        .tvos,
        .dragonfly,
        .freebsd,
        => true,

        else => false,
    };

    if (have_sigpipe_support and !std.options.keep_sigpipe) {
        const posix = std.posix;
        const act: posix.Sigaction = .{
            // Set handler to a noop function instead of `SIG.IGN` to prevent
            // leaking signal disposition to a child process.
            .handler = .{ .handler = noopSigHandler },
            .mask = posix.empty_sigset,
            .flags = 0,
        };
        posix.sigaction(posix.SIG.PIPE, &act, null) catch |err|
            std.debug.panic("failed to set noop SIGPIPE handler: {s}", .{@errorName(err)});
    }
}

fn noopSigHandler(_: i32) callconv(.C) void {}<|MERGE_RESOLUTION|>--- conflicted
+++ resolved
@@ -354,7 +354,8 @@
         _ = @import("start_windows_tls.zig");
     }
 
-    std.debug.maybeEnableSegfaultHandler();
+    std.debug.
+    EnableSegfaultHandler();
 
     std.os.windows.ntdll.RtlExitUserProcess(callMain());
 }
@@ -446,23 +447,6 @@
     std.posix.exit(callMainWithArgs(argc, argv, envp));
 }
 
-<<<<<<< HEAD
-fn expandStackSize(size: usize) !void {
-    assert(size % std.mem.page_size == 0);
-
-    const limits = try std.os.getrlimit(.STACK);
-
-    // Clamp to limits.max
-    const wanted_stack_size = @min(size, limits.max);
-
-    if (wanted_stack_size > limits.cur) {
-        try std.os.setrlimit(.STACK, .{
-            .cur = wanted_stack_size,
-            .max = limits.max,
-        });
-    }
-}
-
 // The way Linux executables represent stack size is via the PT_GNU_STACK
 // program header. However the kernel does not recognize it; it always gives 8 MiB.
 // This function looks for the stack size in our program headers and sets it from that.
@@ -470,39 +454,23 @@
     for (phdrs) |phdr| {
         if (phdr.p_type == elf.PT_GNU_STACK) {
             return expandStackSize(phdr.p_memsz);
-=======
-fn expandStackSize(phdrs: []elf.Phdr) void {
-    for (phdrs) |*phdr| {
-        switch (phdr.p_type) {
-            elf.PT_GNU_STACK => {
-                assert(phdr.p_memsz % std.mem.page_size == 0);
-
-                // Silently fail if we are unable to get limits.
-                const limits = std.posix.getrlimit(.STACK) catch break;
-
-                // Clamp to limits.max .
-                const wanted_stack_size = @min(phdr.p_memsz, limits.max);
-
-                if (wanted_stack_size > limits.cur) {
-                    std.posix.setrlimit(.STACK, .{
-                        .cur = wanted_stack_size,
-                        .max = limits.max,
-                    }) catch {
-                        // Because we could not increase the stack size to the upper bound,
-                        // depending on what happens at runtime, a stack overflow may occur.
-                        // However it would cause a segmentation fault, thanks to stack probing,
-                        // so we do not have a memory safety issue here.
-                        // This is intentional silent failure.
-                        // This logic should be revisited when the following issues are addressed:
-                        // https://github.com/ziglang/zig/issues/157
-                        // https://github.com/ziglang/zig/issues/1006
-                    };
-                }
-                break;
-            },
-            else => {},
->>>>>>> bcb534c2
-        }
+        }
+    }
+}
+
+fn expandStackSize(size: usize) !void {
+    assert(size % std.mem.page_size == 0);
+
+    const limits = try std.posix.getrlimit(.STACK);
+
+    // Clamp to limits.max
+    const wanted_stack_size = @min(size, limits.max);
+
+    if (wanted_stack_size > limits.cur) {
+        try std.posix.setrlimit(.STACK, .{
+            .cur = wanted_stack_size,
+            .max = limits.max,
+        });
     }
 }
 
