// This file is included in the compilation unit when exporting an executable.

const root = @import("root");
const std = @import("std.zig");
const builtin = @import("builtin");
const assert = std.debug.assert;
const process = std.process;
const uefi = std.os.uefi;
const elf = std.elf;
const native_arch = builtin.cpu.arch;
const native_os = builtin.os.tag;

const start_sym_name = if (native_arch.isMIPS()) "__start" else "_start";

// The self-hosted compiler is not fully capable of handling all of this start.zig file.
// Until then, we have simplified logic here for self-hosted. TODO remove this once
// self-hosted is capable enough to handle all of the real start.zig logic.
pub const simplified_logic =
    builtin.zig_backend == .stage2_x86 or
    builtin.zig_backend == .stage2_aarch64 or
    builtin.zig_backend == .stage2_arm or
    builtin.zig_backend == .stage2_sparc64 or
    builtin.cpu.arch == .spirv32 or
    builtin.cpu.arch == .spirv64;

comptime {
    // No matter what, we import the root file, so that any export, test, comptime
    // decls there get run.
    _ = root;

    if (simplified_logic) {
        if (builtin.output_mode == .Exe) {
            if ((builtin.link_libc or builtin.object_format == .c) and @hasDecl(root, "main")) {
                if (@typeInfo(@TypeOf(root.main)).@"fn".calling_convention != .C) {
                    @export(&main2, .{ .name = "main" });
                }
            } else if (builtin.os.tag == .windows) {
                if (!@hasDecl(root, "wWinMainCRTStartup") and !@hasDecl(root, "mainCRTStartup")) {
                    @export(&wWinMainCRTStartup2, .{ .name = "wWinMainCRTStartup" });
                }
            } else if (builtin.os.tag == .opencl) {
                if (@hasDecl(root, "main"))
                    @export(&spirvMain2, .{ .name = "main" });
            } else {
                if (!@hasDecl(root, "_start")) {
                    @export(&_start2, .{ .name = "_start" });
                }
            }
        }
    } else {
        if (builtin.output_mode == .Lib and builtin.link_mode == .dynamic) {
            if (native_os == .windows and !@hasDecl(root, "_DllMainCRTStartup")) {
                @export(&_DllMainCRTStartup, .{ .name = "_DllMainCRTStartup" });
            }
        } else if (builtin.output_mode == .Exe or @hasDecl(root, "main")) {
            if (builtin.link_libc and @hasDecl(root, "main")) {
                if (native_arch.isWasm()) {
                    @export(&mainWithoutEnv, .{ .name = "main" });
                } else if (@typeInfo(@TypeOf(root.main)).@"fn".calling_convention != .C) {
                    @export(&main, .{ .name = "main" });
                }
            } else if (native_os == .windows) {
                if (!@hasDecl(root, "WinMain") and !@hasDecl(root, "WinMainCRTStartup") and
                    !@hasDecl(root, "wWinMain") and !@hasDecl(root, "wWinMainCRTStartup"))
                {
                    @export(&WinStartup, .{ .name = "wWinMainCRTStartup" });
                } else if (@hasDecl(root, "WinMain") and !@hasDecl(root, "WinMainCRTStartup") and
                    !@hasDecl(root, "wWinMain") and !@hasDecl(root, "wWinMainCRTStartup"))
                {
                    @compileError("WinMain not supported; declare wWinMain or main instead");
                } else if (@hasDecl(root, "wWinMain") and !@hasDecl(root, "wWinMainCRTStartup") and
                    !@hasDecl(root, "WinMain") and !@hasDecl(root, "WinMainCRTStartup"))
                {
                    @export(&wWinMainCRTStartup, .{ .name = "wWinMainCRTStartup" });
                }
            } else if (native_os == .uefi) {
                if (!@hasDecl(root, "EfiMain")) @export(&EfiMain, .{ .name = "EfiMain" });
            } else if (native_os == .wasi) {
                const wasm_start_sym = switch (builtin.wasi_exec_model) {
                    .reactor => "_initialize",
                    .command => "_start",
                };
                if (!@hasDecl(root, wasm_start_sym) and @hasDecl(root, "main")) {
                    // Only call main when defined. For WebAssembly it's allowed to pass `-fno-entry` in which
                    // case it's not required to provide an entrypoint such as main.
                    @export(&wasi_start, .{ .name = wasm_start_sym });
                }
            } else if (native_arch.isWasm() and native_os == .freestanding) {
                // Only call main when defined. For WebAssembly it's allowed to pass `-fno-entry` in which
                // case it's not required to provide an entrypoint such as main.
                if (!@hasDecl(root, start_sym_name) and @hasDecl(root, "main")) @export(&wasm_freestanding_start, .{ .name = start_sym_name });
            } else if (native_os != .other and native_os != .freestanding) {
                if (!@hasDecl(root, start_sym_name)) @export(&_start, .{ .name = start_sym_name });
            }
        }
    }
}

// Simplified start code for stage2 until it supports more language features ///

fn main2() callconv(.C) c_int {
    root.main();
    return 0;
}

fn _start2() callconv(.C) noreturn {
    callMain2();
}

fn callMain2() noreturn {
    @setAlignStack(16);
    root.main();
    exit2(0);
}

fn spirvMain2() callconv(.Kernel) void {
    root.main();
}

fn wWinMainCRTStartup2() callconv(.C) noreturn {
    root.main();
    exit2(0);
}

fn exit2(code: usize) noreturn {
    switch (native_os) {
        .linux => switch (builtin.cpu.arch) {
            .x86_64 => {
                asm volatile ("syscall"
                    :
                    : [number] "{rax}" (231),
                      [arg1] "{rdi}" (code),
                    : "rcx", "r11", "memory"
                );
            },
            .arm => {
                asm volatile ("svc #0"
                    :
                    : [number] "{r7}" (1),
                      [arg1] "{r0}" (code),
                    : "memory"
                );
            },
            .aarch64 => {
                asm volatile ("svc #0"
                    :
                    : [number] "{x8}" (93),
                      [arg1] "{x0}" (code),
                    : "memory", "cc"
                );
            },
            .sparc64 => {
                asm volatile ("ta 0x6d"
                    :
                    : [number] "{g1}" (1),
                      [arg1] "{o0}" (code),
                    : "o0", "o1", "o2", "o3", "o4", "o5", "o6", "o7", "memory"
                );
            },
            else => @compileError("TODO"),
        },
        // exits(0)
        .plan9 => std.os.plan9.exits(null),
        .windows => {
            std.os.windows.ntdll.RtlExitUserProcess(@as(u32, @truncate(code)));
        },
        else => @compileError("TODO"),
    }
    unreachable;
}

////////////////////////////////////////////////////////////////////////////////

fn _DllMainCRTStartup(
    hinstDLL: std.os.windows.HINSTANCE,
    fdwReason: std.os.windows.DWORD,
    lpReserved: std.os.windows.LPVOID,
) callconv(std.os.windows.WINAPI) std.os.windows.BOOL {
    if (!builtin.single_threaded and !builtin.link_libc) {
        _ = @import("os/windows/tls.zig");
    }

    if (@hasDecl(root, "DllMain")) {
        return root.DllMain(hinstDLL, fdwReason, lpReserved);
    }

    return std.os.windows.TRUE;
}

fn wasm_freestanding_start() callconv(.C) void {
    // This is marked inline because for some reason LLVM in
    // release mode fails to inline it, and we want fewer call frames in stack traces.
    _ = @call(.always_inline, callMain, .{ null, null });
}

fn wasi_start() callconv(.C) void {
    // The function call is marked inline because for some reason LLVM in
    // release mode fails to inline it, and we want fewer call frames in stack traces.
    switch (builtin.wasi_exec_model) {
        .reactor => _ = @call(.always_inline, callMain, .{ null, null }),
        .command => std.os.wasi.proc_exit(@call(.always_inline, callMain, .{ null, null })),
    }
}

fn EfiMain(handle: uefi.Handle, system_table: *uefi.tables.SystemTable) callconv(.C) usize {
    uefi.handle = handle;
    uefi.system_table = system_table;

    switch (@typeInfo(@TypeOf(root.main)).@"fn".return_type.?) {
        noreturn => {
            root.main();
        },
        void => {
            root.main();
            return 0;
        },
        usize => {
            return root.main();
        },
        uefi.Status => {
            return @intFromEnum(root.main());
        },
        else => @compileError("expected return type of main to be 'void', 'noreturn', 'usize', or 'std.os.uefi.Status'"),
    }
}

fn _start() callconv(.Naked) noreturn {
    // TODO set Top of Stack on non x86_64-plan9
    if (native_os == .plan9 and native_arch == .x86_64) {
        // from /sys/src/libc/amd64/main9.s
        std.os.plan9.tos = asm volatile (""
            : [tos] "={rax}" (-> *std.os.plan9.Tos),
        );
    }

    // Move this to the riscv prong below when this is resolved: https://github.com/ziglang/zig/issues/20918
    if (builtin.cpu.arch.isRISCV() and builtin.zig_backend != .stage2_riscv64) asm volatile (
        \\ .weak __global_pointer$
        \\ .hidden __global_pointer$
        \\ .option push
        \\ .option norelax
        \\ lla gp, __global_pointer$
        \\ .option pop
    );

    // Note that we maintain a very low level of trust with regards to ABI guarantees at this point.
    // We will redundantly align the stack, clear the link register, etc. While e.g. the Linux
    // kernel is usually good about upholding the ABI guarantees, the same cannot be said of dynamic
    // linkers; musl's ldso, for example, opts to not align the stack when invoking the dynamic
    // linker explicitly.
    asm volatile (switch (native_arch) {
            .x86_64 =>
            \\ .cfi_undefined %%rip
            \\ xorl %%ebp, %%ebp
            \\ movq %%rsp, %%rdi
            \\ andq $-16, %%rsp
            \\ callq %[posixCallMainAndExit:P]
            ,
            .x86 =>
            \\ xorl %%ebp, %%ebp
            \\ movl %%esp, %%eax
            \\ andl $-16, %%esp
            \\ subl $12, %%esp
            \\ pushl %%eax
            \\ calll %[posixCallMainAndExit:P]
            ,
            .aarch64, .aarch64_be =>
            \\ mov fp, #0
            \\ mov lr, #0
            \\ mov x0, sp
            \\ and sp, x0, #-16
            \\ b %[posixCallMainAndExit]
            ,
            .arc =>
            // The `arc` tag currently means ARCv2, which has an unusually low stack alignment
            // requirement. ARCv3 increases it from 4 to 16, but we don't support ARCv3 yet.
            \\ mov fp, 0
            \\ mov blink, 0
            \\ mov r0, sp
            \\ and sp, sp, -4
            \\ b %[posixCallMainAndExit]
            ,
            .arm, .armeb, .thumb, .thumbeb =>
            \\ mov fp, #0
            \\ mov lr, #0
            \\ mov a1, sp
            \\ mov ip, sp
            \\ and ip, ip, #-16
            \\ mov sp, ip
            \\ b %[posixCallMainAndExit]
            ,
            .csky =>
            // The CSKY ABI assumes that `gb` is set to the address of the GOT in order for
            // position-independent code to work. We depend on this in `std.os.linux.start_pie`
            // to locate `_DYNAMIC` as well.
            \\ grs t0, 1f
            \\ 1:
            \\ lrw gb, 1b@GOTPC
            \\ addu gb, t0
            \\ movi lr, 0
            \\ mov a0, sp
            \\ andi sp, sp, -8
            \\ jmpi %[posixCallMainAndExit]
            ,
            .hexagon =>
            // r29 = SP, r30 = FP
            \\ r30 = #0
            \\ r0 = r29
            \\ r29 = and(r29, #-16)
            \\ memw(r29 + #-8) = r29
            \\ r29 = add(r29, #-8)
            \\ call %[posixCallMainAndExit]
            ,
            .loongarch32, .loongarch64 =>
            \\ move $fp, $zero
            \\ move $a0, $sp
            \\ bstrins.d $sp, $zero, 3, 0
            \\ b %[posixCallMainAndExit]
            ,
            .riscv32, .riscv64 =>
            \\ li s0, 0
            \\ li ra, 0
            \\ mv a0, sp
            \\ andi sp, sp, -16
            \\ tail %[posixCallMainAndExit]@plt
            ,
            .m68k =>
            // Note that the - 8 is needed because pc in the jsr instruction points into the middle
            // of the jsr instruction. (The lea is 6 bytes, the jsr is 4 bytes.)
            \\ suba.l %%fp, %%fp
            \\ move.l %%sp, -(%%sp)
            \\ lea %[posixCallMainAndExit] - . - 8, %%a0
            \\ jsr (%%pc, %%a0)
            ,
            .mips, .mipsel =>
            \\ move $fp, $0
            \\ bal 1f
            \\ .gpword .
            \\ .gpword %[posixCallMainAndExit]
            \\ 1:
            // The `gp` register on MIPS serves a similar purpose to `r2` (ToC pointer) on PPC64.
            \\ lw $gp, 0($ra)
            \\ subu $gp, $ra, $gp
            \\ lw $25, 4($ra)
            \\ addu $25, $25, $gp
            \\ move $ra, $0
            \\ move $a0, $sp
            \\ and $sp, -8
            \\ subu $sp, $sp, 16
            \\ jalr $25
            ,
            .mips64, .mips64el =>
            \\ move $fp, $0
            // This is needed because early MIPS versions don't support misaligned loads. Without
            // this directive, the hidden `nop` inserted to fill the delay slot after `bal` would
            // cause the two doublewords to be aligned to 4 bytes instead of 8.
            \\ .balign 8
            \\ bal 1f
            \\ .gpdword .
            \\ .gpdword %[posixCallMainAndExit]
            \\ 1:
            // The `gp` register on MIPS serves a similar purpose to `r2` (ToC pointer) on PPC64.
            \\ ld $gp, 0($ra)
            \\ dsubu $gp, $ra, $gp
            \\ ld $25, 8($ra)
            \\ daddu $25, $25, $gp
            \\ move $ra, $0
            \\ move $a0, $sp
            \\ and $sp, -16
            \\ dsubu $sp, $sp, 16
            \\ jalr $25
            ,
            .powerpc, .powerpcle =>
            // Set up the initial stack frame, and clear the back chain pointer.
            \\ mr 3, 1
            \\ clrrwi 1, 1, 4
            \\ li 0, 0
            \\ stwu 1, -16(1)
            \\ stw 0, 0(1)
            \\ mtlr 0
            \\ b %[posixCallMainAndExit]
            ,
            .powerpc64, .powerpc64le =>
            // Set up the ToC and initial stack frame, and clear the back chain pointer.
            \\ addis 2, 12, .TOC. - %[_start]@ha
            \\ addi 2, 2, .TOC. - %[_start]@l
            \\ mr 3, 1
            \\ clrrdi 1, 1, 4
            \\ li 0, 0
            \\ stdu 0, -32(1)
            \\ mtlr 0
            \\ b %[posixCallMainAndExit]
            ,
            .s390x =>
            // Set up the stack frame (register save area and cleared back-chain slot).
            \\ lgr %%r2, %%r15
            \\ lghi %%r0, -16
            \\ ngr %%r15, %%r0
            \\ aghi %%r15, -160
            \\ lghi %%r0, 0
            \\ stg  %%r0, 0(%%r15)
            \\ jg %[posixCallMainAndExit]
            ,
            .sparc =>
            // argc is stored after a register window (16 registers * 4 bytes).
            \\ mov %%g0, %%fp
            \\ add %%sp, 64, %%o0
            \\ and %%sp, -8, %%sp
            \\ ba,a %[posixCallMainAndExit]
            ,
            .sparc64 =>
            // argc is stored after a register window (16 registers * 8 bytes) plus the stack bias
            // (2047 bytes).
            \\ mov %%g0, %%fp
            \\ add %%sp, 2175, %%o0
            \\ add %%sp, 2047, %%sp
            \\ and %%sp, -16, %%sp
            \\ sub %%sp, 2047, %%sp
            \\ ba,a %[posixCallMainAndExit]
            ,
            else => @compileError("unsupported arch"),
        }
        :
        : [_start] "X" (&_start),
          [posixCallMainAndExit] "X" (&posixCallMainAndExit),
    );
}

fn WinStartup() callconv(std.os.windows.WINAPI) noreturn {
    @setAlignStack(16);
    if (!builtin.single_threaded and !builtin.link_libc) {
        _ = @import("os/windows/tls.zig");
    }

    std.debug.maybeEnableSegfaultHandler();

    std.os.windows.ntdll.RtlExitUserProcess(callMain(null, null));
}

fn wWinMainCRTStartup() callconv(std.os.windows.WINAPI) noreturn {
    @setAlignStack(16);
    if (!builtin.single_threaded and !builtin.link_libc) {
        _ = @import("os/windows/tls.zig");
    }

    std.debug.maybeEnableSegfaultHandler();

    const result: std.os.windows.INT = call_wWinMain();
    std.os.windows.ntdll.RtlExitUserProcess(@as(std.os.windows.UINT, @bitCast(result)));
}

fn posixCallMainAndExit(argc_argv_ptr: [*]usize) callconv(.C) noreturn {
    // We're not ready to panic until thread local storage is initialized.
    @setRuntimeSafety(false);
    // Code coverage instrumentation might try to use thread local variables.
    @disableInstrumentation();
    const argc = argc_argv_ptr[0];
    const argv: [:null]?[*:0]u8 = @ptrCast(argc_argv_ptr[1..][0..argc]);
    const envp_null: [*:null]?[*:0]u8 = @ptrCast(argc_argv_ptr + 1 + argc + 1);

    var envp_count: usize = 0;
    while (envp_null[envp_count]) |_| {
        envp_count += 1;
    }
    const envp: [:null]?[*:0]u8 = envp_null[0..envp_count :null];

    if (native_os == .linux) {
        // Find the beginning of the auxiliary vector
        const auxv: [*]elf.Auxv = @ptrCast(@alignCast(envp.ptr + envp_count + 1));

        var at_hwcap: usize = 0;
        const phdrs = init: {
            var i: usize = 0;
            var at_phdr: usize = 0;
            var at_phnum: usize = 0;
            while (auxv[i].a_type != elf.AT_NULL) : (i += 1) {
                switch (auxv[i].a_type) {
                    elf.AT_PHNUM => at_phnum = auxv[i].a_un.a_val,
                    elf.AT_PHDR => at_phdr = auxv[i].a_un.a_val,
                    elf.AT_HWCAP => at_hwcap = auxv[i].a_un.a_val,
                    else => continue,
                }
            }
            break :init @as([*]elf.Phdr, @ptrFromInt(at_phdr))[0..at_phnum];
        };

        // Apply the initial relocations as early as possible in the startup process. We cannot
        // make calls yet on some architectures (e.g. MIPS) *because* they haven't been applied yet,
        // so this must be fully inlined.
        if (builtin.position_independent_executable) {
            @call(.always_inline, std.os.linux.pie.relocate, .{phdrs});
        }

        // This must be done after PIE relocations have been applied or we may crash
        // while trying to access the global variable (happens on MIPS at least).
        std.os.linux.elf_aux_maybe = auxv;

        if (!builtin.single_threaded) {
            // ARMv6 targets (and earlier) have no support for TLS in hardware.
            // FIXME: Elide the check for targets >= ARMv7 when the target feature API
            // becomes less verbose (and more usable).
            if (comptime native_arch.isArmOrThumb()) {
                if (at_hwcap & std.os.linux.HWCAP.TLS == 0) {
                    // FIXME: Make __aeabi_read_tp call the kernel helper kuser_get_tls
                    // For the time being use a simple trap instead of a @panic call to
                    // keep the binary bloat under control.
                    @trap();
                }
            }

            // Initialize the TLS area.
            std.os.linux.tls.initStatic(phdrs);
        }

        // The way Linux executables represent stack size is via the PT_GNU_STACK
        // program header. However the kernel does not recognize it; it always gives 8 MiB.
        // Here we look for the stack size in our program headers and use setrlimit
        // to ask for more stack space.
        expandStackSize(phdrs);

        const opt_init_array_start = @extern([*]*const fn () callconv(.C) void, .{
            .name = "__init_array_start",
            .linkage = .weak,
        });
        const opt_init_array_end = @extern([*]*const fn () callconv(.C) void, .{
            .name = "__init_array_end",
            .linkage = .weak,
        });
        if (opt_init_array_start) |init_array_start| {
            const init_array_end = opt_init_array_end.?;
            const slice = init_array_start[0 .. init_array_end - init_array_start];
            for (slice) |func| func();
        }
    }

    std.posix.exit(callMainWithArgs(argv, envp));
}

fn expandStackSize(phdrs: []elf.Phdr) void {
    for (phdrs) |*phdr| {
        switch (phdr.p_type) {
            elf.PT_GNU_STACK => {
                assert(phdr.p_memsz % std.mem.page_size == 0);

                // Silently fail if we are unable to get limits.
                const limits = std.posix.getrlimit(.STACK) catch break;

                // Clamp to limits.max .
                const wanted_stack_size = @min(phdr.p_memsz, limits.max);

                if (wanted_stack_size > limits.cur) {
                    std.posix.setrlimit(.STACK, .{
                        .cur = wanted_stack_size,
                        .max = limits.max,
                    }) catch {
                        // Because we could not increase the stack size to the upper bound,
                        // depending on what happens at runtime, a stack overflow may occur.
                        // However it would cause a segmentation fault, thanks to stack probing,
                        // so we do not have a memory safety issue here.
                        // This is intentional silent failure.
                        // This logic should be revisited when the following issues are addressed:
                        // https://github.com/ziglang/zig/issues/157
                        // https://github.com/ziglang/zig/issues/1006
                    };
                }
                break;
            },
            else => {},
        }
    }
}

inline fn callMainWithArgs(argv: [:null]?[*:0]u8, envp: [:null]?[*:0]u8) u8 {
    std.os.argv = @ptrCast(argv);
    std.os.environ = @ptrCast(envp);

    std.debug.maybeEnableSegfaultHandler();
    maybeIgnoreSigpipe();

    return callMain(@ptrCast(argv), @ptrCast(envp));
}

fn main(c_argc: c_int, c_argv: [*:null]?[*:0]c_char, c_envp: [*:null]?[*:0]c_char) callconv(.C) c_int {
    var env_count: usize = 0;
    while (c_envp[env_count] != null) : (env_count += 1) {}
    const envp = @as([*][*:0]u8, @ptrCast(c_envp))[0..env_count];

    if (builtin.os.tag == .linux) {
        const at_phdr = std.c.getauxval(elf.AT_PHDR);
        const at_phnum = std.c.getauxval(elf.AT_PHNUM);
        const phdrs = (@as([*]elf.Phdr, @ptrFromInt(at_phdr)))[0..at_phnum];
        expandStackSize(phdrs);
    }

    return callMainWithArgs(@ptrCast(c_argv[0..@intCast(c_argc) :null]), @ptrCast(envp));
}

fn mainWithoutEnv(c_argc: c_int, c_argv: [*:null]?[*:0]c_char) callconv(.C) c_int {
    std.os.argv = @ptrCast(c_argv[0..@intCast(c_argc)]);

    std.debug.maybeEnableSegfaultHandler();
    maybeIgnoreSigpipe();

    return callMain(c_argv[0..@intCast(c_argc) :null], null);
}

// General error message for a malformed return type
const bad_main_ret = "expected return type of main to be 'void', '!void', 'noreturn', 'u8', '!u8', or c_int";

// General error message for a malformed C main unction
const bad_c_main = "expected main function returning c_int to accept zero, two, or three arguments";

// Same as std.process.argsAlloc but with null sentinal and c_char
inline fn argvAlloc(arena: std.mem.Allocator) ![:null]?[*:0]c_char {
    var arg_iter = try process.argsWithAllocator(arena);
    defer arg_iter.deinit();

<<<<<<< HEAD
    var arg_data = std.ArrayList(c_char).init(arena);
    errdefer arg_data.deinit();
    var arg_addr = std.ArrayList(usize).init(arena);
    errdefer arg_data.deinit();

    while (arg_iter.next()) |arg_ptr| {
        try arg_addr.append(arg_data.items.len);
        try arg_data.appendSlice(@ptrCast(arg_ptr[0 .. arg_ptr.len + 1]));
    }

    const arg_data_owned = try arg_data.toOwnedSlice();
    for (arg_addr.items) |*addr| {
        addr.* += @intFromPtr(arg_data_owned.ptr);
    }

    return @ptrCast(try arg_addr.toOwnedSliceSentinel(0));
}

inline fn envpAlloc(arena: std.mem.Allocator) ![*:null]?[*:0]c_char {
    var envmap = try std.process.getEnvMap(arena);
    defer envmap.deinit();
    return @ptrCast(try process.createNullDelimitedEnvMap(arena, &envmap));
}

pub inline fn callMain(c_argv_optional: ?[:null]?[*:0]c_char, c_envp_optional: ?[*:null]?[*:0]c_char) u8 {
    const main_info = @typeInfo(@TypeOf(root.main));
    const ReturnType = main_info.Fn.return_type.?;
=======
pub inline fn callMain() u8 {
    const ReturnType = @typeInfo(@TypeOf(root.main)).@"fn".return_type.?;
>>>>>>> 5f3d9e0b

    switch (ReturnType) {
        void => {
            root.main();
            return 0;
        },
        noreturn, u8 => {
            return root.main();
        },
        c_int => {
            if (main_info.Fn.params.len == 0) {
                return @intCast(root.main() & 0xff);
            }

            var arena_ctx = std.heap.ArenaAllocator.init(std.heap.page_allocator);
            defer arena_ctx.deinit();
            const arena = arena_ctx.allocator();

            const c_argv = c_argv_optional orelse (argvAlloc(arena) catch |err|
                std.debug.panic("failed to allocate argv: {s}", .{@errorName(err)}));

            const max_args = std.math.maxInt(c_int);
            if (c_argv.len > max_args) {
                std.debug.panic("too many argument passed to main (max {d}, found {d})", .{
                    max_args,
                    c_argv.len,
                });
            }

            if (main_info.Fn.params.len == 2) {
                return @intCast(root.main(@intCast(c_argv.len), @ptrCast(c_argv)) & 0xff);
            }

            const c_envp = c_envp_optional orelse (envpAlloc(arena) catch |err|
                std.debug.panic("failed to allocate envp: {s}", .{@errorName(err)}));

            if (main_info.Fn.params.len != 3) @compileError(bad_c_main);

            return @intCast(root.main(@intCast(c_argv.len), @ptrCast(c_argv), @ptrCast(c_envp)) & 0xff);
        },
        else => {
            if (@typeInfo(ReturnType) != .error_union) @compileError(bad_main_ret);

            const result = root.main() catch |err| {
                if (builtin.zig_backend == .stage2_riscv64) {
                    std.debug.print("error: failed with error\n", .{});
                    return 1;
                }
                std.log.err("{s}", .{@errorName(err)});
                if (@errorReturnTrace()) |trace| {
                    std.debug.dumpStackTrace(trace.*);
                }
                return 1;
            };

            return switch (@TypeOf(result)) {
                void => 0,
                u8 => result,
                else => @compileError(bad_main_ret),
            };
        },
    }
}

pub fn call_wWinMain() std.os.windows.INT {
    const peb = std.os.windows.peb();
    const MAIN_HINSTANCE = @typeInfo(@TypeOf(root.wWinMain)).@"fn".params[0].type.?;
    const hInstance = @as(MAIN_HINSTANCE, @ptrCast(peb.ImageBaseAddress));
    const lpCmdLine: [*:0]u16 = @ptrCast(peb.ProcessParameters.CommandLine.Buffer);

    // There are various types used for the 'show window' variable through the Win32 APIs:
    // - u16 in STARTUPINFOA.wShowWindow / STARTUPINFOW.wShowWindow
    // - c_int in ShowWindow
    // - u32 in PEB.ProcessParameters.dwShowWindow
    // Since STARTUPINFO is the bottleneck for the allowed values, we use `u16` as the
    // type which can coerce into i32/c_int/u32 depending on how the user defines their wWinMain
    // (the Win32 docs show wWinMain with `int` as the type for nCmdShow).
    const nCmdShow: u16 = nCmdShow: {
        // This makes Zig match the nCmdShow behavior of a C program with a WinMain symbol:
        // - With STARTF_USESHOWWINDOW set in STARTUPINFO.dwFlags of the CreateProcess call:
        //   - Compiled with subsystem:console -> nCmdShow is always SW_SHOWDEFAULT
        //   - Compiled with subsystem:windows -> nCmdShow is STARTUPINFO.wShowWindow from
        //     the parent CreateProcess call
        // - With STARTF_USESHOWWINDOW unset:
        //   - nCmdShow is always SW_SHOWDEFAULT
        const SW_SHOWDEFAULT = 10;
        const STARTF_USESHOWWINDOW = 1;
        // root having a wWinMain means that std.builtin.subsystem will always have a non-null value.
        if (std.builtin.subsystem.? == .Windows and peb.ProcessParameters.dwFlags & STARTF_USESHOWWINDOW != 0) {
            break :nCmdShow @truncate(peb.ProcessParameters.dwShowWindow);
        }
        break :nCmdShow SW_SHOWDEFAULT;
    };

    // second parameter hPrevInstance, MSDN: "This parameter is always NULL"
    return root.wWinMain(hInstance, null, lpCmdLine, nCmdShow);
}

fn maybeIgnoreSigpipe() void {
    const have_sigpipe_support = switch (builtin.os.tag) {
        .linux,
        .plan9,
        .solaris,
        .netbsd,
        .openbsd,
        .haiku,
        .macos,
        .ios,
        .watchos,
        .tvos,
        .visionos,
        .dragonfly,
        .freebsd,
        => true,

        else => false,
    };

    if (have_sigpipe_support and !std.options.keep_sigpipe) {
        const posix = std.posix;
        const act: posix.Sigaction = .{
            // Set handler to a noop function instead of `SIG.IGN` to prevent
            // leaking signal disposition to a child process.
            .handler = .{ .handler = noopSigHandler },
            .mask = posix.empty_sigset,
            .flags = 0,
        };
        posix.sigaction(posix.SIG.PIPE, &act, null);
    }
}

fn noopSigHandler(_: i32) callconv(.C) void {}<|MERGE_RESOLUTION|>--- conflicted
+++ resolved
@@ -615,7 +615,6 @@
     var arg_iter = try process.argsWithAllocator(arena);
     defer arg_iter.deinit();
 
-<<<<<<< HEAD
     var arg_data = std.ArrayList(c_char).init(arena);
     errdefer arg_data.deinit();
     var arg_addr = std.ArrayList(usize).init(arena);
@@ -642,11 +641,7 @@
 
 pub inline fn callMain(c_argv_optional: ?[:null]?[*:0]c_char, c_envp_optional: ?[*:null]?[*:0]c_char) u8 {
     const main_info = @typeInfo(@TypeOf(root.main));
-    const ReturnType = main_info.Fn.return_type.?;
-=======
-pub inline fn callMain() u8 {
-    const ReturnType = @typeInfo(@TypeOf(root.main)).@"fn".return_type.?;
->>>>>>> 5f3d9e0b
+    const ReturnType = main_info.@"fn".return_type.?;
 
     switch (ReturnType) {
         void => {
