// This file is included in the compilation unit when exporting an executable.

const root = @import("root");
const std = @import("std.zig");
const builtin = @import("builtin");
const assert = std.debug.assert;
const uefi = std.os.uefi;
const elf = std.elf;
const native_arch = builtin.cpu.arch;
const native_os = builtin.os.tag;

const start_sym_name = if (native_arch.isMIPS()) "__start" else "_start";

// The self-hosted compiler is not fully capable of handling all of this start.zig file.
// Until then, we have simplified logic here for self-hosted. TODO remove this once
// self-hosted is capable enough to handle all of the real start.zig logic.
pub const simplified_logic = switch (builtin.zig_backend) {
    .stage2_aarch64,
    .stage2_arm,
    .stage2_powerpc,
    .stage2_sparc64,
    .stage2_spirv64,
    .stage2_x86,
    => true,
    else => false,
};

comptime {
    // No matter what, we import the root file, so that any export, test, comptime
    // decls there get run.
    _ = root;

    if (simplified_logic) {
        if (builtin.output_mode == .Exe) {
            if ((builtin.link_libc or builtin.object_format == .c) and @hasDecl(root, "main")) {
                if (!@typeInfo(@TypeOf(root.main)).@"fn".calling_convention.eql(.c)) {
                    @export(&main2, .{ .name = "main" });
                }
            } else if (builtin.os.tag == .windows) {
                if (!@hasDecl(root, "wWinMainCRTStartup") and !@hasDecl(root, "mainCRTStartup")) {
                    @export(&wWinMainCRTStartup2, .{ .name = "wWinMainCRTStartup" });
                }
            } else if (builtin.os.tag == .opencl or builtin.os.tag == .vulkan) {
                if (@hasDecl(root, "main"))
                    @export(&spirvMain2, .{ .name = "main" });
            } else {
                if (!@hasDecl(root, "_start")) {
                    @export(&_start2, .{ .name = "_start" });
                }
            }
        }
    } else {
        if (builtin.output_mode == .Lib and builtin.link_mode == .dynamic) {
            if (native_os == .windows and !@hasDecl(root, "_DllMainCRTStartup")) {
                @export(&_DllMainCRTStartup, .{ .name = "_DllMainCRTStartup" });
            }
        } else if (builtin.output_mode == .Exe or @hasDecl(root, "main")) {
            if (builtin.link_libc and @hasDecl(root, "main")) {
                if (native_arch.isWasm()) {
                    @export(&mainWithoutEnv, .{ .name = "main" });
                } else if (!@typeInfo(@TypeOf(root.main)).@"fn".calling_convention.eql(.c)) {
                    @export(&main, .{ .name = "main" });
                }
            } else if (native_os == .windows) {
                if (!@hasDecl(root, "WinMain") and !@hasDecl(root, "WinMainCRTStartup") and
                    !@hasDecl(root, "wWinMain") and !@hasDecl(root, "wWinMainCRTStartup"))
                {
                    @export(&WinStartup, .{ .name = "wWinMainCRTStartup" });
                } else if (@hasDecl(root, "WinMain") and !@hasDecl(root, "WinMainCRTStartup") and
                    !@hasDecl(root, "wWinMain") and !@hasDecl(root, "wWinMainCRTStartup"))
                {
                    @compileError("WinMain not supported; declare wWinMain or main instead");
                } else if (@hasDecl(root, "wWinMain") and !@hasDecl(root, "wWinMainCRTStartup") and
                    !@hasDecl(root, "WinMain") and !@hasDecl(root, "WinMainCRTStartup"))
                {
                    @export(&wWinMainCRTStartup, .{ .name = "wWinMainCRTStartup" });
                }
            } else if (native_os == .uefi) {
                if (!@hasDecl(root, "EfiMain")) @export(&EfiMain, .{ .name = "EfiMain" });
            } else if (native_os == .wasi) {
                const wasm_start_sym = switch (builtin.wasi_exec_model) {
                    .reactor => "_initialize",
                    .command => "_start",
                };
                if (!@hasDecl(root, wasm_start_sym) and @hasDecl(root, "main")) {
                    // Only call main when defined. For WebAssembly it's allowed to pass `-fno-entry` in which
                    // case it's not required to provide an entrypoint such as main.
                    @export(&wasi_start, .{ .name = wasm_start_sym });
                }
            } else if (native_arch.isWasm() and native_os == .freestanding) {
                // Only call main when defined. For WebAssembly it's allowed to pass `-fno-entry` in which
                // case it's not required to provide an entrypoint such as main.
                if (!@hasDecl(root, start_sym_name) and @hasDecl(root, "main")) @export(&wasm_freestanding_start, .{ .name = start_sym_name });
            } else if (native_os != .other and native_os != .freestanding) {
                if (!@hasDecl(root, start_sym_name)) @export(&_start, .{ .name = start_sym_name });
            }
        }
    }
}

// Simplified start code for stage2 until it supports more language features ///

fn main2() callconv(.c) c_int {
    root.main();
    return 0;
}

fn _start2() callconv(.withStackAlign(.c, 1)) noreturn {
    callMain2();
}

fn callMain2() noreturn {
    root.main();
    exit2(0);
}

fn spirvMain2() callconv(.kernel) void {
    root.main();
}

fn wWinMainCRTStartup2() callconv(.c) noreturn {
    root.main();
    exit2(0);
}

fn exit2(code: usize) noreturn {
    switch (native_os) {
        .linux => switch (builtin.cpu.arch) {
            .x86_64 => {
                asm volatile ("syscall"
                    :
                    : [number] "{rax}" (231),
                      [arg1] "{rdi}" (code),
                    : "rcx", "r11", "memory"
                );
            },
            .arm => {
                asm volatile ("svc #0"
                    :
                    : [number] "{r7}" (1),
                      [arg1] "{r0}" (code),
                    : "memory"
                );
            },
            .aarch64 => {
                asm volatile ("svc #0"
                    :
                    : [number] "{x8}" (93),
                      [arg1] "{x0}" (code),
                    : "memory", "cc"
                );
            },
            .sparc64 => {
                asm volatile ("ta 0x6d"
                    :
                    : [number] "{g1}" (1),
                      [arg1] "{o0}" (code),
                    : "o0", "o1", "o2", "o3", "o4", "o5", "o6", "o7", "memory"
                );
            },
            else => @compileError("TODO"),
        },
        // exits(0)
        .plan9 => std.os.plan9.exits(null),
        .windows => {
            std.os.windows.ntdll.RtlExitUserProcess(@as(u32, @truncate(code)));
        },
        else => @compileError("TODO"),
    }
    unreachable;
}

////////////////////////////////////////////////////////////////////////////////

fn _DllMainCRTStartup(
    hinstDLL: std.os.windows.HINSTANCE,
    fdwReason: std.os.windows.DWORD,
    lpReserved: std.os.windows.LPVOID,
) callconv(.winapi) std.os.windows.BOOL {
    if (!builtin.single_threaded and !builtin.link_libc) {
        _ = @import("os/windows/tls.zig");
    }

    if (@hasDecl(root, "DllMain")) {
        return root.DllMain(hinstDLL, fdwReason, lpReserved);
    }

    return std.os.windows.TRUE;
}

fn wasm_freestanding_start() callconv(.c) void {
    _ = callMain(.void);
}

fn wasi_start() callconv(.c) void {
    switch (builtin.wasi_exec_model) {
        .reactor => _ = callMain(.void),
        .command => std.os.wasi.proc_exit(callMain(.void)),
    }
}

fn EfiMain(handle: uefi.Handle, system_table: *uefi.tables.SystemTable) callconv(.c) usize {
    uefi.handle = handle;
    uefi.system_table = system_table;

    switch (@typeInfo(@TypeOf(root.main)).@"fn".return_type.?) {
        noreturn => {
            root.main();
        },
        void => {
            root.main();
            return 0;
        },
        uefi.Status => {
            return @intFromEnum(root.main());
        },
        uefi.Error!void => {
            root.main() catch |err| switch (err) {
                error.Unexpected => @panic("EfiMain: unexpected error"),
                else => {
                    const status = uefi.Status.fromError(@errorCast(err));
                    return @intFromEnum(status);
                },
            };

            return 0;
        },
        else => @compileError(
            "expected return type of main to be 'void', 'noreturn', " ++
                "'uefi.Status', or 'uefi.Error!void'",
        ),
    }
}

fn _start() callconv(.naked) noreturn {
    // TODO set Top of Stack on non x86_64-plan9
    if (native_os == .plan9 and native_arch == .x86_64) {
        // from /sys/src/libc/amd64/main9.s
        std.os.plan9.tos = asm volatile (""
            : [tos] "={rax}" (-> *std.os.plan9.Tos),
        );
    }

    // This is the first userspace frame. Prevent DWARF-based unwinders from unwinding further. We
    // prevent FP-based unwinders from unwinding further by zeroing the register below.
    if (builtin.unwind_tables != .none or !builtin.strip_debug_info) asm volatile (switch (native_arch) {
            .arc => ".cfi_undefined blink",
            .arm, .armeb, .thumb, .thumbeb => "", // https://github.com/llvm/llvm-project/issues/115891
            .aarch64, .aarch64_be => ".cfi_undefined lr",
            .csky => ".cfi_undefined lr",
            .hexagon => ".cfi_undefined r31",
            .loongarch32, .loongarch64 => ".cfi_undefined 1",
            .m68k => ".cfi_undefined %%pc",
            .mips, .mipsel, .mips64, .mips64el => ".cfi_undefined $ra",
            .powerpc, .powerpcle, .powerpc64, .powerpc64le => ".cfi_undefined lr",
            .riscv32, .riscv64 => if (builtin.zig_backend == .stage2_riscv64)
                ""
            else
                ".cfi_undefined ra",
            .s390x => ".cfi_undefined %%r14",
            .sparc, .sparc64 => ".cfi_undefined %%i7",
            .x86 => ".cfi_undefined %%eip",
            .x86_64 => ".cfi_undefined %%rip",
            else => @compileError("unsupported arch"),
        });

    // Move this to the riscv prong below when this is resolved: https://github.com/ziglang/zig/issues/20918
    if (builtin.cpu.arch.isRISCV() and builtin.zig_backend != .stage2_riscv64) asm volatile (
        \\ .weak __global_pointer$
        \\ .hidden __global_pointer$
        \\ .option push
        \\ .option norelax
        \\ lla gp, __global_pointer$
        \\ .option pop
    );

    // Note that we maintain a very low level of trust with regards to ABI guarantees at this point.
    // We will redundantly align the stack, clear the link register, etc. While e.g. the Linux
    // kernel is usually good about upholding the ABI guarantees, the same cannot be said of dynamic
    // linkers; musl's ldso, for example, opts to not align the stack when invoking the dynamic
    // linker explicitly.
    asm volatile (switch (native_arch) {
            .x86_64 =>
            \\ xorl %%ebp, %%ebp
            \\ movq %%rsp, %%rdi
            \\ andq $-16, %%rsp
            \\ callq %[posixCallMainAndExit:P]
            ,
            .x86 =>
            \\ xorl %%ebp, %%ebp
            \\ movl %%esp, %%eax
            \\ andl $-16, %%esp
            \\ subl $12, %%esp
            \\ pushl %%eax
            \\ calll %[posixCallMainAndExit:P]
            ,
            .aarch64, .aarch64_be =>
            \\ mov fp, #0
            \\ mov lr, #0
            \\ mov x0, sp
            \\ and sp, x0, #-16
            \\ b %[posixCallMainAndExit]
            ,
            .arc =>
            // The `arc` tag currently means ARC v1 and v2, which have an unusually low stack
            // alignment requirement. ARC v3 increases it from 4 to 16, but we don't support v3 yet.
            \\ mov fp, 0
            \\ mov blink, 0
            \\ mov r0, sp
            \\ and sp, sp, -4
            \\ b %[posixCallMainAndExit]
            ,
            .arm, .armeb, .thumb, .thumbeb =>
            // Note that this code must work for Thumb-1.
            // r7 = FP (local), r11 = FP (unwind)
            \\ movs v1, #0
            \\ mov r7, v1
            \\ mov r11, v1
            \\ mov lr, v1
            \\ mov a1, sp
            \\ subs v1, #16
            \\ ands v1, a1
            \\ mov sp, v1
            \\ b %[posixCallMainAndExit]
            ,
            .csky =>
            // The CSKY ABI assumes that `gb` is set to the address of the GOT in order for
            // position-independent code to work. We depend on this in `std.pie` to locate
            // `_DYNAMIC` as well.
            // r8 = FP
            \\ grs t0, 1f
            \\ 1:
            \\ lrw gb, 1b@GOTPC
            \\ addu gb, t0
            \\ movi r8, 0
            \\ movi lr, 0
            \\ mov a0, sp
            \\ andi sp, sp, -8
            \\ jmpi %[posixCallMainAndExit]
            ,
            .hexagon =>
            // r29 = SP, r30 = FP, r31 = LR
            \\ r30 = #0
            \\ r31 = #0
            \\ r0 = r29
            \\ r29 = and(r29, #-8)
            \\ memw(r29 + #-8) = r29
            \\ r29 = add(r29, #-8)
            \\ call %[posixCallMainAndExit]
            ,
            .loongarch32, .loongarch64 =>
            \\ move $fp, $zero
            \\ move $ra, $zero
            \\ move $a0, $sp
            \\ bstrins.d $sp, $zero, 3, 0
            \\ b %[posixCallMainAndExit]
            ,
            .riscv32, .riscv64 =>
            \\ li fp, 0
            \\ li ra, 0
            \\ mv a0, sp
            \\ andi sp, sp, -16
            \\ tail %[posixCallMainAndExit]@plt
            ,
            .m68k =>
            // Note that the - 8 is needed because pc in the jsr instruction points into the middle
            // of the jsr instruction. (The lea is 6 bytes, the jsr is 4 bytes.)
            \\ suba.l %%fp, %%fp
            \\ move.l %%sp, %%a0
            \\ move.l %%a0, %%d0
            \\ and.l #-4, %%d0
            \\ move.l %%d0, %%sp
            \\ move.l %%a0, -(%%sp)
            \\ lea %[posixCallMainAndExit] - . - 8, %%a0
            \\ jsr (%%pc, %%a0)
            ,
            .mips, .mipsel =>
            \\ move $fp, $0
            \\ bal 1f
            \\ .gpword .
            \\ .gpword %[posixCallMainAndExit]
            \\ 1:
            // The `gp` register on MIPS serves a similar purpose to `r2` (ToC pointer) on PPC64.
            \\ lw $gp, 0($ra)
            \\ subu $gp, $ra, $gp
            \\ lw $25, 4($ra)
            \\ addu $25, $25, $gp
            \\ move $ra, $0
            \\ move $a0, $sp
            \\ and $sp, -8
            \\ subu $sp, $sp, 16
            \\ jalr $25
            ,
            .mips64, .mips64el =>
            \\ move $fp, $0
            // This is needed because early MIPS versions don't support misaligned loads. Without
            // this directive, the hidden `nop` inserted to fill the delay slot after `bal` would
            // cause the two doublewords to be aligned to 4 bytes instead of 8.
            \\ .balign 8
            \\ bal 1f
            \\ .gpdword .
            \\ .gpdword %[posixCallMainAndExit]
            \\ 1:
            // The `gp` register on MIPS serves a similar purpose to `r2` (ToC pointer) on PPC64.
            \\ ld $gp, 0($ra)
            \\ dsubu $gp, $ra, $gp
            \\ ld $25, 8($ra)
            \\ daddu $25, $25, $gp
            \\ move $ra, $0
            \\ move $a0, $sp
            \\ and $sp, -16
            \\ dsubu $sp, $sp, 16
            \\ jalr $25
            ,
            .powerpc, .powerpcle =>
            // Set up the initial stack frame, and clear the back chain pointer.
            // r1 = SP, r31 = FP
            \\ mr 3, 1
            \\ clrrwi 1, 1, 4
            \\ li 0, 0
            \\ stwu 1, -16(1)
            \\ stw 0, 0(1)
            \\ li 31, 0
            \\ mtlr 0
            \\ b %[posixCallMainAndExit]
            ,
            .powerpc64, .powerpc64le =>
            // Set up the ToC and initial stack frame, and clear the back chain pointer.
            // r1 = SP, r2 = ToC, r31 = FP
            \\ addis 2, 12, .TOC. - %[_start]@ha
            \\ addi 2, 2, .TOC. - %[_start]@l
            \\ mr 3, 1
            \\ clrrdi 1, 1, 4
            \\ li 0, 0
            \\ stdu 0, -32(1)
            \\ li 31, 0
            \\ mtlr 0
            \\ b %[posixCallMainAndExit]
            \\ nop
            ,
            .s390x =>
            // Set up the stack frame (register save area and cleared back-chain slot).
            // r11 = FP, r14 = LR, r15 = SP
            \\ lghi %%r11, 0
            \\ lghi %%r14, 0
            \\ lgr %%r2, %%r15
            \\ lghi %%r0, -16
            \\ ngr %%r15, %%r0
            \\ aghi %%r15, -160
            \\ lghi %%r0, 0
            \\ stg  %%r0, 0(%%r15)
            \\ jg %[posixCallMainAndExit]
            ,
            .sparc =>
            // argc is stored after a register window (16 registers * 4 bytes).
            // i7 = LR
            \\ mov %%g0, %%fp
            \\ mov %%g0, %%i7
            \\ add %%sp, 64, %%o0
            \\ and %%sp, -8, %%sp
            \\ ba,a %[posixCallMainAndExit]
            ,
            .sparc64 =>
            // argc is stored after a register window (16 registers * 8 bytes) plus the stack bias
            // (2047 bytes).
            // i7 = LR
            \\ mov %%g0, %%fp
            \\ mov %%g0, %%i7
            \\ add %%sp, 2175, %%o0
            \\ add %%sp, 2047, %%sp
            \\ and %%sp, -16, %%sp
            \\ sub %%sp, 2047, %%sp
            \\ ba,a %[posixCallMainAndExit]
            ,
            else => @compileError("unsupported arch"),
        }
        :
        : [_start] "X" (&_start),
          [posixCallMainAndExit] "X" (&posixCallMainAndExit),
    );
}

fn WinStartup() callconv(.withStackAlign(.c, 1)) noreturn {
    if (!builtin.single_threaded and !builtin.link_libc) {
        _ = @import("os/windows/tls.zig");
    }

    std.debug.maybeEnableSegfaultHandler();

    std.os.windows.ntdll.RtlExitUserProcess(callMain(.void));
}

fn wWinMainCRTStartup() callconv(.withStackAlign(.c, 1)) noreturn {
    if (!builtin.single_threaded and !builtin.link_libc) {
        _ = @import("os/windows/tls.zig");
    }

    std.debug.maybeEnableSegfaultHandler();

    const result: std.os.windows.INT = call_wWinMain();
    std.os.windows.ntdll.RtlExitUserProcess(@as(std.os.windows.UINT, @bitCast(result)));
}

fn posixCallMainAndExit(argc_argv_ptr: [*]usize) callconv(.c) noreturn {
    // We're not ready to panic until thread local storage is initialized.
    @setRuntimeSafety(false);
    // Code coverage instrumentation might try to use thread local variables.
    @disableInstrumentation();
    const argc = argc_argv_ptr[0];
    const argv = @as([*][*:0]u8, @ptrCast(argc_argv_ptr + 1));

    const envp_optional: [*:null]?[*:0]u8 = @ptrCast(@alignCast(argv + argc + 1));
    var envp_count: usize = 0;
    while (envp_optional[envp_count]) |_| : (envp_count += 1) {}
    const envp = @as([*][*:0]u8, @ptrCast(envp_optional))[0..envp_count];

<<<<<<< HEAD
    const aux: std.process.Init.Aux = if (native_os == .linux) aux: {
        // Find the beginning of the auxiliary vector
        const auxv: [*]elf.Auxv = @ptrCast(@alignCast(envp.ptr + envp_count + 1));

        var at_hwcap: usize = 0;
        const phdrs = init: {
            var i: usize = 0;
            var at_phdr: usize = 0;
            var at_phnum: usize = 0;
            while (auxv[i].a_type != elf.AT_NULL) : (i += 1) {
                switch (auxv[i].a_type) {
                    elf.AT_PHNUM => at_phnum = auxv[i].a_un.a_val,
                    elf.AT_PHDR => at_phdr = auxv[i].a_un.a_val,
                    elf.AT_HWCAP => at_hwcap = auxv[i].a_un.a_val,
                    else => continue,
                }
=======
    // Find the beginning of the auxiliary vector
    const auxv: [*]elf.Auxv = @ptrCast(@alignCast(envp.ptr + envp_count + 1));

    var at_hwcap: usize = 0;
    const phdrs = init: {
        var i: usize = 0;
        var at_phdr: usize = 0;
        var at_phnum: usize = 0;
        while (auxv[i].a_type != elf.AT_NULL) : (i += 1) {
            switch (auxv[i].a_type) {
                elf.AT_PHNUM => at_phnum = auxv[i].a_un.a_val,
                elf.AT_PHDR => at_phdr = auxv[i].a_un.a_val,
                elf.AT_HWCAP => at_hwcap = auxv[i].a_un.a_val,
                else => continue,
>>>>>>> 98cf81d5
            }
        }
        break :init @as([*]elf.Phdr, @ptrFromInt(at_phdr))[0..at_phnum];
    };

    // Apply the initial relocations as early as possible in the startup process. We cannot
    // make calls yet on some architectures (e.g. MIPS) *because* they haven't been applied yet,
    // so this must be fully inlined.
    if (builtin.position_independent_executable) {
        @call(.always_inline, std.pie.relocate, .{phdrs});
    }

    if (native_os == .linux) {
        // This must be done after PIE relocations have been applied or we may crash
        // while trying to access the global variable (happens on MIPS at least).
        std.os.linux.elf_aux_maybe = auxv;

        if (!builtin.single_threaded) {
            // ARMv6 targets (and earlier) have no support for TLS in hardware.
            // FIXME: Elide the check for targets >= ARMv7 when the target feature API
            // becomes less verbose (and more usable).
            if (comptime native_arch.isArm()) {
                if (at_hwcap & std.os.linux.HWCAP.TLS == 0) {
                    // FIXME: Make __aeabi_read_tp call the kernel helper kuser_get_tls
                    // For the time being use a simple trap instead of a @panic call to
                    // keep the binary bloat under control.
                    @trap();
                }
            }

            // Initialize the TLS area.
            std.os.linux.tls.initStatic(phdrs);
        }

        // The way Linux executables represent stack size is via the PT_GNU_STACK
        // program header. However the kernel does not recognize it; it always gives 8 MiB.
        // Here we look for the stack size in our program headers and use setrlimit
        // to ask for more stack space.
        expandStackSize(phdrs);
    }

<<<<<<< HEAD
        const opt_init_array_start = @extern([*]*const fn () callconv(.c) void, .{
            .name = "__init_array_start",
            .linkage = .weak,
        });
        const opt_init_array_end = @extern([*]*const fn () callconv(.c) void, .{
            .name = "__init_array_end",
            .linkage = .weak,
        });
        if (opt_init_array_start) |init_array_start| {
            const init_array_end = opt_init_array_end.?;
            const slice = init_array_start[0 .. init_array_end - init_array_start];
            for (slice) |func| func();
        }
=======
    const opt_init_array_start = @extern([*]*const fn () callconv(.c) void, .{
        .name = "__init_array_start",
        .linkage = .weak,
    });
    const opt_init_array_end = @extern([*]*const fn () callconv(.c) void, .{
        .name = "__init_array_end",
        .linkage = .weak,
    });
    if (opt_init_array_start) |init_array_start| {
        const init_array_end = opt_init_array_end.?;
        const slice = init_array_start[0 .. init_array_end - init_array_start];
        for (slice) |func| func();
    }
>>>>>>> 98cf81d5

        break :aux .{ .data = auxv };
    } else .{ .data = {} };

    std.posix.exit(callMainWithArgs(argc, argv, envp, aux));
}

fn expandStackSize(phdrs: []elf.Phdr) void {
    for (phdrs) |*phdr| {
        switch (phdr.p_type) {
            elf.PT_GNU_STACK => {
                if (phdr.p_memsz == 0) break;
                assert(phdr.p_memsz % std.heap.page_size_min == 0);

                // Silently fail if we are unable to get limits.
                const limits = std.posix.getrlimit(.STACK) catch break;

                // Clamp to limits.max .
                const wanted_stack_size = @min(phdr.p_memsz, limits.max);

                if (wanted_stack_size > limits.cur) {
                    std.posix.setrlimit(.STACK, .{
                        .cur = wanted_stack_size,
                        .max = limits.max,
                    }) catch {
                        // Because we could not increase the stack size to the upper bound,
                        // depending on what happens at runtime, a stack overflow may occur.
                        // However it would cause a segmentation fault, thanks to stack probing,
                        // so we do not have a memory safety issue here.
                        // This is intentional silent failure.
                        // This logic should be revisited when the following issues are addressed:
                        // https://github.com/ziglang/zig/issues/157
                        // https://github.com/ziglang/zig/issues/1006
                    };
                }
                break;
            },
            else => {},
        }
    }
}

inline fn callMainWithArgs(argc: usize, argv: [*][*:0]u8, envp: [][*:0]u8, aux: std.process.Init.Aux) u8 {
    std.debug.maybeEnableSegfaultHandler();
    maybeIgnoreSigpipe();

    return callMain(.{
        .args = .{ .data = if (builtin.os.tag == .windows) {} else argv[0..argc] },
        .env = .{ .data = if (builtin.os.tag == .windows) {} else envp },
        .aux = aux,
    });
}

fn main(c_argc: c_int, c_argv: [*][*:0]c_char, c_envp: [*:null]?[*:0]c_char) callconv(.c) c_int {
    var env_count: usize = 0;
    while (c_envp[env_count] != null) : (env_count += 1) {}
    const envp = @as([*][*:0]u8, @ptrCast(c_envp))[0..env_count];

    if (builtin.os.tag == .linux) {
        const at_phdr = std.c.getauxval(elf.AT_PHDR);
        const at_phnum = std.c.getauxval(elf.AT_PHNUM);
        const phdrs = (@as([*]elf.Phdr, @ptrFromInt(at_phdr)))[0..at_phnum];
        expandStackSize(phdrs);
    }

    return callMainWithArgs(@intCast(c_argc), @ptrCast(c_argv), envp, .{ .data = {} });
}

fn mainWithoutEnv(c_argc: c_int, c_argv: [*][*:0]c_char) callconv(.c) c_int {
    const args = @as([*][*:0]u8, @ptrCast(c_argv))[0..@as(usize, @intCast(c_argc))];
    std.os.argv = args; // To be removed after 0.15.0 is tagged.
    return callMain(.{
        .args = .{ .data = args },
        .env = .{ .data = {} },
        .aux = .{ .data = {} },
    });
}

// General error message for a malformed return type
const bad_main_ret = "expected return type of main to be 'void', '!void', 'noreturn', 'u8', or '!u8'";

pub inline fn callMain(init: std.process.Init) u8 {
    const func = @typeInfo(@TypeOf(root.main)).@"fn";
    const ReturnType = func.return_type.?;

    // To be deleted after 0.15.0 is tagged.
    if (func.params.len == 0) switch (ReturnType) {
        void => {
            root.main();
            return 0;
        },
        noreturn, u8 => {
            return root.main();
        },
        else => {
            if (@typeInfo(ReturnType) != .error_union) @compileError(bad_main_ret);

            const result = root.main() catch |err| {
                switch (builtin.zig_backend) {
                    .stage2_powerpc,
                    .stage2_riscv64,
                    => {
                        std.debug.print("error: failed with error\n", .{});
                        return 1;
                    },
                    else => {},
                }
                std.log.err("{s}", .{@errorName(err)});
                if (@errorReturnTrace()) |trace| {
                    std.debug.dumpStackTrace(trace.*);
                }
                return 1;
            };

            return switch (@TypeOf(result)) {
                void => 0,
                u8 => result,
                else => @compileError(bad_main_ret),
            };
        },
    };

    switch (ReturnType) {
        void => {
            root.main(init);
            return 0;
        },
        noreturn, u8 => {
            return root.main(init);
        },
        else => {
            if (@typeInfo(ReturnType) != .error_union) @compileError(bad_main_ret);

            const result = root.main(init) catch |err| {
                if (builtin.zig_backend == .stage2_riscv64) {
                    std.debug.print("error: failed with error\n", .{});
                    return 1;
                }
                std.log.err("{s}", .{@errorName(err)});
                if (@errorReturnTrace()) |trace| {
                    std.debug.dumpStackTrace(trace.*);
                }
                return 1;
            };

            return switch (@TypeOf(result)) {
                void => 0,
                u8 => result,
                else => @compileError(bad_main_ret),
            };
        },
    }
}

pub fn call_wWinMain() std.os.windows.INT {
    const peb = std.os.windows.peb();
    const MAIN_HINSTANCE = @typeInfo(@TypeOf(root.wWinMain)).@"fn".params[0].type.?;
    const hInstance = @as(MAIN_HINSTANCE, @ptrCast(peb.ImageBaseAddress));
    const lpCmdLine: [*:0]u16 = @ptrCast(peb.ProcessParameters.CommandLine.Buffer);

    // There are various types used for the 'show window' variable through the Win32 APIs:
    // - u16 in STARTUPINFOA.wShowWindow / STARTUPINFOW.wShowWindow
    // - c_int in ShowWindow
    // - u32 in PEB.ProcessParameters.dwShowWindow
    // Since STARTUPINFO is the bottleneck for the allowed values, we use `u16` as the
    // type which can coerce into i32/c_int/u32 depending on how the user defines their wWinMain
    // (the Win32 docs show wWinMain with `int` as the type for nCmdShow).
    const nCmdShow: u16 = nCmdShow: {
        // This makes Zig match the nCmdShow behavior of a C program with a WinMain symbol:
        // - With STARTF_USESHOWWINDOW set in STARTUPINFO.dwFlags of the CreateProcess call:
        //   - Compiled with subsystem:console -> nCmdShow is always SW_SHOWDEFAULT
        //   - Compiled with subsystem:windows -> nCmdShow is STARTUPINFO.wShowWindow from
        //     the parent CreateProcess call
        // - With STARTF_USESHOWWINDOW unset:
        //   - nCmdShow is always SW_SHOWDEFAULT
        const SW_SHOWDEFAULT = 10;
        const STARTF_USESHOWWINDOW = 1;
        // root having a wWinMain means that std.builtin.subsystem will always have a non-null value.
        if (std.builtin.subsystem.? == .Windows and peb.ProcessParameters.dwFlags & STARTF_USESHOWWINDOW != 0) {
            break :nCmdShow @truncate(peb.ProcessParameters.dwShowWindow);
        }
        break :nCmdShow SW_SHOWDEFAULT;
    };

    // second parameter hPrevInstance, MSDN: "This parameter is always NULL"
    return root.wWinMain(hInstance, null, lpCmdLine, nCmdShow);
}

fn maybeIgnoreSigpipe() void {
    const have_sigpipe_support = switch (builtin.os.tag) {
        .linux,
        .plan9,
        .solaris,
        .netbsd,
        .openbsd,
        .haiku,
        .macos,
        .ios,
        .watchos,
        .tvos,
        .visionos,
        .dragonfly,
        .freebsd,
        => true,

        else => false,
    };

    if (have_sigpipe_support and !std.options.keep_sigpipe) {
        const posix = std.posix;
        const act: posix.Sigaction = .{
            // Set handler to a noop function instead of `SIG.IGN` to prevent
            // leaking signal disposition to a child process.
            .handler = .{ .handler = noopSigHandler },
            .mask = posix.sigemptyset(),
            .flags = 0,
        };
        posix.sigaction(posix.SIG.PIPE, &act, null);
    }
}

fn noopSigHandler(_: i32) callconv(.c) void {}<|MERGE_RESOLUTION|>--- conflicted
+++ resolved
@@ -514,24 +514,6 @@
     while (envp_optional[envp_count]) |_| : (envp_count += 1) {}
     const envp = @as([*][*:0]u8, @ptrCast(envp_optional))[0..envp_count];
 
-<<<<<<< HEAD
-    const aux: std.process.Init.Aux = if (native_os == .linux) aux: {
-        // Find the beginning of the auxiliary vector
-        const auxv: [*]elf.Auxv = @ptrCast(@alignCast(envp.ptr + envp_count + 1));
-
-        var at_hwcap: usize = 0;
-        const phdrs = init: {
-            var i: usize = 0;
-            var at_phdr: usize = 0;
-            var at_phnum: usize = 0;
-            while (auxv[i].a_type != elf.AT_NULL) : (i += 1) {
-                switch (auxv[i].a_type) {
-                    elf.AT_PHNUM => at_phnum = auxv[i].a_un.a_val,
-                    elf.AT_PHDR => at_phdr = auxv[i].a_un.a_val,
-                    elf.AT_HWCAP => at_hwcap = auxv[i].a_un.a_val,
-                    else => continue,
-                }
-=======
     // Find the beginning of the auxiliary vector
     const auxv: [*]elf.Auxv = @ptrCast(@alignCast(envp.ptr + envp_count + 1));
 
@@ -546,7 +528,6 @@
                 elf.AT_PHDR => at_phdr = auxv[i].a_un.a_val,
                 elf.AT_HWCAP => at_hwcap = auxv[i].a_un.a_val,
                 else => continue,
->>>>>>> 98cf81d5
             }
         }
         break :init @as([*]elf.Phdr, @ptrFromInt(at_phdr))[0..at_phnum];
@@ -588,21 +569,6 @@
         expandStackSize(phdrs);
     }
 
-<<<<<<< HEAD
-        const opt_init_array_start = @extern([*]*const fn () callconv(.c) void, .{
-            .name = "__init_array_start",
-            .linkage = .weak,
-        });
-        const opt_init_array_end = @extern([*]*const fn () callconv(.c) void, .{
-            .name = "__init_array_end",
-            .linkage = .weak,
-        });
-        if (opt_init_array_start) |init_array_start| {
-            const init_array_end = opt_init_array_end.?;
-            const slice = init_array_start[0 .. init_array_end - init_array_start];
-            for (slice) |func| func();
-        }
-=======
     const opt_init_array_start = @extern([*]*const fn () callconv(.c) void, .{
         .name = "__init_array_start",
         .linkage = .weak,
@@ -616,12 +582,8 @@
         const slice = init_array_start[0 .. init_array_end - init_array_start];
         for (slice) |func| func();
     }
->>>>>>> 98cf81d5
-
-        break :aux .{ .data = auxv };
-    } else .{ .data = {} };
-
-    std.posix.exit(callMainWithArgs(argc, argv, envp, aux));
+
+    std.posix.exit(callMainWithArgs(argc, argv, envp));
 }
 
 fn expandStackSize(phdrs: []elf.Phdr) void {
