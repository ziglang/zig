const std = @import("std.zig");
const builtin = @import("builtin");
const io = std.io;
const fs = std.fs;
const mem = std.mem;
const debug = std.debug;
const panic = std.debug.panic;
const assert = debug.assert;
const log = std.log;
const ArrayList = std.ArrayList;
const StringHashMap = std.StringHashMap;
const Allocator = mem.Allocator;
const process = std.process;
const EnvMap = std.process.EnvMap;
const fmt_lib = std.fmt;
const File = std.fs.File;
const CrossTarget = std.zig.CrossTarget;
const NativeTargetInfo = std.zig.system.NativeTargetInfo;
const Sha256 = std.crypto.hash.sha2.Sha256;

pub const FmtStep = @import("build/FmtStep.zig");
pub const TranslateCStep = @import("build/TranslateCStep.zig");
pub const WriteFileStep = @import("build/WriteFileStep.zig");
pub const RunStep = @import("build/RunStep.zig");
pub const CheckFileStep = @import("build/CheckFileStep.zig");
pub const CheckObjectStep = @import("build/CheckObjectStep.zig");
pub const InstallRawStep = @import("build/InstallRawStep.zig");
pub const OptionsStep = @import("build/OptionsStep.zig");

pub const Builder = struct {
    install_tls: TopLevelStep,
    uninstall_tls: TopLevelStep,
    allocator: Allocator,
    user_input_options: UserInputOptionsMap,
    available_options_map: AvailableOptionsMap,
    available_options_list: ArrayList(AvailableOption),
    verbose: bool,
    verbose_link: bool,
    verbose_cc: bool,
    verbose_air: bool,
    verbose_llvm_ir: bool,
    verbose_cimport: bool,
    verbose_llvm_cpu_features: bool,
    /// The purpose of executing the command is for a human to read compile errors from the terminal
    prominent_compile_errors: bool,
    color: enum { auto, on, off } = .auto,
    use_stage1: ?bool = null,
    invalid_user_input: bool,
    zig_exe: []const u8,
    default_step: *Step,
    env_map: *EnvMap,
    top_level_steps: ArrayList(*TopLevelStep),
    install_prefix: []const u8,
    dest_dir: ?[]const u8,
    lib_dir: []const u8,
    exe_dir: []const u8,
    h_dir: []const u8,
    install_path: []const u8,
    sysroot: ?[]const u8 = null,
    search_prefixes: ArrayList([]const u8),
    libc_file: ?[]const u8 = null,
    installed_files: ArrayList(InstalledFile),
    build_root: []const u8,
    cache_root: []const u8,
    global_cache_root: []const u8,
    release_mode: ?std.builtin.Mode,
    is_release: bool,
    override_lib_dir: ?[]const u8,
    vcpkg_root: VcpkgRoot,
    pkg_config_pkg_list: ?(PkgConfigError![]const PkgConfigPkg) = null,
    args: ?[][]const u8 = null,
    debug_log_scopes: []const []const u8 = &.{},

    /// Experimental. Use system Darling installation to run cross compiled macOS build artifacts.
    enable_darling: bool = false,
    /// Use system QEMU installation to run cross compiled foreign architecture build artifacts.
    enable_qemu: bool = false,
    /// Darwin. Use Rosetta to run x86_64 macOS build artifacts on arm64 macOS.
    enable_rosetta: bool = false,
    /// Use system Wasmtime installation to run cross compiled wasm/wasi build artifacts.
    enable_wasmtime: bool = false,
    /// Use system Wine installation to run cross compiled Windows build artifacts.
    enable_wine: bool = false,
    /// After following the steps in https://github.com/ziglang/zig/wiki/Updating-libc#glibc,
    /// this will be the directory $glibc-build-dir/install/glibcs
    /// Given the example of the aarch64 target, this is the directory
    /// that contains the path `aarch64-linux-gnu/lib/ld-linux-aarch64.so.1`.
    glibc_runtimes_dir: ?[]const u8 = null,

    /// Information about the native target. Computed before build() is invoked.
    host: NativeTargetInfo,

    pub const ExecError = error{
        ReadFailure,
        ExitCodeFailure,
        ProcessTerminated,
        ExecNotSupported,
    } || std.ChildProcess.SpawnError;

    pub const PkgConfigError = error{
        PkgConfigCrashed,
        PkgConfigFailed,
        PkgConfigNotInstalled,
        PkgConfigInvalidOutput,
    };

    pub const PkgConfigPkg = struct {
        name: []const u8,
        desc: []const u8,
    };

    pub const CStd = enum {
        C89,
        C99,
        C11,
    };

    const UserInputOptionsMap = StringHashMap(UserInputOption);
    const AvailableOptionsMap = StringHashMap(AvailableOption);

    const AvailableOption = struct {
        name: []const u8,
        type_id: TypeId,
        description: []const u8,
        /// If the `type_id` is `enum` this provides the list of enum options
        enum_options: ?[]const []const u8,
    };

    const UserInputOption = struct {
        name: []const u8,
        value: UserValue,
        used: bool,
    };

    const UserValue = union(enum) {
        flag: void,
        scalar: []const u8,
        list: ArrayList([]const u8),
    };

    const TypeId = enum {
        bool,
        int,
        float,
        @"enum",
        string,
        list,
    };

    const TopLevelStep = struct {
        pub const base_id = .top_level;

        step: Step,
        description: []const u8,
    };

    pub const DirList = struct {
        lib_dir: ?[]const u8 = null,
        exe_dir: ?[]const u8 = null,
        include_dir: ?[]const u8 = null,
    };

    pub fn create(
        allocator: Allocator,
        zig_exe: []const u8,
        build_root: []const u8,
        cache_root: []const u8,
        global_cache_root: []const u8,
    ) !*Builder {
        const env_map = try allocator.create(EnvMap);
        env_map.* = try process.getEnvMap(allocator);

        const host = try NativeTargetInfo.detect(allocator, .{});

        const self = try allocator.create(Builder);
        self.* = Builder{
            .zig_exe = zig_exe,
            .build_root = build_root,
            .cache_root = try fs.path.relative(allocator, build_root, cache_root),
            .global_cache_root = global_cache_root,
            .verbose = false,
            .verbose_link = false,
            .verbose_cc = false,
            .verbose_air = false,
            .verbose_llvm_ir = false,
            .verbose_cimport = false,
            .verbose_llvm_cpu_features = false,
            .prominent_compile_errors = false,
            .invalid_user_input = false,
            .allocator = allocator,
            .user_input_options = UserInputOptionsMap.init(allocator),
            .available_options_map = AvailableOptionsMap.init(allocator),
            .available_options_list = ArrayList(AvailableOption).init(allocator),
            .top_level_steps = ArrayList(*TopLevelStep).init(allocator),
            .default_step = undefined,
            .env_map = env_map,
            .search_prefixes = ArrayList([]const u8).init(allocator),
            .install_prefix = undefined,
            .lib_dir = undefined,
            .exe_dir = undefined,
            .h_dir = undefined,
            .dest_dir = env_map.get("DESTDIR"),
            .installed_files = ArrayList(InstalledFile).init(allocator),
            .install_tls = TopLevelStep{
                .step = Step.initNoOp(.top_level, "install", allocator),
                .description = "Copy build artifacts to prefix path",
            },
            .uninstall_tls = TopLevelStep{
                .step = Step.init(.top_level, "uninstall", allocator, makeUninstall),
                .description = "Remove build artifacts from prefix path",
            },
            .release_mode = null,
            .is_release = false,
            .override_lib_dir = null,
            .install_path = undefined,
            .vcpkg_root = VcpkgRoot{ .unattempted = {} },
            .args = null,
            .host = host,
        };
        try self.top_level_steps.append(&self.install_tls);
        try self.top_level_steps.append(&self.uninstall_tls);
        self.default_step = &self.install_tls.step;
        return self;
    }

    pub fn destroy(self: *Builder) void {
        self.env_map.deinit();
        self.top_level_steps.deinit();
        self.allocator.destroy(self);
    }

    /// This function is intended to be called by lib/build_runner.zig, not a build.zig file.
    pub fn resolveInstallPrefix(self: *Builder, install_prefix: ?[]const u8, dir_list: DirList) void {
        if (self.dest_dir) |dest_dir| {
            self.install_prefix = install_prefix orelse "/usr";
            self.install_path = self.pathJoin(&.{ dest_dir, self.install_prefix });
        } else {
            self.install_prefix = install_prefix orelse
                (self.pathJoin(&.{ self.build_root, "zig-out" }));
            self.install_path = self.install_prefix;
        }

        var lib_list = [_][]const u8{ self.install_path, "lib" };
        var exe_list = [_][]const u8{ self.install_path, "bin" };
        var h_list = [_][]const u8{ self.install_path, "include" };

        if (dir_list.lib_dir) |dir| {
            if (std.fs.path.isAbsolute(dir)) lib_list[0] = self.dest_dir orelse "";
            lib_list[1] = dir;
        }

        if (dir_list.exe_dir) |dir| {
            if (std.fs.path.isAbsolute(dir)) exe_list[0] = self.dest_dir orelse "";
            exe_list[1] = dir;
        }

        if (dir_list.include_dir) |dir| {
            if (std.fs.path.isAbsolute(dir)) h_list[0] = self.dest_dir orelse "";
            h_list[1] = dir;
        }

        self.lib_dir = self.pathJoin(&lib_list);
        self.exe_dir = self.pathJoin(&exe_list);
        self.h_dir = self.pathJoin(&h_list);
    }

    fn convertOptionalPathToFileSource(path: ?[]const u8) ?FileSource {
        return if (path) |p|
            FileSource{ .path = p }
        else
            null;
    }

    pub fn addExecutable(self: *Builder, name: []const u8, root_src: ?[]const u8) *LibExeObjStep {
        return addExecutableSource(self, name, convertOptionalPathToFileSource(root_src));
    }

    pub fn addExecutableSource(builder: *Builder, name: []const u8, root_src: ?FileSource) *LibExeObjStep {
        return LibExeObjStep.createExecutable(builder, name, root_src);
    }

    pub fn addOptions(self: *Builder) *OptionsStep {
        return OptionsStep.create(self);
    }

    pub fn addObject(self: *Builder, name: []const u8, root_src: ?[]const u8) *LibExeObjStep {
        return addObjectSource(self, name, convertOptionalPathToFileSource(root_src));
    }

    pub fn addObjectSource(builder: *Builder, name: []const u8, root_src: ?FileSource) *LibExeObjStep {
        return LibExeObjStep.createObject(builder, name, root_src);
    }

    pub fn addSharedLibrary(
        self: *Builder,
        name: []const u8,
        root_src: ?[]const u8,
        kind: LibExeObjStep.SharedLibKind,
    ) *LibExeObjStep {
        return addSharedLibrarySource(self, name, convertOptionalPathToFileSource(root_src), kind);
    }

    pub fn addSharedLibrarySource(
        self: *Builder,
        name: []const u8,
        root_src: ?FileSource,
        kind: LibExeObjStep.SharedLibKind,
    ) *LibExeObjStep {
        return LibExeObjStep.createSharedLibrary(self, name, root_src, kind);
    }

    pub fn addStaticLibrary(self: *Builder, name: []const u8, root_src: ?[]const u8) *LibExeObjStep {
        return addStaticLibrarySource(self, name, convertOptionalPathToFileSource(root_src));
    }

    pub fn addStaticLibrarySource(self: *Builder, name: []const u8, root_src: ?FileSource) *LibExeObjStep {
        return LibExeObjStep.createStaticLibrary(self, name, root_src);
    }

    pub fn addTest(self: *Builder, root_src: []const u8) *LibExeObjStep {
        return LibExeObjStep.createTest(self, "test", .{ .path = root_src });
    }

    pub fn addTestSource(self: *Builder, root_src: FileSource) *LibExeObjStep {
        return LibExeObjStep.createTest(self, "test", root_src.dupe(self));
    }

    pub fn addTestExe(self: *Builder, name: []const u8, root_src: []const u8) *LibExeObjStep {
        return LibExeObjStep.createTestExe(self, name, .{ .path = root_src });
    }

    pub fn addTestExeSource(self: *Builder, name: []const u8, root_src: FileSource) *LibExeObjStep {
        return LibExeObjStep.createTestExe(self, name, root_src.dupe(self));
    }

    pub fn addAssemble(self: *Builder, name: []const u8, src: []const u8) *LibExeObjStep {
        return addAssembleSource(self, name, .{ .path = src });
    }

    pub fn addAssembleSource(self: *Builder, name: []const u8, src: FileSource) *LibExeObjStep {
        const obj_step = LibExeObjStep.createObject(self, name, null);
        obj_step.addAssemblyFileSource(src.dupe(self));
        return obj_step;
    }

    /// Initializes a RunStep with argv, which must at least have the path to the
    /// executable. More command line arguments can be added with `addArg`,
    /// `addArgs`, and `addArtifactArg`.
    /// Be careful using this function, as it introduces a system dependency.
    /// To run an executable built with zig build, see `LibExeObjStep.run`.
    pub fn addSystemCommand(self: *Builder, argv: []const []const u8) *RunStep {
        assert(argv.len >= 1);
        const run_step = RunStep.create(self, self.fmt("run {s}", .{argv[0]}));
        run_step.addArgs(argv);
        return run_step;
    }

    /// Allocator.dupe without the need to handle out of memory.
    pub fn dupe(self: *Builder, bytes: []const u8) []u8 {
        return self.allocator.dupe(u8, bytes) catch unreachable;
    }

    /// Duplicates an array of strings without the need to handle out of memory.
    pub fn dupeStrings(self: *Builder, strings: []const []const u8) [][]u8 {
        const array = self.allocator.alloc([]u8, strings.len) catch unreachable;
        for (strings) |s, i| {
            array[i] = self.dupe(s);
        }
        return array;
    }

    /// Duplicates a path and converts all slashes to the OS's canonical path separator.
    pub fn dupePath(self: *Builder, bytes: []const u8) []u8 {
        const the_copy = self.dupe(bytes);
        for (the_copy) |*byte| {
            switch (byte.*) {
                '/', '\\' => byte.* = fs.path.sep,
                else => {},
            }
        }
        return the_copy;
    }

    /// Duplicates a package recursively.
    pub fn dupePkg(self: *Builder, package: Pkg) Pkg {
        var the_copy = Pkg{
            .name = self.dupe(package.name),
            .source = package.source.dupe(self),
        };

        if (package.dependencies) |dependencies| {
            const new_dependencies = self.allocator.alloc(Pkg, dependencies.len) catch unreachable;
            the_copy.dependencies = new_dependencies;

            for (dependencies) |dep_package, i| {
                new_dependencies[i] = self.dupePkg(dep_package);
            }
        }
        return the_copy;
    }

    pub fn addWriteFile(self: *Builder, file_path: []const u8, data: []const u8) *WriteFileStep {
        const write_file_step = self.addWriteFiles();
        write_file_step.add(file_path, data);
        return write_file_step;
    }

    pub fn addWriteFiles(self: *Builder) *WriteFileStep {
        const write_file_step = self.allocator.create(WriteFileStep) catch unreachable;
        write_file_step.* = WriteFileStep.init(self);
        return write_file_step;
    }

    pub fn addLog(self: *Builder, comptime format: []const u8, args: anytype) *LogStep {
        const data = self.fmt(format, args);
        const log_step = self.allocator.create(LogStep) catch unreachable;
        log_step.* = LogStep.init(self, data);
        return log_step;
    }

    pub fn addRemoveDirTree(self: *Builder, dir_path: []const u8) *RemoveDirStep {
        const remove_dir_step = self.allocator.create(RemoveDirStep) catch unreachable;
        remove_dir_step.* = RemoveDirStep.init(self, dir_path);
        return remove_dir_step;
    }

    pub fn addFmt(self: *Builder, paths: []const []const u8) *FmtStep {
        return FmtStep.create(self, paths);
    }

    pub fn addTranslateC(self: *Builder, source: FileSource) *TranslateCStep {
        return TranslateCStep.create(self, source.dupe(self));
    }

    pub fn version(self: *const Builder, major: u32, minor: u32, patch: u32) LibExeObjStep.SharedLibKind {
        _ = self;
        return .{
            .versioned = .{
                .major = major,
                .minor = minor,
                .patch = patch,
            },
        };
    }

    pub fn make(self: *Builder, step_names: []const []const u8) !void {
        try self.makePath(self.cache_root);

        var wanted_steps = ArrayList(*Step).init(self.allocator);
        defer wanted_steps.deinit();

        if (step_names.len == 0) {
            try wanted_steps.append(self.default_step);
        } else {
            for (step_names) |step_name| {
                const s = try self.getTopLevelStepByName(step_name);
                try wanted_steps.append(s);
            }
        }

        for (wanted_steps.items) |s| {
            try self.makeOneStep(s);
        }
    }

    pub fn getInstallStep(self: *Builder) *Step {
        return &self.install_tls.step;
    }

    pub fn getUninstallStep(self: *Builder) *Step {
        return &self.uninstall_tls.step;
    }

    fn makeUninstall(uninstall_step: *Step) anyerror!void {
        const uninstall_tls = @fieldParentPtr(TopLevelStep, "step", uninstall_step);
        const self = @fieldParentPtr(Builder, "uninstall_tls", uninstall_tls);

        for (self.installed_files.items) |installed_file| {
            const full_path = self.getInstallPath(installed_file.dir, installed_file.path);
            if (self.verbose) {
                log.info("rm {s}", .{full_path});
            }
            fs.cwd().deleteTree(full_path) catch {};
        }

        // TODO remove empty directories
    }

    fn makeOneStep(self: *Builder, s: *Step) anyerror!void {
        if (s.loop_flag) {
            log.err("Dependency loop detected:\n  {s}", .{s.name});
            return error.DependencyLoopDetected;
        }
        s.loop_flag = true;

        for (s.dependencies.items) |dep| {
            self.makeOneStep(dep) catch |err| {
                if (err == error.DependencyLoopDetected) {
                    log.err("  {s}", .{s.name});
                }
                return err;
            };
        }

        s.loop_flag = false;

        try s.make();
    }

    fn getTopLevelStepByName(self: *Builder, name: []const u8) !*Step {
        for (self.top_level_steps.items) |top_level_step| {
            if (mem.eql(u8, top_level_step.step.name, name)) {
                return &top_level_step.step;
            }
        }
        log.err("Cannot run step '{s}' because it does not exist", .{name});
        return error.InvalidStepName;
    }

    pub fn option(self: *Builder, comptime T: type, name_raw: []const u8, description_raw: []const u8) ?T {
        const name = self.dupe(name_raw);
        const description = self.dupe(description_raw);
        const type_id = comptime typeToEnum(T);
        const enum_options = if (type_id == .@"enum") blk: {
            const fields = comptime std.meta.fields(T);
            var options = ArrayList([]const u8).initCapacity(self.allocator, fields.len) catch unreachable;

            inline for (fields) |field| {
                options.appendAssumeCapacity(field.name);
            }

            break :blk options.toOwnedSlice();
        } else null;
        const available_option = AvailableOption{
            .name = name,
            .type_id = type_id,
            .description = description,
            .enum_options = enum_options,
        };
        if ((self.available_options_map.fetchPut(name, available_option) catch unreachable) != null) {
            panic("Option '{s}' declared twice", .{name});
        }
        self.available_options_list.append(available_option) catch unreachable;

        const option_ptr = self.user_input_options.getPtr(name) orelse return null;
        option_ptr.used = true;
        switch (type_id) {
            .bool => switch (option_ptr.value) {
                .flag => return true,
                .scalar => |s| {
                    if (mem.eql(u8, s, "true")) {
                        return true;
                    } else if (mem.eql(u8, s, "false")) {
                        return false;
                    } else {
                        log.err("Expected -D{s} to be a boolean, but received '{s}'\n", .{ name, s });
                        self.markInvalidUserInput();
                        return null;
                    }
                },
                .list => {
                    log.err("Expected -D{s} to be a boolean, but received a list.\n", .{name});
                    self.markInvalidUserInput();
                    return null;
                },
            },
            .int => switch (option_ptr.value) {
                .flag => {
                    log.err("Expected -D{s} to be an integer, but received a boolean.\n", .{name});
                    self.markInvalidUserInput();
                    return null;
                },
                .scalar => |s| {
                    const n = std.fmt.parseInt(T, s, 10) catch |err| switch (err) {
                        error.Overflow => {
                            log.err("-D{s} value {s} cannot fit into type {s}.\n", .{ name, s, @typeName(T) });
                            self.markInvalidUserInput();
                            return null;
                        },
                        else => {
                            log.err("Expected -D{s} to be an integer of type {s}.\n", .{ name, @typeName(T) });
                            self.markInvalidUserInput();
                            return null;
                        },
                    };
                    return n;
                },
                .list => {
                    log.err("Expected -D{s} to be an integer, but received a list.\n", .{name});
                    self.markInvalidUserInput();
                    return null;
                },
            },
            .float => switch (option_ptr.value) {
                .flag => {
                    log.err("Expected -D{s} to be a float, but received a boolean.\n", .{name});
                    self.markInvalidUserInput();
                    return null;
                },
                .scalar => |s| {
                    const n = std.fmt.parseFloat(T, s) catch {
                        log.err("Expected -D{s} to be a float of type {s}.\n", .{ name, @typeName(T) });
                        self.markInvalidUserInput();
                        return null;
                    };
                    return n;
                },
                .list => {
                    log.err("Expected -D{s} to be a float, but received a list.\n", .{name});
                    self.markInvalidUserInput();
                    return null;
                },
            },
            .@"enum" => switch (option_ptr.value) {
                .flag => {
                    log.err("Expected -D{s} to be a string, but received a boolean.\n", .{name});
                    self.markInvalidUserInput();
                    return null;
                },
                .scalar => |s| {
                    if (std.meta.stringToEnum(T, s)) |enum_lit| {
                        return enum_lit;
                    } else {
                        log.err("Expected -D{s} to be of type {s}.\n", .{ name, @typeName(T) });
                        self.markInvalidUserInput();
                        return null;
                    }
                },
                .list => {
                    log.err("Expected -D{s} to be a string, but received a list.\n", .{name});
                    self.markInvalidUserInput();
                    return null;
                },
            },
            .string => switch (option_ptr.value) {
                .flag => {
                    log.err("Expected -D{s} to be a string, but received a boolean.\n", .{name});
                    self.markInvalidUserInput();
                    return null;
                },
                .list => {
                    log.err("Expected -D{s} to be a string, but received a list.\n", .{name});
                    self.markInvalidUserInput();
                    return null;
                },
                .scalar => |s| return s,
            },
            .list => switch (option_ptr.value) {
                .flag => {
                    log.err("Expected -D{s} to be a list, but received a boolean.\n", .{name});
                    self.markInvalidUserInput();
                    return null;
                },
                .scalar => |s| {
                    return self.allocator.dupe([]const u8, &[_][]const u8{s}) catch unreachable;
                },
                .list => |lst| return lst.items,
            },
        }
    }

    pub fn step(self: *Builder, name: []const u8, description: []const u8) *Step {
        const step_info = self.allocator.create(TopLevelStep) catch unreachable;
        step_info.* = TopLevelStep{
            .step = Step.initNoOp(.top_level, name, self.allocator),
            .description = self.dupe(description),
        };
        self.top_level_steps.append(step_info) catch unreachable;
        return &step_info.step;
    }

    /// This provides the -Drelease option to the build user and does not give them the choice.
    pub fn setPreferredReleaseMode(self: *Builder, mode: std.builtin.Mode) void {
        if (self.release_mode != null) {
            @panic("setPreferredReleaseMode must be called before standardReleaseOptions and may not be called twice");
        }
        const description = self.fmt("Create a release build ({s})", .{@tagName(mode)});
        self.is_release = self.option(bool, "release", description) orelse false;
        self.release_mode = if (self.is_release) mode else std.builtin.Mode.Debug;
    }

    /// If you call this without first calling `setPreferredReleaseMode` then it gives the build user
    /// the choice of what kind of release.
    pub fn standardReleaseOptions(self: *Builder) std.builtin.Mode {
        if (self.release_mode) |mode| return mode;

        const release_safe = self.option(bool, "release-safe", "Optimizations on and safety on") orelse false;
        const release_fast = self.option(bool, "release-fast", "Optimizations on and safety off") orelse false;
        const release_small = self.option(bool, "release-small", "Size optimizations on and safety off") orelse false;

        const mode = if (release_safe and !release_fast and !release_small)
            std.builtin.Mode.ReleaseSafe
        else if (release_fast and !release_safe and !release_small)
            std.builtin.Mode.ReleaseFast
        else if (release_small and !release_fast and !release_safe)
            std.builtin.Mode.ReleaseSmall
        else if (!release_fast and !release_safe and !release_small)
            std.builtin.Mode.Debug
        else x: {
            log.err("Multiple release modes (of -Drelease-safe, -Drelease-fast and -Drelease-small)\n", .{});
            self.markInvalidUserInput();
            break :x std.builtin.Mode.Debug;
        };
        self.is_release = mode != .Debug;
        self.release_mode = mode;
        return mode;
    }

    pub const StandardTargetOptionsArgs = struct {
        whitelist: ?[]const CrossTarget = null,

        default_target: CrossTarget = CrossTarget{},
    };

    /// Exposes standard `zig build` options for choosing a target.
    pub fn standardTargetOptions(self: *Builder, args: StandardTargetOptionsArgs) CrossTarget {
        const maybe_triple = self.option(
            []const u8,
            "target",
            "The CPU architecture, OS, and ABI to build for",
        );
        const mcpu = self.option([]const u8, "cpu", "Target CPU features to add or subtract");

        if (maybe_triple == null and mcpu == null) {
            return args.default_target;
        }

        const triple = maybe_triple orelse "native";

        var diags: CrossTarget.ParseOptions.Diagnostics = .{};
        const selected_target = CrossTarget.parse(.{
            .arch_os_abi = triple,
            .cpu_features = mcpu,
            .diagnostics = &diags,
        }) catch |err| switch (err) {
            error.UnknownCpuModel => {
                log.err("Unknown CPU: '{s}'\nAvailable CPUs for architecture '{s}':", .{
                    diags.cpu_name.?,
                    @tagName(diags.arch.?),
                });
                for (diags.arch.?.allCpuModels()) |cpu| {
                    log.err(" {s}", .{cpu.name});
                }
                self.markInvalidUserInput();
                return args.default_target;
            },
            error.UnknownCpuFeature => {
<<<<<<< HEAD
                warn(
                    \\Unknown CPU feature: '{?s}'
=======
                log.err(
                    \\Unknown CPU feature: '{s}'
>>>>>>> 0e26c614
                    \\Available CPU features for architecture '{s}':
                    \\
                , .{
                    diags.unknown_feature_name,
                    @tagName(diags.arch.?),
                });
                for (diags.arch.?.allFeaturesList()) |feature| {
                    log.err(" {s}: {s}", .{ feature.name, feature.description });
                }
                self.markInvalidUserInput();
                return args.default_target;
            },
            error.UnknownOperatingSystem => {
<<<<<<< HEAD
                warn(
                    \\Unknown OS: '{?s}'
=======
                log.err(
                    \\Unknown OS: '{s}'
>>>>>>> 0e26c614
                    \\Available operating systems:
                    \\
                , .{diags.os_name});
                inline for (std.meta.fields(std.Target.Os.Tag)) |field| {
                    log.err(" {s}", .{field.name});
                }
                self.markInvalidUserInput();
                return args.default_target;
            },
            else => |e| {
                log.err("Unable to parse target '{s}': {s}\n", .{ triple, @errorName(e) });
                self.markInvalidUserInput();
                return args.default_target;
            },
        };

        const selected_canonicalized_triple = selected_target.zigTriple(self.allocator) catch unreachable;

        if (args.whitelist) |list| whitelist_check: {
            // Make sure it's a match of one of the list.
            var mismatch_triple = true;
            var mismatch_cpu_features = true;
            var whitelist_item = CrossTarget{};
            for (list) |t| {
                mismatch_cpu_features = true;
                mismatch_triple = true;

                const t_triple = t.zigTriple(self.allocator) catch unreachable;
                if (mem.eql(u8, t_triple, selected_canonicalized_triple)) {
                    mismatch_triple = false;
                    whitelist_item = t;
                    if (t.getCpuFeatures().isSuperSetOf(selected_target.getCpuFeatures())) {
                        mismatch_cpu_features = false;
                        break :whitelist_check;
                    } else {
                        break;
                    }
                }
            }
            if (mismatch_triple) {
                log.err("Chosen target '{s}' does not match one of the supported targets:", .{
                    selected_canonicalized_triple,
                });
                for (list) |t| {
                    const t_triple = t.zigTriple(self.allocator) catch unreachable;
                    log.err(" {s}", .{t_triple});
                }
            } else {
                assert(mismatch_cpu_features);
                const whitelist_cpu = whitelist_item.getCpu();
                const selected_cpu = selected_target.getCpu();
                log.err("Chosen CPU model '{s}' does not match one of the supported targets:", .{
                    selected_cpu.model.name,
                });
                log.err("  Supported feature Set: ", .{});
                const all_features = whitelist_cpu.arch.allFeaturesList();
                var populated_cpu_features = whitelist_cpu.model.features;
                populated_cpu_features.populateDependencies(all_features);
                for (all_features) |feature, i_usize| {
                    const i = @intCast(std.Target.Cpu.Feature.Set.Index, i_usize);
                    const in_cpu_set = populated_cpu_features.isEnabled(i);
                    if (in_cpu_set) {
                        log.err("{s} ", .{feature.name});
                    }
                }
                log.err("  Remove: ", .{});
                for (all_features) |feature, i_usize| {
                    const i = @intCast(std.Target.Cpu.Feature.Set.Index, i_usize);
                    const in_cpu_set = populated_cpu_features.isEnabled(i);
                    const in_actual_set = selected_cpu.features.isEnabled(i);
                    if (in_actual_set and !in_cpu_set) {
                        log.err("{s} ", .{feature.name});
                    }
                }
            }
            self.markInvalidUserInput();
            return args.default_target;
        }

        return selected_target;
    }

    pub fn addUserInputOption(self: *Builder, name_raw: []const u8, value_raw: []const u8) !bool {
        const name = self.dupe(name_raw);
        const value = self.dupe(value_raw);
        const gop = try self.user_input_options.getOrPut(name);
        if (!gop.found_existing) {
            gop.value_ptr.* = UserInputOption{
                .name = name,
                .value = .{ .scalar = value },
                .used = false,
            };
            return false;
        }

        // option already exists
        switch (gop.value_ptr.value) {
            .scalar => |s| {
                // turn it into a list
                var list = ArrayList([]const u8).init(self.allocator);
                list.append(s) catch unreachable;
                list.append(value) catch unreachable;
                self.user_input_options.put(name, .{
                    .name = name,
                    .value = .{ .list = list },
                    .used = false,
                }) catch unreachable;
            },
            .list => |*list| {
                // append to the list
                list.append(value) catch unreachable;
                self.user_input_options.put(name, .{
                    .name = name,
                    .value = .{ .list = list.* },
                    .used = false,
                }) catch unreachable;
            },
            .flag => {
                log.warn("Option '-D{s}={s}' conflicts with flag '-D{s}'.", .{ name, value, name });
                return true;
            },
        }
        return false;
    }

    pub fn addUserInputFlag(self: *Builder, name_raw: []const u8) !bool {
        const name = self.dupe(name_raw);
        const gop = try self.user_input_options.getOrPut(name);
        if (!gop.found_existing) {
            gop.value_ptr.* = .{
                .name = name,
                .value = .{ .flag = {} },
                .used = false,
            };
            return false;
        }

        // option already exists
        switch (gop.value_ptr.value) {
            .scalar => |s| {
                log.err("Flag '-D{s}' conflicts with option '-D{s}={s}'.", .{ name, name, s });
                return true;
            },
            .list => {
                log.err("Flag '-D{s}' conflicts with multiple options of the same name.", .{name});
                return true;
            },
            .flag => {},
        }
        return false;
    }

    fn typeToEnum(comptime T: type) TypeId {
        return switch (@typeInfo(T)) {
            .Int => .int,
            .Float => .float,
            .Bool => .bool,
            .Enum => .@"enum",
            else => switch (T) {
                []const u8 => .string,
                []const []const u8 => .list,
                else => @compileError("Unsupported type: " ++ @typeName(T)),
            },
        };
    }

    fn markInvalidUserInput(self: *Builder) void {
        self.invalid_user_input = true;
    }

    pub fn validateUserInputDidItFail(self: *Builder) bool {
        // make sure all args are used
        var it = self.user_input_options.iterator();
        while (it.next()) |entry| {
            if (!entry.value_ptr.used) {
                log.err("Invalid option: -D{s}\n", .{entry.key_ptr.*});
                self.markInvalidUserInput();
            }
        }

        return self.invalid_user_input;
    }

    pub fn spawnChild(self: *Builder, argv: []const []const u8) !void {
        return self.spawnChildEnvMap(null, self.env_map, argv);
    }

    fn printCmd(cwd: ?[]const u8, argv: []const []const u8) void {
        if (cwd) |yes_cwd| std.debug.print("cd {s} && ", .{yes_cwd});
        for (argv) |arg| {
            std.debug.print("{s} ", .{arg});
        }
        std.debug.print("\n", .{});
    }

    pub fn spawnChildEnvMap(self: *Builder, cwd: ?[]const u8, env_map: *const EnvMap, argv: []const []const u8) !void {
        if (self.verbose) {
            printCmd(cwd, argv);
        }

        if (!std.process.can_spawn)
            return error.ExecNotSupported;

        var child = std.ChildProcess.init(argv, self.allocator);
        child.cwd = cwd;
        child.env_map = env_map;

        const term = child.spawnAndWait() catch |err| {
            log.err("Unable to spawn {s}: {s}", .{ argv[0], @errorName(err) });
            return err;
        };

        switch (term) {
            .Exited => |code| {
                if (code != 0) {
                    log.err("The following command exited with error code {}:", .{code});
                    printCmd(cwd, argv);
                    return error.UncleanExit;
                }
            },
            else => {
                log.err("The following command terminated unexpectedly:", .{});
                printCmd(cwd, argv);

                return error.UncleanExit;
            },
        }
    }

    pub fn makePath(self: *Builder, path: []const u8) !void {
        fs.cwd().makePath(self.pathFromRoot(path)) catch |err| {
            log.err("Unable to create path {s}: {s}", .{ path, @errorName(err) });
            return err;
        };
    }

    pub fn installArtifact(self: *Builder, artifact: *LibExeObjStep) void {
        self.getInstallStep().dependOn(&self.addInstallArtifact(artifact).step);
    }

    pub fn addInstallArtifact(self: *Builder, artifact: *LibExeObjStep) *InstallArtifactStep {
        return InstallArtifactStep.create(self, artifact);
    }

    ///`dest_rel_path` is relative to prefix path
    pub fn installFile(self: *Builder, src_path: []const u8, dest_rel_path: []const u8) void {
        self.getInstallStep().dependOn(&self.addInstallFileWithDir(.{ .path = src_path }, .prefix, dest_rel_path).step);
    }

    pub fn installDirectory(self: *Builder, options: InstallDirectoryOptions) void {
        self.getInstallStep().dependOn(&self.addInstallDirectory(options).step);
    }

    ///`dest_rel_path` is relative to bin path
    pub fn installBinFile(self: *Builder, src_path: []const u8, dest_rel_path: []const u8) void {
        self.getInstallStep().dependOn(&self.addInstallFileWithDir(.{ .path = src_path }, .bin, dest_rel_path).step);
    }

    ///`dest_rel_path` is relative to lib path
    pub fn installLibFile(self: *Builder, src_path: []const u8, dest_rel_path: []const u8) void {
        self.getInstallStep().dependOn(&self.addInstallFileWithDir(.{ .path = src_path }, .lib, dest_rel_path).step);
    }

    /// Output format (BIN vs Intel HEX) determined by filename
    pub fn installRaw(self: *Builder, artifact: *LibExeObjStep, dest_filename: []const u8, options: InstallRawStep.CreateOptions) *InstallRawStep {
        const raw = self.addInstallRaw(artifact, dest_filename, options);
        self.getInstallStep().dependOn(&raw.step);
        return raw;
    }

    ///`dest_rel_path` is relative to install prefix path
    pub fn addInstallFile(self: *Builder, source: FileSource, dest_rel_path: []const u8) *InstallFileStep {
        return self.addInstallFileWithDir(source.dupe(self), .prefix, dest_rel_path);
    }

    ///`dest_rel_path` is relative to bin path
    pub fn addInstallBinFile(self: *Builder, source: FileSource, dest_rel_path: []const u8) *InstallFileStep {
        return self.addInstallFileWithDir(source.dupe(self), .bin, dest_rel_path);
    }

    ///`dest_rel_path` is relative to lib path
    pub fn addInstallLibFile(self: *Builder, source: FileSource, dest_rel_path: []const u8) *InstallFileStep {
        return self.addInstallFileWithDir(source.dupe(self), .lib, dest_rel_path);
    }

    pub fn addInstallRaw(self: *Builder, artifact: *LibExeObjStep, dest_filename: []const u8, options: InstallRawStep.CreateOptions) *InstallRawStep {
        return InstallRawStep.create(self, artifact, dest_filename, options);
    }

    pub fn addInstallFileWithDir(
        self: *Builder,
        source: FileSource,
        install_dir: InstallDir,
        dest_rel_path: []const u8,
    ) *InstallFileStep {
        if (dest_rel_path.len == 0) {
            panic("dest_rel_path must be non-empty", .{});
        }
        const install_step = self.allocator.create(InstallFileStep) catch unreachable;
        install_step.* = InstallFileStep.init(self, source.dupe(self), install_dir, dest_rel_path);
        return install_step;
    }

    pub fn addInstallDirectory(self: *Builder, options: InstallDirectoryOptions) *InstallDirStep {
        const install_step = self.allocator.create(InstallDirStep) catch unreachable;
        install_step.* = InstallDirStep.init(self, options);
        return install_step;
    }

    pub fn pushInstalledFile(self: *Builder, dir: InstallDir, dest_rel_path: []const u8) void {
        const file = InstalledFile{
            .dir = dir,
            .path = dest_rel_path,
        };
        self.installed_files.append(file.dupe(self)) catch unreachable;
    }

    pub fn updateFile(self: *Builder, source_path: []const u8, dest_path: []const u8) !void {
        if (self.verbose) {
            log.info("cp {s} {s} ", .{ source_path, dest_path });
        }
        const cwd = fs.cwd();
        const prev_status = try fs.Dir.updateFile(cwd, source_path, cwd, dest_path, .{});
        if (self.verbose) switch (prev_status) {
            .stale => log.info("# installed", .{}),
            .fresh => log.info("# up-to-date", .{}),
        };
    }

    pub fn truncateFile(self: *Builder, dest_path: []const u8) !void {
        if (self.verbose) {
            log.info("truncate {s}", .{dest_path});
        }
        const cwd = fs.cwd();
        var src_file = cwd.createFile(dest_path, .{}) catch |err| switch (err) {
            error.FileNotFound => blk: {
                if (fs.path.dirname(dest_path)) |dirname| {
                    try cwd.makePath(dirname);
                }
                break :blk try cwd.createFile(dest_path, .{});
            },
            else => |e| return e,
        };
        src_file.close();
    }

    pub fn pathFromRoot(self: *Builder, rel_path: []const u8) []u8 {
        return fs.path.resolve(self.allocator, &[_][]const u8{ self.build_root, rel_path }) catch unreachable;
    }

    /// Shorthand for `std.fs.path.join(builder.allocator, paths) catch unreachable`
    pub fn pathJoin(self: *Builder, paths: []const []const u8) []u8 {
        return fs.path.join(self.allocator, paths) catch unreachable;
    }

    pub fn fmt(self: *Builder, comptime format: []const u8, args: anytype) []u8 {
        return fmt_lib.allocPrint(self.allocator, format, args) catch unreachable;
    }

    pub fn findProgram(self: *Builder, names: []const []const u8, paths: []const []const u8) ![]const u8 {
        // TODO report error for ambiguous situations
        const exe_extension = @as(CrossTarget, .{}).exeFileExt();
        for (self.search_prefixes.items) |search_prefix| {
            for (names) |name| {
                if (fs.path.isAbsolute(name)) {
                    return name;
                }
                const full_path = self.pathJoin(&.{
                    search_prefix,
                    "bin",
                    self.fmt("{s}{s}", .{ name, exe_extension }),
                });
                return fs.realpathAlloc(self.allocator, full_path) catch continue;
            }
        }
        if (self.env_map.get("PATH")) |PATH| {
            for (names) |name| {
                if (fs.path.isAbsolute(name)) {
                    return name;
                }
                var it = mem.tokenize(u8, PATH, &[_]u8{fs.path.delimiter});
                while (it.next()) |path| {
                    const full_path = self.pathJoin(&.{
                        path,
                        self.fmt("{s}{s}", .{ name, exe_extension }),
                    });
                    return fs.realpathAlloc(self.allocator, full_path) catch continue;
                }
            }
        }
        for (names) |name| {
            if (fs.path.isAbsolute(name)) {
                return name;
            }
            for (paths) |path| {
                const full_path = self.pathJoin(&.{
                    path,
                    self.fmt("{s}{s}", .{ name, exe_extension }),
                });
                return fs.realpathAlloc(self.allocator, full_path) catch continue;
            }
        }
        return error.FileNotFound;
    }

    pub fn execAllowFail(
        self: *Builder,
        argv: []const []const u8,
        out_code: *u8,
        stderr_behavior: std.ChildProcess.StdIo,
    ) ExecError![]u8 {
        assert(argv.len != 0);

        if (!std.process.can_spawn)
            return error.ExecNotSupported;

        const max_output_size = 400 * 1024;
        var child = std.ChildProcess.init(argv, self.allocator);
        child.stdin_behavior = .Ignore;
        child.stdout_behavior = .Pipe;
        child.stderr_behavior = stderr_behavior;
        child.env_map = self.env_map;

        try child.spawn();

        const stdout = child.stdout.?.reader().readAllAlloc(self.allocator, max_output_size) catch {
            return error.ReadFailure;
        };
        errdefer self.allocator.free(stdout);

        const term = try child.wait();
        switch (term) {
            .Exited => |code| {
                if (code != 0) {
                    out_code.* = @truncate(u8, code);
                    return error.ExitCodeFailure;
                }
                return stdout;
            },
            .Signal, .Stopped, .Unknown => |code| {
                out_code.* = @truncate(u8, code);
                return error.ProcessTerminated;
            },
        }
    }

    pub fn execFromStep(self: *Builder, argv: []const []const u8, src_step: ?*Step) ![]u8 {
        assert(argv.len != 0);

        if (self.verbose) {
            printCmd(null, argv);
        }

        if (!std.process.can_spawn) {
            if (src_step) |s| log.err("{s}...", .{s.name});
            log.err("Unable to spawn the following command: cannot spawn child process", .{});
            printCmd(null, argv);
            std.os.abort();
        }

        var code: u8 = undefined;
        return self.execAllowFail(argv, &code, .Inherit) catch |err| switch (err) {
            error.ExecNotSupported => {
                if (src_step) |s| log.err("{s}...", .{s.name});
                log.err("Unable to spawn the following command: cannot spawn child process", .{});
                printCmd(null, argv);
                std.os.abort();
            },
            error.FileNotFound => {
                if (src_step) |s| log.err("{s}...", .{s.name});
                log.err("Unable to spawn the following command: file not found", .{});
                printCmd(null, argv);
                std.os.exit(@truncate(u8, code));
            },
            error.ExitCodeFailure => {
                if (src_step) |s| log.err("{s}...", .{s.name});
                if (self.prominent_compile_errors) {
                    log.err("The step exited with error code {d}", .{code});
                } else {
                    log.err("The following command exited with error code {d}:", .{code});
                    printCmd(null, argv);
                }

                std.os.exit(@truncate(u8, code));
            },
            error.ProcessTerminated => {
                if (src_step) |s| log.err("{s}...", .{s.name});
                log.err("The following command terminated unexpectedly:", .{});
                printCmd(null, argv);
                std.os.exit(@truncate(u8, code));
            },
            else => |e| return e,
        };
    }

    pub fn exec(self: *Builder, argv: []const []const u8) ![]u8 {
        return self.execFromStep(argv, null);
    }

    pub fn addSearchPrefix(self: *Builder, search_prefix: []const u8) void {
        self.search_prefixes.append(self.dupePath(search_prefix)) catch unreachable;
    }

    pub fn getInstallPath(self: *Builder, dir: InstallDir, dest_rel_path: []const u8) []const u8 {
        assert(!fs.path.isAbsolute(dest_rel_path)); // Install paths must be relative to the prefix
        const base_dir = switch (dir) {
            .prefix => self.install_path,
            .bin => self.exe_dir,
            .lib => self.lib_dir,
            .header => self.h_dir,
            .custom => |path| self.pathJoin(&.{ self.install_path, path }),
        };
        return fs.path.resolve(
            self.allocator,
            &[_][]const u8{ base_dir, dest_rel_path },
        ) catch unreachable;
    }

    fn execPkgConfigList(self: *Builder, out_code: *u8) (PkgConfigError || ExecError)![]const PkgConfigPkg {
        const stdout = try self.execAllowFail(&[_][]const u8{ "pkg-config", "--list-all" }, out_code, .Ignore);
        var list = ArrayList(PkgConfigPkg).init(self.allocator);
        errdefer list.deinit();
        var line_it = mem.tokenize(u8, stdout, "\r\n");
        while (line_it.next()) |line| {
            if (mem.trim(u8, line, " \t").len == 0) continue;
            var tok_it = mem.tokenize(u8, line, " \t");
            try list.append(PkgConfigPkg{
                .name = tok_it.next() orelse return error.PkgConfigInvalidOutput,
                .desc = tok_it.rest(),
            });
        }
        return list.toOwnedSlice();
    }

    fn getPkgConfigList(self: *Builder) ![]const PkgConfigPkg {
        if (self.pkg_config_pkg_list) |res| {
            return res;
        }
        var code: u8 = undefined;
        if (self.execPkgConfigList(&code)) |list| {
            self.pkg_config_pkg_list = list;
            return list;
        } else |err| {
            const result = switch (err) {
                error.ProcessTerminated => error.PkgConfigCrashed,
                error.ExecNotSupported => error.PkgConfigFailed,
                error.ExitCodeFailure => error.PkgConfigFailed,
                error.FileNotFound => error.PkgConfigNotInstalled,
                error.InvalidName => error.PkgConfigNotInstalled,
                error.PkgConfigInvalidOutput => error.PkgConfigInvalidOutput,
                error.ChildExecFailed => error.PkgConfigFailed,
                else => return err,
            };
            self.pkg_config_pkg_list = result;
            return result;
        }
    }
};

test "builder.findProgram compiles" {
    if (builtin.os.tag == .wasi) return error.SkipZigTest;

    var arena = std.heap.ArenaAllocator.init(std.heap.page_allocator);
    defer arena.deinit();

    const builder = try Builder.create(
        arena.allocator(),
        "zig",
        "zig-cache",
        "zig-cache",
        "zig-cache",
    );
    defer builder.destroy();
    _ = builder.findProgram(&[_][]const u8{}, &[_][]const u8{}) catch null;
}

/// TODO: propose some kind of `@deprecate` builtin so that we can deprecate
/// this while still having somewhat non-lazy decls. In this file we wanted to do
/// refAllDecls for example which makes it trigger `@compileError` if you try
/// to use that strategy.
pub const Version = @compileError("deprecated; Use `std.builtin.Version`");
pub const Target = @compileError("deprecated; Use `std.zig.CrossTarget`");

pub const Pkg = struct {
    name: []const u8,
    source: FileSource,
    dependencies: ?[]const Pkg = null,
};

pub const CSourceFile = struct {
    source: FileSource,
    args: []const []const u8,

    fn dupe(self: CSourceFile, b: *Builder) CSourceFile {
        return .{
            .source = self.source.dupe(b),
            .args = b.dupeStrings(self.args),
        };
    }
};

const CSourceFiles = struct {
    files: []const []const u8,
    flags: []const []const u8,
};

fn isLibCLibrary(name: []const u8) bool {
    const libc_libraries = [_][]const u8{ "c", "m", "dl", "rt", "pthread" };
    for (libc_libraries) |libc_lib_name| {
        if (mem.eql(u8, name, libc_lib_name))
            return true;
    }
    return false;
}

fn isLibCppLibrary(name: []const u8) bool {
    const libcpp_libraries = [_][]const u8{ "c++", "stdc++" };
    for (libcpp_libraries) |libcpp_lib_name| {
        if (mem.eql(u8, name, libcpp_lib_name))
            return true;
    }
    return false;
}

/// A file that is generated by a build step.
/// This struct is an interface that is meant to be used with `@fieldParentPtr` to implement the actual path logic.
pub const GeneratedFile = struct {
    /// The step that generates the file
    step: *Step,

    /// The path to the generated file. Must be either absolute or relative to the build root.
    /// This value must be set in the `fn make()` of the `step` and must not be `null` afterwards.
    path: ?[]const u8 = null,

    pub fn getPath(self: GeneratedFile) []const u8 {
        return self.path orelse std.debug.panic(
            "getPath() was called on a GeneratedFile that wasn't build yet. Is there a missing Step dependency on step '{s}'?",
            .{self.step.name},
        );
    }
};

/// A file source is a reference to an existing or future file.
///
pub const FileSource = union(enum) {
    /// A plain file path, relative to build root or absolute.
    path: []const u8,

    /// A file that is generated by an interface. Those files usually are
    /// not available until built by a build step.
    generated: *const GeneratedFile,

    /// Returns a new file source that will have a relative path to the build root guaranteed.
    /// This should be preferred over setting `.path` directly as it documents that the files are in the project directory.
    pub fn relative(path: []const u8) FileSource {
        std.debug.assert(!std.fs.path.isAbsolute(path));
        return FileSource{ .path = path };
    }

    /// Returns a string that can be shown to represent the file source.
    /// Either returns the path or `"generated"`.
    pub fn getDisplayName(self: FileSource) []const u8 {
        return switch (self) {
            .path => self.path,
            .generated => "generated",
        };
    }

    /// Adds dependencies this file source implies to the given step.
    pub fn addStepDependencies(self: FileSource, step: *Step) void {
        switch (self) {
            .path => {},
            .generated => |gen| step.dependOn(gen.step),
        }
    }

    /// Should only be called during make(), returns a path relative to the build root or absolute.
    pub fn getPath(self: FileSource, builder: *Builder) []const u8 {
        const path = switch (self) {
            .path => |p| builder.pathFromRoot(p),
            .generated => |gen| gen.getPath(),
        };
        return path;
    }

    /// Duplicates the file source for a given builder.
    pub fn dupe(self: FileSource, b: *Builder) FileSource {
        return switch (self) {
            .path => |p| .{ .path = b.dupePath(p) },
            .generated => |gen| .{ .generated = gen },
        };
    }
};

pub const LibExeObjStep = struct {
    pub const base_id = .lib_exe_obj;

    step: Step,
    builder: *Builder,
    name: []const u8,
    target: CrossTarget = CrossTarget{},
    target_info: NativeTargetInfo,
    linker_script: ?FileSource = null,
    version_script: ?[]const u8 = null,
    out_filename: []const u8,
    linkage: ?Linkage = null,
    version: ?std.builtin.Version,
    build_mode: std.builtin.Mode,
    kind: Kind,
    major_only_filename: ?[]const u8,
    name_only_filename: ?[]const u8,
    strip: bool,
    lib_paths: ArrayList([]const u8),
    rpaths: ArrayList([]const u8),
    framework_dirs: ArrayList([]const u8),
    frameworks: StringHashMap(FrameworkLinkInfo),
    verbose_link: bool,
    verbose_cc: bool,
    emit_analysis: EmitOption = .default,
    emit_asm: EmitOption = .default,
    emit_bin: EmitOption = .default,
    emit_docs: EmitOption = .default,
    emit_implib: EmitOption = .default,
    emit_llvm_bc: EmitOption = .default,
    emit_llvm_ir: EmitOption = .default,
    // Lots of things depend on emit_h having a consistent path,
    // so it is not an EmitOption for now.
    emit_h: bool = false,
    bundle_compiler_rt: ?bool = null,
    single_threaded: ?bool = null,
    disable_stack_probing: bool,
    disable_sanitize_c: bool,
    sanitize_thread: bool,
    rdynamic: bool,
    import_memory: bool = false,
    import_table: bool = false,
    export_table: bool = false,
    initial_memory: ?u64 = null,
    max_memory: ?u64 = null,
    shared_memory: bool = false,
    global_base: ?u64 = null,
    c_std: Builder.CStd,
    override_lib_dir: ?[]const u8,
    main_pkg_path: ?[]const u8,
    exec_cmd_args: ?[]const ?[]const u8,
    name_prefix: []const u8,
    filter: ?[]const u8,
    test_evented_io: bool = false,
    code_model: std.builtin.CodeModel = .default,
    wasi_exec_model: ?std.builtin.WasiExecModel = null,
    /// Symbols to be exported when compiling to wasm
    export_symbol_names: []const []const u8 = &.{},

    root_src: ?FileSource,
    out_h_filename: []const u8,
    out_lib_filename: []const u8,
    out_pdb_filename: []const u8,
    packages: ArrayList(Pkg),

    object_src: []const u8,

    link_objects: ArrayList(LinkObject),
    include_dirs: ArrayList(IncludeDir),
    c_macros: ArrayList([]const u8),
    output_dir: ?[]const u8,
    is_linking_libc: bool = false,
    is_linking_libcpp: bool = false,
    vcpkg_bin_path: ?[]const u8 = null,

    /// This may be set in order to override the default install directory
    override_dest_dir: ?InstallDir,
    installed_path: ?[]const u8,
    install_step: ?*InstallArtifactStep,

    /// Base address for an executable image.
    image_base: ?u64 = null,

    libc_file: ?FileSource = null,

    valgrind_support: ?bool = null,
    each_lib_rpath: ?bool = null,
    /// On ELF targets, this will emit a link section called ".note.gnu.build-id"
    /// which can be used to coordinate a stripped binary with its debug symbols.
    /// As an example, the bloaty project refuses to work unless its inputs have
    /// build ids, in order to prevent accidental mismatches.
    /// The default is to not include this section because it slows down linking.
    build_id: ?bool = null,

    /// Create a .eh_frame_hdr section and a PT_GNU_EH_FRAME segment in the ELF
    /// file.
    link_eh_frame_hdr: bool = false,
    link_emit_relocs: bool = false,

    /// Place every function in its own section so that unused ones may be
    /// safely garbage-collected during the linking phase.
    link_function_sections: bool = false,

    linker_allow_shlib_undefined: ?bool = null,

    /// Permit read-only relocations in read-only segments. Disallowed by default.
    link_z_notext: bool = false,

    /// Force all relocations to be read-only after processing.
    link_z_relro: bool = true,

    /// Allow relocations to be lazily processed after load.
    link_z_lazy: bool = false,

    /// (Darwin) Install name for the dylib
    install_name: ?[]const u8 = null,

    /// (Darwin) Path to entitlements file
    entitlements: ?[]const u8 = null,

    /// (Darwin) Size of the pagezero segment.
    pagezero_size: ?u64 = null,

    /// (Darwin) Search strategy for searching system libraries. Either `paths_first` or `dylibs_first`.
    /// The former lowers to `-search_paths_first` linker option, while the latter to `-search_dylibs_first`
    /// option.
    /// By default, if no option is specified, the linker assumes `paths_first` as the default
    /// search strategy.
    search_strategy: ?enum { paths_first, dylibs_first } = null,

    /// (Darwin) Set size of the padding between the end of load commands
    /// and start of `__TEXT,__text` section.
    headerpad_size: ?u32 = null,

    /// (Darwin) Automatically Set size of the padding between the end of load commands
    /// and start of `__TEXT,__text` section to a value fitting all paths expanded to MAXPATHLEN.
    headerpad_max_install_names: bool = false,

    /// (Darwin) Remove dylibs that are unreachable by the entry point or exported symbols.
    dead_strip_dylibs: bool = false,

    /// Position Independent Code
    force_pic: ?bool = null,

    /// Position Independent Executable
    pie: ?bool = null,

    red_zone: ?bool = null,

    omit_frame_pointer: ?bool = null,
    dll_export_fns: ?bool = null,

    subsystem: ?std.Target.SubSystem = null,

    entry_symbol_name: ?[]const u8 = null,

    /// Overrides the default stack size
    stack_size: ?u64 = null,

    want_lto: ?bool = null,
    use_stage1: ?bool = null,
    use_llvm: ?bool = null,
    use_lld: ?bool = null,
    ofmt: ?std.Target.ObjectFormat = null,

    output_path_source: GeneratedFile,
    output_lib_path_source: GeneratedFile,
    output_h_path_source: GeneratedFile,
    output_pdb_path_source: GeneratedFile,

    pub const LinkObject = union(enum) {
        static_path: FileSource,
        other_step: *LibExeObjStep,
        system_lib: SystemLib,
        assembly_file: FileSource,
        c_source_file: *CSourceFile,
        c_source_files: *CSourceFiles,
    };

    pub const SystemLib = struct {
        name: []const u8,
        needed: bool,
        weak: bool,
        use_pkg_config: enum {
            /// Don't use pkg-config, just pass -lfoo where foo is name.
            no,
            /// Try to get information on how to link the library from pkg-config.
            /// If that fails, fall back to passing -lfoo where foo is name.
            yes,
            /// Try to get information on how to link the library from pkg-config.
            /// If that fails, error out.
            force,
        },
    };

    const FrameworkLinkInfo = struct {
        needed: bool = false,
        weak: bool = false,
    };

    pub const IncludeDir = union(enum) {
        raw_path: []const u8,
        raw_path_system: []const u8,
        other_step: *LibExeObjStep,
    };

    pub const Kind = enum {
        exe,
        lib,
        obj,
        @"test",
        test_exe,
    };

    pub const SharedLibKind = union(enum) {
        versioned: std.builtin.Version,
        unversioned: void,
    };

    pub const Linkage = enum { dynamic, static };

    pub const EmitOption = union(enum) {
        default: void,
        no_emit: void,
        emit: void,
        emit_to: []const u8,

        fn getArg(self: @This(), b: *Builder, arg_name: []const u8) ?[]const u8 {
            return switch (self) {
                .no_emit => b.fmt("-fno-{s}", .{arg_name}),
                .default => null,
                .emit => b.fmt("-f{s}", .{arg_name}),
                .emit_to => |path| b.fmt("-f{s}={s}", .{ arg_name, path }),
            };
        }
    };

    pub fn createSharedLibrary(builder: *Builder, name: []const u8, root_src: ?FileSource, kind: SharedLibKind) *LibExeObjStep {
        return initExtraArgs(builder, name, root_src, .lib, .dynamic, switch (kind) {
            .versioned => |ver| ver,
            .unversioned => null,
        });
    }

    pub fn createStaticLibrary(builder: *Builder, name: []const u8, root_src: ?FileSource) *LibExeObjStep {
        return initExtraArgs(builder, name, root_src, .lib, .static, null);
    }

    pub fn createObject(builder: *Builder, name: []const u8, root_src: ?FileSource) *LibExeObjStep {
        return initExtraArgs(builder, name, root_src, .obj, null, null);
    }

    pub fn createExecutable(builder: *Builder, name: []const u8, root_src: ?FileSource) *LibExeObjStep {
        return initExtraArgs(builder, name, root_src, .exe, null, null);
    }

    pub fn createTest(builder: *Builder, name: []const u8, root_src: FileSource) *LibExeObjStep {
        return initExtraArgs(builder, name, root_src, .@"test", null, null);
    }

    pub fn createTestExe(builder: *Builder, name: []const u8, root_src: FileSource) *LibExeObjStep {
        return initExtraArgs(builder, name, root_src, .test_exe, null, null);
    }

    fn initExtraArgs(
        builder: *Builder,
        name_raw: []const u8,
        root_src_raw: ?FileSource,
        kind: Kind,
        linkage: ?Linkage,
        ver: ?std.builtin.Version,
    ) *LibExeObjStep {
        const name = builder.dupe(name_raw);
        const root_src: ?FileSource = if (root_src_raw) |rsrc| rsrc.dupe(builder) else null;
        if (mem.indexOf(u8, name, "/") != null or mem.indexOf(u8, name, "\\") != null) {
            panic("invalid name: '{s}'. It looks like a file path, but it is supposed to be the library or application name.", .{name});
        }

        const self = builder.allocator.create(LibExeObjStep) catch unreachable;
        self.* = LibExeObjStep{
            .strip = false,
            .builder = builder,
            .verbose_link = false,
            .verbose_cc = false,
            .build_mode = std.builtin.Mode.Debug,
            .linkage = linkage,
            .kind = kind,
            .root_src = root_src,
            .name = name,
            .frameworks = StringHashMap(FrameworkLinkInfo).init(builder.allocator),
            .step = Step.init(base_id, name, builder.allocator, make),
            .version = ver,
            .out_filename = undefined,
            .out_h_filename = builder.fmt("{s}.h", .{name}),
            .out_lib_filename = undefined,
            .out_pdb_filename = builder.fmt("{s}.pdb", .{name}),
            .major_only_filename = null,
            .name_only_filename = null,
            .packages = ArrayList(Pkg).init(builder.allocator),
            .include_dirs = ArrayList(IncludeDir).init(builder.allocator),
            .link_objects = ArrayList(LinkObject).init(builder.allocator),
            .c_macros = ArrayList([]const u8).init(builder.allocator),
            .lib_paths = ArrayList([]const u8).init(builder.allocator),
            .rpaths = ArrayList([]const u8).init(builder.allocator),
            .framework_dirs = ArrayList([]const u8).init(builder.allocator),
            .object_src = undefined,
            .c_std = Builder.CStd.C99,
            .override_lib_dir = null,
            .main_pkg_path = null,
            .exec_cmd_args = null,
            .name_prefix = "",
            .filter = null,
            .disable_stack_probing = false,
            .disable_sanitize_c = false,
            .sanitize_thread = false,
            .rdynamic = false,
            .output_dir = null,
            .override_dest_dir = null,
            .installed_path = null,
            .install_step = null,

            .output_path_source = GeneratedFile{ .step = &self.step },
            .output_lib_path_source = GeneratedFile{ .step = &self.step },
            .output_h_path_source = GeneratedFile{ .step = &self.step },
            .output_pdb_path_source = GeneratedFile{ .step = &self.step },

            .target_info = undefined, // populated in computeOutFileNames
        };
        self.computeOutFileNames();
        if (root_src) |rs| rs.addStepDependencies(&self.step);
        return self;
    }

    fn computeOutFileNames(self: *LibExeObjStep) void {
        self.target_info = NativeTargetInfo.detect(self.builder.allocator, self.target) catch
            unreachable;

        const target = self.target_info.target;

        self.out_filename = std.zig.binNameAlloc(self.builder.allocator, .{
            .root_name = self.name,
            .target = target,
            .output_mode = switch (self.kind) {
                .lib => .Lib,
                .obj => .Obj,
                .exe, .@"test", .test_exe => .Exe,
            },
            .link_mode = if (self.linkage) |some| @as(std.builtin.LinkMode, switch (some) {
                .dynamic => .Dynamic,
                .static => .Static,
            }) else null,
            .version = self.version,
        }) catch unreachable;

        if (self.kind == .lib) {
            if (self.linkage != null and self.linkage.? == .static) {
                self.out_lib_filename = self.out_filename;
            } else if (self.version) |version| {
                if (target.isDarwin()) {
                    self.major_only_filename = self.builder.fmt("lib{s}.{d}.dylib", .{
                        self.name,
                        version.major,
                    });
                    self.name_only_filename = self.builder.fmt("lib{s}.dylib", .{self.name});
                    self.out_lib_filename = self.out_filename;
                } else if (target.os.tag == .windows) {
                    self.out_lib_filename = self.builder.fmt("{s}.lib", .{self.name});
                } else {
                    self.major_only_filename = self.builder.fmt("lib{s}.so.{d}", .{ self.name, version.major });
                    self.name_only_filename = self.builder.fmt("lib{s}.so", .{self.name});
                    self.out_lib_filename = self.out_filename;
                }
            } else {
                if (target.isDarwin()) {
                    self.out_lib_filename = self.out_filename;
                } else if (target.os.tag == .windows) {
                    self.out_lib_filename = self.builder.fmt("{s}.lib", .{self.name});
                } else {
                    self.out_lib_filename = self.out_filename;
                }
            }
            if (self.output_dir != null) {
                self.output_lib_path_source.path = self.builder.pathJoin(
                    &.{ self.output_dir.?, self.out_lib_filename },
                );
            }
        }
    }

    pub fn setTarget(self: *LibExeObjStep, target: CrossTarget) void {
        self.target = target;
        self.computeOutFileNames();
    }

    pub fn setOutputDir(self: *LibExeObjStep, dir: []const u8) void {
        self.output_dir = self.builder.dupePath(dir);
    }

    pub fn install(self: *LibExeObjStep) void {
        self.builder.installArtifact(self);
    }

    pub fn installRaw(self: *LibExeObjStep, dest_filename: []const u8, options: InstallRawStep.CreateOptions) *InstallRawStep {
        return self.builder.installRaw(self, dest_filename, options);
    }

    /// Creates a `RunStep` with an executable built with `addExecutable`.
    /// Add command line arguments with `addArg`.
    pub fn run(exe: *LibExeObjStep) *RunStep {
        assert(exe.kind == .exe or exe.kind == .test_exe);

        // It doesn't have to be native. We catch that if you actually try to run it.
        // Consider that this is declarative; the run step may not be run unless a user
        // option is supplied.
        const run_step = RunStep.create(exe.builder, exe.builder.fmt("run {s}", .{exe.step.name}));
        run_step.addArtifactArg(exe);

        if (exe.kind == .test_exe) {
            run_step.addArg(exe.builder.zig_exe);
        }

        if (exe.vcpkg_bin_path) |path| {
            run_step.addPathDir(path);
        }

        return run_step;
    }

    pub fn checkObject(self: *LibExeObjStep, obj_format: std.Target.ObjectFormat) *CheckObjectStep {
        return CheckObjectStep.create(self.builder, self.getOutputSource(), obj_format);
    }

    pub fn setLinkerScriptPath(self: *LibExeObjStep, source: FileSource) void {
        self.linker_script = source.dupe(self.builder);
        source.addStepDependencies(&self.step);
    }

    pub fn linkFramework(self: *LibExeObjStep, framework_name: []const u8) void {
        self.frameworks.put(self.builder.dupe(framework_name), .{}) catch unreachable;
    }

    pub fn linkFrameworkNeeded(self: *LibExeObjStep, framework_name: []const u8) void {
        self.frameworks.put(self.builder.dupe(framework_name), .{
            .needed = true,
        }) catch unreachable;
    }

    pub fn linkFrameworkWeak(self: *LibExeObjStep, framework_name: []const u8) void {
        self.frameworks.put(self.builder.dupe(framework_name), .{
            .weak = true,
        }) catch unreachable;
    }

    /// Returns whether the library, executable, or object depends on a particular system library.
    pub fn dependsOnSystemLibrary(self: LibExeObjStep, name: []const u8) bool {
        if (isLibCLibrary(name)) {
            return self.is_linking_libc;
        }
        if (isLibCppLibrary(name)) {
            return self.is_linking_libcpp;
        }
        for (self.link_objects.items) |link_object| {
            switch (link_object) {
                .system_lib => |lib| if (mem.eql(u8, lib.name, name)) return true,
                else => continue,
            }
        }
        return false;
    }

    pub fn linkLibrary(self: *LibExeObjStep, lib: *LibExeObjStep) void {
        assert(lib.kind == .lib);
        self.linkLibraryOrObject(lib);
    }

    pub fn isDynamicLibrary(self: *LibExeObjStep) bool {
        return self.kind == .lib and self.linkage != null and self.linkage.? == .dynamic;
    }

    pub fn producesPdbFile(self: *LibExeObjStep) bool {
        if (!self.target.isWindows() and !self.target.isUefi()) return false;
        if (self.strip) return false;
        return self.isDynamicLibrary() or self.kind == .exe or self.kind == .test_exe;
    }

    pub fn linkLibC(self: *LibExeObjStep) void {
        if (!self.is_linking_libc) {
            self.is_linking_libc = true;
            self.link_objects.append(.{
                .system_lib = .{
                    .name = "c",
                    .needed = false,
                    .weak = false,
                    .use_pkg_config = .no,
                },
            }) catch unreachable;
        }
    }

    pub fn linkLibCpp(self: *LibExeObjStep) void {
        if (!self.is_linking_libcpp) {
            self.is_linking_libcpp = true;
            self.link_objects.append(.{
                .system_lib = .{
                    .name = "c++",
                    .needed = false,
                    .weak = false,
                    .use_pkg_config = .no,
                },
            }) catch unreachable;
        }
    }

    /// If the value is omitted, it is set to 1.
    /// `name` and `value` need not live longer than the function call.
    pub fn defineCMacro(self: *LibExeObjStep, name: []const u8, value: ?[]const u8) void {
        const macro = constructCMacro(self.builder.allocator, name, value);
        self.c_macros.append(macro) catch unreachable;
    }

    /// name_and_value looks like [name]=[value]. If the value is omitted, it is set to 1.
    pub fn defineCMacroRaw(self: *LibExeObjStep, name_and_value: []const u8) void {
        self.c_macros.append(self.builder.dupe(name_and_value)) catch unreachable;
    }

    /// This one has no integration with anything, it just puts -lname on the command line.
    /// Prefer to use `linkSystemLibrary` instead.
    pub fn linkSystemLibraryName(self: *LibExeObjStep, name: []const u8) void {
        self.link_objects.append(.{
            .system_lib = .{
                .name = self.builder.dupe(name),
                .needed = false,
                .weak = false,
                .use_pkg_config = .no,
            },
        }) catch unreachable;
    }

    /// This one has no integration with anything, it just puts -needed-lname on the command line.
    /// Prefer to use `linkSystemLibraryNeeded` instead.
    pub fn linkSystemLibraryNeededName(self: *LibExeObjStep, name: []const u8) void {
        self.link_objects.append(.{
            .system_lib = .{
                .name = self.builder.dupe(name),
                .needed = true,
                .weak = false,
                .use_pkg_config = .no,
            },
        }) catch unreachable;
    }

    /// Darwin-only. This one has no integration with anything, it just puts -weak-lname on the
    /// command line. Prefer to use `linkSystemLibraryWeak` instead.
    pub fn linkSystemLibraryWeakName(self: *LibExeObjStep, name: []const u8) void {
        self.link_objects.append(.{
            .system_lib = .{
                .name = self.builder.dupe(name),
                .needed = false,
                .weak = true,
                .use_pkg_config = .no,
            },
        }) catch unreachable;
    }

    /// This links against a system library, exclusively using pkg-config to find the library.
    /// Prefer to use `linkSystemLibrary` instead.
    pub fn linkSystemLibraryPkgConfigOnly(self: *LibExeObjStep, lib_name: []const u8) void {
        self.link_objects.append(.{
            .system_lib = .{
                .name = self.builder.dupe(lib_name),
                .needed = false,
                .weak = false,
                .use_pkg_config = .force,
            },
        }) catch unreachable;
    }

    /// This links against a system library, exclusively using pkg-config to find the library.
    /// Prefer to use `linkSystemLibraryNeeded` instead.
    pub fn linkSystemLibraryNeededPkgConfigOnly(self: *LibExeObjStep, lib_name: []const u8) void {
        self.link_objects.append(.{
            .system_lib = .{
                .name = self.builder.dupe(lib_name),
                .needed = true,
                .weak = false,
                .use_pkg_config = .force,
            },
        }) catch unreachable;
    }

    /// Run pkg-config for the given library name and parse the output, returning the arguments
    /// that should be passed to zig to link the given library.
    fn runPkgConfig(self: *LibExeObjStep, lib_name: []const u8) ![]const []const u8 {
        const pkg_name = match: {
            // First we have to map the library name to pkg config name. Unfortunately,
            // there are several examples where this is not straightforward:
            // -lSDL2 -> pkg-config sdl2
            // -lgdk-3 -> pkg-config gdk-3.0
            // -latk-1.0 -> pkg-config atk
            const pkgs = try self.builder.getPkgConfigList();

            // Exact match means instant winner.
            for (pkgs) |pkg| {
                if (mem.eql(u8, pkg.name, lib_name)) {
                    break :match pkg.name;
                }
            }

            // Next we'll try ignoring case.
            for (pkgs) |pkg| {
                if (std.ascii.eqlIgnoreCase(pkg.name, lib_name)) {
                    break :match pkg.name;
                }
            }

            // Now try appending ".0".
            for (pkgs) |pkg| {
                if (std.ascii.indexOfIgnoreCase(pkg.name, lib_name)) |pos| {
                    if (pos != 0) continue;
                    if (mem.eql(u8, pkg.name[lib_name.len..], ".0")) {
                        break :match pkg.name;
                    }
                }
            }

            // Trimming "-1.0".
            if (mem.endsWith(u8, lib_name, "-1.0")) {
                const trimmed_lib_name = lib_name[0 .. lib_name.len - "-1.0".len];
                for (pkgs) |pkg| {
                    if (std.ascii.eqlIgnoreCase(pkg.name, trimmed_lib_name)) {
                        break :match pkg.name;
                    }
                }
            }

            return error.PackageNotFound;
        };

        var code: u8 = undefined;
        const stdout = if (self.builder.execAllowFail(&[_][]const u8{
            "pkg-config",
            pkg_name,
            "--cflags",
            "--libs",
        }, &code, .Ignore)) |stdout| stdout else |err| switch (err) {
            error.ProcessTerminated => return error.PkgConfigCrashed,
            error.ExecNotSupported => return error.PkgConfigFailed,
            error.ExitCodeFailure => return error.PkgConfigFailed,
            error.FileNotFound => return error.PkgConfigNotInstalled,
            error.ChildExecFailed => return error.PkgConfigFailed,
            else => return err,
        };

        var zig_args = std.ArrayList([]const u8).init(self.builder.allocator);
        defer zig_args.deinit();

        var it = mem.tokenize(u8, stdout, " \r\n\t");
        while (it.next()) |tok| {
            if (mem.eql(u8, tok, "-I")) {
                const dir = it.next() orelse return error.PkgConfigInvalidOutput;
                try zig_args.appendSlice(&[_][]const u8{ "-I", dir });
            } else if (mem.startsWith(u8, tok, "-I")) {
                try zig_args.append(tok);
            } else if (mem.eql(u8, tok, "-L")) {
                const dir = it.next() orelse return error.PkgConfigInvalidOutput;
                try zig_args.appendSlice(&[_][]const u8{ "-L", dir });
            } else if (mem.startsWith(u8, tok, "-L")) {
                try zig_args.append(tok);
            } else if (mem.eql(u8, tok, "-l")) {
                const lib = it.next() orelse return error.PkgConfigInvalidOutput;
                try zig_args.appendSlice(&[_][]const u8{ "-l", lib });
            } else if (mem.startsWith(u8, tok, "-l")) {
                try zig_args.append(tok);
            } else if (mem.eql(u8, tok, "-D")) {
                const macro = it.next() orelse return error.PkgConfigInvalidOutput;
                try zig_args.appendSlice(&[_][]const u8{ "-D", macro });
            } else if (mem.startsWith(u8, tok, "-D")) {
                try zig_args.append(tok);
            } else if (self.builder.verbose) {
                log.warn("Ignoring pkg-config flag '{s}'", .{tok});
            }
        }

        return zig_args.toOwnedSlice();
    }

    pub fn linkSystemLibrary(self: *LibExeObjStep, name: []const u8) void {
        self.linkSystemLibraryInner(name, .{});
    }

    pub fn linkSystemLibraryNeeded(self: *LibExeObjStep, name: []const u8) void {
        self.linkSystemLibraryInner(name, .{ .needed = true });
    }

    pub fn linkSystemLibraryWeak(self: *LibExeObjStep, name: []const u8) void {
        self.linkSystemLibraryInner(name, .{ .weak = true });
    }

    fn linkSystemLibraryInner(self: *LibExeObjStep, name: []const u8, opts: struct {
        needed: bool = false,
        weak: bool = false,
    }) void {
        if (isLibCLibrary(name)) {
            self.linkLibC();
            return;
        }
        if (isLibCppLibrary(name)) {
            self.linkLibCpp();
            return;
        }

        self.link_objects.append(.{
            .system_lib = .{
                .name = self.builder.dupe(name),
                .needed = opts.needed,
                .weak = opts.weak,
                .use_pkg_config = .yes,
            },
        }) catch unreachable;
    }

    pub fn setNamePrefix(self: *LibExeObjStep, text: []const u8) void {
        assert(self.kind == .@"test" or self.kind == .test_exe);
        self.name_prefix = self.builder.dupe(text);
    }

    pub fn setFilter(self: *LibExeObjStep, text: ?[]const u8) void {
        assert(self.kind == .@"test" or self.kind == .test_exe);
        self.filter = if (text) |t| self.builder.dupe(t) else null;
    }

    /// Handy when you have many C/C++ source files and want them all to have the same flags.
    pub fn addCSourceFiles(self: *LibExeObjStep, files: []const []const u8, flags: []const []const u8) void {
        const c_source_files = self.builder.allocator.create(CSourceFiles) catch unreachable;

        const files_copy = self.builder.dupeStrings(files);
        const flags_copy = self.builder.dupeStrings(flags);

        c_source_files.* = .{
            .files = files_copy,
            .flags = flags_copy,
        };
        self.link_objects.append(.{ .c_source_files = c_source_files }) catch unreachable;
    }

    pub fn addCSourceFile(self: *LibExeObjStep, file: []const u8, flags: []const []const u8) void {
        self.addCSourceFileSource(.{
            .args = flags,
            .source = .{ .path = file },
        });
    }

    pub fn addCSourceFileSource(self: *LibExeObjStep, source: CSourceFile) void {
        const c_source_file = self.builder.allocator.create(CSourceFile) catch unreachable;
        c_source_file.* = source.dupe(self.builder);
        self.link_objects.append(.{ .c_source_file = c_source_file }) catch unreachable;
        source.source.addStepDependencies(&self.step);
    }

    pub fn setVerboseLink(self: *LibExeObjStep, value: bool) void {
        self.verbose_link = value;
    }

    pub fn setVerboseCC(self: *LibExeObjStep, value: bool) void {
        self.verbose_cc = value;
    }

    pub fn setBuildMode(self: *LibExeObjStep, mode: std.builtin.Mode) void {
        self.build_mode = mode;
    }

    pub fn overrideZigLibDir(self: *LibExeObjStep, dir_path: []const u8) void {
        self.override_lib_dir = self.builder.dupePath(dir_path);
    }

    pub fn setMainPkgPath(self: *LibExeObjStep, dir_path: []const u8) void {
        self.main_pkg_path = self.builder.dupePath(dir_path);
    }

    pub fn setLibCFile(self: *LibExeObjStep, libc_file: ?FileSource) void {
        self.libc_file = if (libc_file) |f| f.dupe(self.builder) else null;
    }

    /// Returns the generated executable, library or object file.
    /// To run an executable built with zig build, use `run`, or create an install step and invoke it.
    pub fn getOutputSource(self: *LibExeObjStep) FileSource {
        return FileSource{ .generated = &self.output_path_source };
    }

    /// Returns the generated import library. This function can only be called for libraries.
    pub fn getOutputLibSource(self: *LibExeObjStep) FileSource {
        assert(self.kind == .lib);
        return FileSource{ .generated = &self.output_lib_path_source };
    }

    /// Returns the generated header file.
    /// This function can only be called for libraries or object files which have `emit_h` set.
    pub fn getOutputHSource(self: *LibExeObjStep) FileSource {
        assert(self.kind != .exe and self.kind != .test_exe and self.kind != .@"test");
        assert(self.emit_h);
        return FileSource{ .generated = &self.output_h_path_source };
    }

    /// Returns the generated PDB file. This function can only be called for Windows and UEFI.
    pub fn getOutputPdbSource(self: *LibExeObjStep) FileSource {
        // TODO: Is this right? Isn't PDB for *any* PE/COFF file?
        assert(self.target.isWindows() or self.target.isUefi());
        return FileSource{ .generated = &self.output_pdb_path_source };
    }

    pub fn addAssemblyFile(self: *LibExeObjStep, path: []const u8) void {
        self.link_objects.append(.{
            .assembly_file = .{ .path = self.builder.dupe(path) },
        }) catch unreachable;
    }

    pub fn addAssemblyFileSource(self: *LibExeObjStep, source: FileSource) void {
        const source_duped = source.dupe(self.builder);
        self.link_objects.append(.{ .assembly_file = source_duped }) catch unreachable;
        source_duped.addStepDependencies(&self.step);
    }

    pub fn addObjectFile(self: *LibExeObjStep, source_file: []const u8) void {
        self.addObjectFileSource(.{ .path = source_file });
    }

    pub fn addObjectFileSource(self: *LibExeObjStep, source: FileSource) void {
        self.link_objects.append(.{ .static_path = source.dupe(self.builder) }) catch unreachable;
        source.addStepDependencies(&self.step);
    }

    pub fn addObject(self: *LibExeObjStep, obj: *LibExeObjStep) void {
        assert(obj.kind == .obj);
        self.linkLibraryOrObject(obj);
    }

    /// TODO deprecated, use `addSystemIncludePath`.
    pub fn addSystemIncludeDir(self: *LibExeObjStep, path: []const u8) void {
        self.addSystemIncludePath(path);
    }

    pub fn addSystemIncludePath(self: *LibExeObjStep, path: []const u8) void {
        self.include_dirs.append(IncludeDir{ .raw_path_system = self.builder.dupe(path) }) catch unreachable;
    }

    /// TODO deprecated, use `addIncludePath`.
    pub fn addIncludeDir(self: *LibExeObjStep, path: []const u8) void {
        self.addIncludePath(path);
    }

    pub fn addIncludePath(self: *LibExeObjStep, path: []const u8) void {
        self.include_dirs.append(IncludeDir{ .raw_path = self.builder.dupe(path) }) catch unreachable;
    }

    /// TODO deprecated, use `addLibraryPath`.
    pub fn addLibPath(self: *LibExeObjStep, path: []const u8) void {
        self.addLibraryPath(path);
    }

    pub fn addLibraryPath(self: *LibExeObjStep, path: []const u8) void {
        self.lib_paths.append(self.builder.dupe(path)) catch unreachable;
    }

    pub fn addRPath(self: *LibExeObjStep, path: []const u8) void {
        self.rpaths.append(self.builder.dupe(path)) catch unreachable;
    }

    /// TODO deprecated, use `addFrameworkPath`.
    pub fn addFrameworkDir(self: *LibExeObjStep, dir_path: []const u8) void {
        self.addFrameworkPath(dir_path);
    }

    pub fn addFrameworkPath(self: *LibExeObjStep, dir_path: []const u8) void {
        self.framework_dirs.append(self.builder.dupe(dir_path)) catch unreachable;
    }

    pub fn addPackage(self: *LibExeObjStep, package: Pkg) void {
        self.packages.append(self.builder.dupePkg(package)) catch unreachable;
        self.addRecursiveBuildDeps(package);
    }

    pub fn addOptions(self: *LibExeObjStep, package_name: []const u8, options: *OptionsStep) void {
        self.addPackage(options.getPackage(package_name));
    }

    fn addRecursiveBuildDeps(self: *LibExeObjStep, package: Pkg) void {
        package.source.addStepDependencies(&self.step);
        if (package.dependencies) |deps| {
            for (deps) |dep| {
                self.addRecursiveBuildDeps(dep);
            }
        }
    }

    pub fn addPackagePath(self: *LibExeObjStep, name: []const u8, pkg_index_path: []const u8) void {
        self.addPackage(Pkg{
            .name = self.builder.dupe(name),
            .source = .{ .path = self.builder.dupe(pkg_index_path) },
        });
    }

    /// If Vcpkg was found on the system, it will be added to include and lib
    /// paths for the specified target.
    pub fn addVcpkgPaths(self: *LibExeObjStep, linkage: LibExeObjStep.Linkage) !void {
        // Ideally in the Unattempted case we would call the function recursively
        // after findVcpkgRoot and have only one switch statement, but the compiler
        // cannot resolve the error set.
        switch (self.builder.vcpkg_root) {
            .unattempted => {
                self.builder.vcpkg_root = if (try findVcpkgRoot(self.builder.allocator)) |root|
                    VcpkgRoot{ .found = root }
                else
                    .not_found;
            },
            .not_found => return error.VcpkgNotFound,
            .found => {},
        }

        switch (self.builder.vcpkg_root) {
            .unattempted => unreachable,
            .not_found => return error.VcpkgNotFound,
            .found => |root| {
                const allocator = self.builder.allocator;
                const triplet = try self.target.vcpkgTriplet(allocator, if (linkage == .static) .Static else .Dynamic);
                defer self.builder.allocator.free(triplet);

                const include_path = self.builder.pathJoin(&.{ root, "installed", triplet, "include" });
                errdefer allocator.free(include_path);
                try self.include_dirs.append(IncludeDir{ .raw_path = include_path });

                const lib_path = self.builder.pathJoin(&.{ root, "installed", triplet, "lib" });
                try self.lib_paths.append(lib_path);

                self.vcpkg_bin_path = self.builder.pathJoin(&.{ root, "installed", triplet, "bin" });
            },
        }
    }

    pub fn setExecCmd(self: *LibExeObjStep, args: []const ?[]const u8) void {
        assert(self.kind == .@"test");
        const duped_args = self.builder.allocator.alloc(?[]u8, args.len) catch unreachable;
        for (args) |arg, i| {
            duped_args[i] = if (arg) |a| self.builder.dupe(a) else null;
        }
        self.exec_cmd_args = duped_args;
    }

    fn linkLibraryOrObject(self: *LibExeObjStep, other: *LibExeObjStep) void {
        self.step.dependOn(&other.step);
        self.link_objects.append(.{ .other_step = other }) catch unreachable;
        self.include_dirs.append(.{ .other_step = other }) catch unreachable;
    }

    fn makePackageCmd(self: *LibExeObjStep, pkg: Pkg, zig_args: *ArrayList([]const u8)) error{OutOfMemory}!void {
        const builder = self.builder;

        try zig_args.append("--pkg-begin");
        try zig_args.append(pkg.name);
        try zig_args.append(builder.pathFromRoot(pkg.source.getPath(self.builder)));

        if (pkg.dependencies) |dependencies| {
            for (dependencies) |sub_pkg| {
                try self.makePackageCmd(sub_pkg, zig_args);
            }
        }

        try zig_args.append("--pkg-end");
    }

    fn make(step: *Step) !void {
        const self = @fieldParentPtr(LibExeObjStep, "step", step);
        const builder = self.builder;

        if (self.root_src == null and self.link_objects.items.len == 0) {
            log.err("{s}: linker needs 1 or more objects to link", .{self.step.name});
            return error.NeedAnObject;
        }

        var zig_args = ArrayList([]const u8).init(builder.allocator);
        defer zig_args.deinit();

        zig_args.append(builder.zig_exe) catch unreachable;

        const cmd = switch (self.kind) {
            .lib => "build-lib",
            .exe => "build-exe",
            .obj => "build-obj",
            .@"test" => "test",
            .test_exe => "test",
        };
        zig_args.append(cmd) catch unreachable;

        if (builder.color != .auto) {
            try zig_args.append("--color");
            try zig_args.append(@tagName(builder.color));
        }

        if (self.use_stage1) |stage1| {
            if (stage1) {
                try zig_args.append("-fstage1");
            } else {
                try zig_args.append("-fno-stage1");
            }
        } else if (builder.use_stage1) |stage1| {
            if (stage1) {
                try zig_args.append("-fstage1");
            } else {
                try zig_args.append("-fno-stage1");
            }
        }

        if (self.use_llvm) |use_llvm| {
            if (use_llvm) {
                try zig_args.append("-fLLVM");
            } else {
                try zig_args.append("-fno-LLVM");
            }
        }

        if (self.use_lld) |use_lld| {
            if (use_lld) {
                try zig_args.append("-fLLD");
            } else {
                try zig_args.append("-fno-LLD");
            }
        }

        if (self.ofmt) |ofmt| {
            try zig_args.append(try std.fmt.allocPrint(builder.allocator, "-ofmt={s}", .{@tagName(ofmt)}));
        }

        if (self.entry_symbol_name) |entry| {
            try zig_args.append("--entry");
            try zig_args.append(entry);
        }

        if (self.stack_size) |stack_size| {
            try zig_args.append("--stack");
            try zig_args.append(try std.fmt.allocPrint(builder.allocator, "{}", .{stack_size}));
        }

        if (self.root_src) |root_src| try zig_args.append(root_src.getPath(builder));

        var prev_has_extra_flags = false;

        // Resolve transitive dependencies
        {
            var transitive_dependencies = std.ArrayList(LinkObject).init(builder.allocator);
            defer transitive_dependencies.deinit();

            for (self.link_objects.items) |link_object| {
                switch (link_object) {
                    .other_step => |other| {
                        // Inherit dependency on system libraries
                        for (other.link_objects.items) |other_link_object| {
                            switch (other_link_object) {
                                .system_lib => try transitive_dependencies.append(other_link_object),
                                else => continue,
                            }
                        }

                        // Inherit dependencies on darwin frameworks
                        if (!other.isDynamicLibrary()) {
                            var it = other.frameworks.iterator();
                            while (it.next()) |framework| {
                                self.frameworks.put(framework.key_ptr.*, framework.value_ptr.*) catch unreachable;
                            }
                        }
                    },
                    else => continue,
                }
            }

            try self.link_objects.appendSlice(transitive_dependencies.items);
        }

        for (self.link_objects.items) |link_object| {
            switch (link_object) {
                .static_path => |static_path| try zig_args.append(static_path.getPath(builder)),

                .other_step => |other| switch (other.kind) {
                    .exe => @panic("Cannot link with an executable build artifact"),
                    .test_exe => @panic("Cannot link with an executable build artifact"),
                    .@"test" => @panic("Cannot link with a test"),
                    .obj => {
                        try zig_args.append(other.getOutputSource().getPath(builder));
                    },
                    .lib => {
                        const full_path_lib = other.getOutputLibSource().getPath(builder);
                        try zig_args.append(full_path_lib);

                        if (other.linkage != null and other.linkage.? == .dynamic and !self.target.isWindows()) {
                            if (fs.path.dirname(full_path_lib)) |dirname| {
                                try zig_args.append("-rpath");
                                try zig_args.append(dirname);
                            }
                        }
                    },
                },

                .system_lib => |system_lib| {
                    const prefix: []const u8 = prefix: {
                        if (system_lib.needed) break :prefix "-needed-l";
                        if (system_lib.weak) {
                            if (self.target.isDarwin()) break :prefix "-weak-l";
                            log.warn("Weak library import used for a non-darwin target, this will be converted to normally library import `-lname`", .{});
                        }
                        break :prefix "-l";
                    };
                    switch (system_lib.use_pkg_config) {
                        .no => try zig_args.append(builder.fmt("{s}{s}", .{ prefix, system_lib.name })),
                        .yes, .force => {
                            if (self.runPkgConfig(system_lib.name)) |args| {
                                try zig_args.appendSlice(args);
                            } else |err| switch (err) {
                                error.PkgConfigInvalidOutput,
                                error.PkgConfigCrashed,
                                error.PkgConfigFailed,
                                error.PkgConfigNotInstalled,
                                error.PackageNotFound,
                                => switch (system_lib.use_pkg_config) {
                                    .yes => {
                                        // pkg-config failed, so fall back to linking the library
                                        // by name directly.
                                        try zig_args.append(builder.fmt("{s}{s}", .{
                                            prefix,
                                            system_lib.name,
                                        }));
                                    },
                                    .force => {
                                        panic("pkg-config failed for library {s}", .{system_lib.name});
                                    },
                                    .no => unreachable,
                                },

                                else => |e| return e,
                            }
                        },
                    }
                },

                .assembly_file => |asm_file| {
                    if (prev_has_extra_flags) {
                        try zig_args.append("-extra-cflags");
                        try zig_args.append("--");
                        prev_has_extra_flags = false;
                    }
                    try zig_args.append(asm_file.getPath(builder));
                },

                .c_source_file => |c_source_file| {
                    if (c_source_file.args.len == 0) {
                        if (prev_has_extra_flags) {
                            try zig_args.append("-cflags");
                            try zig_args.append("--");
                            prev_has_extra_flags = false;
                        }
                    } else {
                        try zig_args.append("-cflags");
                        for (c_source_file.args) |arg| {
                            try zig_args.append(arg);
                        }
                        try zig_args.append("--");
                    }
                    try zig_args.append(c_source_file.source.getPath(builder));
                },

                .c_source_files => |c_source_files| {
                    if (c_source_files.flags.len == 0) {
                        if (prev_has_extra_flags) {
                            try zig_args.append("-cflags");
                            try zig_args.append("--");
                            prev_has_extra_flags = false;
                        }
                    } else {
                        try zig_args.append("-cflags");
                        for (c_source_files.flags) |flag| {
                            try zig_args.append(flag);
                        }
                        try zig_args.append("--");
                    }
                    for (c_source_files.files) |file| {
                        try zig_args.append(builder.pathFromRoot(file));
                    }
                },
            }
        }

        if (self.image_base) |image_base| {
            try zig_args.append("--image-base");
            try zig_args.append(builder.fmt("0x{x}", .{image_base}));
        }

        if (self.filter) |filter| {
            try zig_args.append("--test-filter");
            try zig_args.append(filter);
        }

        if (self.test_evented_io) {
            try zig_args.append("--test-evented-io");
        }

        if (self.name_prefix.len != 0) {
            try zig_args.append("--test-name-prefix");
            try zig_args.append(self.name_prefix);
        }

        for (builder.debug_log_scopes) |log_scope| {
            try zig_args.append("--debug-log");
            try zig_args.append(log_scope);
        }

        if (builder.verbose_cimport) zig_args.append("--verbose-cimport") catch unreachable;
        if (builder.verbose_air) zig_args.append("--verbose-air") catch unreachable;
        if (builder.verbose_llvm_ir) zig_args.append("--verbose-llvm-ir") catch unreachable;
        if (builder.verbose_link or self.verbose_link) zig_args.append("--verbose-link") catch unreachable;
        if (builder.verbose_cc or self.verbose_cc) zig_args.append("--verbose-cc") catch unreachable;
        if (builder.verbose_llvm_cpu_features) zig_args.append("--verbose-llvm-cpu-features") catch unreachable;

        if (self.emit_analysis.getArg(builder, "emit-analysis")) |arg| try zig_args.append(arg);
        if (self.emit_asm.getArg(builder, "emit-asm")) |arg| try zig_args.append(arg);
        if (self.emit_bin.getArg(builder, "emit-bin")) |arg| try zig_args.append(arg);
        if (self.emit_docs.getArg(builder, "emit-docs")) |arg| try zig_args.append(arg);
        if (self.emit_implib.getArg(builder, "emit-implib")) |arg| try zig_args.append(arg);
        if (self.emit_llvm_bc.getArg(builder, "emit-llvm-bc")) |arg| try zig_args.append(arg);
        if (self.emit_llvm_ir.getArg(builder, "emit-llvm-ir")) |arg| try zig_args.append(arg);

        if (self.emit_h) try zig_args.append("-femit-h");

        if (self.strip) {
            try zig_args.append("--strip");
        }
        if (self.link_eh_frame_hdr) {
            try zig_args.append("--eh-frame-hdr");
        }
        if (self.link_emit_relocs) {
            try zig_args.append("--emit-relocs");
        }
        if (self.link_function_sections) {
            try zig_args.append("-ffunction-sections");
        }
        if (self.linker_allow_shlib_undefined) |x| {
            try zig_args.append(if (x) "-fallow-shlib-undefined" else "-fno-allow-shlib-undefined");
        }
        if (self.link_z_notext) {
            try zig_args.append("-z");
            try zig_args.append("notext");
        }
        if (!self.link_z_relro) {
            try zig_args.append("-z");
            try zig_args.append("norelro");
        }
        if (self.link_z_lazy) {
            try zig_args.append("-z");
            try zig_args.append("lazy");
        }

        if (self.libc_file) |libc_file| {
            try zig_args.append("--libc");
            try zig_args.append(libc_file.getPath(self.builder));
        } else if (builder.libc_file) |libc_file| {
            try zig_args.append("--libc");
            try zig_args.append(libc_file);
        }

        switch (self.build_mode) {
            .Debug => {}, // Skip since it's the default.
            else => zig_args.append(builder.fmt("-O{s}", .{@tagName(self.build_mode)})) catch unreachable,
        }

        try zig_args.append("--cache-dir");
        try zig_args.append(builder.pathFromRoot(builder.cache_root));

        try zig_args.append("--global-cache-dir");
        try zig_args.append(builder.pathFromRoot(builder.global_cache_root));

        zig_args.append("--name") catch unreachable;
        zig_args.append(self.name) catch unreachable;

        if (self.linkage) |some| switch (some) {
            .dynamic => try zig_args.append("-dynamic"),
            .static => try zig_args.append("-static"),
        };
        if (self.kind == .lib and self.linkage != null and self.linkage.? == .dynamic) {
            if (self.version) |version| {
                zig_args.append("--version") catch unreachable;
                zig_args.append(builder.fmt("{}", .{version})) catch unreachable;
            }

            if (self.target.isDarwin()) {
                const install_name = self.install_name orelse builder.fmt("@rpath/{s}{s}{s}", .{
                    self.target.libPrefix(),
                    self.name,
                    self.target.dynamicLibSuffix(),
                });
                try zig_args.append("-install_name");
                try zig_args.append(install_name);
            }
        }

        if (self.entitlements) |entitlements| {
            try zig_args.appendSlice(&[_][]const u8{ "--entitlements", entitlements });
        }
        if (self.pagezero_size) |pagezero_size| {
            const size = try std.fmt.allocPrint(builder.allocator, "{x}", .{pagezero_size});
            try zig_args.appendSlice(&[_][]const u8{ "-pagezero_size", size });
        }
        if (self.search_strategy) |strat| switch (strat) {
            .paths_first => try zig_args.append("-search_paths_first"),
            .dylibs_first => try zig_args.append("-search_dylibs_first"),
        };
        if (self.headerpad_size) |headerpad_size| {
            const size = try std.fmt.allocPrint(builder.allocator, "{x}", .{headerpad_size});
            try zig_args.appendSlice(&[_][]const u8{ "-headerpad", size });
        }
        if (self.headerpad_max_install_names) {
            try zig_args.append("-headerpad_max_install_names");
        }
        if (self.dead_strip_dylibs) {
            try zig_args.append("-dead_strip_dylibs");
        }

        if (self.bundle_compiler_rt) |x| {
            if (x) {
                try zig_args.append("-fcompiler-rt");
            } else {
                try zig_args.append("-fno-compiler-rt");
            }
        }
        if (self.single_threaded) |single_threaded| {
            if (single_threaded) {
                try zig_args.append("-fsingle-threaded");
            } else {
                try zig_args.append("-fno-single-threaded");
            }
        }
        if (self.disable_stack_probing) {
            try zig_args.append("-fno-stack-check");
        }
        if (self.red_zone) |red_zone| {
            if (red_zone) {
                try zig_args.append("-mred-zone");
            } else {
                try zig_args.append("-mno-red-zone");
            }
        }
        if (self.omit_frame_pointer) |omit_frame_pointer| {
            if (omit_frame_pointer) {
                try zig_args.append("-fomit-frame-pointer");
            } else {
                try zig_args.append("-fno-omit-frame-pointer");
            }
        }
        if (self.dll_export_fns) |dll_export_fns| {
            if (dll_export_fns) {
                try zig_args.append("-fdll-export-fns");
            } else {
                try zig_args.append("-fno-dll-export-fns");
            }
        }
        if (self.disable_sanitize_c) {
            try zig_args.append("-fno-sanitize-c");
        }
        if (self.sanitize_thread) {
            try zig_args.append("-fsanitize-thread");
        }
        if (self.rdynamic) {
            try zig_args.append("-rdynamic");
        }
        if (self.import_memory) {
            try zig_args.append("--import-memory");
        }
        if (self.import_table) {
            try zig_args.append("--import-table");
        }
        if (self.export_table) {
            try zig_args.append("--export-table");
        }
        if (self.initial_memory) |initial_memory| {
            try zig_args.append(builder.fmt("--initial-memory={d}", .{initial_memory}));
        }
        if (self.max_memory) |max_memory| {
            try zig_args.append(builder.fmt("--max-memory={d}", .{max_memory}));
        }
        if (self.shared_memory) {
            try zig_args.append("--shared-memory");
        }
        if (self.global_base) |global_base| {
            try zig_args.append(builder.fmt("--global-base={d}", .{global_base}));
        }

        if (self.code_model != .default) {
            try zig_args.append("-mcmodel");
            try zig_args.append(@tagName(self.code_model));
        }
        if (self.wasi_exec_model) |model| {
            try zig_args.append(builder.fmt("-mexec-model={s}", .{@tagName(model)}));
        }
        for (self.export_symbol_names) |symbol_name| {
            try zig_args.append(builder.fmt("--export={s}", .{symbol_name}));
        }

        if (!self.target.isNative()) {
            try zig_args.append("-target");
            try zig_args.append(try self.target.zigTriple(builder.allocator));

            // TODO this logic can disappear if cpu model + features becomes part of the target triple
            const cross = self.target.toTarget();
            const all_features = cross.cpu.arch.allFeaturesList();
            var populated_cpu_features = cross.cpu.model.features;
            populated_cpu_features.populateDependencies(all_features);

            if (populated_cpu_features.eql(cross.cpu.features)) {
                // The CPU name alone is sufficient.
                try zig_args.append("-mcpu");
                try zig_args.append(cross.cpu.model.name);
            } else {
                var mcpu_buffer = std.ArrayList(u8).init(builder.allocator);

                try mcpu_buffer.writer().print("-mcpu={s}", .{cross.cpu.model.name});

                for (all_features) |feature, i_usize| {
                    const i = @intCast(std.Target.Cpu.Feature.Set.Index, i_usize);
                    const in_cpu_set = populated_cpu_features.isEnabled(i);
                    const in_actual_set = cross.cpu.features.isEnabled(i);
                    if (in_cpu_set and !in_actual_set) {
                        try mcpu_buffer.writer().print("-{s}", .{feature.name});
                    } else if (!in_cpu_set and in_actual_set) {
                        try mcpu_buffer.writer().print("+{s}", .{feature.name});
                    }
                }

                try zig_args.append(mcpu_buffer.toOwnedSlice());
            }

            if (self.target.dynamic_linker.get()) |dynamic_linker| {
                try zig_args.append("--dynamic-linker");
                try zig_args.append(dynamic_linker);
            }
        }

        if (self.linker_script) |linker_script| {
            try zig_args.append("--script");
            try zig_args.append(linker_script.getPath(builder));
        }

        if (self.version_script) |version_script| {
            try zig_args.append("--version-script");
            try zig_args.append(builder.pathFromRoot(version_script));
        }

        if (self.kind == .@"test") {
            if (self.exec_cmd_args) |exec_cmd_args| {
                for (exec_cmd_args) |cmd_arg| {
                    if (cmd_arg) |arg| {
                        try zig_args.append("--test-cmd");
                        try zig_args.append(arg);
                    } else {
                        try zig_args.append("--test-cmd-bin");
                    }
                }
            } else {
                const need_cross_glibc = self.target.isGnuLibC() and self.is_linking_libc;

                switch (self.builder.host.getExternalExecutor(self.target_info, .{
                    .qemu_fixes_dl = need_cross_glibc and builder.glibc_runtimes_dir != null,
                    .link_libc = self.is_linking_libc,
                })) {
                    .native => {},
                    .bad_dl, .bad_os_or_cpu => {
                        try zig_args.append("--test-no-exec");
                    },
                    .rosetta => if (builder.enable_rosetta) {
                        try zig_args.append("--test-cmd-bin");
                    } else {
                        try zig_args.append("--test-no-exec");
                    },
                    .qemu => |bin_name| ok: {
                        if (builder.enable_qemu) qemu: {
                            const glibc_dir_arg = if (need_cross_glibc)
                                builder.glibc_runtimes_dir orelse break :qemu
                            else
                                null;
                            try zig_args.append("--test-cmd");
                            try zig_args.append(bin_name);
                            if (glibc_dir_arg) |dir| {
                                // TODO look into making this a call to `linuxTriple`. This
                                // needs the directory to be called "i686" rather than
                                // "i386" which is why we do it manually here.
                                const fmt_str = "{s}" ++ fs.path.sep_str ++ "{s}-{s}-{s}";
                                const cpu_arch = self.target.getCpuArch();
                                const os_tag = self.target.getOsTag();
                                const abi = self.target.getAbi();
                                const cpu_arch_name: []const u8 = if (cpu_arch == .i386)
                                    "i686"
                                else
                                    @tagName(cpu_arch);
                                const full_dir = try std.fmt.allocPrint(builder.allocator, fmt_str, .{
                                    dir, cpu_arch_name, @tagName(os_tag), @tagName(abi),
                                });

                                try zig_args.append("--test-cmd");
                                try zig_args.append("-L");
                                try zig_args.append("--test-cmd");
                                try zig_args.append(full_dir);
                            }
                            try zig_args.append("--test-cmd-bin");
                            break :ok;
                        }
                        try zig_args.append("--test-no-exec");
                    },
                    .wine => |bin_name| if (builder.enable_wine) {
                        try zig_args.append("--test-cmd");
                        try zig_args.append(bin_name);
                        try zig_args.append("--test-cmd-bin");
                    } else {
                        try zig_args.append("--test-no-exec");
                    },
                    .wasmtime => |bin_name| if (builder.enable_wasmtime) {
                        try zig_args.append("--test-cmd");
                        try zig_args.append(bin_name);
                        try zig_args.append("--test-cmd");
                        try zig_args.append("--dir=.");
                        try zig_args.append("--test-cmd");
                        try zig_args.append("--allow-unknown-exports"); // TODO: Remove when stage2 is default compiler
                        try zig_args.append("--test-cmd-bin");
                    } else {
                        try zig_args.append("--test-no-exec");
                    },
                    .darling => |bin_name| if (builder.enable_darling) {
                        try zig_args.append("--test-cmd");
                        try zig_args.append(bin_name);
                        try zig_args.append("--test-cmd-bin");
                    } else {
                        try zig_args.append("--test-no-exec");
                    },
                }
            }
        } else if (self.kind == .test_exe) {
            try zig_args.append("--test-no-exec");
        }

        for (self.packages.items) |pkg| {
            try self.makePackageCmd(pkg, &zig_args);
        }

        for (self.include_dirs.items) |include_dir| {
            switch (include_dir) {
                .raw_path => |include_path| {
                    try zig_args.append("-I");
                    try zig_args.append(self.builder.pathFromRoot(include_path));
                },
                .raw_path_system => |include_path| {
                    if (builder.sysroot != null) {
                        try zig_args.append("-iwithsysroot");
                    } else {
                        try zig_args.append("-isystem");
                    }

                    const resolved_include_path = self.builder.pathFromRoot(include_path);

                    const common_include_path = if (builtin.os.tag == .windows and builder.sysroot != null and fs.path.isAbsolute(resolved_include_path)) blk: {
                        // We need to check for disk designator and strip it out from dir path so
                        // that zig/clang can concat resolved_include_path with sysroot.
                        const disk_designator = fs.path.diskDesignatorWindows(resolved_include_path);

                        if (mem.indexOf(u8, resolved_include_path, disk_designator)) |where| {
                            break :blk resolved_include_path[where + disk_designator.len ..];
                        }

                        break :blk resolved_include_path;
                    } else resolved_include_path;

                    try zig_args.append(common_include_path);
                },
                .other_step => |other| if (other.emit_h) {
                    const h_path = other.getOutputHSource().getPath(self.builder);
                    try zig_args.append("-isystem");
                    try zig_args.append(fs.path.dirname(h_path).?);
                },
            }
        }

        for (self.lib_paths.items) |lib_path| {
            try zig_args.append("-L");
            try zig_args.append(lib_path);
        }

        for (self.rpaths.items) |rpath| {
            try zig_args.append("-rpath");
            try zig_args.append(rpath);
        }

        for (self.c_macros.items) |c_macro| {
            try zig_args.append("-D");
            try zig_args.append(c_macro);
        }

        if (self.target.isDarwin()) {
            for (self.framework_dirs.items) |dir| {
                if (builder.sysroot != null) {
                    try zig_args.append("-iframeworkwithsysroot");
                } else {
                    try zig_args.append("-iframework");
                }
                try zig_args.append(dir);
                try zig_args.append("-F");
                try zig_args.append(dir);
            }

            var it = self.frameworks.iterator();
            while (it.next()) |entry| {
                const name = entry.key_ptr.*;
                const info = entry.value_ptr.*;
                if (info.needed) {
                    zig_args.append("-needed_framework") catch unreachable;
                } else if (info.weak) {
                    zig_args.append("-weak_framework") catch unreachable;
                } else {
                    zig_args.append("-framework") catch unreachable;
                }
                zig_args.append(name) catch unreachable;
            }
        } else {
            if (self.framework_dirs.items.len > 0) {
                log.info("Framework directories have been added for a non-darwin target, this will have no affect on the build", .{});
            }

            if (self.frameworks.count() > 0) {
                log.info("Frameworks have been added for a non-darwin target, this will have no affect on the build", .{});
            }
        }

        if (builder.sysroot) |sysroot| {
            try zig_args.appendSlice(&[_][]const u8{ "--sysroot", sysroot });
        }

        for (builder.search_prefixes.items) |search_prefix| {
            try zig_args.append("-L");
            try zig_args.append(builder.pathJoin(&.{
                search_prefix, "lib",
            }));
            try zig_args.append("-isystem");
            try zig_args.append(builder.pathJoin(&.{
                search_prefix, "include",
            }));
        }

        if (self.valgrind_support) |valgrind_support| {
            if (valgrind_support) {
                try zig_args.append("-fvalgrind");
            } else {
                try zig_args.append("-fno-valgrind");
            }
        }

        if (self.each_lib_rpath) |each_lib_rpath| {
            if (each_lib_rpath) {
                try zig_args.append("-feach-lib-rpath");
            } else {
                try zig_args.append("-fno-each-lib-rpath");
            }
        }

        if (self.build_id) |build_id| {
            if (build_id) {
                try zig_args.append("-fbuild-id");
            } else {
                try zig_args.append("-fno-build-id");
            }
        }

        if (self.override_lib_dir) |dir| {
            try zig_args.append("--zig-lib-dir");
            try zig_args.append(builder.pathFromRoot(dir));
        } else if (self.builder.override_lib_dir) |dir| {
            try zig_args.append("--zig-lib-dir");
            try zig_args.append(builder.pathFromRoot(dir));
        }

        if (self.main_pkg_path) |dir| {
            try zig_args.append("--main-pkg-path");
            try zig_args.append(builder.pathFromRoot(dir));
        }

        if (self.force_pic) |pic| {
            if (pic) {
                try zig_args.append("-fPIC");
            } else {
                try zig_args.append("-fno-PIC");
            }
        }

        if (self.pie) |pie| {
            if (pie) {
                try zig_args.append("-fPIE");
            } else {
                try zig_args.append("-fno-PIE");
            }
        }

        if (self.want_lto) |lto| {
            if (lto) {
                try zig_args.append("-flto");
            } else {
                try zig_args.append("-fno-lto");
            }
        }

        if (self.subsystem) |subsystem| {
            try zig_args.append("--subsystem");
            try zig_args.append(switch (subsystem) {
                .Console => "console",
                .Windows => "windows",
                .Posix => "posix",
                .Native => "native",
                .EfiApplication => "efi_application",
                .EfiBootServiceDriver => "efi_boot_service_driver",
                .EfiRom => "efi_rom",
                .EfiRuntimeDriver => "efi_runtime_driver",
            });
        }

        try zig_args.append("--enable-cache");

        // Windows has an argument length limit of 32,766 characters, macOS 262,144 and Linux
        // 2,097,152. If our args exceed 30 KiB, we instead write them to a "response file" and
        // pass that to zig, e.g. via 'zig build-lib @args.rsp'
        // See @file syntax here: https://gcc.gnu.org/onlinedocs/gcc/Overall-Options.html
        var args_length: usize = 0;
        for (zig_args.items) |arg| {
            args_length += arg.len + 1; // +1 to account for null terminator
        }
        if (args_length >= 30 * 1024) {
            const args_dir = try fs.path.join(
                builder.allocator,
                &[_][]const u8{ builder.pathFromRoot("zig-cache"), "args" },
            );
            try std.fs.cwd().makePath(args_dir);

            var args_arena = std.heap.ArenaAllocator.init(builder.allocator);
            defer args_arena.deinit();

            const args_to_escape = zig_args.items[2..];
            var escaped_args = try ArrayList([]const u8).initCapacity(args_arena.allocator(), args_to_escape.len);

            arg_blk: for (args_to_escape) |arg| {
                for (arg) |c, arg_idx| {
                    if (c == '\\' or c == '"') {
                        // Slow path for arguments that need to be escaped. We'll need to allocate and copy
                        var escaped = try ArrayList(u8).initCapacity(args_arena.allocator(), arg.len + 1);
                        const writer = escaped.writer();
                        writer.writeAll(arg[0..arg_idx]) catch unreachable;
                        for (arg[arg_idx..]) |to_escape| {
                            if (to_escape == '\\' or to_escape == '"') try writer.writeByte('\\');
                            try writer.writeByte(to_escape);
                        }
                        escaped_args.appendAssumeCapacity(escaped.items);
                        continue :arg_blk;
                    }
                }
                escaped_args.appendAssumeCapacity(arg); // no escaping needed so just use original argument
            }

            // Write the args to zig-cache/args/<SHA256 hash of args> to avoid conflicts with
            // other zig build commands running in parallel.
            const partially_quoted = try std.mem.join(builder.allocator, "\" \"", escaped_args.items);
            const args = try std.mem.concat(builder.allocator, u8, &[_][]const u8{ "\"", partially_quoted, "\"" });

            var args_hash: [Sha256.digest_length]u8 = undefined;
            Sha256.hash(args, &args_hash, .{});
            var args_hex_hash: [Sha256.digest_length * 2]u8 = undefined;
            _ = try std.fmt.bufPrint(
                &args_hex_hash,
                "{s}",
                .{std.fmt.fmtSliceHexLower(&args_hash)},
            );

            const args_file = try fs.path.join(builder.allocator, &[_][]const u8{ args_dir, args_hex_hash[0..] });
            try std.fs.cwd().writeFile(args_file, args);

            zig_args.shrinkRetainingCapacity(2);
            try zig_args.append(try std.mem.concat(builder.allocator, u8, &[_][]const u8{ "@", args_file }));
        }

        const output_dir_nl = try builder.execFromStep(zig_args.items, &self.step);
        const build_output_dir = mem.trimRight(u8, output_dir_nl, "\r\n");

        if (self.output_dir) |output_dir| {
            var src_dir = try std.fs.cwd().openIterableDir(build_output_dir, .{});
            defer src_dir.close();

            // Create the output directory if it doesn't exist.
            try std.fs.cwd().makePath(output_dir);

            var dest_dir = try std.fs.cwd().openDir(output_dir, .{});
            defer dest_dir.close();

            var it = src_dir.iterate();
            while (try it.next()) |entry| {
                // The compiler can put these files into the same directory, but we don't
                // want to copy them over.
                if (mem.eql(u8, entry.name, "stage1.id") or
                    mem.eql(u8, entry.name, "llvm-ar.id") or
                    mem.eql(u8, entry.name, "libs.txt") or
                    mem.eql(u8, entry.name, "builtin.zig") or
                    mem.eql(u8, entry.name, "zld.id") or
                    mem.eql(u8, entry.name, "lld.id")) continue;

                _ = try src_dir.dir.updateFile(entry.name, dest_dir, entry.name, .{});
            }
        } else {
            self.output_dir = build_output_dir;
        }

        // This will ensure all output filenames will now have the output_dir available!
        self.computeOutFileNames();

        // Update generated files
        if (self.output_dir != null) {
            self.output_path_source.path = builder.pathJoin(
                &.{ self.output_dir.?, self.out_filename },
            );

            if (self.emit_h) {
                self.output_h_path_source.path = builder.pathJoin(
                    &.{ self.output_dir.?, self.out_h_filename },
                );
            }

            if (self.target.isWindows() or self.target.isUefi()) {
                self.output_pdb_path_source.path = builder.pathJoin(
                    &.{ self.output_dir.?, self.out_pdb_filename },
                );
            }
        }

        if (self.kind == .lib and self.linkage != null and self.linkage.? == .dynamic and self.version != null and self.target.wantSharedLibSymLinks()) {
            try doAtomicSymLinks(builder.allocator, self.getOutputSource().getPath(builder), self.major_only_filename.?, self.name_only_filename.?);
        }
    }
};

/// Allocates a new string for assigning a value to a named macro.
/// If the value is omitted, it is set to 1.
/// `name` and `value` need not live longer than the function call.
pub fn constructCMacro(allocator: Allocator, name: []const u8, value: ?[]const u8) []const u8 {
    var macro = allocator.alloc(
        u8,
        name.len + if (value) |value_slice| value_slice.len + 1 else 0,
    ) catch |err| if (err == error.OutOfMemory) @panic("Out of memory") else unreachable;
    mem.copy(u8, macro, name);
    if (value) |value_slice| {
        macro[name.len] = '=';
        mem.copy(u8, macro[name.len + 1 ..], value_slice);
    }
    return macro;
}

pub const InstallArtifactStep = struct {
    pub const base_id = .install_artifact;

    step: Step,
    builder: *Builder,
    artifact: *LibExeObjStep,
    dest_dir: InstallDir,
    pdb_dir: ?InstallDir,
    h_dir: ?InstallDir,

    const Self = @This();

    pub fn create(builder: *Builder, artifact: *LibExeObjStep) *Self {
        if (artifact.install_step) |s| return s;

        const self = builder.allocator.create(Self) catch unreachable;
        self.* = Self{
            .builder = builder,
            .step = Step.init(.install_artifact, builder.fmt("install {s}", .{artifact.step.name}), builder.allocator, make),
            .artifact = artifact,
            .dest_dir = artifact.override_dest_dir orelse switch (artifact.kind) {
                .obj => @panic("Cannot install a .obj build artifact."),
                .@"test" => @panic("Cannot install a test build artifact, use addTestExe instead."),
                .exe, .test_exe => InstallDir{ .bin = {} },
                .lib => InstallDir{ .lib = {} },
            },
            .pdb_dir = if (artifact.producesPdbFile()) blk: {
                if (artifact.kind == .exe or artifact.kind == .test_exe) {
                    break :blk InstallDir{ .bin = {} };
                } else {
                    break :blk InstallDir{ .lib = {} };
                }
            } else null,
            .h_dir = if (artifact.kind == .lib and artifact.emit_h) .header else null,
        };
        self.step.dependOn(&artifact.step);
        artifact.install_step = self;

        builder.pushInstalledFile(self.dest_dir, artifact.out_filename);
        if (self.artifact.isDynamicLibrary()) {
            if (artifact.major_only_filename) |name| {
                builder.pushInstalledFile(.lib, name);
            }
            if (artifact.name_only_filename) |name| {
                builder.pushInstalledFile(.lib, name);
            }
            if (self.artifact.target.isWindows()) {
                builder.pushInstalledFile(.lib, artifact.out_lib_filename);
            }
        }
        if (self.pdb_dir) |pdb_dir| {
            builder.pushInstalledFile(pdb_dir, artifact.out_pdb_filename);
        }
        if (self.h_dir) |h_dir| {
            builder.pushInstalledFile(h_dir, artifact.out_h_filename);
        }
        return self;
    }

    fn make(step: *Step) !void {
        const self = @fieldParentPtr(Self, "step", step);
        const builder = self.builder;

        const full_dest_path = builder.getInstallPath(self.dest_dir, self.artifact.out_filename);
        try builder.updateFile(self.artifact.getOutputSource().getPath(builder), full_dest_path);
        if (self.artifact.isDynamicLibrary() and self.artifact.version != null and self.artifact.target.wantSharedLibSymLinks()) {
            try doAtomicSymLinks(builder.allocator, full_dest_path, self.artifact.major_only_filename.?, self.artifact.name_only_filename.?);
        }
        if (self.artifact.isDynamicLibrary() and self.artifact.target.isWindows() and self.artifact.emit_implib != .no_emit) {
            const full_implib_path = builder.getInstallPath(self.dest_dir, self.artifact.out_lib_filename);
            try builder.updateFile(self.artifact.getOutputLibSource().getPath(builder), full_implib_path);
        }
        if (self.pdb_dir) |pdb_dir| {
            const full_pdb_path = builder.getInstallPath(pdb_dir, self.artifact.out_pdb_filename);
            try builder.updateFile(self.artifact.getOutputPdbSource().getPath(builder), full_pdb_path);
        }
        if (self.h_dir) |h_dir| {
            const full_pdb_path = builder.getInstallPath(h_dir, self.artifact.out_h_filename);
            try builder.updateFile(self.artifact.getOutputHSource().getPath(builder), full_pdb_path);
        }
        self.artifact.installed_path = full_dest_path;
    }
};

pub const InstallFileStep = struct {
    pub const base_id = .install_file;

    step: Step,
    builder: *Builder,
    source: FileSource,
    dir: InstallDir,
    dest_rel_path: []const u8,

    pub fn init(
        builder: *Builder,
        source: FileSource,
        dir: InstallDir,
        dest_rel_path: []const u8,
    ) InstallFileStep {
        builder.pushInstalledFile(dir, dest_rel_path);
        return InstallFileStep{
            .builder = builder,
            .step = Step.init(.install_file, builder.fmt("install {s} to {s}", .{ source.getDisplayName(), dest_rel_path }), builder.allocator, make),
            .source = source.dupe(builder),
            .dir = dir.dupe(builder),
            .dest_rel_path = builder.dupePath(dest_rel_path),
        };
    }

    fn make(step: *Step) !void {
        const self = @fieldParentPtr(InstallFileStep, "step", step);
        const full_dest_path = self.builder.getInstallPath(self.dir, self.dest_rel_path);
        const full_src_path = self.source.getPath(self.builder);
        try self.builder.updateFile(full_src_path, full_dest_path);
    }
};

pub const InstallDirectoryOptions = struct {
    source_dir: []const u8,
    install_dir: InstallDir,
    install_subdir: []const u8,
    /// File paths which end in any of these suffixes will be excluded
    /// from being installed.
    exclude_extensions: []const []const u8 = &.{},
    /// File paths which end in any of these suffixes will result in
    /// empty files being installed. This is mainly intended for large
    /// test.zig files in order to prevent needless installation bloat.
    /// However if the files were not present at all, then
    /// `@import("test.zig")` would be a compile error.
    blank_extensions: []const []const u8 = &.{},

    fn dupe(self: InstallDirectoryOptions, b: *Builder) InstallDirectoryOptions {
        return .{
            .source_dir = b.dupe(self.source_dir),
            .install_dir = self.install_dir.dupe(b),
            .install_subdir = b.dupe(self.install_subdir),
            .exclude_extensions = b.dupeStrings(self.exclude_extensions),
            .blank_extensions = b.dupeStrings(self.blank_extensions),
        };
    }
};

pub const InstallDirStep = struct {
    pub const base_id = .install_dir;

    step: Step,
    builder: *Builder,
    options: InstallDirectoryOptions,

    pub fn init(
        builder: *Builder,
        options: InstallDirectoryOptions,
    ) InstallDirStep {
        builder.pushInstalledFile(options.install_dir, options.install_subdir);
        return InstallDirStep{
            .builder = builder,
            .step = Step.init(.install_dir, builder.fmt("install {s}/", .{options.source_dir}), builder.allocator, make),
            .options = options.dupe(builder),
        };
    }

    fn make(step: *Step) !void {
        const self = @fieldParentPtr(InstallDirStep, "step", step);
        const dest_prefix = self.builder.getInstallPath(self.options.install_dir, self.options.install_subdir);
        const full_src_dir = self.builder.pathFromRoot(self.options.source_dir);
        var src_dir = try std.fs.cwd().openIterableDir(full_src_dir, .{});
        defer src_dir.close();
        var it = try src_dir.walk(self.builder.allocator);
        next_entry: while (try it.next()) |entry| {
            for (self.options.exclude_extensions) |ext| {
                if (mem.endsWith(u8, entry.path, ext)) {
                    continue :next_entry;
                }
            }

            const full_path = self.builder.pathJoin(&.{
                full_src_dir, entry.path,
            });

            const dest_path = self.builder.pathJoin(&.{
                dest_prefix, entry.path,
            });

            switch (entry.kind) {
                .Directory => try fs.cwd().makePath(dest_path),
                .File => {
                    for (self.options.blank_extensions) |ext| {
                        if (mem.endsWith(u8, entry.path, ext)) {
                            try self.builder.truncateFile(dest_path);
                            continue :next_entry;
                        }
                    }

                    try self.builder.updateFile(full_path, dest_path);
                },
                else => continue,
            }
        }
    }
};

pub const LogStep = struct {
    pub const base_id = .log;

    step: Step,
    builder: *Builder,
    data: []const u8,

    pub fn init(builder: *Builder, data: []const u8) LogStep {
        return LogStep{
            .builder = builder,
            .step = Step.init(.log, builder.fmt("log {s}", .{data}), builder.allocator, make),
            .data = builder.dupe(data),
        };
    }

    fn make(step: *Step) anyerror!void {
        const self = @fieldParentPtr(LogStep, "step", step);
        log.info("{s}", .{self.data});
    }
};

pub const RemoveDirStep = struct {
    pub const base_id = .remove_dir;

    step: Step,
    builder: *Builder,
    dir_path: []const u8,

    pub fn init(builder: *Builder, dir_path: []const u8) RemoveDirStep {
        return RemoveDirStep{
            .builder = builder,
            .step = Step.init(.remove_dir, builder.fmt("RemoveDir {s}", .{dir_path}), builder.allocator, make),
            .dir_path = builder.dupePath(dir_path),
        };
    }

    fn make(step: *Step) !void {
        const self = @fieldParentPtr(RemoveDirStep, "step", step);

        const full_path = self.builder.pathFromRoot(self.dir_path);
        fs.cwd().deleteTree(full_path) catch |err| {
            log.err("Unable to remove {s}: {s}", .{ full_path, @errorName(err) });
            return err;
        };
    }
};

const ThisModule = @This();
pub const Step = struct {
    id: Id,
    name: []const u8,
    makeFn: MakeFn,
    dependencies: ArrayList(*Step),
    loop_flag: bool,
    done_flag: bool,

    const MakeFn = switch (builtin.zig_backend) {
        .stage1 => fn (self: *Step) anyerror!void,
        else => *const fn (self: *Step) anyerror!void,
    };

    pub const Id = enum {
        top_level,
        lib_exe_obj,
        install_artifact,
        install_file,
        install_dir,
        log,
        remove_dir,
        fmt,
        translate_c,
        write_file,
        run,
        check_file,
        check_object,
        install_raw,
        options,
        custom,
    };

    pub fn init(id: Id, name: []const u8, allocator: Allocator, makeFn: MakeFn) Step {
        return Step{
            .id = id,
            .name = allocator.dupe(u8, name) catch unreachable,
            .makeFn = makeFn,
            .dependencies = ArrayList(*Step).init(allocator),
            .loop_flag = false,
            .done_flag = false,
        };
    }
    pub fn initNoOp(id: Id, name: []const u8, allocator: Allocator) Step {
        return init(id, name, allocator, makeNoOp);
    }

    pub fn make(self: *Step) !void {
        if (self.done_flag) return;

        try self.makeFn(self);
        self.done_flag = true;
    }

    pub fn dependOn(self: *Step, other: *Step) void {
        self.dependencies.append(other) catch unreachable;
    }

    fn makeNoOp(self: *Step) anyerror!void {
        _ = self;
    }

    pub fn cast(step: *Step, comptime T: type) ?*T {
        if (step.id == T.base_id) {
            return @fieldParentPtr(T, "step", step);
        }
        return null;
    }
};

fn doAtomicSymLinks(allocator: Allocator, output_path: []const u8, filename_major_only: []const u8, filename_name_only: []const u8) !void {
    const out_dir = fs.path.dirname(output_path) orelse ".";
    const out_basename = fs.path.basename(output_path);
    // sym link for libfoo.so.1 to libfoo.so.1.2.3
    const major_only_path = fs.path.join(
        allocator,
        &[_][]const u8{ out_dir, filename_major_only },
    ) catch unreachable;
    fs.atomicSymLink(allocator, out_basename, major_only_path) catch |err| {
        log.err("Unable to symlink {s} -> {s}", .{ major_only_path, out_basename });
        return err;
    };
    // sym link for libfoo.so to libfoo.so.1
    const name_only_path = fs.path.join(
        allocator,
        &[_][]const u8{ out_dir, filename_name_only },
    ) catch unreachable;
    fs.atomicSymLink(allocator, filename_major_only, name_only_path) catch |err| {
        log.err("Unable to symlink {s} -> {s}", .{ name_only_path, filename_major_only });
        return err;
    };
}

/// Returned slice must be freed by the caller.
fn findVcpkgRoot(allocator: Allocator) !?[]const u8 {
    const appdata_path = try fs.getAppDataDir(allocator, "vcpkg");
    defer allocator.free(appdata_path);

    const path_file = try fs.path.join(allocator, &[_][]const u8{ appdata_path, "vcpkg.path.txt" });
    defer allocator.free(path_file);

    const file = fs.cwd().openFile(path_file, .{}) catch return null;
    defer file.close();

    const size = @intCast(usize, try file.getEndPos());
    const vcpkg_path = try allocator.alloc(u8, size);
    const size_read = try file.read(vcpkg_path);
    std.debug.assert(size == size_read);

    return vcpkg_path;
}

const VcpkgRoot = union(VcpkgRootStatus) {
    unattempted: void,
    not_found: void,
    found: []const u8,
};

const VcpkgRootStatus = enum {
    unattempted,
    not_found,
    found,
};

pub const InstallDir = union(enum) {
    prefix: void,
    lib: void,
    bin: void,
    header: void,
    /// A path relative to the prefix
    custom: []const u8,

    /// Duplicates the install directory including the path if set to custom.
    pub fn dupe(self: InstallDir, builder: *Builder) InstallDir {
        if (self == .custom) {
            // Written with this temporary to avoid RLS problems
            const duped_path = builder.dupe(self.custom);
            return .{ .custom = duped_path };
        } else {
            return self;
        }
    }
};

pub const InstalledFile = struct {
    dir: InstallDir,
    path: []const u8,

    /// Duplicates the installed file path and directory.
    pub fn dupe(self: InstalledFile, builder: *Builder) InstalledFile {
        return .{
            .dir = self.dir.dupe(builder),
            .path = builder.dupe(self.path),
        };
    }
};

test "Builder.dupePkg()" {
    if (builtin.os.tag == .wasi) return error.SkipZigTest;

    var arena = std.heap.ArenaAllocator.init(std.testing.allocator);
    defer arena.deinit();
    var builder = try Builder.create(
        arena.allocator(),
        "test",
        "test",
        "test",
        "test",
    );
    defer builder.destroy();

    var pkg_dep = Pkg{
        .name = "pkg_dep",
        .source = .{ .path = "/not/a/pkg_dep.zig" },
    };
    var pkg_top = Pkg{
        .name = "pkg_top",
        .source = .{ .path = "/not/a/pkg_top.zig" },
        .dependencies = &[_]Pkg{pkg_dep},
    };
    const dupe = builder.dupePkg(pkg_top);

    const original_deps = pkg_top.dependencies.?;
    const dupe_deps = dupe.dependencies.?;

    // probably the same top level package details
    try std.testing.expectEqualStrings(pkg_top.name, dupe.name);

    // probably the same dependencies
    try std.testing.expectEqual(original_deps.len, dupe_deps.len);
    try std.testing.expectEqual(original_deps[0].name, pkg_dep.name);

    // could segfault otherwise if pointers in duplicated package's fields are
    // the same as those in stack allocated package's fields
    try std.testing.expect(dupe_deps.ptr != original_deps.ptr);
    try std.testing.expect(dupe.name.ptr != pkg_top.name.ptr);
    try std.testing.expect(dupe.source.path.ptr != pkg_top.source.path.ptr);
    try std.testing.expect(dupe_deps[0].name.ptr != pkg_dep.name.ptr);
    try std.testing.expect(dupe_deps[0].source.path.ptr != pkg_dep.source.path.ptr);
}

test "LibExeObjStep.addPackage" {
    if (builtin.os.tag == .wasi) return error.SkipZigTest;

    var arena = std.heap.ArenaAllocator.init(std.testing.allocator);
    defer arena.deinit();

    var builder = try Builder.create(
        arena.allocator(),
        "test",
        "test",
        "test",
        "test",
    );
    defer builder.destroy();

    const pkg_dep = Pkg{
        .name = "pkg_dep",
        .source = .{ .path = "/not/a/pkg_dep.zig" },
    };
    const pkg_top = Pkg{
        .name = "pkg_dep",
        .source = .{ .path = "/not/a/pkg_top.zig" },
        .dependencies = &[_]Pkg{pkg_dep},
    };

    var exe = builder.addExecutable("not_an_executable", "/not/an/executable.zig");
    exe.addPackage(pkg_top);

    try std.testing.expectEqual(@as(usize, 1), exe.packages.items.len);

    const dupe = exe.packages.items[0];
    try std.testing.expectEqualStrings(pkg_top.name, dupe.name);
}<|MERGE_RESOLUTION|>--- conflicted
+++ resolved
@@ -745,13 +745,8 @@
                 return args.default_target;
             },
             error.UnknownCpuFeature => {
-<<<<<<< HEAD
-                warn(
+                log.err(
                     \\Unknown CPU feature: '{?s}'
-=======
-                log.err(
-                    \\Unknown CPU feature: '{s}'
->>>>>>> 0e26c614
                     \\Available CPU features for architecture '{s}':
                     \\
                 , .{
@@ -765,13 +760,8 @@
                 return args.default_target;
             },
             error.UnknownOperatingSystem => {
-<<<<<<< HEAD
-                warn(
+                log.err(
                     \\Unknown OS: '{?s}'
-=======
-                log.err(
-                    \\Unknown OS: '{s}'
->>>>>>> 0e26c614
                     \\Available operating systems:
                     \\
                 , .{diags.os_name});
