--- conflicted
+++ resolved
@@ -663,58 +663,9 @@
 
         return address;
     }
-
-<<<<<<< HEAD
-    fn isValidMemory(address: usize) bool {
-        // We are unable to determine validity of memory for freestanding targets
-        if (native_os == .freestanding or native_os == .uefi) return true;
-
-        const aligned_address = address & ~@as(usize, @intCast((mem.page_size - 1)));
-        if (aligned_address == 0) return false;
-        const aligned_memory = @as([*]align(mem.page_size) u8, @ptrFromInt(aligned_address))[0..mem.page_size];
-
-        if (native_os == .windows) {
-            var memory_info: windows.MEMORY_BASIC_INFORMATION = undefined;
-
-            // The only error this function can throw is ERROR_INVALID_PARAMETER.
-            // supply an address that invalid i'll be thrown.
-            const rc = windows.VirtualQuery(aligned_memory, &memory_info, aligned_memory.len) catch {
-                return false;
-            };
-
-            // Result code has to be bigger than zero (number of bytes written)
-            if (rc == 0) {
-                return false;
-            }
-
-            // Free pages cannot be read, they are unmapped
-            if (memory_info.State == windows.MEM_FREE) {
-                return false;
-            }
-
-            return true;
-        } else if (@hasDecl(posix.system, "msync") and native_os != .wasi and native_os != .emscripten) {
-            posix.msync(aligned_memory, posix.MSF.ASYNC) catch |err| {
-                switch (err) {
-                    error.PermissionDenied => return true,
-                    error.UnmappedMemory => return false,
-                    else => unreachable,
-                }
-            };
-
-            return true;
-        } else {
-            // We are unable to determine validity of memory on this target.
-            return true;
-        }
-    }
-
-    fn next_unwind(self: *StackIterator) !usize {
-        const unwind_state = &self.unwind_state.?;
-=======
+    
     fn next_unwind(it: *StackIterator) !usize {
         const unwind_state = &it.unwind_state.?;
->>>>>>> 16d74809
         const module = try unwind_state.debug_info.getModuleForAddress(unwind_state.dwarf_context.pc);
         switch (native_os) {
             .macos, .ios, .watchos, .tvos, .visionos => {
