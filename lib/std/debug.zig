--- conflicted
+++ resolved
@@ -541,8 +541,7 @@
             // Panicked while printing "Panicked during a panic."
         },
     };
-<<<<<<< HEAD
-    std.os.abort();
+    posix.abort();
 }
 pub fn panicImpl(msg: []const u8, trace: ?*const std.builtin.StackTrace, ret_addr: ?usize) noreturn {
     @setCold(true);
@@ -569,10 +568,6 @@
         .plan9 => return panicImplPlan9(msg),
         else => return panicImplDefault(msg, trace, ret_addr orelse @returnAddress()),
     }
-=======
-
-    posix.abort();
->>>>>>> 22a97cd2
 }
 /// Must be called only after adding 1 to `panicking`. There are three callsites.
 fn waitForOtherThreadToFinishPanicking() void {
