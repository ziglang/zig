const builtin = @import("builtin");
const std = @import("std.zig");
const math = std.math;
const mem = std.mem;
const io = std.io;
const posix = std.posix;
const fs = std.fs;
const testing = std.testing;
const root = @import("root");
const File = std.fs.File;
const windows = std.os.windows;
const native_arch = builtin.cpu.arch;
const native_os = builtin.os.tag;
const native_endian = native_arch.endian();

pub const MemoryAccessor = @import("debug/MemoryAccessor.zig");
pub const FixedBufferReader = @import("debug/FixedBufferReader.zig");
pub const Dwarf = @import("debug/Dwarf.zig");
pub const Pdb = @import("debug/Pdb.zig");
pub const SelfInfo = @import("debug/SelfInfo.zig");
pub const Info = @import("debug/Info.zig");
pub const Coverage = @import("debug/Coverage.zig");

pub const simple_panic = @import("debug/simple_panic.zig");
pub const no_panic = @import("debug/no_panic.zig");

/// A fully-featured panic handler namespace which lowers all panics to calls to `panicFn`.
/// Safety panics will use formatted printing to provide a meaningful error message.
/// The signature of `panicFn` should match that of `defaultPanic`.
pub fn FullPanic(comptime panicFn: fn ([]const u8, ?usize) noreturn) type {
    return struct {
        pub const call = panicFn;
        pub fn sentinelMismatch(expected: anytype, found: @TypeOf(expected)) noreturn {
            @branchHint(.cold);
            std.debug.panicExtra(@returnAddress(), "sentinel mismatch: expected {any}, found {any}", .{
                expected, found,
            });
        }
        pub fn unwrapError(err: anyerror) noreturn {
            @branchHint(.cold);
            std.debug.panicExtra(@returnAddress(), "attempt to unwrap error: {s}", .{@errorName(err)});
        }
        pub fn outOfBounds(index: usize, len: usize) noreturn {
            @branchHint(.cold);
            std.debug.panicExtra(@returnAddress(), "index out of bounds: index {d}, len {d}", .{ index, len });
        }
        pub fn startGreaterThanEnd(start: usize, end: usize) noreturn {
            @branchHint(.cold);
            std.debug.panicExtra(@returnAddress(), "start index {d} is larger than end index {d}", .{ start, end });
        }
        pub fn inactiveUnionField(active: anytype, accessed: @TypeOf(active)) noreturn {
            @branchHint(.cold);
            std.debug.panicExtra(@returnAddress(), "access of union field '{s}' while field '{s}' is active", .{
                @tagName(accessed), @tagName(active),
            });
        }
        pub fn reachedUnreachable() noreturn {
            @branchHint(.cold);
            call("reached unreachable code", @returnAddress());
        }
        pub fn unwrapNull() noreturn {
            @branchHint(.cold);
            call("attempt to use null value", @returnAddress());
        }
        pub fn castToNull() noreturn {
            @branchHint(.cold);
            call("cast causes pointer to be null", @returnAddress());
        }
        pub fn incorrectAlignment() noreturn {
            @branchHint(.cold);
            call("incorrect alignment", @returnAddress());
        }
        pub fn invalidErrorCode() noreturn {
            @branchHint(.cold);
            call("invalid error code", @returnAddress());
        }
        pub fn castTruncatedData() noreturn {
            @branchHint(.cold);
            call("integer cast truncated bits", @returnAddress());
        }
        pub fn negativeToUnsigned() noreturn {
            @branchHint(.cold);
            call("attempt to cast negative value to unsigned integer", @returnAddress());
        }
        pub fn integerOverflow() noreturn {
            @branchHint(.cold);
            call("integer overflow", @returnAddress());
        }
        pub fn shlOverflow() noreturn {
            @branchHint(.cold);
            call("left shift overflowed bits", @returnAddress());
        }
        pub fn shrOverflow() noreturn {
            @branchHint(.cold);
            call("right shift overflowed bits", @returnAddress());
        }
        pub fn divideByZero() noreturn {
            @branchHint(.cold);
            call("division by zero", @returnAddress());
        }
        pub fn exactDivisionRemainder() noreturn {
            @branchHint(.cold);
            call("exact division produced remainder", @returnAddress());
        }
        pub fn integerPartOutOfBounds() noreturn {
            @branchHint(.cold);
            call("integer part of floating point value out of bounds", @returnAddress());
        }
        pub fn corruptSwitch() noreturn {
            @branchHint(.cold);
            call("switch on corrupt value", @returnAddress());
        }
        pub fn shiftRhsTooBig() noreturn {
            @branchHint(.cold);
            call("shift amount is greater than the type size", @returnAddress());
        }
        pub fn invalidEnumValue() noreturn {
            @branchHint(.cold);
            call("invalid enum value", @returnAddress());
        }
        pub fn forLenMismatch() noreturn {
            @branchHint(.cold);
            call("for loop over objects with non-equal lengths", @returnAddress());
        }
        pub fn memcpyLenMismatch() noreturn {
            @branchHint(.cold);
            call("@memcpy arguments have non-equal lengths", @returnAddress());
        }
        pub fn memcpyAlias() noreturn {
            @branchHint(.cold);
            call("@memcpy arguments alias", @returnAddress());
        }
        pub fn noreturnReturned() noreturn {
            @branchHint(.cold);
            call("'noreturn' function returned", @returnAddress());
        }
    };
}

/// Unresolved source locations can be represented with a single `usize` that
/// corresponds to a virtual memory address of the program counter. Combined
/// with debug information, those values can be converted into a resolved
/// source location, including file, line, and column.
pub const SourceLocation = struct {
    line: u64,
    column: u64,
    file_name: []const u8,

    pub const invalid: SourceLocation = .{
        .line = 0,
        .column = 0,
        .file_name = &.{},
    };
};

pub const Symbol = struct {
    name: []const u8 = "???",
    compile_unit_name: []const u8 = "???",
    source_location: ?SourceLocation = null,
};

/// Deprecated because it returns the optimization mode of the standard
/// library, when the caller probably wants to use the optimization mode of
/// their own module.
pub const runtime_safety = switch (builtin.mode) {
    .Debug, .ReleaseSafe => true,
    .ReleaseFast, .ReleaseSmall => false,
};

pub const sys_can_stack_trace = switch (builtin.cpu.arch) {
    // Observed to go into an infinite loop.
    // TODO: Make this work.
    .mips,
    .mipsel,
    .mips64,
    .mips64el,
    .s390x,
    => false,

    // `@returnAddress()` in LLVM 10 gives
    // "Non-Emscripten WebAssembly hasn't implemented __builtin_return_address".
    .wasm32,
    .wasm64,
    => native_os == .emscripten,

    // `@returnAddress()` is unsupported in LLVM 13.
    .bpfel,
    .bpfeb,
    => false,

    else => true,
};

/// Allows the caller to freely write to stderr until `unlockStdErr` is called.
///
/// During the lock, any `std.Progress` information is cleared from the terminal.
pub fn lockStdErr() void {
    std.Progress.lockStdErr();
}

pub fn unlockStdErr() void {
    std.Progress.unlockStdErr();
}

/// Print to stderr, unbuffered, and silently returning on failure. Intended
/// for use in "printf debugging." Use `std.log` functions for proper logging.
pub fn print(comptime fmt: []const u8, args: anytype) void {
    lockStdErr();
    defer unlockStdErr();
    const stderr = io.getStdErr().writer();
    nosuspend stderr.print(fmt, args) catch return;
}

pub fn getStderrMutex() *std.Thread.Mutex {
    @compileError("deprecated. call std.debug.lockStdErr() and std.debug.unlockStdErr() instead which will integrate properly with std.Progress");
}

/// TODO multithreaded awareness
var self_debug_info: ?SelfInfo = null;

pub fn getSelfDebugInfo() !*SelfInfo {
    if (self_debug_info) |*info| {
        return info;
    } else {
        self_debug_info = try SelfInfo.open(getDebugInfoAllocator());
        return &self_debug_info.?;
    }
}

/// Tries to print a hexadecimal view of the bytes, unbuffered, and ignores any error returned.
/// Obtains the stderr mutex while dumping.
pub fn dumpHex(bytes: []const u8) void {
    lockStdErr();
    defer unlockStdErr();
    dumpHexFallible(bytes) catch {};
}

/// Prints a hexadecimal view of the bytes, unbuffered, returning any error that occurs.
pub fn dumpHexFallible(bytes: []const u8) !void {
    const stderr = std.io.getStdErr();
    const ttyconf = std.io.tty.detectConfig(stderr);
    const writer = stderr.writer();
    var chunks = mem.window(u8, bytes, 16, 16);
    while (chunks.next()) |window| {
        // 1. Print the address.
        const address = (@intFromPtr(bytes.ptr) + 0x10 * (chunks.index orelse 0) / 16) - 0x10;
        try ttyconf.setColor(writer, .dim);
        // We print the address in lowercase and the bytes in uppercase hexadecimal to distinguish them more.
        // Also, make sure all lines are aligned by padding the address.
        try writer.print("{x:0>[1]}  ", .{ address, @sizeOf(usize) * 2 });
        try ttyconf.setColor(writer, .reset);

        // 2. Print the bytes.
        for (window, 0..) |byte, index| {
            try writer.print("{X:0>2} ", .{byte});
            if (index == 7) try writer.writeByte(' ');
        }
        try writer.writeByte(' ');
        if (window.len < 16) {
            var missing_columns = (16 - window.len) * 3;
            if (window.len < 8) missing_columns += 1;
            try writer.writeByteNTimes(' ', missing_columns);
        }

        // 3. Print the characters.
        for (window) |byte| {
            if (std.ascii.isPrint(byte)) {
                try writer.writeByte(byte);
            } else {
                // Related: https://github.com/ziglang/zig/issues/7600
                if (ttyconf == .windows_api) {
                    try writer.writeByte('.');
                    continue;
                }

                // Let's print some common control codes as graphical Unicode symbols.
                // We don't want to do this for all control codes because most control codes apart from
                // the ones that Zig has escape sequences for are likely not very useful to print as symbols.
                switch (byte) {
                    '\n' => try writer.writeAll("␊"),
                    '\r' => try writer.writeAll("␍"),
                    '\t' => try writer.writeAll("␉"),
                    else => try writer.writeByte('.'),
                }
            }
        }
        try writer.writeByte('\n');
    }
}

pub const StackTraceMode = enum {
    none,
    slim,
    full,
};

/// Tries to print the current stack trace to stderr, unbuffered, and ignores any error returned.
/// TODO multithreaded awareness
pub fn dumpCurrentStackTrace(start_addr: ?usize) void {
    nosuspend {
        if (builtin.target.isWasm()) {
            if (native_os == .wasi) {
                const stderr = io.getStdErr().writer();
                stderr.print("Unable to dump stack trace: not implemented for Wasm\n", .{}) catch return;
            }
            return;
        }
        const stderr = io.getStdErr().writer();
        if (builtin.strip_debug_info) {
            stderr.print("Unable to dump stack trace: debug info stripped\n", .{}) catch return;
            return;
        }
        const debug_info = getSelfDebugInfo() catch |err| {
            stderr.print("Unable to dump stack trace: Unable to open debug info: {s}\n", .{@errorName(err)}) catch return;
            return;
        };
        writeCurrentStackTrace(stderr, debug_info, io.tty.detectConfig(io.getStdErr()), start_addr) catch |err| {
            stderr.print("Unable to dump stack trace: {s}\n", .{@errorName(err)}) catch return;
            return;
        };
    }
}

pub const have_ucontext = posix.ucontext_t != void;

/// Platform-specific thread state. This contains register state, and on some platforms
/// information about the stack. This is not safe to trivially copy, because some platforms
/// use internal pointers within this structure. To make a copy, use `copyContext`.
pub const ThreadContext = blk: {
    if (native_os == .windows) {
        break :blk windows.CONTEXT;
    } else if (have_ucontext) {
        break :blk posix.ucontext_t;
    } else {
        break :blk void;
    }
};

/// Copies one context to another, updating any internal pointers
pub fn copyContext(source: *const ThreadContext, dest: *ThreadContext) void {
    if (!have_ucontext) return {};
    dest.* = source.*;
    relocateContext(dest);
}

/// Updates any internal pointers in the context to reflect its current location
pub fn relocateContext(context: *ThreadContext) void {
    return switch (native_os) {
        .macos => {
            context.mcontext = &context.__mcontext_data;
        },
        else => {},
    };
}

pub const have_getcontext = @TypeOf(posix.system.getcontext) != void;

/// Capture the current context. The register values in the context will reflect the
/// state after the platform `getcontext` function returns.
///
/// It is valid to call this if the platform doesn't have context capturing support,
/// in that case false will be returned.
pub inline fn getContext(context: *ThreadContext) bool {
    if (native_os == .windows) {
        context.* = std.mem.zeroes(windows.CONTEXT);
        windows.ntdll.RtlCaptureContext(context);
        return true;
    }

    const result = have_getcontext and posix.system.getcontext(context) == 0;
    if (native_os == .macos) {
        assert(context.mcsize == @sizeOf(std.c.mcontext_t));

        // On aarch64-macos, the system getcontext doesn't write anything into the pc
        // register slot, it only writes lr. This makes the context consistent with
        // other aarch64 getcontext implementations which write the current lr
        // (where getcontext will return to) into both the lr and pc slot of the context.
        if (native_arch == .aarch64) context.mcontext.ss.pc = context.mcontext.ss.lr;
    }

    return result;
}

/// Tries to print the stack trace starting from the supplied base pointer to stderr,
/// unbuffered, and ignores any error returned.
/// TODO multithreaded awareness
pub fn dumpStackTraceFromBase(context: *ThreadContext) void {
    nosuspend {
<<<<<<< HEAD
        if (std.options.debug_stacktrace_mode == .none) return;

        if (comptime builtin.target.isWasm()) {
=======
        if (builtin.target.isWasm()) {
>>>>>>> e4c049e4
            if (native_os == .wasi) {
                const stderr = io.getStdErr().writer();
                stderr.print("Unable to dump stack trace: not implemented for Wasm\n", .{}) catch return;
            }
            return;
        }
        const stderr = io.getStdErr().writer();
        if (builtin.strip_debug_info) {
            stderr.print("Unable to dump stack trace: debug info stripped\n", .{}) catch return;
            return;
        }
        const debug_info = getSelfDebugInfo() catch |err| {
            stderr.print("Unable to dump stack trace: Unable to open debug info: {s}\n", .{@errorName(err)}) catch return;
            return;
        };
        const tty_config = io.tty.detectConfig(io.getStdErr());
        if (native_os == .windows) {
            // On x86_64 and aarch64, the stack will be unwound using RtlVirtualUnwind using the context
            // provided by the exception handler. On x86, RtlVirtualUnwind doesn't exist. Instead, a new backtrace
            // will be captured and frames prior to the exception will be filtered.
            // The caveat is that RtlCaptureStackBackTrace does not include the KiUserExceptionDispatcher frame,
            // which is where the IP in `context` points to, so it can't be used as start_addr.
            // Instead, start_addr is recovered from the stack.
            const start_addr = if (builtin.cpu.arch == .x86) @as(*const usize, @ptrFromInt(context.getRegs().bp + 4)).* else null;
            writeStackTraceWindows(stderr, debug_info, tty_config, context, start_addr) catch return;
            return;
        }

        var it = StackIterator.initWithContext(null, debug_info, context) catch return;
        defer it.deinit();
        printSourceAtAddress(debug_info, stderr, it.unwind_state.?.dwarf_context.pc, tty_config) catch return;

        while (it.next()) |return_address| {
            printLastUnwindError(&it, debug_info, stderr, tty_config);

            // On arm64 macOS, the address of the last frame is 0x0 rather than 0x1 as on x86_64 macOS,
            // therefore, we do a check for `return_address == 0` before subtracting 1 from it to avoid
            // an overflow. We do not need to signal `StackIterator` as it will correctly detect this
            // condition on the subsequent iteration and return `null` thus terminating the loop.
            // same behaviour for x86-windows-msvc
            const address = if (return_address == 0) return_address else return_address - 1;
            printSourceAtAddress(debug_info, stderr, address, tty_config) catch return;
        } else printLastUnwindError(&it, debug_info, stderr, tty_config);
    }
}

/// Returns a slice with the same pointer as addresses, with a potentially smaller len.
/// On Windows, when first_address is not null, we ask for at least 32 stack frames,
/// and then try to find the first address. If addresses.len is more than 32, we
/// capture that many stack frames exactly, and then look for the first address,
/// chopping off the irrelevant frames and shifting so that the returned addresses pointer
/// equals the passed in addresses pointer.
pub fn captureStackTrace(first_address: ?usize, stack_trace: *std.builtin.StackTrace) void {
    if (native_os == .windows) {
        const addrs = stack_trace.instruction_addresses;
        const first_addr = first_address orelse {
            stack_trace.index = walkStackWindows(addrs[0..], null);
            return;
        };
        var addr_buf_stack: [32]usize = undefined;
        const addr_buf = if (addr_buf_stack.len > addrs.len) addr_buf_stack[0..] else addrs;
        const n = walkStackWindows(addr_buf[0..], null);
        const first_index = for (addr_buf[0..n], 0..) |addr, i| {
            if (addr == first_addr) {
                break i;
            }
        } else {
            stack_trace.index = 0;
            return;
        };
        const end_index = @min(first_index + addrs.len, n);
        const slice = addr_buf[first_index..end_index];
        // We use a for loop here because slice and addrs may alias.
        for (slice, 0..) |addr, i| {
            addrs[i] = addr;
        }
        stack_trace.index = slice.len;
    } else {
        // TODO: This should use the DWARF unwinder if .eh_frame_hdr is available (so that full debug info parsing isn't required).
        //       A new path for loading SelfInfo needs to be created which will only attempt to parse in-memory sections, because
        //       stopping to load other debug info (ie. source line info) from disk here is not required for unwinding.
        var it = StackIterator.init(first_address, null);
        defer it.deinit();
        for (stack_trace.instruction_addresses, 0..) |*addr, i| {
            addr.* = it.next() orelse {
                stack_trace.index = i;
                return;
            };
        }
        stack_trace.index = stack_trace.instruction_addresses.len;
    }
}

/// Tries to print a stack trace to stderr, unbuffered, and ignores any error returned.
/// TODO multithreaded awareness
pub fn dumpStackTrace(stack_trace: std.builtin.StackTrace) void {
    nosuspend {
        if (builtin.target.isWasm()) {
            if (native_os == .wasi) {
                const stderr = io.getStdErr().writer();
                stderr.print("Unable to dump stack trace: not implemented for Wasm\n", .{}) catch return;
            }
            return;
        }
        const stderr = io.getStdErr().writer();
        if (builtin.strip_debug_info) {
            stderr.print("Unable to dump stack trace: debug info stripped\n", .{}) catch return;
            return;
        }
        const debug_info = getSelfDebugInfo() catch |err| {
            stderr.print("Unable to dump stack trace: Unable to open debug info: {s}\n", .{@errorName(err)}) catch return;
            return;
        };
        writeStackTrace(stack_trace, stderr, debug_info, io.tty.detectConfig(io.getStdErr())) catch |err| {
            stderr.print("Unable to dump stack trace: {s}\n", .{@errorName(err)}) catch return;
            return;
        };
    }
}

/// Invokes detectable illegal behavior when `ok` is `false`.
///
/// In Debug and ReleaseSafe modes, calls to this function are always
/// generated, and the `unreachable` statement triggers a panic.
///
/// In ReleaseFast and ReleaseSmall modes, calls to this function are optimized
/// away, and in fact the optimizer is able to use the assertion in its
/// heuristics.
///
/// Inside a test block, it is best to use the `std.testing` module rather than
/// this function, because this function may not detect a test failure in
/// ReleaseFast and ReleaseSmall mode. Outside of a test block, this assert
/// function is the correct function to use.
pub fn assert(ok: bool) void {
    if (!ok) unreachable; // assertion failure
}

/// Invokes detectable illegal behavior when the provided slice is not mapped
/// or lacks read permissions.
pub fn assertReadable(slice: []const volatile u8) void {
    if (!runtime_safety) return;
    for (slice) |*byte| _ = byte.*;
}

/// Equivalent to `@panic` but with a formatted message.
pub fn panic(comptime format: []const u8, args: anytype) noreturn {
    @branchHint(.cold);
    panicExtra(@returnAddress(), format, args);
}

/// Equivalent to `@panic` but with a formatted message, and with an explicitly
/// provided return address.
pub fn panicExtra(
    ret_addr: ?usize,
    comptime format: []const u8,
    args: anytype,
) noreturn {
    @branchHint(.cold);

    const size = 0x1000;
    const trunc_msg = "(msg truncated)";
    var buf: [size + trunc_msg.len]u8 = undefined;
    // a minor annoyance with this is that it will result in the NoSpaceLeft
    // error being part of the @panic stack trace (but that error should
    // only happen rarely)
    const msg = std.fmt.bufPrint(buf[0..size], format, args) catch |err| switch (err) {
        error.NoSpaceLeft => blk: {
            @memcpy(buf[size..], trunc_msg);
            break :blk &buf;
        },
    };
    std.builtin.panic.call(msg, ret_addr);
}

/// Non-zero whenever the program triggered a panic.
/// The counter is incremented/decremented atomically.
var panicking = std.atomic.Value(u8).init(0);

/// Counts how many times the panic handler is invoked by this thread.
/// This is used to catch and handle panics triggered by the panic handler.
threadlocal var panic_stage: usize = 0;

/// Dumps a stack trace to standard error, then aborts.
pub fn defaultPanic(
    msg: []const u8,
    first_trace_addr: ?usize,
) noreturn {
    @branchHint(.cold);

    // For backends that cannot handle the language features depended on by the
    // default panic handler, we have a simpler panic handler:
    if (builtin.zig_backend == .stage2_wasm or
        builtin.zig_backend == .stage2_arm or
        builtin.zig_backend == .stage2_aarch64 or
        builtin.zig_backend == .stage2_x86 or
        (builtin.zig_backend == .stage2_x86_64 and (builtin.target.ofmt != .elf and builtin.target.ofmt != .macho)) or
        builtin.zig_backend == .stage2_sparc64 or
        builtin.zig_backend == .stage2_spirv64)
    {
        @trap();
    }

    switch (builtin.os.tag) {
        .freestanding, .other => {
            @trap();
        },
        .uefi => {
            const uefi = std.os.uefi;

            var utf16_buffer: [1000]u16 = undefined;
            const len_minus_3 = std.unicode.utf8ToUtf16Le(&utf16_buffer, msg) catch 0;
            utf16_buffer[len_minus_3..][0..3].* = .{ '\r', '\n', 0 };
            const len = len_minus_3 + 3;
            const exit_msg = utf16_buffer[0 .. len - 1 :0];

            // Output to both std_err and con_out, as std_err is easier
            // to read in stuff like QEMU at times, but, unlike con_out,
            // isn't visible on actual hardware if directly booted into
            inline for ([_]?*uefi.protocol.SimpleTextOutput{ uefi.system_table.std_err, uefi.system_table.con_out }) |o| {
                if (o) |out| {
                    _ = out.setAttribute(uefi.protocol.SimpleTextOutput.red);
                    _ = out.outputString(exit_msg);
                    _ = out.setAttribute(uefi.protocol.SimpleTextOutput.white);
                }
            }

            if (uefi.system_table.boot_services) |bs| {
                // ExitData buffer must be allocated using boot_services.allocatePool (spec: page 220)
                const exit_data: []u16 = uefi.raw_pool_allocator.alloc(u16, exit_msg.len + 1) catch @trap();
                @memcpy(exit_data, exit_msg[0..exit_data.len]); // Includes null terminator.
                _ = bs.exit(uefi.handle, .Aborted, exit_data.len, exit_data.ptr);
            }
            @trap();
        },
        .cuda, .amdhsa => std.posix.abort(),
        .plan9 => {
            var status: [std.os.plan9.ERRMAX]u8 = undefined;
            const len = @min(msg.len, status.len - 1);
            @memcpy(status[0..len], msg[0..len]);
            status[len] = 0;
            std.os.plan9.exits(status[0..len :0]);
        },
        else => {},
    }

    if (enable_segfault_handler) {
        // If a segfault happens while panicking, we want it to actually segfault, not trigger
        // the handler.
        resetSegfaultHandler();
    }

    // Note there is similar logic in handleSegfaultPosix and handleSegfaultWindowsExtra.
    nosuspend switch (panic_stage) {
        0 => {
            panic_stage = 1;

            _ = panicking.fetchAdd(1, .seq_cst);

            {
                lockStdErr();
                defer unlockStdErr();

                const stderr = io.getStdErr().writer();
                if (builtin.single_threaded) {
                    stderr.print("panic: ", .{}) catch posix.abort();
                } else {
                    const current_thread_id = std.Thread.getCurrentId();
                    stderr.print("thread {} panic: ", .{current_thread_id}) catch posix.abort();
                }
                stderr.print("{s}\n", .{msg}) catch posix.abort();

                if (@errorReturnTrace()) |t| dumpStackTrace(t.*);
                dumpCurrentStackTrace(first_trace_addr orelse @returnAddress());
            }

            waitForOtherThreadToFinishPanicking();
        },
        1 => {
            panic_stage = 2;

            // A panic happened while trying to print a previous panic message.
            // We're still holding the mutex but that's fine as we're going to
            // call abort().
            io.getStdErr().writeAll("aborting due to recursive panic\n") catch {};
        },
        else => {}, // Panicked while printing the recursive panic message.
    };

    posix.abort();
}

/// Must be called only after adding 1 to `panicking`. There are three callsites.
fn waitForOtherThreadToFinishPanicking() void {
    if (panicking.fetchSub(1, .seq_cst) != 1) {
        // Another thread is panicking, wait for the last one to finish
        // and call abort()
        if (builtin.single_threaded) unreachable;

        // Sleep forever without hammering the CPU
        var futex = std.atomic.Value(u32).init(0);
        while (true) std.Thread.Futex.wait(&futex, 0);
        unreachable;
    }
}

pub fn writeStackTrace(
    stack_trace: std.builtin.StackTrace,
    out_stream: anytype,
    debug_info: *SelfInfo,
    tty_config: io.tty.Config,
) !void {
    if (builtin.strip_debug_info) return error.MissingDebugInfo;
    var frame_index: usize = 0;
    var frames_left: usize = @min(stack_trace.index, stack_trace.instruction_addresses.len);

    while (frames_left != 0) : ({
        frames_left -= 1;
        frame_index = (frame_index + 1) % stack_trace.instruction_addresses.len;
    }) {
        const return_address = stack_trace.instruction_addresses[frame_index];
        try printSourceAtAddress(debug_info, out_stream, return_address - 1, tty_config);
    }

    if (stack_trace.index > stack_trace.instruction_addresses.len) {
        const dropped_frames = stack_trace.index - stack_trace.instruction_addresses.len;

        tty_config.setColor(out_stream, .bold) catch {};
        try out_stream.print("({d} additional stack frames skipped...)\n", .{dropped_frames});
        tty_config.setColor(out_stream, .reset) catch {};
    }
}

pub const UnwindError = if (have_ucontext)
    @typeInfo(@typeInfo(@TypeOf(StackIterator.next_unwind)).@"fn".return_type.?).error_union.error_set
else
    void;

pub const StackIterator = struct {
    // Skip every frame before this address is found.
    first_address: ?usize,
    // Last known value of the frame pointer register.
    fp: usize,
    ma: MemoryAccessor = MemoryAccessor.init,

    // When SelfInfo and a register context is available, this iterator can unwind
    // stacks with frames that don't use a frame pointer (ie. -fomit-frame-pointer),
    // using DWARF and MachO unwind info.
    unwind_state: if (have_ucontext) ?struct {
        debug_info: *SelfInfo,
        dwarf_context: SelfInfo.UnwindContext,
        last_error: ?UnwindError = null,
        failed: bool = false,
    } else void = if (have_ucontext) null else {},

    pub fn init(first_address: ?usize, fp: ?usize) StackIterator {
        if (native_arch.isSPARC()) {
            // Flush all the register windows on stack.
            asm volatile (if (std.Target.sparc.featureSetHas(builtin.cpu.features, .v9))
                    "flushw"
                else
                    "ta 3" // ST_FLUSH_WINDOWS
                ::: "memory");
        }

        return StackIterator{
            .first_address = first_address,
            // TODO: this is a workaround for #16876
            //.fp = fp orelse @frameAddress(),
            .fp = fp orelse blk: {
                const fa = @frameAddress();
                break :blk fa;
            },
        };
    }

    pub fn initWithContext(first_address: ?usize, debug_info: *SelfInfo, context: *posix.ucontext_t) !StackIterator {
        // The implementation of DWARF unwinding on aarch64-macos is not complete. However, Apple mandates that
        // the frame pointer register is always used, so on this platform we can safely use the FP-based unwinder.
        if (builtin.target.isDarwin() and native_arch == .aarch64)
            return init(first_address, @truncate(context.mcontext.ss.fp));

        if (SelfInfo.supports_unwinding) {
            var iterator = init(first_address, null);
            iterator.unwind_state = .{
                .debug_info = debug_info,
                .dwarf_context = try SelfInfo.UnwindContext.init(debug_info.allocator, context),
            };
            return iterator;
        }

        return init(first_address, null);
    }

    pub fn deinit(it: *StackIterator) void {
        if (have_ucontext and it.unwind_state != null) it.unwind_state.?.dwarf_context.deinit();
    }

    pub fn getLastError(it: *StackIterator) ?struct {
        err: UnwindError,
        address: usize,
    } {
        if (!have_ucontext) return null;
        if (it.unwind_state) |*unwind_state| {
            if (unwind_state.last_error) |err| {
                unwind_state.last_error = null;
                return .{
                    .err = err,
                    .address = unwind_state.dwarf_context.pc,
                };
            }
        }

        return null;
    }

    // Offset of the saved BP wrt the frame pointer.
    const fp_offset = if (native_arch.isRISCV())
        // On RISC-V the frame pointer points to the top of the saved register
        // area, on pretty much every other architecture it points to the stack
        // slot where the previous frame pointer is saved.
        2 * @sizeOf(usize)
    else if (native_arch.isSPARC())
        // On SPARC the previous frame pointer is stored at 14 slots past %fp+BIAS.
        14 * @sizeOf(usize)
    else
        0;

    const fp_bias = if (native_arch.isSPARC())
        // On SPARC frame pointers are biased by a constant.
        2047
    else
        0;

    // Positive offset of the saved PC wrt the frame pointer.
    const pc_offset = if (native_arch == .powerpc64le)
        2 * @sizeOf(usize)
    else
        @sizeOf(usize);

    pub fn next(it: *StackIterator) ?usize {
        var address = it.next_internal() orelse return null;

        if (it.first_address) |first_address| {
            while (address != first_address) {
                address = it.next_internal() orelse return null;
            }
            it.first_address = null;
        }

        return address;
    }

    fn next_unwind(it: *StackIterator) !usize {
        const unwind_state = &it.unwind_state.?;
        const module = try unwind_state.debug_info.getModuleForAddress(unwind_state.dwarf_context.pc);
        switch (native_os) {
            .macos, .ios, .watchos, .tvos, .visionos => {
                // __unwind_info is a requirement for unwinding on Darwin. It may fall back to DWARF, but unwinding
                // via DWARF before attempting to use the compact unwind info will produce incorrect results.
                if (module.unwind_info) |unwind_info| {
                    if (SelfInfo.unwindFrameMachO(
                        unwind_state.debug_info.allocator,
                        module.base_address,
                        &unwind_state.dwarf_context,
                        &it.ma,
                        unwind_info,
                        module.eh_frame,
                    )) |return_address| {
                        return return_address;
                    } else |err| {
                        if (err != error.RequiresDWARFUnwind) return err;
                    }
                } else return error.MissingUnwindInfo;
            },
            else => {},
        }

        if (try module.getDwarfInfoForAddress(unwind_state.debug_info.allocator, unwind_state.dwarf_context.pc)) |di| {
            return SelfInfo.unwindFrameDwarf(
                unwind_state.debug_info.allocator,
                di,
                module.base_address,
                &unwind_state.dwarf_context,
                &it.ma,
                null,
            );
        } else return error.MissingDebugInfo;
    }

    fn next_internal(it: *StackIterator) ?usize {
        if (have_ucontext) {
            if (it.unwind_state) |*unwind_state| {
                if (!unwind_state.failed) {
                    if (unwind_state.dwarf_context.pc == 0) return null;
                    defer it.fp = unwind_state.dwarf_context.getFp() catch 0;
                    if (it.next_unwind()) |return_address| {
                        return return_address;
                    } else |err| {
                        unwind_state.last_error = err;
                        unwind_state.failed = true;

                        // Fall back to fp-based unwinding on the first failure.
                        // We can't attempt it again for other modules higher in the
                        // stack because the full register state won't have been unwound.
                    }
                }
            }
        }

        const fp = if (comptime native_arch.isSPARC())
            // On SPARC the offset is positive. (!)
            math.add(usize, it.fp, fp_offset) catch return null
        else
            math.sub(usize, it.fp, fp_offset) catch return null;

        // Sanity check.
        if (fp == 0 or !mem.isAligned(fp, @alignOf(usize))) return null;
        const new_fp = math.add(usize, it.ma.load(usize, fp) orelse return null, fp_bias) catch
            return null;

        // Sanity check: the stack grows down thus all the parent frames must be
        // be at addresses that are greater (or equal) than the previous one.
        // A zero frame pointer often signals this is the last frame, that case
        // is gracefully handled by the next call to next_internal.
        if (new_fp != 0 and new_fp < it.fp) return null;
        const new_pc = it.ma.load(usize, math.add(usize, fp, pc_offset) catch return null) orelse
            return null;

        it.fp = new_fp;

        return new_pc;
    }
};

pub fn writeCurrentStackTrace(
    out_stream: anytype,
    debug_info: *SelfInfo,
    tty_config: io.tty.Config,
    start_addr: ?usize,
) !void {
<<<<<<< HEAD
    if (std.options.debug_stacktrace_mode == .none) return;

    var context: ThreadContext = undefined;
    const has_context = getContext(&context);
=======
>>>>>>> e4c049e4
    if (native_os == .windows) {
        var context: ThreadContext = undefined;
        assert(getContext(&context));
        return writeStackTraceWindows(out_stream, debug_info, tty_config, &context, start_addr);
    }
    var context: ThreadContext = undefined;
    const has_context = getContext(&context);

    var it = (if (has_context) blk: {
        break :blk StackIterator.initWithContext(start_addr, debug_info, &context) catch null;
    } else null) orelse StackIterator.init(start_addr, null);
    defer it.deinit();

    while (it.next()) |return_address| {
        printLastUnwindError(&it, debug_info, out_stream, tty_config);

        // On arm64 macOS, the address of the last frame is 0x0 rather than 0x1 as on x86_64 macOS,
        // therefore, we do a check for `return_address == 0` before subtracting 1 from it to avoid
        // an overflow. We do not need to signal `StackIterator` as it will correctly detect this
        // condition on the subsequent iteration and return `null` thus terminating the loop.
        // same behaviour for x86-windows-msvc
        const address = return_address -| 1;
        try printSourceAtAddress(debug_info, out_stream, address, tty_config);
    } else printLastUnwindError(&it, debug_info, out_stream, tty_config);
}

pub noinline fn walkStackWindows(addresses: []usize, existing_context: ?*const windows.CONTEXT) usize {
    if (builtin.cpu.arch == .x86) {
        // RtlVirtualUnwind doesn't exist on x86
        return windows.ntdll.RtlCaptureStackBackTrace(0, addresses.len, @as(**anyopaque, @ptrCast(addresses.ptr)), null);
    }

    const tib = &windows.teb().NtTib;

    var context: windows.CONTEXT = undefined;
    if (existing_context) |context_ptr| {
        context = context_ptr.*;
    } else {
        context = std.mem.zeroes(windows.CONTEXT);
        windows.ntdll.RtlCaptureContext(&context);
    }

    var i: usize = 0;
    var image_base: windows.DWORD64 = undefined;
    var history_table: windows.UNWIND_HISTORY_TABLE = std.mem.zeroes(windows.UNWIND_HISTORY_TABLE);

    while (i < addresses.len) : (i += 1) {
        const current_regs = context.getRegs();
        if (windows.ntdll.RtlLookupFunctionEntry(current_regs.ip, &image_base, &history_table)) |runtime_function| {
            var handler_data: ?*anyopaque = null;
            var establisher_frame: u64 = undefined;
            _ = windows.ntdll.RtlVirtualUnwind(
                windows.UNW_FLAG_NHANDLER,
                image_base,
                current_regs.ip,
                runtime_function,
                &context,
                &handler_data,
                &establisher_frame,
                null,
            );
        } else {
            // leaf function
            context.setIp(@as(*usize, @ptrFromInt(current_regs.sp)).*);
            context.setSp(current_regs.sp + @sizeOf(usize));
        }

        const next_regs = context.getRegs();
        if (next_regs.sp < @intFromPtr(tib.StackLimit) or next_regs.sp > @intFromPtr(tib.StackBase)) {
            break;
        }

        if (next_regs.ip == 0) {
            break;
        }

        addresses[i] = next_regs.ip;
    }

    return i;
}

pub fn writeStackTraceWindows(
    out_stream: anytype,
    debug_info: *SelfInfo,
    tty_config: io.tty.Config,
    context: *const windows.CONTEXT,
    start_addr: ?usize,
) !void {
    var addr_buf: [1024]usize = undefined;
    const n = walkStackWindows(addr_buf[0..], context);
    const addrs = addr_buf[0..n];
    const start_i: usize = if (start_addr) |saddr| blk: {
        for (addrs, 0..) |addr, i| {
            if (addr == saddr) break :blk i;
        }
        return;
    } else 0;
    for (addrs[start_i..]) |addr| {
        try printSourceAtAddress(debug_info, out_stream, addr - 1, tty_config);
    }
}

fn printUnknownSource(debug_info: *SelfInfo, out_stream: anytype, address: usize, tty_config: io.tty.Config) !void {
    const module_name = debug_info.getModuleNameForAddress(address);
    return printLineInfo(
        out_stream,
        null,
        address,
        "???",
        module_name orelse "???",
        tty_config,
        printLineFromFileAnyOs,
    );
}

fn printLastUnwindError(it: *StackIterator, debug_info: *SelfInfo, out_stream: anytype, tty_config: io.tty.Config) void {
    if (!have_ucontext) return;
    if (it.getLastError()) |unwind_error| {
        printUnwindError(debug_info, out_stream, unwind_error.address, unwind_error.err, tty_config) catch {};
    }
}

fn printUnwindError(debug_info: *SelfInfo, out_stream: anytype, address: usize, err: UnwindError, tty_config: io.tty.Config) !void {
    const module_name = debug_info.getModuleNameForAddress(address) orelse "???";
    try tty_config.setColor(out_stream, .dim);
    if (err == error.MissingDebugInfo) {
        try out_stream.print("Unwind information for `{s}:0x{x}` was not available, trace may be incomplete\n\n", .{ module_name, address });
    } else {
        try out_stream.print("Unwind error at address `{s}:0x{x}` ({}), trace may be incomplete\n\n", .{ module_name, address, err });
    }
    try tty_config.setColor(out_stream, .reset);
}

pub fn printSourceAtAddress(debug_info: *SelfInfo, out_stream: anytype, address: usize, tty_config: io.tty.Config) !void {
    const module = debug_info.getModuleForAddress(address) catch |err| switch (err) {
        error.MissingDebugInfo, error.InvalidDebugInfo => return printUnknownSource(debug_info, out_stream, address, tty_config),
        else => return err,
    };

    const symbol_info = module.getSymbolAtAddress(debug_info.allocator, address) catch |err| switch (err) {
        error.MissingDebugInfo, error.InvalidDebugInfo => return printUnknownSource(debug_info, out_stream, address, tty_config),
        else => return err,
    };
    defer if (symbol_info.source_location) |sl| debug_info.allocator.free(sl.file_name);

    return printLineInfo(
        out_stream,
        symbol_info.source_location,
        address,
        symbol_info.name,
        symbol_info.compile_unit_name,
        tty_config,
        printLineFromFileAnyOs,
    );
}

fn printLineInfo(
    out_stream: anytype,
    source_location: ?SourceLocation,
    address: usize,
    symbol_name: []const u8,
    compile_unit_name: []const u8,
    tty_config: io.tty.Config,
    comptime printLineFromFile: anytype,
) !void {
    nosuspend {
        if (std.options.debug_stacktrace_mode == .none) return;

        try tty_config.setColor(out_stream, .bold);

        if (source_location) |*sl| {
            try out_stream.print("{s}:{d}:{d}", .{ sl.file_name, sl.line, sl.column });
        } else {
            try out_stream.writeAll("???:?:?");
        }

        try tty_config.setColor(out_stream, .reset);
        try out_stream.writeAll(": ");
        try tty_config.setColor(out_stream, .dim);
        try out_stream.print("0x{x} in {s} ({s})", .{ address, symbol_name, compile_unit_name });
        try tty_config.setColor(out_stream, .reset);
        try out_stream.writeAll("\n");

        if (std.options.debug_stacktrace_mode != .full) return;

        // Show the matching source code line if possible
        if (source_location) |sl| {
            if (printLineFromFile(out_stream, sl)) {
                if (sl.column > 0) {
                    // The caret already takes one char
                    const space_needed = @as(usize, @intCast(sl.column - 1));

                    try out_stream.writeByteNTimes(' ', space_needed);
                    try tty_config.setColor(out_stream, .green);
                    try out_stream.writeAll("^");
                    try tty_config.setColor(out_stream, .reset);
                }
                try out_stream.writeAll("\n");
            } else |err| switch (err) {
                error.EndOfFile, error.FileNotFound => {},
                error.BadPathName => {},
                error.AccessDenied => {},
                else => return err,
            }
        }
    }
}

fn printLineFromFileAnyOs(out_stream: anytype, source_location: SourceLocation) !void {
    // Need this to always block even in async I/O mode, because this could potentially
    // be called from e.g. the event loop code crashing.
    var f = try fs.cwd().openFile(source_location.file_name, .{});
    defer f.close();
    // TODO fstat and make sure that the file has the correct size

    var buf: [mem.page_size]u8 = undefined;
    var amt_read = try f.read(buf[0..]);
    const line_start = seek: {
        var current_line_start: usize = 0;
        var next_line: usize = 1;
        while (next_line != source_location.line) {
            const slice = buf[current_line_start..amt_read];
            if (mem.indexOfScalar(u8, slice, '\n')) |pos| {
                next_line += 1;
                if (pos == slice.len - 1) {
                    amt_read = try f.read(buf[0..]);
                    current_line_start = 0;
                } else current_line_start += pos + 1;
            } else if (amt_read < buf.len) {
                return error.EndOfFile;
            } else {
                amt_read = try f.read(buf[0..]);
                current_line_start = 0;
            }
        }
        break :seek current_line_start;
    };
    const slice = buf[line_start..amt_read];
    if (mem.indexOfScalar(u8, slice, '\n')) |pos| {
        const line = slice[0 .. pos + 1];
        mem.replaceScalar(u8, line, '\t', ' ');
        return out_stream.writeAll(line);
    } else { // Line is the last inside the buffer, and requires another read to find delimiter. Alternatively the file ends.
        mem.replaceScalar(u8, slice, '\t', ' ');
        try out_stream.writeAll(slice);
        while (amt_read == buf.len) {
            amt_read = try f.read(buf[0..]);
            if (mem.indexOfScalar(u8, buf[0..amt_read], '\n')) |pos| {
                const line = buf[0 .. pos + 1];
                mem.replaceScalar(u8, line, '\t', ' ');
                return out_stream.writeAll(line);
            } else {
                const line = buf[0..amt_read];
                mem.replaceScalar(u8, line, '\t', ' ');
                try out_stream.writeAll(line);
            }
        }
        // Make sure printing last line of file inserts extra newline
        try out_stream.writeByte('\n');
    }
}

test printLineFromFileAnyOs {
    var output = std.ArrayList(u8).init(std.testing.allocator);
    defer output.deinit();
    const output_stream = output.writer();

    const allocator = std.testing.allocator;
    const join = std.fs.path.join;
    const expectError = std.testing.expectError;
    const expectEqualStrings = std.testing.expectEqualStrings;

    var test_dir = std.testing.tmpDir(.{});
    defer test_dir.cleanup();
    // Relies on testing.tmpDir internals which is not ideal, but SourceLocation requires paths.
    const test_dir_path = try join(allocator, &.{ ".zig-cache", "tmp", test_dir.sub_path[0..] });
    defer allocator.free(test_dir_path);

    // Cases
    {
        const path = try join(allocator, &.{ test_dir_path, "one_line.zig" });
        defer allocator.free(path);
        try test_dir.dir.writeFile(.{ .sub_path = "one_line.zig", .data = "no new lines in this file, but one is printed anyway" });

        try expectError(error.EndOfFile, printLineFromFileAnyOs(output_stream, .{ .file_name = path, .line = 2, .column = 0 }));

        try printLineFromFileAnyOs(output_stream, .{ .file_name = path, .line = 1, .column = 0 });
        try expectEqualStrings("no new lines in this file, but one is printed anyway\n", output.items);
        output.clearRetainingCapacity();
    }
    {
        const path = try fs.path.join(allocator, &.{ test_dir_path, "three_lines.zig" });
        defer allocator.free(path);
        try test_dir.dir.writeFile(.{
            .sub_path = "three_lines.zig",
            .data =
            \\1
            \\2
            \\3
            ,
        });

        try printLineFromFileAnyOs(output_stream, .{ .file_name = path, .line = 1, .column = 0 });
        try expectEqualStrings("1\n", output.items);
        output.clearRetainingCapacity();

        try printLineFromFileAnyOs(output_stream, .{ .file_name = path, .line = 3, .column = 0 });
        try expectEqualStrings("3\n", output.items);
        output.clearRetainingCapacity();
    }
    {
        const file = try test_dir.dir.createFile("line_overlaps_page_boundary.zig", .{});
        defer file.close();
        const path = try fs.path.join(allocator, &.{ test_dir_path, "line_overlaps_page_boundary.zig" });
        defer allocator.free(path);

        const overlap = 10;
        var writer = file.writer();
        try writer.writeByteNTimes('a', mem.page_size - overlap);
        try writer.writeByte('\n');
        try writer.writeByteNTimes('a', overlap);

        try printLineFromFileAnyOs(output_stream, .{ .file_name = path, .line = 2, .column = 0 });
        try expectEqualStrings(("a" ** overlap) ++ "\n", output.items);
        output.clearRetainingCapacity();
    }
    {
        const file = try test_dir.dir.createFile("file_ends_on_page_boundary.zig", .{});
        defer file.close();
        const path = try fs.path.join(allocator, &.{ test_dir_path, "file_ends_on_page_boundary.zig" });
        defer allocator.free(path);

        var writer = file.writer();
        try writer.writeByteNTimes('a', mem.page_size);

        try printLineFromFileAnyOs(output_stream, .{ .file_name = path, .line = 1, .column = 0 });
        try expectEqualStrings(("a" ** mem.page_size) ++ "\n", output.items);
        output.clearRetainingCapacity();
    }
    {
        const file = try test_dir.dir.createFile("very_long_first_line_spanning_multiple_pages.zig", .{});
        defer file.close();
        const path = try fs.path.join(allocator, &.{ test_dir_path, "very_long_first_line_spanning_multiple_pages.zig" });
        defer allocator.free(path);

        var writer = file.writer();
        try writer.writeByteNTimes('a', 3 * mem.page_size);

        try expectError(error.EndOfFile, printLineFromFileAnyOs(output_stream, .{ .file_name = path, .line = 2, .column = 0 }));

        try printLineFromFileAnyOs(output_stream, .{ .file_name = path, .line = 1, .column = 0 });
        try expectEqualStrings(("a" ** (3 * mem.page_size)) ++ "\n", output.items);
        output.clearRetainingCapacity();

        try writer.writeAll("a\na");

        try printLineFromFileAnyOs(output_stream, .{ .file_name = path, .line = 1, .column = 0 });
        try expectEqualStrings(("a" ** (3 * mem.page_size)) ++ "a\n", output.items);
        output.clearRetainingCapacity();

        try printLineFromFileAnyOs(output_stream, .{ .file_name = path, .line = 2, .column = 0 });
        try expectEqualStrings("a\n", output.items);
        output.clearRetainingCapacity();
    }
    {
        const file = try test_dir.dir.createFile("file_of_newlines.zig", .{});
        defer file.close();
        const path = try fs.path.join(allocator, &.{ test_dir_path, "file_of_newlines.zig" });
        defer allocator.free(path);

        var writer = file.writer();
        const real_file_start = 3 * mem.page_size;
        try writer.writeByteNTimes('\n', real_file_start);
        try writer.writeAll("abc\ndef");

        try printLineFromFileAnyOs(output_stream, .{ .file_name = path, .line = real_file_start + 1, .column = 0 });
        try expectEqualStrings("abc\n", output.items);
        output.clearRetainingCapacity();

        try printLineFromFileAnyOs(output_stream, .{ .file_name = path, .line = real_file_start + 2, .column = 0 });
        try expectEqualStrings("def\n", output.items);
        output.clearRetainingCapacity();
    }
}

/// TODO multithreaded awareness
var debug_info_allocator: ?mem.Allocator = null;
var debug_info_arena_allocator: std.heap.ArenaAllocator = undefined;
fn getDebugInfoAllocator() mem.Allocator {
    if (debug_info_allocator) |a| return a;

    debug_info_arena_allocator = std.heap.ArenaAllocator.init(std.heap.page_allocator);
    const allocator = debug_info_arena_allocator.allocator();
    debug_info_allocator = allocator;
    return allocator;
}

/// Whether or not the current target can print useful debug information when a segfault occurs.
pub const have_segfault_handling_support = switch (native_os) {
    .linux,
    .macos,
    .netbsd,
    .solaris,
    .illumos,
    .windows,
    => true,

    .freebsd, .openbsd => have_ucontext,
    else => false,
};

const enable_segfault_handler = std.options.enable_segfault_handler;
pub const default_enable_segfault_handler = runtime_safety and have_segfault_handling_support;

pub fn maybeEnableSegfaultHandler() void {
    if (enable_segfault_handler) {
        attachSegfaultHandler();
    }
}

var windows_segfault_handle: ?windows.HANDLE = null;

pub fn updateSegfaultHandler(act: ?*const posix.Sigaction) void {
    posix.sigaction(posix.SIG.SEGV, act, null);
    posix.sigaction(posix.SIG.ILL, act, null);
    posix.sigaction(posix.SIG.BUS, act, null);
    posix.sigaction(posix.SIG.FPE, act, null);
}

/// Attaches a global SIGSEGV handler which calls `@panic("segmentation fault");`
pub fn attachSegfaultHandler() void {
    if (!have_segfault_handling_support) {
        @compileError("segfault handler not supported for this target");
    }
    if (native_os == .windows) {
        windows_segfault_handle = windows.kernel32.AddVectoredExceptionHandler(0, handleSegfaultWindows);
        return;
    }
    var act = posix.Sigaction{
        .handler = .{ .sigaction = handleSegfaultPosix },
        .mask = posix.empty_sigset,
        .flags = (posix.SA.SIGINFO | posix.SA.RESTART | posix.SA.RESETHAND),
    };

    updateSegfaultHandler(&act);
}

fn resetSegfaultHandler() void {
    if (native_os == .windows) {
        if (windows_segfault_handle) |handle| {
            assert(windows.kernel32.RemoveVectoredExceptionHandler(handle) != 0);
            windows_segfault_handle = null;
        }
        return;
    }
    var act = posix.Sigaction{
        .handler = .{ .handler = posix.SIG.DFL },
        .mask = posix.empty_sigset,
        .flags = 0,
    };
    updateSegfaultHandler(&act);
}

fn handleSegfaultPosix(sig: i32, info: *const posix.siginfo_t, ctx_ptr: ?*anyopaque) callconv(.c) noreturn {
    // Reset to the default handler so that if a segfault happens in this handler it will crash
    // the process. Also when this handler returns, the original instruction will be repeated
    // and the resulting segfault will crash the process rather than continually dump stack traces.
    resetSegfaultHandler();

    const addr = switch (native_os) {
        .linux => @intFromPtr(info.fields.sigfault.addr),
        .freebsd, .macos => @intFromPtr(info.addr),
        .netbsd => @intFromPtr(info.info.reason.fault.addr),
        .openbsd => @intFromPtr(info.data.fault.addr),
        .solaris, .illumos => @intFromPtr(info.reason.fault.addr),
        else => unreachable,
    };

    const code = if (native_os == .netbsd) info.info.code else info.code;
    nosuspend switch (panic_stage) {
        0 => {
            panic_stage = 1;
            _ = panicking.fetchAdd(1, .seq_cst);

            {
                lockStdErr();
                defer unlockStdErr();

                dumpSegfaultInfoPosix(sig, code, addr, ctx_ptr);
            }

            waitForOtherThreadToFinishPanicking();
        },
        else => {
            // panic mutex already locked
            dumpSegfaultInfoPosix(sig, code, addr, ctx_ptr);
        },
    };

    // We cannot allow the signal handler to return because when it runs the original instruction
    // again, the memory may be mapped and undefined behavior would occur rather than repeating
    // the segfault. So we simply abort here.
    posix.abort();
}

fn dumpSegfaultInfoPosix(sig: i32, code: i32, addr: usize, ctx_ptr: ?*anyopaque) void {
    const stderr = io.getStdErr().writer();
    _ = switch (sig) {
        posix.SIG.SEGV => if (native_arch == .x86_64 and native_os == .linux and code == 128) // SI_KERNEL
            // x86_64 doesn't have a full 64-bit virtual address space.
            // Addresses outside of that address space are non-canonical
            // and the CPU won't provide the faulting address to us.
            // This happens when accessing memory addresses such as 0xaaaaaaaaaaaaaaaa
            // but can also happen when no addressable memory is involved;
            // for example when reading/writing model-specific registers
            // by executing `rdmsr` or `wrmsr` in user-space (unprivileged mode).
            stderr.print("General protection exception (no address available)\n", .{})
        else
            stderr.print("Segmentation fault at address 0x{x}\n", .{addr}),
        posix.SIG.ILL => stderr.print("Illegal instruction at address 0x{x}\n", .{addr}),
        posix.SIG.BUS => stderr.print("Bus error at address 0x{x}\n", .{addr}),
        posix.SIG.FPE => stderr.print("Arithmetic exception at address 0x{x}\n", .{addr}),
        else => unreachable,
    } catch posix.abort();

    switch (native_arch) {
        .x86,
        .x86_64,
        .arm,
        .armeb,
        .thumb,
        .thumbeb,
        .aarch64,
        .aarch64_be,
        => {
            const ctx: *posix.ucontext_t = @ptrCast(@alignCast(ctx_ptr));
            dumpStackTraceFromBase(ctx);
        },
        else => {},
    }
}

fn handleSegfaultWindows(info: *windows.EXCEPTION_POINTERS) callconv(.winapi) c_long {
    switch (info.ExceptionRecord.ExceptionCode) {
        windows.EXCEPTION_DATATYPE_MISALIGNMENT => handleSegfaultWindowsExtra(info, 0, "Unaligned Memory Access"),
        windows.EXCEPTION_ACCESS_VIOLATION => handleSegfaultWindowsExtra(info, 1, null),
        windows.EXCEPTION_ILLEGAL_INSTRUCTION => handleSegfaultWindowsExtra(info, 2, null),
        windows.EXCEPTION_STACK_OVERFLOW => handleSegfaultWindowsExtra(info, 0, "Stack Overflow"),
        else => return windows.EXCEPTION_CONTINUE_SEARCH,
    }
}

fn handleSegfaultWindowsExtra(info: *windows.EXCEPTION_POINTERS, msg: u8, label: ?[]const u8) noreturn {
    comptime assert(windows.CONTEXT != void);
    nosuspend switch (panic_stage) {
        0 => {
            panic_stage = 1;
            _ = panicking.fetchAdd(1, .seq_cst);

            {
                lockStdErr();
                defer unlockStdErr();

                dumpSegfaultInfoWindows(info, msg, label);
            }

            waitForOtherThreadToFinishPanicking();
        },
        1 => {
            panic_stage = 2;
            io.getStdErr().writeAll("aborting due to recursive panic\n") catch {};
        },
        else => {},
    };
    posix.abort();
}

fn dumpSegfaultInfoWindows(info: *windows.EXCEPTION_POINTERS, msg: u8, label: ?[]const u8) void {
    const stderr = io.getStdErr().writer();
    _ = switch (msg) {
        0 => stderr.print("{s}\n", .{label.?}),
        1 => stderr.print("Segmentation fault at address 0x{x}\n", .{info.ExceptionRecord.ExceptionInformation[1]}),
        2 => stderr.print("Illegal instruction at address 0x{x}\n", .{info.ContextRecord.getRegs().ip}),
        else => unreachable,
    } catch posix.abort();

    dumpStackTraceFromBase(info.ContextRecord);
}

pub fn dumpStackPointerAddr(prefix: []const u8) void {
    const sp = asm (""
        : [argc] "={rsp}" (-> usize),
    );
    print("{s} sp = 0x{x}\n", .{ prefix, sp });
}

test "manage resources correctly" {
    if (builtin.strip_debug_info) return error.SkipZigTest;

    if (native_os == .wasi) return error.SkipZigTest;

    if (native_os == .windows) {
        // https://github.com/ziglang/zig/issues/13963
        return error.SkipZigTest;
    }

    // self-hosted debug info is still too buggy
    if (builtin.zig_backend != .stage2_llvm) return error.SkipZigTest;

    const writer = std.io.null_writer;
    var di = try SelfInfo.open(testing.allocator);
    defer di.deinit();
    try printSourceAtAddress(&di, writer, showMyTrace(), io.tty.detectConfig(std.io.getStdErr()));
}

noinline fn showMyTrace() usize {
    return @returnAddress();
}

/// This API helps you track where a value originated and where it was mutated,
/// or any other points of interest.
/// In debug mode, it adds a small size penalty (104 bytes on 64-bit architectures)
/// to the aggregate that you add it to.
/// In release mode, it is size 0 and all methods are no-ops.
/// This is a pre-made type with default settings.
/// For more advanced usage, see `ConfigurableTrace`.
pub const Trace = ConfigurableTrace(2, 4, builtin.mode == .Debug);

pub fn ConfigurableTrace(comptime size: usize, comptime stack_frame_count: usize, comptime is_enabled: bool) type {
    return struct {
        addrs: [actual_size][stack_frame_count]usize,
        notes: [actual_size][]const u8,
        index: Index,

        const actual_size = if (enabled) size else 0;
        const Index = if (enabled) usize else u0;

        pub const init: @This() = .{
            .addrs = undefined,
            .notes = undefined,
            .index = 0,
        };

        pub const enabled = is_enabled;

        pub const add = if (enabled) addNoInline else addNoOp;

        pub noinline fn addNoInline(t: *@This(), note: []const u8) void {
            comptime assert(enabled);
            return addAddr(t, @returnAddress(), note);
        }

        pub inline fn addNoOp(t: *@This(), note: []const u8) void {
            _ = t;
            _ = note;
            comptime assert(!enabled);
        }

        pub fn addAddr(t: *@This(), addr: usize, note: []const u8) void {
            if (!enabled) return;

            if (t.index < size) {
                t.notes[t.index] = note;
                t.addrs[t.index] = [1]usize{0} ** stack_frame_count;
                var stack_trace: std.builtin.StackTrace = .{
                    .index = 0,
                    .instruction_addresses = &t.addrs[t.index],
                };
                captureStackTrace(addr, &stack_trace);
            }
            // Keep counting even if the end is reached so that the
            // user can find out how much more size they need.
            t.index += 1;
        }

        pub fn dump(t: @This()) void {
            if (!enabled) return;

            const tty_config = io.tty.detectConfig(std.io.getStdErr());
            const stderr = io.getStdErr().writer();
            const end = @min(t.index, size);
            const debug_info = getSelfDebugInfo() catch |err| {
                stderr.print(
                    "Unable to dump stack trace: Unable to open debug info: {s}\n",
                    .{@errorName(err)},
                ) catch return;
                return;
            };
            for (t.addrs[0..end], 0..) |frames_array, i| {
                stderr.print("{s}:\n", .{t.notes[i]}) catch return;
                var frames_array_mutable = frames_array;
                const frames = mem.sliceTo(frames_array_mutable[0..], 0);
                const stack_trace: std.builtin.StackTrace = .{
                    .index = frames.len,
                    .instruction_addresses = frames,
                };
                writeStackTrace(stack_trace, stderr, debug_info, tty_config) catch continue;
            }
            if (t.index > end) {
                stderr.print("{d} more traces not shown; consider increasing trace size\n", .{
                    t.index - end,
                }) catch return;
            }
        }

        pub fn format(
            t: @This(),
            comptime fmt: []const u8,
            options: std.fmt.FormatOptions,
            writer: anytype,
        ) !void {
            if (fmt.len != 0) std.fmt.invalidFmtError(fmt, t);
            _ = options;
            if (enabled) {
                try writer.writeAll("\n");
                t.dump();
                try writer.writeAll("\n");
            } else {
                return writer.writeAll("(value tracing disabled)");
            }
        }
    };
}

pub const SafetyLock = struct {
    state: State = if (runtime_safety) .unlocked else .unknown,

    pub const State = if (runtime_safety) enum { unlocked, locked } else enum { unknown };

    pub fn lock(l: *SafetyLock) void {
        if (!runtime_safety) return;
        assert(l.state == .unlocked);
        l.state = .locked;
    }

    pub fn unlock(l: *SafetyLock) void {
        if (!runtime_safety) return;
        assert(l.state == .locked);
        l.state = .unlocked;
    }

    pub fn assertUnlocked(l: SafetyLock) void {
        if (!runtime_safety) return;
        assert(l.state == .unlocked);
    }

    pub fn assertLocked(l: SafetyLock) void {
        if (!runtime_safety) return;
        assert(l.state == .locked);
    }
};

test SafetyLock {
    var safety_lock: SafetyLock = .{};
    safety_lock.assertUnlocked();
    safety_lock.lock();
    safety_lock.assertLocked();
    safety_lock.unlock();
    safety_lock.assertUnlocked();
}

/// Detect whether the program is being executed in the Valgrind virtual machine.
///
/// When Valgrind integrations are disabled, this returns comptime-known false.
/// Otherwise, the result is runtime-known.
pub inline fn inValgrind() bool {
    if (@inComptime()) return false;
    if (!builtin.valgrind_support) return false;
    return std.valgrind.runningOnValgrind() > 0;
}

test {
    _ = &Dwarf;
    _ = &MemoryAccessor;
    _ = &FixedBufferReader;
    _ = &Pdb;
    _ = &SelfInfo;
    _ = &dumpHex;
}<|MERGE_RESOLUTION|>--- conflicted
+++ resolved
@@ -386,13 +386,9 @@
 /// TODO multithreaded awareness
 pub fn dumpStackTraceFromBase(context: *ThreadContext) void {
     nosuspend {
-<<<<<<< HEAD
         if (std.options.debug_stacktrace_mode == .none) return;
 
-        if (comptime builtin.target.isWasm()) {
-=======
         if (builtin.target.isWasm()) {
->>>>>>> e4c049e4
             if (native_os == .wasi) {
                 const stderr = io.getStdErr().writer();
                 stderr.print("Unable to dump stack trace: not implemented for Wasm\n", .{}) catch return;
@@ -933,13 +929,8 @@
     tty_config: io.tty.Config,
     start_addr: ?usize,
 ) !void {
-<<<<<<< HEAD
     if (std.options.debug_stacktrace_mode == .none) return;
 
-    var context: ThreadContext = undefined;
-    const has_context = getContext(&context);
-=======
->>>>>>> e4c049e4
     if (native_os == .windows) {
         var context: ThreadContext = undefined;
         assert(getContext(&context));
