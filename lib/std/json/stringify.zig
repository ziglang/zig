--- conflicted
+++ resolved
@@ -541,11 +541,7 @@
                         return try self.write(null);
                     }
                 },
-<<<<<<< HEAD
-                .Enum => |enum_info| {
-=======
-                .@"enum", .enum_literal => {
->>>>>>> 5f3d9e0b
+                .@"enum" => |enum_info| {
                     if (std.meta.hasFn(T, "jsonStringify")) {
                         return value.jsonStringify(self);
                     }
@@ -562,7 +558,7 @@
 
                     return self.stringValue(@tagName(value));
                 },
-                .EnumLiteral => {
+                .enum_literal => {
                     return self.stringValue(@tagName(value));
                 },
                 .@"union" => {
