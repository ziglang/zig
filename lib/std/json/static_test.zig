const std = @import("std");
const testing = std.testing;
const ArenaAllocator = std.heap.ArenaAllocator;
const Allocator = std.mem.Allocator;

const parseFromSlice = @import("./static.zig").parseFromSlice;
const parseFromSliceLeaky = @import("./static.zig").parseFromSliceLeaky;
const parseFromTokenSource = @import("./static.zig").parseFromTokenSource;
const parseFromTokenSourceLeaky = @import("./static.zig").parseFromTokenSourceLeaky;
const innerParse = @import("./static.zig").innerParse;
const parseFromValue = @import("./static.zig").parseFromValue;
const parseFromValueLeaky = @import("./static.zig").parseFromValueLeaky;
const ParseOptions = @import("./static.zig").ParseOptions;

const Scanner = @import("Scanner.zig");

const Value = @import("./dynamic.zig").Value;

const Primitives = struct {
    bool: bool,
    // f16, f80, f128: don't work in std.fmt.parseFloat(T).
    f32: f32,
    f64: f64,
    u0: u0,
    i0: i0,
    u1: u1,
    i1: i1,
    u8: u8,
    i8: i8,
    i130: i130,
};

const primitives_0 = Primitives{
    .bool = false,
    .f32 = 0,
    .f64 = 0,
    .u0 = 0,
    .i0 = 0,
    .u1 = 0,
    .i1 = 0,
    .u8 = 0,
    .i8 = 0,
    .i130 = 0,
};
const primitives_0_doc_0 =
    \\{
    \\  "bool": false,
    \\  "f32": 0,
    \\  "f64": 0,
    \\  "u0": 0,
    \\  "i0": 0,
    \\  "u1": 0,
    \\  "i1": 0,
    \\  "u8": 0,
    \\  "i8": 0,
    \\  "i130": 0
    \\}
;
const primitives_0_doc_1 = // looks like a float.
    \\{
    \\  "bool": false,
    \\  "f32": 0.0,
    \\  "f64": 0.0,
    \\  "u0": 0.0,
    \\  "i0": 0.0,
    \\  "u1": 0.0,
    \\  "i1": 0.0,
    \\  "u8": 0.0,
    \\  "i8": 0.0,
    \\  "i130": 0.0
    \\}
;

const primitives_1 = Primitives{
    .bool = true,
    .f32 = 1073741824,
    .f64 = 1152921504606846976,
    .u0 = 0,
    .i0 = 0,
    .u1 = 1,
    .i1 = -1,
    .u8 = 255,
    .i8 = -128,
    .i130 = -680564733841876926926749214863536422911,
};
const primitives_1_doc_0 =
    \\{
    \\  "bool": true,
    \\  "f32": 1073741824,
    \\  "f64": 1152921504606846976,
    \\  "u0": 0,
    \\  "i0": 0,
    \\  "u1": 1,
    \\  "i1": -1,
    \\  "u8": 255,
    \\  "i8": -128,
    \\  "i130": -680564733841876926926749214863536422911
    \\}
;
const primitives_1_doc_1 = // float rounding.
    \\{
    \\  "bool": true,
    \\  "f32": 1073741825,
    \\  "f64": 1152921504606846977,
    \\  "u0": 0,
    \\  "i0": 0,
    \\  "u1": 1,
    \\  "i1": -1,
    \\  "u8": 255,
    \\  "i8": -128,
    \\  "i130": -680564733841876926926749214863536422911
    \\}
;

const Aggregates = struct {
    optional: ?i32,
    array: [4]i32,
    vector: @Vector(4, i32),
    pointer: *i32,
    pointer_const: *const i32,
    slice: []i32,
    slice_const: []const i32,
    slice_sentinel: [:0]i32,
    slice_sentinel_const: [:0]const i32,
};

var zero: i32 = 0;
const zero_const: i32 = 0;
var array_of_zeros: [4:0]i32 = [_:0]i32{ 0, 0, 0, 0 };
var one: i32 = 1;
const one_const: i32 = 1;
var array_countdown: [4:0]i32 = [_:0]i32{ 4, 3, 2, 1 };

const aggregates_0 = Aggregates{
    .optional = null,
    .array = [4]i32{ 0, 0, 0, 0 },
    .vector = @Vector(4, i32){ 0, 0, 0, 0 },
    .pointer = &zero,
    .pointer_const = &zero_const,
    .slice = array_of_zeros[0..0],
    .slice_const = &[_]i32{},
    .slice_sentinel = array_of_zeros[0..0 :0],
    .slice_sentinel_const = &[_:0]i32{},
};
const aggregates_0_doc =
    \\{
    \\  "optional": null,
    \\  "array": [0, 0, 0, 0],
    \\  "vector": [0, 0, 0, 0],
    \\  "pointer": 0,
    \\  "pointer_const": 0,
    \\  "slice": [],
    \\  "slice_const": [],
    \\  "slice_sentinel": [],
    \\  "slice_sentinel_const": []
    \\}
;

const aggregates_1 = Aggregates{
    .optional = 1,
    .array = [4]i32{ 1, 2, 3, 4 },
    .vector = @Vector(4, i32){ 1, 2, 3, 4 },
    .pointer = &one,
    .pointer_const = &one_const,
    .slice = array_countdown[0..],
    .slice_const = array_countdown[0..],
    .slice_sentinel = array_countdown[0.. :0],
    .slice_sentinel_const = array_countdown[0.. :0],
};
const aggregates_1_doc =
    \\{
    \\  "optional": 1,
    \\  "array": [1, 2, 3, 4],
    \\  "vector": [1, 2, 3, 4],
    \\  "pointer": 1,
    \\  "pointer_const": 1,
    \\  "slice": [4, 3, 2, 1],
    \\  "slice_const": [4, 3, 2, 1],
    \\  "slice_sentinel": [4, 3, 2, 1],
    \\  "slice_sentinel_const": [4, 3, 2, 1]
    \\}
;

const Strings = struct {
    slice_u8: []u8,
    slice_const_u8: []const u8,
    array_u8: [4]u8,
    slice_sentinel_u8: [:0]u8,
    slice_const_sentinel_u8: [:0]const u8,
    array_sentinel_u8: [4:0]u8,
};

var abcd = [4:0]u8{ 'a', 'b', 'c', 'd' };
const strings_0 = Strings{
    .slice_u8 = abcd[0..],
    .slice_const_u8 = "abcd",
    .array_u8 = [4]u8{ 'a', 'b', 'c', 'd' },
    .slice_sentinel_u8 = abcd[0..],
    .slice_const_sentinel_u8 = "abcd",
    .array_sentinel_u8 = [4:0]u8{ 'a', 'b', 'c', 'd' },
};
const strings_0_doc_0 =
    \\{
    \\  "slice_u8": "abcd",
    \\  "slice_const_u8": "abcd",
    \\  "array_u8": "abcd",
    \\  "slice_sentinel_u8": "abcd",
    \\  "slice_const_sentinel_u8": "abcd",
    \\  "array_sentinel_u8": "abcd"
    \\}
;
const strings_0_doc_1 =
    \\{
    \\  "slice_u8": [97, 98, 99, 100],
    \\  "slice_const_u8": [97, 98, 99, 100],
    \\  "array_u8": [97, 98, 99, 100],
    \\  "slice_sentinel_u8": [97, 98, 99, 100],
    \\  "slice_const_sentinel_u8": [97, 98, 99, 100],
    \\  "array_sentinel_u8": [97, 98, 99, 100]
    \\}
;

const Subnamespaces = struct {
    packed_struct: packed struct { a: u32, b: u32 },
    union_enum: union(enum) { i: i32, s: []const u8, v },
    inferred_enum: enum { a, b },
    explicit_enum: enum(u8) { a = 0, b = 1 },

    custom_struct: struct {
        pub fn jsonParse(allocator: Allocator, source: anytype, options: ParseOptions) !@This() {
            _ = allocator;
            _ = options;
            try source.skipValue();
            return @This(){};
        }
        pub fn jsonParseFromValue(allocator: Allocator, source: Value, options: ParseOptions) !@This() {
            _ = allocator;
            _ = source;
            _ = options;
            return @This(){};
        }
    },
    custom_union: union(enum) {
        i: i32,
        s: []const u8,
        pub fn jsonParse(allocator: Allocator, source: anytype, options: ParseOptions) !@This() {
            _ = allocator;
            _ = options;
            try source.skipValue();
            return @This(){ .i = 0 };
        }
        pub fn jsonParseFromValue(allocator: Allocator, source: Value, options: ParseOptions) !@This() {
            _ = allocator;
            _ = source;
            _ = options;
            return @This(){ .i = 0 };
        }
    },
    custom_enum: enum {
        a,
        b,
        pub fn jsonParse(allocator: Allocator, source: anytype, options: ParseOptions) !@This() {
            _ = allocator;
            _ = options;
            try source.skipValue();
            return .a;
        }
        pub fn jsonParseFromValue(allocator: Allocator, source: Value, options: ParseOptions) !@This() {
            _ = allocator;
            _ = source;
            _ = options;
            return .a;
        }
    },
};

const subnamespaces_0 = Subnamespaces{
    .packed_struct = .{ .a = 0, .b = 0 },
    .union_enum = .{ .i = 0 },
    .inferred_enum = .a,
    .explicit_enum = .a,
    .custom_struct = .{},
    .custom_union = .{ .i = 0 },
    .custom_enum = .a,
};
const subnamespaces_0_doc =
    \\{
    \\  "packed_struct": {"a": 0, "b": 0},
    \\  "union_enum": {"i": 0},
    \\  "inferred_enum": "a",
    \\  "explicit_enum": "a",
    \\  "custom_struct": null,
    \\  "custom_union": null,
    \\  "custom_enum": null
    \\}
;

fn testAllParseFunctions(comptime T: type, expected: T, doc: []const u8) !void {
    // First do the one with the debug info in case we get a SyntaxError or something.
    {
        var scanner = Scanner.initCompleteInput(testing.allocator, doc);
        defer scanner.deinit();
        var diagnostics = Scanner.Diagnostics{};
        scanner.enableDiagnostics(&diagnostics);
        var parsed = parseFromTokenSource(T, testing.allocator, &scanner, .{}) catch |e| {
            std.debug.print("at line,col: {}:{}\n", .{ diagnostics.getLine(), diagnostics.getColumn() });
            return e;
        };
        defer parsed.deinit();
        try testing.expectEqualDeep(expected, parsed.value);
    }
    {
        const parsed = try parseFromSlice(T, testing.allocator, doc, .{});
        defer parsed.deinit();
        try testing.expectEqualDeep(expected, parsed.value);
    }
    {
<<<<<<< HEAD
        var stream: std.io.FixedBufferStream = .{ .buffer = doc };
        var json_reader = jsonReader(std.testing.allocator, stream.reader());
=======
        var stream: std.Io.Reader = .fixed(doc);
        var json_reader: Scanner.Reader = .init(std.testing.allocator, &stream);
>>>>>>> e4abdf5a
        defer json_reader.deinit();
        var parsed = try parseFromTokenSource(T, testing.allocator, &json_reader, .{});
        defer parsed.deinit();
        try testing.expectEqualDeep(expected, parsed.value);
    }

    var arena = ArenaAllocator.init(testing.allocator);
    defer arena.deinit();
    {
        try testing.expectEqualDeep(expected, try parseFromSliceLeaky(T, arena.allocator(), doc, .{}));
    }
    {
        var scanner = Scanner.initCompleteInput(testing.allocator, doc);
        defer scanner.deinit();
        try testing.expectEqualDeep(expected, try parseFromTokenSourceLeaky(T, arena.allocator(), &scanner, .{}));
    }
    {
<<<<<<< HEAD
        var stream: std.io.FixedBufferStream = .{ .buffer = doc };
        var json_reader = jsonReader(std.testing.allocator, stream.reader());
=======
        var stream: std.Io.Reader = .fixed(doc);
        var json_reader: Scanner.Reader = .init(std.testing.allocator, &stream);
>>>>>>> e4abdf5a
        defer json_reader.deinit();
        try testing.expectEqualDeep(expected, try parseFromTokenSourceLeaky(T, arena.allocator(), &json_reader, .{}));
    }

    const parsed_dynamic = try parseFromSlice(Value, testing.allocator, doc, .{});
    defer parsed_dynamic.deinit();
    {
        const parsed = try parseFromValue(T, testing.allocator, parsed_dynamic.value, .{});
        defer parsed.deinit();
        try testing.expectEqualDeep(expected, parsed.value);
    }
    {
        try testing.expectEqualDeep(expected, try parseFromValueLeaky(T, arena.allocator(), parsed_dynamic.value, .{}));
    }
}

test "test all types" {
    if (true) return error.SkipZigTest; // See https://github.com/ziglang/zig/issues/16108
    try testAllParseFunctions(Primitives, primitives_0, primitives_0_doc_0);
    try testAllParseFunctions(Primitives, primitives_0, primitives_0_doc_1);
    try testAllParseFunctions(Primitives, primitives_1, primitives_1_doc_0);
    try testAllParseFunctions(Primitives, primitives_1, primitives_1_doc_1);

    try testAllParseFunctions(Aggregates, aggregates_0, aggregates_0_doc);
    try testAllParseFunctions(Aggregates, aggregates_1, aggregates_1_doc);

    try testAllParseFunctions(Strings, strings_0, strings_0_doc_0);
    try testAllParseFunctions(Strings, strings_0, strings_0_doc_1);

    try testAllParseFunctions(Subnamespaces, subnamespaces_0, subnamespaces_0_doc);
}

test "parse" {
    try testing.expectEqual(false, try parseFromSliceLeaky(bool, testing.allocator, "false", .{}));
    try testing.expectEqual(true, try parseFromSliceLeaky(bool, testing.allocator, "true", .{}));
    try testing.expectEqual(1, try parseFromSliceLeaky(u1, testing.allocator, "1", .{}));
    try testing.expectError(error.Overflow, parseFromSliceLeaky(u1, testing.allocator, "50", .{}));
    try testing.expectEqual(42, try parseFromSliceLeaky(u64, testing.allocator, "42", .{}));
    try testing.expectEqual(42, try parseFromSliceLeaky(f64, testing.allocator, "42.0", .{}));
    try testing.expectEqual(null, try parseFromSliceLeaky(?bool, testing.allocator, "null", .{}));
    try testing.expectEqual(true, try parseFromSliceLeaky(?bool, testing.allocator, "true", .{}));

    try testing.expectEqual("foo".*, try parseFromSliceLeaky([3]u8, testing.allocator, "\"foo\"", .{}));
    try testing.expectEqual("foo".*, try parseFromSliceLeaky([3]u8, testing.allocator, "[102, 111, 111]", .{}));
    try testing.expectEqual(undefined, try parseFromSliceLeaky([0]u8, testing.allocator, "[]", .{}));

    try testing.expectEqual(12345678901234567890, try parseFromSliceLeaky(u64, testing.allocator, "\"12345678901234567890\"", .{}));
    try testing.expectEqual(123.456, try parseFromSliceLeaky(f64, testing.allocator, "\"123.456\"", .{}));
}

test "parse into enum" {
    const T = enum(u32) {
        Foo = 42,
        Bar,
        @"with\\escape",
    };
    try testing.expectEqual(.Foo, try parseFromSliceLeaky(T, testing.allocator, "\"Foo\"", .{}));
    try testing.expectEqual(.Foo, try parseFromSliceLeaky(T, testing.allocator, "42", .{}));
    try testing.expectEqual(.@"with\\escape", try parseFromSliceLeaky(T, testing.allocator, "\"with\\\\escape\"", .{}));
    try testing.expectError(error.InvalidEnumTag, parseFromSliceLeaky(T, testing.allocator, "5", .{}));
    try testing.expectError(error.InvalidEnumTag, parseFromSliceLeaky(T, testing.allocator, "\"Qux\"", .{}));
}

test "parse into that allocates a slice" {
    {
        // string as string
        const parsed = try parseFromSlice([]u8, testing.allocator, "\"foo\"", .{});
        defer parsed.deinit();
        try testing.expectEqualSlices(u8, "foo", parsed.value);
    }
    {
        // string as array of u8 integers
        const parsed = try parseFromSlice([]u8, testing.allocator, "[102, 111, 111]", .{});
        defer parsed.deinit();
        try testing.expectEqualSlices(u8, "foo", parsed.value);
    }
    {
        const parsed = try parseFromSlice([]u8, testing.allocator, "\"with\\\\escape\"", .{});
        defer parsed.deinit();
        try testing.expectEqualSlices(u8, "with\\escape", parsed.value);
    }
}

test "parse into sentinel slice" {
    const parsed = try parseFromSlice([:0]const u8, testing.allocator, "\"\\n\"", .{});
    defer parsed.deinit();
    try testing.expect(std.mem.eql(u8, parsed.value, "\n"));
}

test "parse into tagged union" {
    const T = union(enum) {
        nothing,
        int: i32,
        float: f64,
        string: []const u8,
    };
    try testing.expectEqual(T{ .float = 1.5 }, try parseFromSliceLeaky(T, testing.allocator, "{\"float\":1.5}", .{}));
    try testing.expectEqual(T{ .int = 1 }, try parseFromSliceLeaky(T, testing.allocator, "{\"int\":1}", .{}));
    try testing.expectEqual(T{ .nothing = {} }, try parseFromSliceLeaky(T, testing.allocator, "{\"nothing\":{}}", .{}));
    const parsed = try parseFromSlice(T, testing.allocator, "{\"string\":\"foo\"}", .{});
    defer parsed.deinit();
    try testing.expectEqualSlices(u8, "foo", parsed.value.string);
}

test "parse into tagged union errors" {
    const T = union(enum) {
        nothing,
        int: i32,
        float: f64,
        string: []const u8,
    };
    var arena = ArenaAllocator.init(testing.allocator);
    defer arena.deinit();
    try testing.expectError(error.UnexpectedToken, parseFromSliceLeaky(T, arena.allocator(), "42", .{}));
    try testing.expectError(error.SyntaxError, parseFromSliceLeaky(T, arena.allocator(), "{\"int\":1} 42", .{}));
    try testing.expectError(error.UnexpectedToken, parseFromSliceLeaky(T, arena.allocator(), "{}", .{}));
    try testing.expectError(error.UnknownField, parseFromSliceLeaky(T, arena.allocator(), "{\"bogus\":1}", .{}));
    try testing.expectError(error.UnexpectedToken, parseFromSliceLeaky(T, arena.allocator(), "{\"int\":1, \"int\":1", .{}));
    try testing.expectError(error.UnexpectedToken, parseFromSliceLeaky(T, arena.allocator(), "{\"int\":1, \"float\":1.0}", .{}));
    try testing.expectError(error.UnexpectedToken, parseFromSliceLeaky(T, arena.allocator(), "{\"nothing\":null}", .{}));
    try testing.expectError(error.UnexpectedToken, parseFromSliceLeaky(T, arena.allocator(), "{\"nothing\":{\"no\":0}}", .{}));

    // Allocator failure
    try testing.expectError(error.OutOfMemory, parseFromSlice(T, testing.failing_allocator, "{\"string\"\"foo\"}", .{}));
}

test "parse into struct with no fields" {
    const T = struct {};
    const parsed = try parseFromSlice(T, testing.allocator, "{}", .{});
    defer parsed.deinit();
    try testing.expectEqual(T{}, parsed.value);
}

const test_const_value: usize = 123;

test "parse into struct with default const pointer field" {
    const T = struct { a: *const usize = &test_const_value };
    const parsed = try parseFromSlice(T, testing.allocator, "{}", .{});
    defer parsed.deinit();
    try testing.expectEqual(T{}, parsed.value);
}

const test_default_usize: usize = 123;
const test_default_usize_ptr: *align(1) const usize = &test_default_usize;
const test_default_str: []const u8 = "test str";
const test_default_str_slice: [2][]const u8 = [_][]const u8{
    "test1",
    "test2",
};

test "freeing parsed structs with pointers to default values" {
    const T = struct {
        int: *const usize = &test_default_usize,
        int_ptr: *allowzero align(1) const usize = test_default_usize_ptr,
        str: []const u8 = test_default_str,
        str_slice: []const []const u8 = &test_default_str_slice,
    };

    var parsed = try parseFromSlice(T, testing.allocator, "{}", .{});
    try testing.expectEqual(T{}, parsed.value);
    defer parsed.deinit();
}

test "parse into struct where destination and source lengths mismatch" {
    const T = struct { a: [2]u8 };
    try testing.expectError(error.LengthMismatch, parseFromSlice(T, testing.allocator, "{\"a\": \"bbb\"}", .{}));
}

test "parse into struct with misc fields" {
    const T = struct {
        int: i64,
        float: f64,
        @"with\\escape": bool,
        @"withąunicode😂": bool,
        language: []const u8,
        optional: ?bool,
        default_field: i32 = 42,
        static_array: [3]f64,
        dynamic_array: []f64,

        complex: struct {
            nested: []const u8,
        },

        veryComplex: []struct {
            foo: []const u8,
        },

        a_union: Union,
        const Union = union(enum) {
            x: u8,
            float: f64,
            string: []const u8,
        };
    };
    const document_str =
        \\{
        \\  "int": 420,
        \\  "float": 3.14,
        \\  "with\\escape": true,
        \\  "with\u0105unicode\ud83d\ude02": false,
        \\  "language": "zig",
        \\  "optional": null,
        \\  "static_array": [66.6, 420.420, 69.69],
        \\  "dynamic_array": [66.6, 420.420, 69.69],
        \\  "complex": {
        \\    "nested": "zig"
        \\  },
        \\  "veryComplex": [
        \\    {
        \\      "foo": "zig"
        \\    }, {
        \\      "foo": "rocks"
        \\    }
        \\  ],
        \\  "a_union": {
        \\    "float": 100000
        \\  }
        \\}
    ;
    const parsed = try parseFromSlice(T, testing.allocator, document_str, .{});
    defer parsed.deinit();
    const r = &parsed.value;
    try testing.expectEqual(@as(i64, 420), r.int);
    try testing.expectEqual(@as(f64, 3.14), r.float);
    try testing.expectEqual(true, r.@"with\\escape");
    try testing.expectEqual(false, r.@"withąunicode😂");
    try testing.expectEqualSlices(u8, "zig", r.language);
    try testing.expectEqual(@as(?bool, null), r.optional);
    try testing.expectEqual(@as(i32, 42), r.default_field);
    try testing.expectEqual(@as(f64, 66.6), r.static_array[0]);
    try testing.expectEqual(@as(f64, 420.420), r.static_array[1]);
    try testing.expectEqual(@as(f64, 69.69), r.static_array[2]);
    try testing.expectEqual(@as(usize, 3), r.dynamic_array.len);
    try testing.expectEqual(@as(f64, 66.6), r.dynamic_array[0]);
    try testing.expectEqual(@as(f64, 420.420), r.dynamic_array[1]);
    try testing.expectEqual(@as(f64, 69.69), r.dynamic_array[2]);
    try testing.expectEqualSlices(u8, r.complex.nested, "zig");
    try testing.expectEqualSlices(u8, "zig", r.veryComplex[0].foo);
    try testing.expectEqualSlices(u8, "rocks", r.veryComplex[1].foo);
    try testing.expectEqual(T.Union{ .float = 100000 }, r.a_union);
}

test "parse into struct with strings and arrays with sentinels" {
    const T = struct {
        language: [:0]const u8,
        language_without_sentinel: []const u8,
        data: [:99]const i32,
        simple_data: []const i32,
    };
    const document_str =
        \\{
        \\  "language": "zig",
        \\  "language_without_sentinel": "zig again!",
        \\  "data": [1, 2, 3],
        \\  "simple_data": [4, 5, 6]
        \\}
    ;
    const parsed = try parseFromSlice(T, testing.allocator, document_str, .{});
    defer parsed.deinit();

    try testing.expectEqualSentinel(u8, 0, "zig", parsed.value.language);

    const data = [_:99]i32{ 1, 2, 3 };
    try testing.expectEqualSentinel(i32, 99, data[0..data.len], parsed.value.data);

    // Make sure that arrays who aren't supposed to have a sentinel still parse without one.
    try testing.expectEqual(@as(?i32, null), std.meta.sentinel(@TypeOf(parsed.value.simple_data)));
    try testing.expectEqual(@as(?u8, null), std.meta.sentinel(@TypeOf(parsed.value.language_without_sentinel)));
}

test "parse into struct with duplicate field" {
    const options_first = ParseOptions{ .duplicate_field_behavior = .use_first };
    const options_last = ParseOptions{ .duplicate_field_behavior = .use_last };

    const str = "{ \"a\": 1, \"a\": 0.25 }";

    const T1 = struct { a: *u64 };
    // both .use_first and .use_last should fail because second "a" value isn't a u64
    try testing.expectError(error.InvalidNumber, parseFromSlice(T1, testing.allocator, str, options_first));
    try testing.expectError(error.InvalidNumber, parseFromSlice(T1, testing.allocator, str, options_last));

    var arena = ArenaAllocator.init(testing.allocator);
    defer arena.deinit();

    const T2 = struct { a: f64 };
    try testing.expectEqual(T2{ .a = 1.0 }, try parseFromSliceLeaky(T2, arena.allocator(), str, options_first));
    try testing.expectEqual(T2{ .a = 0.25 }, try parseFromSliceLeaky(T2, arena.allocator(), str, options_last));
}

test "parse into struct ignoring unknown fields" {
    const T = struct {
        int: i64,
        language: []const u8,
    };

    const str =
        \\{
        \\  "int": 420,
        \\  "float": 3.14,
        \\  "with\\escape": true,
        \\  "with\u0105unicode\ud83d\ude02": false,
        \\  "optional": null,
        \\  "static_array": [66.6, 420.420, 69.69],
        \\  "dynamic_array": [66.6, 420.420, 69.69],
        \\  "complex": {
        \\    "nested": "zig"
        \\  },
        \\  "veryComplex": [
        \\    {
        \\      "foo": "zig"
        \\    }, {
        \\      "foo": "rocks"
        \\    }
        \\  ],
        \\  "a_union": {
        \\    "float": 100000
        \\  },
        \\  "language": "zig"
        \\}
    ;
    const parsed = try parseFromSlice(T, testing.allocator, str, .{ .ignore_unknown_fields = true });
    defer parsed.deinit();

    try testing.expectEqual(@as(i64, 420), parsed.value.int);
    try testing.expectEqualSlices(u8, "zig", parsed.value.language);
}

test "parse into tuple" {
    const Union = union(enum) {
        char: u8,
        float: f64,
        string: []const u8,
    };
    const T = std.meta.Tuple(&.{
        i64,
        f64,
        bool,
        []const u8,
        ?bool,
        struct {
            foo: i32,
            bar: []const u8,
        },
        std.meta.Tuple(&.{ u8, []const u8, u8 }),
        Union,
    });
    const str =
        \\[
        \\  420,
        \\  3.14,
        \\  true,
        \\  "zig",
        \\  null,
        \\  {
        \\    "foo": 1,
        \\    "bar": "zero"
        \\  },
        \\  [4, "två", 42],
        \\  {"float": 12.34}
        \\]
    ;
    const parsed = try parseFromSlice(T, testing.allocator, str, .{});
    defer parsed.deinit();
    const r = parsed.value;
    try testing.expectEqual(@as(i64, 420), r[0]);
    try testing.expectEqual(@as(f64, 3.14), r[1]);
    try testing.expectEqual(true, r[2]);
    try testing.expectEqualSlices(u8, "zig", r[3]);
    try testing.expectEqual(@as(?bool, null), r[4]);
    try testing.expectEqual(@as(i32, 1), r[5].foo);
    try testing.expectEqualSlices(u8, "zero", r[5].bar);
    try testing.expectEqual(@as(u8, 4), r[6][0]);
    try testing.expectEqualSlices(u8, "två", r[6][1]);
    try testing.expectEqual(@as(u8, 42), r[6][2]);
    try testing.expectEqual(Union{ .float = 12.34 }, r[7]);
}

const ParseIntoRecursiveUnionDefinitionValue = union(enum) {
    integer: i64,
    array: []const ParseIntoRecursiveUnionDefinitionValue,
};

test "parse into recursive union definition" {
    const T = struct {
        values: ParseIntoRecursiveUnionDefinitionValue,
    };

    const parsed = try parseFromSlice(T, testing.allocator, "{\"values\":{\"array\":[{\"integer\":58}]}}", .{});
    defer parsed.deinit();

    try testing.expectEqual(@as(i64, 58), parsed.value.values.array[0].integer);
}

const ParseIntoDoubleRecursiveUnionValueFirst = union(enum) {
    integer: i64,
    array: []const ParseIntoDoubleRecursiveUnionValueSecond,
};

const ParseIntoDoubleRecursiveUnionValueSecond = union(enum) {
    boolean: bool,
    array: []const ParseIntoDoubleRecursiveUnionValueFirst,
};

test "parse into double recursive union definition" {
    const T = struct {
        values: ParseIntoDoubleRecursiveUnionValueFirst,
    };

    const parsed = try parseFromSlice(T, testing.allocator, "{\"values\":{\"array\":[{\"array\":[{\"integer\":58}]}]}}", .{});
    defer parsed.deinit();

    try testing.expectEqual(@as(i64, 58), parsed.value.values.array[0].array[0].integer);
}

test "parse exponential into int" {
    const T = struct { int: i64 };
    const r = try parseFromSliceLeaky(T, testing.allocator, "{ \"int\": 4.2e2 }", .{});
    try testing.expectEqual(@as(i64, 420), r.int);
    try testing.expectError(error.InvalidNumber, parseFromSliceLeaky(T, testing.allocator, "{ \"int\": 0.042e2 }", .{}));
    try testing.expectError(error.Overflow, parseFromSliceLeaky(T, testing.allocator, "{ \"int\": 18446744073709551616.0 }", .{}));
}

test "parseFromTokenSource" {
    {
        var scanner = Scanner.initCompleteInput(testing.allocator, "123");
        defer scanner.deinit();
        var parsed = try parseFromTokenSource(u32, testing.allocator, &scanner, .{});
        defer parsed.deinit();
        try testing.expectEqual(@as(u32, 123), parsed.value);
    }

    {
<<<<<<< HEAD
        var stream: std.io.FixedBufferStream = .{ .buffer = "123" };
        var json_reader = jsonReader(std.testing.allocator, stream.reader());
=======
        var stream: std.Io.Reader = .fixed("123");
        var json_reader: Scanner.Reader = .init(std.testing.allocator, &stream);
>>>>>>> e4abdf5a
        defer json_reader.deinit();
        var parsed = try parseFromTokenSource(u32, testing.allocator, &json_reader, .{});
        defer parsed.deinit();
        try testing.expectEqual(@as(u32, 123), parsed.value);
    }
}

test "max_value_len" {
    try testing.expectError(error.ValueTooLong, parseFromSlice([]u8, testing.allocator, "\"0123456789\"", .{ .max_value_len = 5 }));
}

test "parse into vector" {
    const T = struct {
        vec_i32: @Vector(4, i32),
        vec_f32: @Vector(2, f32),
    };
    const s =
        \\{
        \\  "vec_f32": [1.5, 2.5],
        \\  "vec_i32": [4, 5, 6, 7]
        \\}
    ;
    const parsed = try parseFromSlice(T, testing.allocator, s, .{});
    defer parsed.deinit();
    try testing.expectApproxEqAbs(@as(f32, 1.5), parsed.value.vec_f32[0], 0.0000001);
    try testing.expectApproxEqAbs(@as(f32, 2.5), parsed.value.vec_f32[1], 0.0000001);
    try testing.expectEqual(@Vector(4, i32){ 4, 5, 6, 7 }, parsed.value.vec_i32);
}

fn assertKey(
    allocator: Allocator,
    test_string: []const u8,
    scanner: anytype,
) !void {
    const token_outer = try scanner.nextAlloc(allocator, .alloc_always);
    switch (token_outer) {
        .allocated_string => |string| {
            try testing.expectEqualSlices(u8, string, test_string);
            allocator.free(string);
        },
        else => return error.UnexpectedToken,
    }
}
test "json parse partial" {
    const Inner = struct {
        num: u32,
        yes: bool,
    };
    const str =
        \\{
        \\  "outer": {
        \\    "key1": {
        \\      "num": 75,
        \\      "yes": true
        \\    },
        \\    "key2": {
        \\      "num": 95,
        \\      "yes": false
        \\    }
        \\  }
        \\}
    ;
    const allocator = testing.allocator;
    var scanner = Scanner.initCompleteInput(allocator, str);
    defer scanner.deinit();

    var arena = ArenaAllocator.init(allocator);
    defer arena.deinit();

    // Peel off the outer object
    try testing.expectEqual(try scanner.next(), .object_begin);
    try assertKey(allocator, "outer", &scanner);
    try testing.expectEqual(try scanner.next(), .object_begin);
    try assertKey(allocator, "key1", &scanner);

    // Parse the inner object to an Inner struct
    const inner_token = try innerParse(
        Inner,
        arena.allocator(),
        &scanner,
        .{ .max_value_len = scanner.input.len },
    );
    try testing.expectEqual(inner_token.num, 75);
    try testing.expectEqual(inner_token.yes, true);

    // Get they next key
    try assertKey(allocator, "key2", &scanner);
    const inner_token_2 = try innerParse(
        Inner,
        arena.allocator(),
        &scanner,
        .{ .max_value_len = scanner.input.len },
    );
    try testing.expectEqual(inner_token_2.num, 95);
    try testing.expectEqual(inner_token_2.yes, false);
    try testing.expectEqual(try scanner.next(), .object_end);
}

test "json parse allocate when streaming" {
    const T = struct {
        not_const: []u8,
        is_const: []const u8,
    };
    const str =
        \\{
        \\  "not_const": "non const string",
        \\  "is_const": "const string"
        \\}
    ;
    const allocator = testing.allocator;
    var arena = ArenaAllocator.init(allocator);
    defer arena.deinit();

<<<<<<< HEAD
    var stream: std.io.FixedBufferStream = .{ .buffer = str };
    var json_reader = jsonReader(std.testing.allocator, stream.reader());
=======
    var stream: std.Io.Reader = .fixed(str);
    var json_reader: Scanner.Reader = .init(std.testing.allocator, &stream);
>>>>>>> e4abdf5a

    const parsed = parseFromTokenSourceLeaky(T, arena.allocator(), &json_reader, .{}) catch |err| {
        json_reader.deinit();
        return err;
    };
    // Deinit our reader to invalidate its buffer
    json_reader.deinit();

    // If either of these was invalidated, it would be full of '0xAA'
    try testing.expectEqualSlices(u8, parsed.not_const, "non const string");
    try testing.expectEqualSlices(u8, parsed.is_const, "const string");
}

test "parse at comptime" {
    const doc =
        \\{
        \\    "vals": {
        \\        "testing": 1,
        \\        "production": 42
        \\    },
        \\    "uptime": 9999
        \\}
    ;
    const Config = struct {
        vals: struct { testing: u8, production: u8 },
        uptime: u64,
    };
    const config = comptime x: {
        var buf: [256]u8 = undefined;
        var fba = std.heap.FixedBufferAllocator.init(&buf);
        const res = parseFromSliceLeaky(Config, fba.allocator(), doc, .{});
        // Assert no error can occur since we are
        // parsing this JSON at comptime!
        break :x res catch unreachable;
    };
    comptime testing.expectEqual(@as(u64, 9999), config.uptime) catch unreachable;
}

test "parse with zero-bit field" {
    const str =
        \\{
        \\    "a": ["a", "a"],
        \\    "b": "a"
        \\}
    ;
    const ZeroSizedEnum = enum { a };
    try testing.expectEqual(0, @sizeOf(ZeroSizedEnum));

    const Inner = struct { a: []const ZeroSizedEnum, b: ZeroSizedEnum };
    const expected: Inner = .{ .a = &.{ .a, .a }, .b = .a };

    try testAllParseFunctions(Inner, expected, str);
}<|MERGE_RESOLUTION|>--- conflicted
+++ resolved
@@ -315,13 +315,8 @@
         try testing.expectEqualDeep(expected, parsed.value);
     }
     {
-<<<<<<< HEAD
-        var stream: std.io.FixedBufferStream = .{ .buffer = doc };
-        var json_reader = jsonReader(std.testing.allocator, stream.reader());
-=======
         var stream: std.Io.Reader = .fixed(doc);
         var json_reader: Scanner.Reader = .init(std.testing.allocator, &stream);
->>>>>>> e4abdf5a
         defer json_reader.deinit();
         var parsed = try parseFromTokenSource(T, testing.allocator, &json_reader, .{});
         defer parsed.deinit();
@@ -339,13 +334,8 @@
         try testing.expectEqualDeep(expected, try parseFromTokenSourceLeaky(T, arena.allocator(), &scanner, .{}));
     }
     {
-<<<<<<< HEAD
-        var stream: std.io.FixedBufferStream = .{ .buffer = doc };
-        var json_reader = jsonReader(std.testing.allocator, stream.reader());
-=======
         var stream: std.Io.Reader = .fixed(doc);
         var json_reader: Scanner.Reader = .init(std.testing.allocator, &stream);
->>>>>>> e4abdf5a
         defer json_reader.deinit();
         try testing.expectEqualDeep(expected, try parseFromTokenSourceLeaky(T, arena.allocator(), &json_reader, .{}));
     }
@@ -779,13 +769,8 @@
     }
 
     {
-<<<<<<< HEAD
-        var stream: std.io.FixedBufferStream = .{ .buffer = "123" };
-        var json_reader = jsonReader(std.testing.allocator, stream.reader());
-=======
         var stream: std.Io.Reader = .fixed("123");
         var json_reader: Scanner.Reader = .init(std.testing.allocator, &stream);
->>>>>>> e4abdf5a
         defer json_reader.deinit();
         var parsed = try parseFromTokenSource(u32, testing.allocator, &json_reader, .{});
         defer parsed.deinit();
@@ -899,13 +884,8 @@
     var arena = ArenaAllocator.init(allocator);
     defer arena.deinit();
 
-<<<<<<< HEAD
-    var stream: std.io.FixedBufferStream = .{ .buffer = str };
-    var json_reader = jsonReader(std.testing.allocator, stream.reader());
-=======
     var stream: std.Io.Reader = .fixed(str);
     var json_reader: Scanner.Reader = .init(std.testing.allocator, &stream);
->>>>>>> e4abdf5a
 
     const parsed = parseFromTokenSourceLeaky(T, arena.allocator(), &json_reader, .{}) catch |err| {
         json_reader.deinit();
