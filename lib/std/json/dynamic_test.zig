const std = @import("std");
const json = std.json;
const mem = std.mem;
const testing = std.testing;
const ArenaAllocator = std.heap.ArenaAllocator;
const Allocator = std.mem.Allocator;
const Writer = std.io.Writer;

const ObjectMap = @import("dynamic.zig").ObjectMap;
const Array = @import("dynamic.zig").Array;
const Value = @import("dynamic.zig").Value;

const parseFromSlice = @import("static.zig").parseFromSlice;
const parseFromSliceLeaky = @import("static.zig").parseFromSliceLeaky;
const parseFromTokenSource = @import("static.zig").parseFromTokenSource;
const parseFromValueLeaky = @import("static.zig").parseFromValueLeaky;
const ParseOptions = @import("static.zig").ParseOptions;

const Scanner = @import("Scanner.zig");

test "json.parser.dynamic" {
    const s =
        \\{
        \\  "Image": {
        \\      "Width":  800,
        \\      "Height": 600,
        \\      "Title":  "View from 15th Floor",
        \\      "Thumbnail": {
        \\          "Url":    "http://www.example.com/image/481989943",
        \\          "Height": 125,
        \\          "Width":  100
        \\      },
        \\      "Animated" : false,
        \\      "IDs": [116, 943, 234, 38793],
        \\      "ArrayOfObject": [{"n": "m"}],
        \\      "double": 1.3412,
        \\      "LargeInt": 18446744073709551615
        \\    }
        \\}
    ;

    var parsed = try parseFromSlice(Value, testing.allocator, s, .{});
    defer parsed.deinit();

    var root = parsed.value;

    var image = root.object.get("Image").?;

    const width = image.object.get("Width").?;
    try testing.expect(width.integer == 800);

    const height = image.object.get("Height").?;
    try testing.expect(height.integer == 600);

    const title = image.object.get("Title").?;
    try testing.expect(mem.eql(u8, title.string, "View from 15th Floor"));

    const animated = image.object.get("Animated").?;
    try testing.expect(animated.bool == false);

    const array_of_object = image.object.get("ArrayOfObject").?;
    try testing.expect(array_of_object.array.items.len == 1);

    const obj0 = array_of_object.array.items[0].object.get("n").?;
    try testing.expect(mem.eql(u8, obj0.string, "m"));

    const double = image.object.get("double").?;
    try testing.expect(double.float == 1.3412);

    const large_int = image.object.get("LargeInt").?;
    try testing.expect(mem.eql(u8, large_int.number_string, "18446744073709551615"));
}

test "write json then parse it" {
    var out_buffer: [1000]u8 = undefined;
    var fixed_writer: Writer = .fixed(&out_buffer);
    var jw: json.Stringify = .{ .writer = &fixed_writer, .options = .{} };

    try jw.beginObject();

    try jw.objectField("f");
    try jw.write(false);

    try jw.objectField("t");
    try jw.write(true);

    try jw.objectField("int");
    try jw.write(1234);

    try jw.objectField("array");
    try jw.beginArray();
    try jw.write(null);
    try jw.write(12.34);
    try jw.endArray();

    try jw.objectField("str");
    try jw.write("hello");

    try jw.endObject();

<<<<<<< HEAD
    var fbs: std.io.FixedBufferStream = .{ .buffer = fixed_writer.getWritten() };
    var json_reader = jsonReader(testing.allocator, fbs.reader());
=======
    var fbs: std.Io.Reader = .fixed(fixed_writer.buffered());
    var json_reader: Scanner.Reader = .init(testing.allocator, &fbs);
>>>>>>> e4abdf5a
    defer json_reader.deinit();
    var parsed = try parseFromTokenSource(Value, testing.allocator, &json_reader, .{});
    defer parsed.deinit();

    try testing.expect(parsed.value.object.get("f").?.bool == false);
    try testing.expect(parsed.value.object.get("t").?.bool == true);
    try testing.expect(parsed.value.object.get("int").?.integer == 1234);
    try testing.expect(parsed.value.object.get("array").?.array.items[0].null == {});
    try testing.expect(parsed.value.object.get("array").?.array.items[1].float == 12.34);
    try testing.expect(mem.eql(u8, parsed.value.object.get("str").?.string, "hello"));
}

fn testParse(allocator: std.mem.Allocator, json_str: []const u8) !Value {
    return parseFromSliceLeaky(Value, allocator, json_str, .{});
}

test "parsing empty string gives appropriate error" {
    var arena_allocator = std.heap.ArenaAllocator.init(std.testing.allocator);
    defer arena_allocator.deinit();
    try testing.expectError(error.UnexpectedEndOfInput, testParse(arena_allocator.allocator(), ""));
}

test "Value.array allocator should still be usable after parsing" {
    var parsed = try parseFromSlice(Value, std.testing.allocator, "[]", .{});
    defer parsed.deinit();

    // Allocation should succeed
    var i: usize = 0;
    while (i < 100) : (i += 1) {
        try parsed.value.array.append(Value{ .integer = 100 });
    }
    try testing.expectEqual(parsed.value.array.items.len, 100);
}

test "integer after float has proper type" {
    var arena_allocator = std.heap.ArenaAllocator.init(std.testing.allocator);
    defer arena_allocator.deinit();
    const parsed = try testParse(arena_allocator.allocator(),
        \\{
        \\  "float": 3.14,
        \\  "ints": [1, 2, 3]
        \\}
    );
    try std.testing.expect(parsed.object.get("ints").?.array.items[0] == .integer);
}

test "ParseOptions.parse_numbers prevents parsing when false" {
    var arena_allocator = std.heap.ArenaAllocator.init(std.testing.allocator);
    defer arena_allocator.deinit();
    const parsed = try parseFromSliceLeaky(Value, arena_allocator.allocator(),
        \\{
        \\  "float": 3.14,
        \\  "int": 3
        \\}
    , .{ .parse_numbers = false });
    try std.testing.expect(parsed.object.get("float").? == .number_string);
    try std.testing.expect(parsed.object.get("int").? == .number_string);
}

test "escaped characters" {
    var arena_allocator = std.heap.ArenaAllocator.init(std.testing.allocator);
    defer arena_allocator.deinit();
    const input =
        \\{
        \\  "backslash": "\\",
        \\  "forwardslash": "\/",
        \\  "newline": "\n",
        \\  "carriagereturn": "\r",
        \\  "tab": "\t",
        \\  "formfeed": "\f",
        \\  "backspace": "\b",
        \\  "doublequote": "\"",
        \\  "unicode": "\u0105",
        \\  "surrogatepair": "\ud83d\ude02"
        \\}
    ;

    const obj = (try testParse(arena_allocator.allocator(), input)).object;

    try testing.expectEqualSlices(u8, obj.get("backslash").?.string, "\\");
    try testing.expectEqualSlices(u8, obj.get("forwardslash").?.string, "/");
    try testing.expectEqualSlices(u8, obj.get("newline").?.string, "\n");
    try testing.expectEqualSlices(u8, obj.get("carriagereturn").?.string, "\r");
    try testing.expectEqualSlices(u8, obj.get("tab").?.string, "\t");
    try testing.expectEqualSlices(u8, obj.get("formfeed").?.string, "\x0C");
    try testing.expectEqualSlices(u8, obj.get("backspace").?.string, "\x08");
    try testing.expectEqualSlices(u8, obj.get("doublequote").?.string, "\"");
    try testing.expectEqualSlices(u8, obj.get("unicode").?.string, "ą");
    try testing.expectEqualSlices(u8, obj.get("surrogatepair").?.string, "😂");
}

test "Value with duplicate fields" {
    var arena_allocator = std.heap.ArenaAllocator.init(std.testing.allocator);
    defer arena_allocator.deinit();

    const doc =
        \\{
        \\  "abc": 0,
        \\  "abc": 1
        \\}
    ;

    try testing.expectError(error.DuplicateField, parseFromSliceLeaky(std.json.Value, arena_allocator.allocator(), doc, .{
        .duplicate_field_behavior = .@"error",
    }));

    const first = try parseFromSliceLeaky(std.json.Value, arena_allocator.allocator(), doc, .{
        .duplicate_field_behavior = .use_first,
    });
    try testing.expectEqual(@as(usize, 1), first.object.count());
    try testing.expectEqual(@as(i64, 0), first.object.get("abc").?.integer);

    const last = try parseFromSliceLeaky(std.json.Value, arena_allocator.allocator(), doc, .{
        .duplicate_field_behavior = .use_last,
    });
    try testing.expectEqual(@as(usize, 1), last.object.count());
    try testing.expectEqual(@as(i64, 1), last.object.get("abc").?.integer);
}

test "Value.jsonStringify" {
    var vals = [_]Value{
        .{ .integer = 1 },
        .{ .integer = 2 },
        .{ .number_string = "3" },
    };
    var obj = ObjectMap.init(testing.allocator);
    defer obj.deinit();
    try obj.putNoClobber("a", .{ .string = "b" });
    const array = [_]Value{
        .null,
        .{ .bool = true },
        .{ .integer = 42 },
        .{ .number_string = "43" },
        .{ .float = 42 },
        .{ .string = "weeee" },
        .{ .array = Array.fromOwnedSlice(undefined, &vals) },
        .{ .object = obj },
    };
    var buffer: [0x1000]u8 = undefined;
    var fixed_writer: Writer = .fixed(&buffer);

    var jw: json.Stringify = .{ .writer = &fixed_writer, .options = .{ .whitespace = .indent_1 } };
    try jw.write(array);

    const expected =
        \\[
        \\ null,
        \\ true,
        \\ 42,
        \\ 43,
        \\ 42,
        \\ "weeee",
        \\ [
        \\  1,
        \\  2,
        \\  3
        \\ ],
        \\ {
        \\  "a": "b"
        \\ }
        \\]
    ;
<<<<<<< HEAD
    try testing.expectEqualStrings(expected, fixed_writer.getWritten());
=======
    try testing.expectEqualStrings(expected, fixed_writer.buffered());
>>>>>>> e4abdf5a
}

test "parseFromValue(std.json.Value,...)" {
    const str =
        \\{
        \\  "int": 32,
        \\  "float": 3.2,
        \\  "str": "str",
        \\  "array": [3, 2],
        \\  "object": {}
        \\}
    ;

    const parsed_tree = try parseFromSlice(Value, testing.allocator, str, .{});
    defer parsed_tree.deinit();
    const tree = try parseFromValueLeaky(Value, parsed_tree.arena.allocator(), parsed_tree.value, .{});
    try testing.expect(std.meta.eql(parsed_tree.value, tree));
}

test "polymorphic parsing" {
    if (true) return error.SkipZigTest; // See https://github.com/ziglang/zig/issues/16108
    const doc =
        \\{ "type": "div",
        \\  "color": "blue",
        \\  "children": [
        \\    { "type": "button",
        \\      "caption": "OK" },
        \\    { "type": "button",
        \\      "caption": "Cancel" } ] }
    ;
    const Node = union(enum) {
        div: Div,
        button: Button,
        const Self = @This();
        const Div = struct {
            color: enum { red, blue },
            children: []Self,
        };
        const Button = struct {
            caption: []const u8,
        };

        pub fn jsonParseFromValue(allocator: Allocator, source: Value, options: ParseOptions) !@This() {
            if (source != .object) return error.UnexpectedToken;
            const type_value = source.object.get("type") orelse return error.UnexpectedToken; // Missing "type" field.
            if (type_value != .string) return error.UnexpectedToken; // "type" expected to be string.
            const type_str = type_value.string;
            var child_options = options;
            child_options.ignore_unknown_fields = true;
            if (std.mem.eql(u8, type_str, "div")) return .{ .div = try parseFromValueLeaky(Div, allocator, source, child_options) };
            if (std.mem.eql(u8, type_str, "button")) return .{ .button = try parseFromValueLeaky(Button, allocator, source, child_options) };
            return error.UnexpectedToken; // unknown type.
        }
    };

    var arena = ArenaAllocator.init(testing.allocator);
    defer arena.deinit();
    const dynamic_tree = try parseFromSliceLeaky(Value, arena.allocator(), doc, .{});
    const tree = try parseFromValueLeaky(Node, arena.allocator(), dynamic_tree, .{});

    try testing.expect(tree.div.color == .blue);
    try testing.expectEqualStrings("Cancel", tree.div.children[1].button.caption);
}

test "long object value" {
    const value = "01234567890123456789";
    const doc = "{\"key\":\"" ++ value ++ "\"}";
<<<<<<< HEAD
    var fbs: std.io.FixedBufferStream = .{ .buffer = doc };
    var reader = smallBufferJsonReader(testing.allocator, fbs.reader());
=======
    var fbs: std.Io.Reader = .fixed(doc);
    var reader = smallBufferJsonReader(testing.allocator, &fbs);
>>>>>>> e4abdf5a
    defer reader.deinit();
    var parsed = try parseFromTokenSource(Value, testing.allocator, &reader, .{});
    defer parsed.deinit();

    try testing.expectEqualStrings(value, parsed.value.object.get("key").?.string);
}

test "ParseOptions.max_value_len" {
    var arena = ArenaAllocator.init(testing.allocator);
    defer arena.deinit();

    const str = "\"0800fc577294c34e0b28ad2839435945\"";

    const value = try std.json.parseFromSliceLeaky(std.json.Value, arena.allocator(), str, .{ .max_value_len = 32 });

    try testing.expect(value == .string);
    try testing.expect(value.string.len == 32);

    try testing.expectError(error.ValueTooLong, std.json.parseFromSliceLeaky(std.json.Value, arena.allocator(), str, .{ .max_value_len = 31 }));
}

test "many object keys" {
    const doc =
        \\{
        \\  "k1": "v1",
        \\  "k2": "v2",
        \\  "k3": "v3",
        \\  "k4": "v4",
        \\  "k5": "v5"
        \\}
    ;
<<<<<<< HEAD
    var fbs: std.io.FixedBufferStream = .{ .buffer = doc };
    var reader = smallBufferJsonReader(testing.allocator, fbs.reader());
=======
    var fbs: std.Io.Reader = .fixed(doc);
    var reader = smallBufferJsonReader(testing.allocator, &fbs);
>>>>>>> e4abdf5a
    defer reader.deinit();
    var parsed = try parseFromTokenSource(Value, testing.allocator, &reader, .{});
    defer parsed.deinit();

    try testing.expectEqualStrings("v1", parsed.value.object.get("k1").?.string);
    try testing.expectEqualStrings("v2", parsed.value.object.get("k2").?.string);
    try testing.expectEqualStrings("v3", parsed.value.object.get("k3").?.string);
    try testing.expectEqualStrings("v4", parsed.value.object.get("k4").?.string);
    try testing.expectEqualStrings("v5", parsed.value.object.get("k5").?.string);
}

test "negative zero" {
    const doc = "-0";
<<<<<<< HEAD
    var fbs: std.io.FixedBufferStream = .{ .buffer = doc };
    var reader = smallBufferJsonReader(testing.allocator, fbs.reader());
=======
    var fbs: std.Io.Reader = .fixed(doc);
    var reader = smallBufferJsonReader(testing.allocator, &fbs);
>>>>>>> e4abdf5a
    defer reader.deinit();
    var parsed = try parseFromTokenSource(Value, testing.allocator, &reader, .{});
    defer parsed.deinit();

    try testing.expect(std.math.isNegativeZero(parsed.value.float));
}

fn smallBufferJsonReader(allocator: Allocator, io_reader: anytype) Scanner.Reader {
    return .init(allocator, io_reader);
}<|MERGE_RESOLUTION|>--- conflicted
+++ resolved
@@ -98,13 +98,8 @@
 
     try jw.endObject();
 
-<<<<<<< HEAD
-    var fbs: std.io.FixedBufferStream = .{ .buffer = fixed_writer.getWritten() };
-    var json_reader = jsonReader(testing.allocator, fbs.reader());
-=======
     var fbs: std.Io.Reader = .fixed(fixed_writer.buffered());
     var json_reader: Scanner.Reader = .init(testing.allocator, &fbs);
->>>>>>> e4abdf5a
     defer json_reader.deinit();
     var parsed = try parseFromTokenSource(Value, testing.allocator, &json_reader, .{});
     defer parsed.deinit();
@@ -267,11 +262,7 @@
         \\ }
         \\]
     ;
-<<<<<<< HEAD
-    try testing.expectEqualStrings(expected, fixed_writer.getWritten());
-=======
     try testing.expectEqualStrings(expected, fixed_writer.buffered());
->>>>>>> e4abdf5a
 }
 
 test "parseFromValue(std.json.Value,...)" {
@@ -339,13 +330,8 @@
 test "long object value" {
     const value = "01234567890123456789";
     const doc = "{\"key\":\"" ++ value ++ "\"}";
-<<<<<<< HEAD
-    var fbs: std.io.FixedBufferStream = .{ .buffer = doc };
-    var reader = smallBufferJsonReader(testing.allocator, fbs.reader());
-=======
     var fbs: std.Io.Reader = .fixed(doc);
     var reader = smallBufferJsonReader(testing.allocator, &fbs);
->>>>>>> e4abdf5a
     defer reader.deinit();
     var parsed = try parseFromTokenSource(Value, testing.allocator, &reader, .{});
     defer parsed.deinit();
@@ -377,13 +363,8 @@
         \\  "k5": "v5"
         \\}
     ;
-<<<<<<< HEAD
-    var fbs: std.io.FixedBufferStream = .{ .buffer = doc };
-    var reader = smallBufferJsonReader(testing.allocator, fbs.reader());
-=======
     var fbs: std.Io.Reader = .fixed(doc);
     var reader = smallBufferJsonReader(testing.allocator, &fbs);
->>>>>>> e4abdf5a
     defer reader.deinit();
     var parsed = try parseFromTokenSource(Value, testing.allocator, &reader, .{});
     defer parsed.deinit();
@@ -397,13 +378,8 @@
 
 test "negative zero" {
     const doc = "-0";
-<<<<<<< HEAD
-    var fbs: std.io.FixedBufferStream = .{ .buffer = doc };
-    var reader = smallBufferJsonReader(testing.allocator, fbs.reader());
-=======
     var fbs: std.Io.Reader = .fixed(doc);
     var reader = smallBufferJsonReader(testing.allocator, &fbs);
->>>>>>> e4abdf5a
     defer reader.deinit();
     var parsed = try parseFromTokenSource(Value, testing.allocator, &reader, .{});
     defer parsed.deinit();
