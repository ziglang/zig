--- conflicted
+++ resolved
@@ -1470,7 +1470,6 @@
     try std.testing.expect(gpa.total_requested_bytes == 2);
 }
 
-<<<<<<< HEAD
 test "resize with sentinel" {
     var gpa = GeneralPurposeAllocator(test_config){};
     defer std.testing.expect(gpa.deinit() == .ok) catch @panic("leak");
@@ -1493,7 +1492,8 @@
     const buf2 = try allocator.realloc(buf, 3);
 
     allocator.free(buf2);
-=======
+}
+
 test "retain metadata and never unmap" {
     var gpa = std.heap.GeneralPurposeAllocator(.{
         .safety = true,
@@ -1508,5 +1508,4 @@
 
     const alloc2 = try allocator.alloc(u8, 8);
     allocator.free(alloc2);
->>>>>>> 90075345
 }