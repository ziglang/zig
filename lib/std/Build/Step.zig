id: Id,
name: []const u8,
owner: *Build,
makeFn: MakeFn,

dependencies: std.ArrayList(*Step),
/// This field is empty during execution of the user's build script, and
/// then populated during dependency loop checking in the build runner.
dependants: std.ArrayListUnmanaged(*Step),
/// Collects the set of files that retrigger this step to run.
///
/// This is used by the build system's implementation of `--watch` but it can
/// also be potentially useful for IDEs to know what effects editing a
/// particular file has.
///
/// Populated within `make`. Implementation may choose to clear and repopulate,
/// retain previous value, or update.
inputs: Inputs,

state: State,
/// Set this field to declare an upper bound on the amount of bytes of memory it will
/// take to run the step. Zero means no limit.
///
/// The idea to annotate steps that might use a high amount of RAM with an
/// upper bound. For example, perhaps a particular set of unit tests require 4
/// GiB of RAM, and those tests will be run under 4 different build
/// configurations at once. This would potentially require 16 GiB of memory on
/// the system if all 4 steps executed simultaneously, which could easily be
/// greater than what is actually available, potentially causing the system to
/// crash when using `zig build` at the default concurrency level.
///
/// This field causes the build runner to do two things:
/// 1. ulimit child processes, so that they will fail if it would exceed this
/// memory limit. This serves to enforce that this upper bound value is
/// correct.
/// 2. Ensure that the set of concurrent steps at any given time have a total
/// max_rss value that does not exceed the `max_total_rss` value of the build
/// runner. This value is configurable on the command line, and defaults to the
/// total system memory available.
max_rss: usize,

result_error_msgs: std.ArrayListUnmanaged([]const u8),
result_error_bundle: std.zig.ErrorBundle,
result_stderr: []const u8,
result_cached: bool,
result_duration_ns: ?u64,
/// 0 means unavailable or not reported.
result_peak_rss: usize,
test_results: TestResults,

/// The return address associated with creation of this step that can be useful
/// to print along with debugging messages.
debug_stack_trace: []usize,

pub const TestResults = struct {
    fail_count: u32 = 0,
    skip_count: u32 = 0,
    leak_count: u32 = 0,
    log_err_count: u32 = 0,
    test_count: u32 = 0,

    pub fn isSuccess(tr: TestResults) bool {
        return tr.fail_count == 0 and tr.leak_count == 0 and tr.log_err_count == 0;
    }

    pub fn passCount(tr: TestResults) u32 {
        return tr.test_count - tr.fail_count - tr.skip_count;
    }
};

pub const MakeOptions = struct {
    progress_node: std.Progress.Node,
    thread_pool: *std.Thread.Pool,
    watch: bool,
};

pub const MakeFn = *const fn (step: *Step, options: MakeOptions) anyerror!void;

pub const State = enum {
    precheck_unstarted,
    precheck_started,
    /// This is also used to indicate "dirty" steps that have been modified
    /// after a previous build completed, in which case, the step may or may
    /// not have been completed before. Either way, one or more of its direct
    /// file system inputs have been modified, meaning that the step needs to
    /// be re-evaluated.
    precheck_done,
    running,
    dependency_failure,
    success,
    failure,
    /// This state indicates that the step did not complete, however, it also did not fail,
    /// and it is safe to continue executing its dependencies.
    skipped,
    /// This step was skipped because it specified a max_rss that exceeded the runner's maximum.
    /// It is not safe to run its dependencies.
    skipped_oom,
};

pub const Id = enum {
    top_level,
    compile,
    install_artifact,
    install_file,
    install_dir,
    remove_dir,
    fail,
    fmt,
    translate_c,
    write_file,
    update_source_files,
    run,
    check_file,
    check_object,
    config_header,
    objcopy,
    options,
    custom,

    pub fn Type(comptime id: Id) type {
        return switch (id) {
            .top_level => Build.TopLevelStep,
            .compile => Compile,
            .install_artifact => InstallArtifact,
            .install_file => InstallFile,
            .install_dir => InstallDir,
            .remove_dir => RemoveDir,
            .fail => Fail,
            .fmt => Fmt,
            .translate_c => TranslateC,
            .write_file => WriteFile,
            .update_source_files => UpdateSourceFiles,
            .run => Run,
            .check_file => CheckFile,
            .check_object => CheckObject,
            .config_header => ConfigHeader,
            .objcopy => ObjCopy,
            .options => Options,
            .custom => @compileError("no type available for custom step"),
        };
    }
};

pub const CheckFile = @import("Step/CheckFile.zig");
pub const CheckObject = @import("Step/CheckObject.zig");
pub const ConfigHeader = @import("Step/ConfigHeader.zig");
pub const Fail = @import("Step/Fail.zig");
pub const Fmt = @import("Step/Fmt.zig");
pub const InstallArtifact = @import("Step/InstallArtifact.zig");
pub const InstallDir = @import("Step/InstallDir.zig");
pub const InstallFile = @import("Step/InstallFile.zig");
pub const ObjCopy = @import("Step/ObjCopy.zig");
pub const Compile = @import("Step/Compile.zig");
pub const Options = @import("Step/Options.zig");
pub const RemoveDir = @import("Step/RemoveDir.zig");
pub const Run = @import("Step/Run.zig");
pub const TranslateC = @import("Step/TranslateC.zig");
pub const WriteFile = @import("Step/WriteFile.zig");
pub const UpdateSourceFiles = @import("Step/UpdateSourceFiles.zig");

pub const Inputs = struct {
    table: Table,

    pub const init: Inputs = .{
        .table = .{},
    };

    pub const Table = std.ArrayHashMapUnmanaged(Build.Cache.Path, Files, Build.Cache.Path.TableAdapter, false);
    /// The special file name "." means any changes inside the directory.
    pub const Files = std.ArrayListUnmanaged([]const u8);

    pub fn populated(inputs: *Inputs) bool {
        return inputs.table.count() != 0;
    }

    pub fn clear(inputs: *Inputs, gpa: Allocator) void {
        for (inputs.table.values()) |*files| files.deinit(gpa);
        inputs.table.clearRetainingCapacity();
    }
};

pub const StepOptions = struct {
    id: Id,
    name: []const u8,
    owner: *Build,
    makeFn: MakeFn = makeNoOp,
    first_ret_addr: ?usize = null,
    max_rss: usize = 0,
};

pub fn init(options: StepOptions) Step {
    const arena = options.owner.allocator;

    return .{
        .id = options.id,
        .name = arena.dupe(u8, options.name) catch @panic("OOM"),
        .owner = options.owner,
        .makeFn = options.makeFn,
        .dependencies = std.ArrayList(*Step).init(arena),
        .dependants = .{},
        .inputs = Inputs.init,
        .state = .precheck_unstarted,
        .max_rss = options.max_rss,
        .debug_stack_trace = blk: {
            if (!std.debug.sys_can_stack_trace) break :blk &.{};
            const addresses = arena.alloc(usize, options.owner.debug_stack_frames_count) catch @panic("OOM");
            @memset(addresses, 0);
            const first_ret_addr = options.first_ret_addr orelse @returnAddress();
            var stack_trace = std.builtin.StackTrace{
                .instruction_addresses = addresses,
                .index = 0,
            };
            std.debug.captureStackTrace(first_ret_addr, &stack_trace);
            break :blk addresses;
        },
        .result_error_msgs = .{},
        .result_error_bundle = std.zig.ErrorBundle.empty,
        .result_stderr = "",
        .result_cached = false,
        .result_duration_ns = null,
        .result_peak_rss = 0,
        .test_results = .{},
    };
}

/// If the Step's `make` function reports `error.MakeFailed`, it indicates they
/// have already reported the error. Otherwise, we add a simple error report
/// here.
pub fn make(s: *Step, options: MakeOptions) error{ MakeFailed, MakeSkipped }!void {
    const arena = s.owner.allocator;

    s.makeFn(s, options) catch |err| switch (err) {
        error.MakeFailed => return error.MakeFailed,
        error.MakeSkipped => return error.MakeSkipped,
        else => {
            s.result_error_msgs.append(arena, @errorName(err)) catch @panic("OOM");
            return error.MakeFailed;
        },
    };

    if (!s.test_results.isSuccess()) {
        return error.MakeFailed;
    }

    if (s.max_rss != 0 and s.result_peak_rss > s.max_rss) {
        const msg = std.fmt.allocPrint(arena, "memory usage peaked at {d} bytes, exceeding the declared upper bound of {d}", .{
            s.result_peak_rss, s.max_rss,
        }) catch @panic("OOM");
        s.result_error_msgs.append(arena, msg) catch @panic("OOM");
    }
}

pub fn dependOn(step: *Step, other: *Step) void {
    step.dependencies.append(other) catch @panic("OOM");
}

pub fn getStackTrace(s: *Step) ?std.builtin.StackTrace {
    var len: usize = 0;
    while (len < s.debug_stack_trace.len and s.debug_stack_trace[len] != 0) {
        len += 1;
    }

    return if (len == 0) null else .{
        .instruction_addresses = s.debug_stack_trace,
        .index = len,
    };
}

fn makeNoOp(step: *Step, options: MakeOptions) anyerror!void {
    _ = options;

    var all_cached = true;

    for (step.dependencies.items) |dep| {
        all_cached = all_cached and dep.result_cached;
    }

    step.result_cached = all_cached;
}

pub fn cast(step: *Step, comptime T: type) ?*T {
    if (step.id == T.base_id) {
        return @fieldParentPtr("step", step);
    }
    return null;
}

/// For debugging purposes, prints identifying information about this Step.
pub fn dump(step: *Step, w: *std.Io.Writer, tty_config: std.Io.tty.Config) void {
    const debug_info = std.debug.getSelfDebugInfo() catch |err| {
        w.print("Unable to dump stack trace: Unable to open debug info: {s}\n", .{
            @errorName(err),
        }) catch {};
        return;
    };
    if (step.getStackTrace()) |stack_trace| {
        w.print("name: '{s}'. creation stack trace:\n", .{step.name}) catch {};
        std.debug.writeStackTrace(stack_trace, w, debug_info, tty_config) catch |err| {
            w.print("Unable to dump stack trace: {s}\n", .{@errorName(err)}) catch {};
            return;
        };
    } else {
        const field = "debug_stack_frames_count";
        comptime assert(@hasField(Build, field));
        tty_config.setColor(w, .yellow) catch {};
        w.print("name: '{s}'. no stack trace collected for this step, see std.Build." ++ field ++ "\n", .{step.name}) catch {};
        tty_config.setColor(w, .reset) catch {};
    }
}

const Step = @This();
const std = @import("../std.zig");
const Build = std.Build;
const Allocator = std.mem.Allocator;
const assert = std.debug.assert;
const builtin = @import("builtin");
const Cache = Build.Cache;
const Path = Cache.Path;

pub fn evalChildProcess(s: *Step, argv: []const []const u8) ![]u8 {
    const run_result = try captureChildProcess(s, std.Progress.Node.none, argv);
    try handleChildProcessTerm(s, run_result.term, null, argv);
    return run_result.stdout;
}

pub fn captureChildProcess(
    s: *Step,
    progress_node: std.Progress.Node,
    argv: []const []const u8,
) !std.process.Child.RunResult {
    const arena = s.owner.allocator;

    try handleChildProcUnsupported(s, null, argv);
    try handleVerbose(s.owner, null, argv);

    const result = std.process.Child.run(.{
        .allocator = arena,
        .argv = argv,
        .progress_node = progress_node,
    }) catch |err| return s.fail("failed to run {s}: {s}", .{ argv[0], @errorName(err) });

    if (result.stderr.len > 0) {
        try s.result_error_msgs.append(arena, result.stderr);
    }

    return result;
}

pub fn fail(step: *Step, comptime fmt: []const u8, args: anytype) error{ OutOfMemory, MakeFailed } {
    try step.addError(fmt, args);
    return error.MakeFailed;
}

pub fn addError(step: *Step, comptime fmt: []const u8, args: anytype) error{OutOfMemory}!void {
    const arena = step.owner.allocator;
    const msg = try std.fmt.allocPrint(arena, fmt, args);
    try step.result_error_msgs.append(arena, msg);
}

pub const ZigProcess = struct {
    child: std.process.Child,
    poller: std.Io.Poller(StreamEnum),
    progress_ipc_fd: if (std.Progress.have_ipc) ?std.posix.fd_t else void,

    pub const StreamEnum = enum { stdout, stderr };
};

/// Assumes that argv contains `--listen=-` and that the process being spawned
/// is the zig compiler - the same version that compiled the build runner.
pub fn evalZigProcess(
    s: *Step,
    argv: []const []const u8,
    prog_node: std.Progress.Node,
    watch: bool,
) !?Path {
    if (s.getZigProcess()) |zp| update: {
        assert(watch);
        if (std.Progress.have_ipc) if (zp.progress_ipc_fd) |fd| prog_node.setIpcFd(fd);
        const result = zigProcessUpdate(s, zp, watch) catch |err| switch (err) {
            error.BrokenPipe => {
                // Process restart required.
                const term = zp.child.wait() catch |e| {
                    return s.fail("unable to wait for {s}: {s}", .{ argv[0], @errorName(e) });
                };
                _ = term;
                s.clearZigProcess();
                break :update;
            },
            else => |e| return e,
        };

        if (s.result_error_bundle.errorMessageCount() > 0)
            return s.fail("{d} compilation errors", .{s.result_error_bundle.errorMessageCount()});

        if (s.result_error_msgs.items.len > 0 and result == null) {
            // Crash detected.
            const term = zp.child.wait() catch |e| {
                return s.fail("unable to wait for {s}: {s}", .{ argv[0], @errorName(e) });
            };
            s.result_peak_rss = zp.child.resource_usage_statistics.getMaxRss() orelse 0;
            s.clearZigProcess();
            try handleChildProcessTerm(s, term, null, argv);
            return error.MakeFailed;
        }

        return result;
    }
    assert(argv.len != 0);
    const b = s.owner;
    const arena = b.allocator;
    const gpa = arena;

    try handleChildProcUnsupported(s, null, argv);
    try handleVerbose(s.owner, null, argv);

    var child = std.process.Child.init(argv, arena);
    child.env_map = &b.graph.env_map;
    child.stdin_behavior = .Pipe;
    child.stdout_behavior = .Pipe;
    child.stderr_behavior = .Pipe;
    child.request_resource_usage_statistics = true;
    child.progress_node = prog_node;

    child.spawn() catch |err| return s.fail("failed to spawn zig compiler {s}: {s}", .{
        argv[0], @errorName(err),
    });

    const zp = try gpa.create(ZigProcess);
    zp.* = .{
        .child = child,
        .poller = std.Io.poll(gpa, ZigProcess.StreamEnum, .{
            .stdout = child.stdout.?,
            .stderr = child.stderr.?,
        }),
        .progress_ipc_fd = if (std.Progress.have_ipc) child.progress_node.getIpcFd() else {},
    };
    if (watch) s.setZigProcess(zp);
    defer if (!watch) zp.poller.deinit();

    const result = try zigProcessUpdate(s, zp, watch);

    if (!watch) {
        // Send EOF to stdin.
        zp.child.stdin.?.close();
        zp.child.stdin = null;

        const term = zp.child.wait() catch |err| {
            return s.fail("unable to wait for {s}: {s}", .{ argv[0], @errorName(err) });
        };
        s.result_peak_rss = zp.child.resource_usage_statistics.getMaxRss() orelse 0;

        // Special handling for Compile step that is expecting compile errors.
        if (s.cast(Compile)) |compile| switch (term) {
            .Exited => {
                // Note that the exit code may be 0 in this case due to the
                // compiler server protocol.
                if (compile.expect_errors != null) {
                    return error.NeedCompileErrorCheck;
                }
            },
            else => {},
        };

        try handleChildProcessTerm(s, term, null, argv);
    }

    // This is intentionally printed for failure on the first build but not for
    // subsequent rebuilds.
    if (s.result_error_bundle.errorMessageCount() > 0) {
        return s.fail("the following command failed with {d} compilation errors:\n{s}", .{
            s.result_error_bundle.errorMessageCount(),
            try allocPrintCmd(arena, null, argv),
        });
    }

    return result;
}

/// Wrapper around `std.fs.Dir.updateFile` that handles verbose and error output.
pub fn installFile(s: *Step, src_lazy_path: Build.LazyPath, dest_path: []const u8) !std.fs.Dir.PrevStatus {
    const b = s.owner;
    const src_path = src_lazy_path.getPath3(b, s);
    try handleVerbose(b, null, &.{ "install", "-C", b.fmt("{f}", .{src_path}), dest_path });
    return src_path.root_dir.handle.updateFile(src_path.sub_path, std.fs.cwd(), dest_path, .{}) catch |err| {
        return s.fail("unable to update file from '{f}' to '{s}': {s}", .{
            src_path, dest_path, @errorName(err),
        });
    };
}

/// Wrapper around `std.fs.Dir.makePathStatus` that handles verbose and error output.
pub fn installDir(s: *Step, dest_path: []const u8) !std.fs.Dir.MakePathStatus {
    const b = s.owner;
    try handleVerbose(b, null, &.{ "install", "-d", dest_path });
    return std.fs.cwd().makePathStatus(dest_path) catch |err| {
        return s.fail("unable to create dir '{s}': {s}", .{
            dest_path, @errorName(err),
        });
    };
}

fn zigProcessUpdate(s: *Step, zp: *ZigProcess, watch: bool) !?Path {
    const b = s.owner;
    const arena = b.allocator;

    var timer = try std.time.Timer.start();

    try sendMessage(zp.child.stdin.?, .update);
    if (!watch) try sendMessage(zp.child.stdin.?, .exit);

    var result: ?Path = null;

    const stdout = zp.poller.reader(.stdout);
<<<<<<< HEAD
    poll: while (true) {
        const Header = std.zig.Server.Message.Header;
        while (stdout.buffered().len < @sizeOf(Header)) if (!try zp.poller.poll()) break :poll;
        const header = (stdout.takeStruct(Header) catch unreachable).*;
        while (stdout.buffered().len < header.bytes_len) if (!try zp.poller.poll()) break :poll;
        const body = stdout.take(header.bytes_len) catch unreachable;
=======

    poll: while (true) {
        const Header = std.zig.Server.Message.Header;
        while (stdout.buffered().len < @sizeOf(Header)) if (!try zp.poller.poll()) break :poll;
        const header = stdout.takeStruct(Header, .little) catch unreachable;
        while (stdout.buffered().len < header.bytes_len) if (!try zp.poller.poll()) break :poll;
        const body = stdout.take(header.bytes_len) catch unreachable;

>>>>>>> 4236ca40
        switch (header.tag) {
            .zig_version => {
                if (!std.mem.eql(u8, builtin.zig_version_string, body)) {
                    return s.fail(
                        "zig version mismatch build runner vs compiler: '{s}' vs '{s}'",
                        .{ builtin.zig_version_string, body },
                    );
                }
            },
            .error_bundle => {
                const EbHdr = std.zig.Server.Message.ErrorBundle;
                const eb_hdr = @as(*align(1) const EbHdr, @ptrCast(body));
                const extra_bytes =
                    body[@sizeOf(EbHdr)..][0 .. @sizeOf(u32) * eb_hdr.extra_len];
                const string_bytes =
                    body[@sizeOf(EbHdr) + extra_bytes.len ..][0..eb_hdr.string_bytes_len];
                // TODO: use @ptrCast when the compiler supports it
                const unaligned_extra = std.mem.bytesAsSlice(u32, extra_bytes);
                const extra_array = try arena.alloc(u32, unaligned_extra.len);
                @memcpy(extra_array, unaligned_extra);
                s.result_error_bundle = .{
                    .string_bytes = try arena.dupe(u8, string_bytes),
                    .extra = extra_array,
                };
                // This message indicates the end of the update.
                if (watch) break :poll;
            },
            .emit_digest => {
                const EmitDigest = std.zig.Server.Message.EmitDigest;
                const emit_digest = @as(*align(1) const EmitDigest, @ptrCast(body));
                s.result_cached = emit_digest.flags.cache_hit;
                const digest = body[@sizeOf(EmitDigest)..][0..Cache.bin_digest_len];
                result = .{
                    .root_dir = b.cache_root,
                    .sub_path = try arena.dupe(u8, "o" ++ std.fs.path.sep_str ++ Cache.binToHex(digest.*)),
                };
            },
            .file_system_inputs => {
                s.clearWatchInputs();
                var it = std.mem.splitScalar(u8, body, 0);
                while (it.next()) |prefixed_path| {
                    const prefix_index: std.zig.Server.Message.PathPrefix = @enumFromInt(prefixed_path[0] - 1);
                    const sub_path = try arena.dupe(u8, prefixed_path[1..]);
                    const sub_path_dirname = std.fs.path.dirname(sub_path) orelse "";
                    switch (prefix_index) {
                        .cwd => {
                            const path: Build.Cache.Path = .{
                                .root_dir = Build.Cache.Directory.cwd(),
                                .sub_path = sub_path_dirname,
                            };
                            try addWatchInputFromPath(s, path, std.fs.path.basename(sub_path));
                        },
                        .zig_lib => zl: {
                            if (s.cast(Step.Compile)) |compile| {
                                if (compile.zig_lib_dir) |zig_lib_dir| {
                                    const lp = try zig_lib_dir.join(arena, sub_path);
                                    try addWatchInput(s, lp);
                                    break :zl;
                                }
                            }
                            const path: Build.Cache.Path = .{
                                .root_dir = s.owner.graph.zig_lib_directory,
                                .sub_path = sub_path_dirname,
                            };
                            try addWatchInputFromPath(s, path, std.fs.path.basename(sub_path));
                        },
                        .local_cache => {
                            const path: Build.Cache.Path = .{
                                .root_dir = b.cache_root,
                                .sub_path = sub_path_dirname,
                            };
                            try addWatchInputFromPath(s, path, std.fs.path.basename(sub_path));
                        },
                        .global_cache => {
                            const path: Build.Cache.Path = .{
                                .root_dir = s.owner.graph.global_cache_root,
                                .sub_path = sub_path_dirname,
                            };
                            try addWatchInputFromPath(s, path, std.fs.path.basename(sub_path));
                        },
                    }
                }
            },
            else => {}, // ignore other messages
        }
    }

    s.result_duration_ns = timer.read();

<<<<<<< HEAD
    const stderr = zp.poller.reader(.stderr);
    const stderr_contents = stderr.buffered();
=======
    const stderr_contents = try zp.poller.toOwnedSlice(.stderr);
>>>>>>> 4236ca40
    if (stderr_contents.len > 0) {
        try s.result_error_msgs.append(arena, try arena.dupe(u8, stderr_contents));
    }

    return result;
}

pub fn getZigProcess(s: *Step) ?*ZigProcess {
    return switch (s.id) {
        .compile => s.cast(Compile).?.zig_process,
        else => null,
    };
}

fn setZigProcess(s: *Step, zp: *ZigProcess) void {
    switch (s.id) {
        .compile => s.cast(Compile).?.zig_process = zp,
        else => unreachable,
    }
}

fn clearZigProcess(s: *Step) void {
    const gpa = s.owner.allocator;
    switch (s.id) {
        .compile => {
            const compile = s.cast(Compile).?;
            if (compile.zig_process) |zp| {
                gpa.destroy(zp);
                compile.zig_process = null;
            }
        },
        else => unreachable,
    }
}

fn sendMessage(file: std.fs.File, tag: std.zig.Client.Message.Tag) !void {
    const header: std.zig.Client.Message.Header = .{
        .tag = tag,
        .bytes_len = 0,
    };
    try file.writeAll(std.mem.asBytes(&header));
}

pub fn handleVerbose(
    b: *Build,
    opt_cwd: ?[]const u8,
    argv: []const []const u8,
) error{OutOfMemory}!void {
    return handleVerbose2(b, opt_cwd, null, argv);
}

pub fn handleVerbose2(
    b: *Build,
    opt_cwd: ?[]const u8,
    opt_env: ?*const std.process.EnvMap,
    argv: []const []const u8,
) error{OutOfMemory}!void {
    if (b.verbose) {
        // Intention of verbose is to print all sub-process command lines to
        // stderr before spawning them.
        const text = try allocPrintCmd2(b.allocator, opt_cwd, opt_env, argv);
        std.debug.print("{s}\n", .{text});
    }
}

pub inline fn handleChildProcUnsupported(
    s: *Step,
    opt_cwd: ?[]const u8,
    argv: []const []const u8,
) error{ OutOfMemory, MakeFailed }!void {
    if (!std.process.can_spawn) {
        return s.fail(
            "unable to execute the following command: host cannot spawn child processes\n{s}",
            .{try allocPrintCmd(s.owner.allocator, opt_cwd, argv)},
        );
    }
}

pub fn handleChildProcessTerm(
    s: *Step,
    term: std.process.Child.Term,
    opt_cwd: ?[]const u8,
    argv: []const []const u8,
) error{ MakeFailed, OutOfMemory }!void {
    const arena = s.owner.allocator;
    switch (term) {
        .Exited => |code| {
            if (code != 0) {
                return s.fail(
                    "the following command exited with error code {d}:\n{s}",
                    .{ code, try allocPrintCmd(arena, opt_cwd, argv) },
                );
            }
        },
        .Signal, .Stopped, .Unknown => {
            return s.fail(
                "the following command terminated unexpectedly:\n{s}",
                .{try allocPrintCmd(arena, opt_cwd, argv)},
            );
        },
    }
}

pub fn allocPrintCmd(
    arena: Allocator,
    opt_cwd: ?[]const u8,
    argv: []const []const u8,
) Allocator.Error![]u8 {
    return allocPrintCmd2(arena, opt_cwd, null, argv);
}

pub fn allocPrintCmd2(
    arena: Allocator,
    opt_cwd: ?[]const u8,
    opt_env: ?*const std.process.EnvMap,
    argv: []const []const u8,
) Allocator.Error![]u8 {
    const shell = struct {
<<<<<<< HEAD
        fn escape(writer: *std.io.Writer, string: []const u8, is_argv0: bool) !void {
=======
        fn escape(writer: *std.Io.Writer, string: []const u8, is_argv0: bool) !void {
>>>>>>> 4236ca40
            for (string) |c| {
                if (switch (c) {
                    else => true,
                    '%', '+'...':', '@'...'Z', '_', 'a'...'z' => false,
                    '=' => is_argv0,
                }) break;
            } else return writer.writeAll(string);

            try writer.writeByte('"');
            for (string) |c| {
                if (switch (c) {
                    std.ascii.control_code.nul => break,
                    '!', '"', '$', '\\', '`' => true,
                    else => !std.ascii.isPrint(c),
                }) try writer.writeByte('\\');
                switch (c) {
                    std.ascii.control_code.nul => unreachable,
                    std.ascii.control_code.bel => try writer.writeByte('a'),
                    std.ascii.control_code.bs => try writer.writeByte('b'),
                    std.ascii.control_code.ht => try writer.writeByte('t'),
                    std.ascii.control_code.lf => try writer.writeByte('n'),
                    std.ascii.control_code.vt => try writer.writeByte('v'),
                    std.ascii.control_code.ff => try writer.writeByte('f'),
                    std.ascii.control_code.cr => try writer.writeByte('r'),
                    std.ascii.control_code.esc => try writer.writeByte('E'),
                    ' '...'~' => try writer.writeByte(c),
                    else => try writer.print("{o:0>3}", .{c}),
                }
            }
            try writer.writeByte('"');
        }
    };

<<<<<<< HEAD
    var aw: std.io.Writer.Allocating = .init(arena);
    const writer = &aw.writer;
    if (opt_cwd) |cwd| try writer.print(arena, "cd {s} && ", .{cwd});
=======
    var aw: std.Io.Writer.Allocating = .init(arena);
    const writer = &aw.writer;
    if (opt_cwd) |cwd| writer.print("cd {s} && ", .{cwd}) catch return error.OutOfMemory;
>>>>>>> 4236ca40
    if (opt_env) |env| {
        const process_env_map = std.process.getEnvMap(arena) catch std.process.EnvMap.init(arena);
        var it = env.iterator();
        while (it.next()) |entry| {
            const key = entry.key_ptr.*;
            const value = entry.value_ptr.*;
            if (process_env_map.get(key)) |process_value| {
                if (std.mem.eql(u8, value, process_value)) continue;
            }
<<<<<<< HEAD
            try writer.print(arena, "{s}=", .{key});
            try shell.escape(writer, value, false);
            try writer.writeByte(arena, ' ');
=======
            writer.print("{s}=", .{key}) catch return error.OutOfMemory;
            shell.escape(writer, value, false) catch return error.OutOfMemory;
            writer.writeByte(' ') catch return error.OutOfMemory;
>>>>>>> 4236ca40
        }
    }
    shell.escape(writer, argv[0], true) catch return error.OutOfMemory;
    for (argv[1..]) |arg| {
<<<<<<< HEAD
        try writer.writeByte(arena, ' ');
        try shell.escape(writer, arg, false);
    }
    return aw.getWritten();
=======
        writer.writeByte(' ') catch return error.OutOfMemory;
        shell.escape(writer, arg, false) catch return error.OutOfMemory;
    }
    return aw.toOwnedSlice();
>>>>>>> 4236ca40
}

/// Prefer `cacheHitAndWatch` unless you already added watch inputs
/// separately from using the cache system.
pub fn cacheHit(s: *Step, man: *Build.Cache.Manifest) !bool {
    s.result_cached = man.hit() catch |err| return failWithCacheError(s, man, err);
    return s.result_cached;
}

/// Clears previous watch inputs, if any, and then populates watch inputs from
/// the full set of files picked up by the cache manifest.
///
/// Must be accompanied with `writeManifestAndWatch`.
pub fn cacheHitAndWatch(s: *Step, man: *Build.Cache.Manifest) !bool {
    const is_hit = man.hit() catch |err| return failWithCacheError(s, man, err);
    s.result_cached = is_hit;
    // The above call to hit() populates the manifest with files, so in case of
    // a hit, we need to populate watch inputs.
    if (is_hit) try setWatchInputsFromManifest(s, man);
    return is_hit;
}

fn failWithCacheError(s: *Step, man: *const Build.Cache.Manifest, err: Build.Cache.Manifest.HitError) error{ OutOfMemory, MakeFailed } {
    switch (err) {
        error.CacheCheckFailed => switch (man.diagnostic) {
            .none => unreachable,
            .manifest_create, .manifest_read, .manifest_lock => |e| return s.fail("failed to check cache: {s} {s}", .{
                @tagName(man.diagnostic), @errorName(e),
            }),
            .file_open, .file_stat, .file_read, .file_hash => |op| {
                const pp = man.files.keys()[op.file_index].prefixed_path;
                const prefix = man.cache.prefixes()[pp.prefix].path orelse "";
                return s.fail("failed to check cache: '{s}{c}{s}' {s} {s}", .{
                    prefix, std.fs.path.sep, pp.sub_path, @tagName(man.diagnostic), @errorName(op.err),
                });
            },
        },
        error.OutOfMemory => return error.OutOfMemory,
        error.InvalidFormat => return s.fail("failed to check cache: invalid manifest file format", .{}),
    }
}

/// Prefer `writeManifestAndWatch` unless you already added watch inputs
/// separately from using the cache system.
pub fn writeManifest(s: *Step, man: *Build.Cache.Manifest) !void {
    if (s.test_results.isSuccess()) {
        man.writeManifest() catch |err| {
            try s.addError("unable to write cache manifest: {s}", .{@errorName(err)});
        };
    }
}

/// Clears previous watch inputs, if any, and then populates watch inputs from
/// the full set of files picked up by the cache manifest.
///
/// Must be accompanied with `cacheHitAndWatch`.
pub fn writeManifestAndWatch(s: *Step, man: *Build.Cache.Manifest) !void {
    try writeManifest(s, man);
    try setWatchInputsFromManifest(s, man);
}

fn setWatchInputsFromManifest(s: *Step, man: *Build.Cache.Manifest) !void {
    const arena = s.owner.allocator;
    const prefixes = man.cache.prefixes();
    clearWatchInputs(s);
    for (man.files.keys()) |file| {
        // The file path data is freed when the cache manifest is cleaned up at the end of `make`.
        const sub_path = try arena.dupe(u8, file.prefixed_path.sub_path);
        try addWatchInputFromPath(s, .{
            .root_dir = prefixes[file.prefixed_path.prefix],
            .sub_path = std.fs.path.dirname(sub_path) orelse "",
        }, std.fs.path.basename(sub_path));
    }
}

/// For steps that have a single input that never changes when re-running `make`.
pub fn singleUnchangingWatchInput(step: *Step, lazy_path: Build.LazyPath) Allocator.Error!void {
    if (!step.inputs.populated()) try step.addWatchInput(lazy_path);
}

pub fn clearWatchInputs(step: *Step) void {
    const gpa = step.owner.allocator;
    step.inputs.clear(gpa);
}

/// Places a *file* dependency on the path.
pub fn addWatchInput(step: *Step, lazy_file: Build.LazyPath) Allocator.Error!void {
    switch (lazy_file) {
        .src_path => |src_path| try addWatchInputFromBuilder(step, src_path.owner, src_path.sub_path),
        .dependency => |d| try addWatchInputFromBuilder(step, d.dependency.builder, d.sub_path),
        .cwd_relative => |path_string| {
            try addWatchInputFromPath(step, .{
                .root_dir = .{
                    .path = null,
                    .handle = std.fs.cwd(),
                },
                .sub_path = std.fs.path.dirname(path_string) orelse "",
            }, std.fs.path.basename(path_string));
        },
        // Nothing to watch because this dependency edge is modeled instead via `dependants`.
        .generated => {},
    }
}

/// Any changes inside the directory will trigger invalidation.
///
/// See also `addDirectoryWatchInputFromPath` which takes a `Build.Cache.Path` instead.
///
/// Paths derived from this directory should also be manually added via
/// `addDirectoryWatchInputFromPath` if and only if this function returns
/// `true`.
pub fn addDirectoryWatchInput(step: *Step, lazy_directory: Build.LazyPath) Allocator.Error!bool {
    switch (lazy_directory) {
        .src_path => |src_path| try addDirectoryWatchInputFromBuilder(step, src_path.owner, src_path.sub_path),
        .dependency => |d| try addDirectoryWatchInputFromBuilder(step, d.dependency.builder, d.sub_path),
        .cwd_relative => |path_string| {
            try addDirectoryWatchInputFromPath(step, .{
                .root_dir = .{
                    .path = null,
                    .handle = std.fs.cwd(),
                },
                .sub_path = path_string,
            });
        },
        // Nothing to watch because this dependency edge is modeled instead via `dependants`.
        .generated => return false,
    }
    return true;
}

/// Any changes inside the directory will trigger invalidation.
///
/// See also `addDirectoryWatchInput` which takes a `Build.LazyPath` instead.
///
/// This function should only be called when it has been verified that the
/// dependency on `path` is not already accounted for by a `Step` dependency.
/// In other words, before calling this function, first check that the
/// `Build.LazyPath` which this `path` is derived from is not `generated`.
pub fn addDirectoryWatchInputFromPath(step: *Step, path: Build.Cache.Path) !void {
    return addWatchInputFromPath(step, path, ".");
}

fn addWatchInputFromBuilder(step: *Step, builder: *Build, sub_path: []const u8) !void {
    return addWatchInputFromPath(step, .{
        .root_dir = builder.build_root,
        .sub_path = std.fs.path.dirname(sub_path) orelse "",
    }, std.fs.path.basename(sub_path));
}

fn addDirectoryWatchInputFromBuilder(step: *Step, builder: *Build, sub_path: []const u8) !void {
    return addDirectoryWatchInputFromPath(step, .{
        .root_dir = builder.build_root,
        .sub_path = sub_path,
    });
}

fn addWatchInputFromPath(step: *Step, path: Build.Cache.Path, basename: []const u8) !void {
    const gpa = step.owner.allocator;
    const gop = try step.inputs.table.getOrPut(gpa, path);
    if (!gop.found_existing) gop.value_ptr.* = .{};
    try gop.value_ptr.append(gpa, basename);
}

fn reset(step: *Step, gpa: Allocator) void {
    assert(step.state == .precheck_done);

    step.result_error_msgs.clearRetainingCapacity();
    step.result_stderr = "";
    step.result_cached = false;
    step.result_duration_ns = null;
    step.result_peak_rss = 0;
    step.test_results = .{};

    step.result_error_bundle.deinit(gpa);
    step.result_error_bundle = std.zig.ErrorBundle.empty;
}

/// Implementation detail of file watching. Prepares the step for being re-evaluated.
pub fn recursiveReset(step: *Step, gpa: Allocator) void {
    assert(step.state != .precheck_done);
    step.state = .precheck_done;
    step.reset(gpa);
    for (step.dependants.items) |dep| {
        if (dep.state == .precheck_done) continue;
        dep.recursiveReset(gpa);
    }
}

test {
    _ = CheckFile;
    _ = CheckObject;
    _ = Fail;
    _ = Fmt;
    _ = InstallArtifact;
    _ = InstallDir;
    _ = InstallFile;
    _ = ObjCopy;
    _ = Compile;
    _ = Options;
    _ = RemoveDir;
    _ = Run;
    _ = TranslateC;
    _ = WriteFile;
    _ = UpdateSourceFiles;
}<|MERGE_RESOLUTION|>--- conflicted
+++ resolved
@@ -511,14 +511,6 @@
     var result: ?Path = null;
 
     const stdout = zp.poller.reader(.stdout);
-<<<<<<< HEAD
-    poll: while (true) {
-        const Header = std.zig.Server.Message.Header;
-        while (stdout.buffered().len < @sizeOf(Header)) if (!try zp.poller.poll()) break :poll;
-        const header = (stdout.takeStruct(Header) catch unreachable).*;
-        while (stdout.buffered().len < header.bytes_len) if (!try zp.poller.poll()) break :poll;
-        const body = stdout.take(header.bytes_len) catch unreachable;
-=======
 
     poll: while (true) {
         const Header = std.zig.Server.Message.Header;
@@ -527,7 +519,6 @@
         while (stdout.buffered().len < header.bytes_len) if (!try zp.poller.poll()) break :poll;
         const body = stdout.take(header.bytes_len) catch unreachable;
 
->>>>>>> 4236ca40
         switch (header.tag) {
             .zig_version => {
                 if (!std.mem.eql(u8, builtin.zig_version_string, body)) {
@@ -617,12 +608,7 @@
 
     s.result_duration_ns = timer.read();
 
-<<<<<<< HEAD
-    const stderr = zp.poller.reader(.stderr);
-    const stderr_contents = stderr.buffered();
-=======
     const stderr_contents = try zp.poller.toOwnedSlice(.stderr);
->>>>>>> 4236ca40
     if (stderr_contents.len > 0) {
         try s.result_error_msgs.append(arena, try arena.dupe(u8, stderr_contents));
     }
@@ -741,11 +727,7 @@
     argv: []const []const u8,
 ) Allocator.Error![]u8 {
     const shell = struct {
-<<<<<<< HEAD
-        fn escape(writer: *std.io.Writer, string: []const u8, is_argv0: bool) !void {
-=======
         fn escape(writer: *std.Io.Writer, string: []const u8, is_argv0: bool) !void {
->>>>>>> 4236ca40
             for (string) |c| {
                 if (switch (c) {
                     else => true,
@@ -779,15 +761,9 @@
         }
     };
 
-<<<<<<< HEAD
-    var aw: std.io.Writer.Allocating = .init(arena);
-    const writer = &aw.writer;
-    if (opt_cwd) |cwd| try writer.print(arena, "cd {s} && ", .{cwd});
-=======
     var aw: std.Io.Writer.Allocating = .init(arena);
     const writer = &aw.writer;
     if (opt_cwd) |cwd| writer.print("cd {s} && ", .{cwd}) catch return error.OutOfMemory;
->>>>>>> 4236ca40
     if (opt_env) |env| {
         const process_env_map = std.process.getEnvMap(arena) catch std.process.EnvMap.init(arena);
         var it = env.iterator();
@@ -797,30 +773,17 @@
             if (process_env_map.get(key)) |process_value| {
                 if (std.mem.eql(u8, value, process_value)) continue;
             }
-<<<<<<< HEAD
-            try writer.print(arena, "{s}=", .{key});
-            try shell.escape(writer, value, false);
-            try writer.writeByte(arena, ' ');
-=======
             writer.print("{s}=", .{key}) catch return error.OutOfMemory;
             shell.escape(writer, value, false) catch return error.OutOfMemory;
             writer.writeByte(' ') catch return error.OutOfMemory;
->>>>>>> 4236ca40
         }
     }
     shell.escape(writer, argv[0], true) catch return error.OutOfMemory;
     for (argv[1..]) |arg| {
-<<<<<<< HEAD
-        try writer.writeByte(arena, ' ');
-        try shell.escape(writer, arg, false);
-    }
-    return aw.getWritten();
-=======
         writer.writeByte(' ') catch return error.OutOfMemory;
         shell.escape(writer, arg, false) catch return error.OutOfMemory;
     }
     return aw.toOwnedSlice();
->>>>>>> 4236ca40
 }
 
 /// Prefer `cacheHitAndWatch` unless you already added watch inputs
