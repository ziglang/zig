const builtin = @import("builtin");
const std = @import("../std.zig");
const mem = std.mem;
const fs = std.fs;
const assert = std.debug.assert;
const panic = std.debug.panic;
const ArrayList = std.ArrayList;
const StringHashMap = std.StringHashMap;
const Sha256 = std.crypto.hash.sha2.Sha256;
const Allocator = mem.Allocator;
const Step = std.Build.Step;
const CrossTarget = std.zig.CrossTarget;
const NativeTargetInfo = std.zig.system.NativeTargetInfo;
const FileSource = std.Build.FileSource;
const PkgConfigPkg = std.Build.PkgConfigPkg;
const PkgConfigError = std.Build.PkgConfigError;
const ExecError = std.Build.ExecError;
const Module = std.Build.Module;
const VcpkgRoot = std.Build.VcpkgRoot;
const InstallDir = std.Build.InstallDir;
const InstallArtifactStep = std.Build.InstallArtifactStep;
const GeneratedFile = std.Build.GeneratedFile;
const ObjCopyStep = std.Build.ObjCopyStep;
const CheckObjectStep = std.Build.CheckObjectStep;
const RunStep = std.Build.RunStep;
const OptionsStep = std.Build.OptionsStep;
const ConfigHeaderStep = std.Build.ConfigHeaderStep;
const CompileStep = @This();

pub const base_id: Step.Id = .compile;

step: Step,
name: []const u8,
target: CrossTarget,
target_info: NativeTargetInfo,
optimize: std.builtin.Mode,
linker_script: ?FileSource = null,
version_script: ?[]const u8 = null,
out_filename: []const u8,
linkage: ?Linkage = null,
version: ?std.builtin.Version,
kind: Kind,
major_only_filename: ?[]const u8,
name_only_filename: ?[]const u8,
strip: ?bool,
unwind_tables: ?bool,
// keep in sync with src/link.zig:CompressDebugSections
compress_debug_sections: enum { none, zlib } = .none,
lib_paths: ArrayList(FileSource),
rpaths: ArrayList(FileSource),
framework_dirs: ArrayList(FileSource),
frameworks: StringHashMap(FrameworkLinkInfo),
verbose_link: bool,
verbose_cc: bool,
emit_analysis: EmitOption = .default,
emit_asm: EmitOption = .default,
emit_bin: EmitOption = .default,
emit_docs: EmitOption = .default,
emit_implib: EmitOption = .default,
emit_llvm_bc: EmitOption = .default,
emit_llvm_ir: EmitOption = .default,
// Lots of things depend on emit_h having a consistent path,
// so it is not an EmitOption for now.
emit_h: bool = false,
bundle_compiler_rt: ?bool = null,
single_threaded: ?bool,
stack_protector: ?bool = null,
disable_stack_probing: bool,
disable_sanitize_c: bool,
sanitize_thread: bool,
rdynamic: bool,
dwarf_format: ?std.dwarf.Format = null,
import_memory: bool = false,
/// For WebAssembly targets, this will allow for undefined symbols to
/// be imported from the host environment.
import_symbols: bool = false,
import_table: bool = false,
export_table: bool = false,
initial_memory: ?u64 = null,
max_memory: ?u64 = null,
shared_memory: bool = false,
global_base: ?u64 = null,
c_std: std.Build.CStd,
zig_lib_dir: ?[]const u8,
main_pkg_path: ?[]const u8,
exec_cmd_args: ?[]const ?[]const u8,
filter: ?[]const u8,
test_evented_io: bool = false,
test_runner: ?[]const u8,
code_model: std.builtin.CodeModel = .default,
wasi_exec_model: ?std.builtin.WasiExecModel = null,
/// Symbols to be exported when compiling to wasm
export_symbol_names: []const []const u8 = &.{},

root_src: ?FileSource,
out_h_filename: []const u8,
out_lib_filename: []const u8,
out_pdb_filename: []const u8,
modules: std.StringArrayHashMap(*Module),

link_objects: ArrayList(LinkObject),
include_dirs: ArrayList(IncludeDir),
c_macros: ArrayList([]const u8),
installed_headers: ArrayList(*Step),
is_linking_libc: bool,
is_linking_libcpp: bool,
vcpkg_bin_path: ?[]const u8 = null,

/// This may be set in order to override the default install directory
override_dest_dir: ?InstallDir,
installed_path: ?[]const u8,

/// Base address for an executable image.
image_base: ?u64 = null,

libc_file: ?FileSource = null,

valgrind_support: ?bool = null,
each_lib_rpath: ?bool = null,
/// On ELF targets, this will emit a link section called ".note.gnu.build-id"
/// which can be used to coordinate a stripped binary with its debug symbols.
/// As an example, the bloaty project refuses to work unless its inputs have
/// build ids, in order to prevent accidental mismatches.
/// The default is to not include this section because it slows down linking.
build_id: ?bool = null,

/// Create a .eh_frame_hdr section and a PT_GNU_EH_FRAME segment in the ELF
/// file.
link_eh_frame_hdr: bool = false,
link_emit_relocs: bool = false,

/// Place every function in its own section so that unused ones may be
/// safely garbage-collected during the linking phase.
link_function_sections: bool = false,

/// Remove functions and data that are unreachable by the entry point or
/// exported symbols.
link_gc_sections: ?bool = null,

/// (Windows) Whether or not to enable ASLR. Maps to the /DYNAMICBASE[:NO] linker argument.
linker_dynamicbase: bool = true,

linker_allow_shlib_undefined: ?bool = null,

/// Permit read-only relocations in read-only segments. Disallowed by default.
link_z_notext: bool = false,

/// Force all relocations to be read-only after processing.
link_z_relro: bool = true,

/// Allow relocations to be lazily processed after load.
link_z_lazy: bool = false,

/// Common page size
link_z_common_page_size: ?u64 = null,

/// Maximum page size
link_z_max_page_size: ?u64 = null,

/// (Darwin) Install name for the dylib
install_name: ?[]const u8 = null,

/// (Darwin) Path to entitlements file
entitlements: ?[]const u8 = null,

/// (Darwin) Size of the pagezero segment.
pagezero_size: ?u64 = null,

/// (Darwin) Search strategy for searching system libraries. Either `paths_first` or `dylibs_first`.
/// The former lowers to `-search_paths_first` linker option, while the latter to `-search_dylibs_first`
/// option.
/// By default, if no option is specified, the linker assumes `paths_first` as the default
/// search strategy.
search_strategy: ?enum { paths_first, dylibs_first } = null,

/// (Darwin) Set size of the padding between the end of load commands
/// and start of `__TEXT,__text` section.
headerpad_size: ?u32 = null,

/// (Darwin) Automatically Set size of the padding between the end of load commands
/// and start of `__TEXT,__text` section to a value fitting all paths expanded to MAXPATHLEN.
headerpad_max_install_names: bool = false,

/// (Darwin) Remove dylibs that are unreachable by the entry point or exported symbols.
dead_strip_dylibs: bool = false,

/// Position Independent Code
force_pic: ?bool = null,

/// Position Independent Executable
pie: ?bool = null,

red_zone: ?bool = null,

omit_frame_pointer: ?bool = null,
dll_export_fns: ?bool = null,

subsystem: ?std.Target.SubSystem = null,

entry_symbol_name: ?[]const u8 = null,

/// List of symbols forced as undefined in the symbol table
/// thus forcing their resolution by the linker.
/// Corresponds to `-u <symbol>` for ELF/MachO and `/include:<symbol>` for COFF/PE.
force_undefined_symbols: std.StringHashMap(void),

/// Overrides the default stack size
stack_size: ?u64 = null,

want_lto: ?bool = null,
use_llvm: ?bool,
use_lld: ?bool,

/// This is an advanced setting that can change the intent of this CompileStep.
/// If this slice has nonzero length, it means that this CompileStep exists to
/// check for compile errors and return *success* if they match, and failure
/// otherwise.
expect_errors: []const []const u8 = &.{},

output_path_source: GeneratedFile,
output_lib_path_source: GeneratedFile,
output_h_path_source: GeneratedFile,
output_pdb_path_source: GeneratedFile,
output_dirname_source: GeneratedFile,

pub const CSourceFiles = struct {
    files: []const []const u8,
    flags: []const []const u8,
};

pub const CSourceFile = struct {
    source: FileSource,
    args: []const []const u8,

    pub fn dupe(self: CSourceFile, b: *std.Build) CSourceFile {
        return .{
            .source = self.source.dupe(b),
            .args = b.dupeStrings(self.args),
        };
    }
};

pub const LinkObject = union(enum) {
    static_path: FileSource,
    other_step: *CompileStep,
    system_lib: SystemLib,
    assembly_file: FileSource,
    c_source_file: *CSourceFile,
    c_source_files: *CSourceFiles,
};

pub const SystemLib = struct {
    name: []const u8,
    needed: bool,
    weak: bool,
    use_pkg_config: enum {
        /// Don't use pkg-config, just pass -lfoo where foo is name.
        no,
        /// Try to get information on how to link the library from pkg-config.
        /// If that fails, fall back to passing -lfoo where foo is name.
        yes,
        /// Try to get information on how to link the library from pkg-config.
        /// If that fails, error out.
        force,
    },
};

pub const FrameworkLinkInfo = struct {
    needed: bool = false,
    weak: bool = false,
};

pub const IncludeDir = union(enum) {
    raw_path: []const u8,
    raw_path_system: []const u8,
    other_step: *CompileStep,
    config_header_step: *ConfigHeaderStep,
};

pub const Options = struct {
    name: []const u8,
    root_source_file: ?FileSource = null,
    target: CrossTarget,
    optimize: std.builtin.Mode,
    kind: Kind,
    linkage: ?Linkage = null,
    version: ?std.builtin.Version = null,
    max_rss: usize = 0,
    filter: ?[]const u8 = null,
    test_runner: ?[]const u8 = null,
    link_libc: ?bool = null,
    single_threaded: ?bool = null,
    use_llvm: ?bool = null,
    use_lld: ?bool = null,
};

pub const Kind = enum {
    exe,
    lib,
    obj,
    @"test",
};

pub const Linkage = enum { dynamic, static };

pub const EmitOption = union(enum) {
    default: void,
    no_emit: void,
    emit: void,
    emit_to: []const u8,

    fn getArg(self: @This(), b: *std.Build, arg_name: []const u8) ?[]const u8 {
        return switch (self) {
            .no_emit => b.fmt("-fno-{s}", .{arg_name}),
            .default => null,
            .emit => b.fmt("-f{s}", .{arg_name}),
            .emit_to => |path| b.fmt("-f{s}={s}", .{ arg_name, path }),
        };
    }
};

pub fn create(owner: *std.Build, options: Options) *CompileStep {
    const name = owner.dupe(options.name);
    const root_src: ?FileSource = if (options.root_source_file) |rsrc| rsrc.dupe(owner) else null;
    if (mem.indexOf(u8, name, "/") != null or mem.indexOf(u8, name, "\\") != null) {
        panic("invalid name: '{s}'. It looks like a file path, but it is supposed to be the library or application name.", .{name});
    }

    // Avoid the common case of the step name looking like "zig test test".
    const name_adjusted = if (options.kind == .@"test" and mem.eql(u8, name, "test"))
        ""
    else
        owner.fmt("{s} ", .{name});

    const step_name = owner.fmt("{s} {s}{s} {s}", .{
        switch (options.kind) {
            .exe => "zig build-exe",
            .lib => "zig build-lib",
            .obj => "zig build-obj",
            .@"test" => "zig test",
        },
        name_adjusted,
        @tagName(options.optimize),
        options.target.zigTriple(owner.allocator) catch @panic("OOM"),
    });

    const target_info = NativeTargetInfo.detect(options.target) catch @panic("unhandled error");

    const out_filename = std.zig.binNameAlloc(owner.allocator, .{
        .root_name = name,
        .target = target_info.target,
        .output_mode = switch (options.kind) {
            .lib => .Lib,
            .obj => .Obj,
            .exe, .@"test" => .Exe,
        },
        .link_mode = if (options.linkage) |some| @as(std.builtin.LinkMode, switch (some) {
            .dynamic => .Dynamic,
            .static => .Static,
        }) else null,
        .version = options.version,
    }) catch @panic("OOM");

    const self = owner.allocator.create(CompileStep) catch @panic("OOM");
    self.* = CompileStep{
        .strip = null,
        .unwind_tables = null,
        .verbose_link = false,
        .verbose_cc = false,
        .optimize = options.optimize,
        .target = options.target,
        .linkage = options.linkage,
        .kind = options.kind,
        .root_src = root_src,
        .name = name,
        .frameworks = StringHashMap(FrameworkLinkInfo).init(owner.allocator),
        .step = Step.init(.{
            .id = base_id,
            .name = step_name,
            .owner = owner,
            .makeFn = make,
            .max_rss = options.max_rss,
        }),
        .version = options.version,
        .out_filename = out_filename,
        .out_h_filename = owner.fmt("{s}.h", .{name}),
        .out_lib_filename = undefined,
        .out_pdb_filename = owner.fmt("{s}.pdb", .{name}),
        .major_only_filename = null,
        .name_only_filename = null,
        .modules = std.StringArrayHashMap(*Module).init(owner.allocator),
        .include_dirs = ArrayList(IncludeDir).init(owner.allocator),
        .link_objects = ArrayList(LinkObject).init(owner.allocator),
        .c_macros = ArrayList([]const u8).init(owner.allocator),
        .lib_paths = ArrayList(FileSource).init(owner.allocator),
        .rpaths = ArrayList(FileSource).init(owner.allocator),
        .framework_dirs = ArrayList(FileSource).init(owner.allocator),
        .installed_headers = ArrayList(*Step).init(owner.allocator),
        .c_std = std.Build.CStd.C99,
        .zig_lib_dir = null,
        .main_pkg_path = null,
        .exec_cmd_args = null,
        .filter = options.filter,
        .test_runner = options.test_runner,
        .disable_stack_probing = false,
        .disable_sanitize_c = false,
        .sanitize_thread = false,
        .rdynamic = false,
        .override_dest_dir = null,
        .installed_path = null,
        .force_undefined_symbols = StringHashMap(void).init(owner.allocator),

        .output_path_source = GeneratedFile{ .step = &self.step },
        .output_lib_path_source = GeneratedFile{ .step = &self.step },
        .output_h_path_source = GeneratedFile{ .step = &self.step },
        .output_pdb_path_source = GeneratedFile{ .step = &self.step },
        .output_dirname_source = GeneratedFile{ .step = &self.step },

        .target_info = target_info,

        .is_linking_libc = options.link_libc orelse false,
        .is_linking_libcpp = false,
        .single_threaded = options.single_threaded,
        .use_llvm = options.use_llvm,
        .use_lld = options.use_lld,
    };

    if (self.kind == .lib) {
        if (self.linkage != null and self.linkage.? == .static) {
            self.out_lib_filename = self.out_filename;
        } else if (self.version) |version| {
            if (target_info.target.isDarwin()) {
                self.major_only_filename = owner.fmt("lib{s}.{d}.dylib", .{
                    self.name,
                    version.major,
                });
                self.name_only_filename = owner.fmt("lib{s}.dylib", .{self.name});
                self.out_lib_filename = self.out_filename;
            } else if (target_info.target.os.tag == .windows) {
                self.out_lib_filename = owner.fmt("{s}.lib", .{self.name});
            } else {
                self.major_only_filename = owner.fmt("lib{s}.so.{d}", .{ self.name, version.major });
                self.name_only_filename = owner.fmt("lib{s}.so", .{self.name});
                self.out_lib_filename = self.out_filename;
            }
        } else {
            if (target_info.target.isDarwin()) {
                self.out_lib_filename = self.out_filename;
            } else if (target_info.target.os.tag == .windows) {
                self.out_lib_filename = owner.fmt("{s}.lib", .{self.name});
            } else {
                self.out_lib_filename = self.out_filename;
            }
        }
    }

<<<<<<< HEAD
pub fn setOutputDir(self: *CompileStep, dir: []const u8) void {
    const b = self.step.owner;
    self.output_dir = b.pathFromRoot(b.dupePath(dir));
}
=======
    if (root_src) |rs| rs.addStepDependencies(&self.step);
>>>>>>> 4374ce51

    return self;
}

pub fn installHeader(cs: *CompileStep, src_path: []const u8, dest_rel_path: []const u8) void {
    const b = cs.step.owner;
    const install_file = b.addInstallHeaderFile(src_path, dest_rel_path);
    b.getInstallStep().dependOn(&install_file.step);
    cs.installed_headers.append(&install_file.step) catch @panic("OOM");
}

pub const InstallConfigHeaderOptions = struct {
    install_dir: InstallDir = .header,
    dest_rel_path: ?[]const u8 = null,
};

pub fn installConfigHeader(
    cs: *CompileStep,
    config_header: *ConfigHeaderStep,
    options: InstallConfigHeaderOptions,
) void {
    const dest_rel_path = options.dest_rel_path orelse config_header.include_path;
    const b = cs.step.owner;
    const install_file = b.addInstallFileWithDir(
        .{ .generated = &config_header.output_file },
        options.install_dir,
        dest_rel_path,
    );
    install_file.step.dependOn(&config_header.step);
    b.getInstallStep().dependOn(&install_file.step);
    cs.installed_headers.append(&install_file.step) catch @panic("OOM");
}

pub fn installHeadersDirectory(
    a: *CompileStep,
    src_dir_path: []const u8,
    dest_rel_path: []const u8,
) void {
    return installHeadersDirectoryOptions(a, .{
        .source_dir = src_dir_path,
        .install_dir = .header,
        .install_subdir = dest_rel_path,
    });
}

pub fn installHeadersDirectoryOptions(
    cs: *CompileStep,
    options: std.Build.InstallDirStep.Options,
) void {
    const b = cs.step.owner;
    const install_dir = b.addInstallDirectory(options);
    b.getInstallStep().dependOn(&install_dir.step);
    cs.installed_headers.append(&install_dir.step) catch @panic("OOM");
}

pub fn installLibraryHeaders(cs: *CompileStep, l: *CompileStep) void {
    assert(l.kind == .lib);
    const b = cs.step.owner;
    const install_step = b.getInstallStep();
    // Copy each element from installed_headers, modifying the builder
    // to be the new parent's builder.
    for (l.installed_headers.items) |step| {
        const step_copy = switch (step.id) {
            inline .install_file, .install_dir => |id| blk: {
                const T = id.Type();
                const ptr = b.allocator.create(T) catch @panic("OOM");
                ptr.* = step.cast(T).?.*;
                ptr.dest_builder = b;
                break :blk &ptr.step;
            },
            else => unreachable,
        };
        cs.installed_headers.append(step_copy) catch @panic("OOM");
        install_step.dependOn(step_copy);
    }
    cs.installed_headers.appendSlice(l.installed_headers.items) catch @panic("OOM");
}

pub fn addObjCopy(cs: *CompileStep, options: ObjCopyStep.Options) *ObjCopyStep {
    const b = cs.step.owner;
    var copy = options;
    if (copy.basename == null) {
        if (options.format) |f| {
            copy.basename = b.fmt("{s}.{s}", .{ cs.name, @tagName(f) });
        } else {
            copy.basename = cs.name;
        }
    }
    return b.addObjCopy(cs.getOutputSource(), copy);
}

/// This function would run in the context of the package that created the executable,
/// which is undesirable when running an executable provided by a dependency package.
pub const run = @compileError("deprecated; use std.Build.addRunArtifact");

/// This function would install in the context of the package that created the artifact,
/// which is undesirable when installing an artifact provided by a dependency package.
pub const install = @compileError("deprecated; use std.Build.installArtifact");

pub fn checkObject(self: *CompileStep) *CheckObjectStep {
    return CheckObjectStep.create(self.step.owner, self.getOutputSource(), self.target_info.target.ofmt);
}

pub fn setLinkerScriptPath(self: *CompileStep, source: FileSource) void {
    const b = self.step.owner;
    self.linker_script = source.dupe(b);
    source.addStepDependencies(&self.step);
}

pub fn forceUndefinedSymbol(self: *CompileStep, symbol_name: []const u8) void {
    const b = self.step.owner;
    self.force_undefined_symbols.put(b.dupe(symbol_name), {}) catch @panic("OOM");
}

pub fn linkFramework(self: *CompileStep, framework_name: []const u8) void {
    const b = self.step.owner;
    self.frameworks.put(b.dupe(framework_name), .{}) catch @panic("OOM");
}

pub fn linkFrameworkNeeded(self: *CompileStep, framework_name: []const u8) void {
    const b = self.step.owner;
    self.frameworks.put(b.dupe(framework_name), .{
        .needed = true,
    }) catch @panic("OOM");
}

pub fn linkFrameworkWeak(self: *CompileStep, framework_name: []const u8) void {
    const b = self.step.owner;
    self.frameworks.put(b.dupe(framework_name), .{
        .weak = true,
    }) catch @panic("OOM");
}

/// Returns whether the library, executable, or object depends on a particular system library.
pub fn dependsOnSystemLibrary(self: CompileStep, name: []const u8) bool {
    if (isLibCLibrary(name)) {
        return self.is_linking_libc;
    }
    if (isLibCppLibrary(name)) {
        return self.is_linking_libcpp;
    }
    for (self.link_objects.items) |link_object| {
        switch (link_object) {
            .system_lib => |lib| if (mem.eql(u8, lib.name, name)) return true,
            else => continue,
        }
    }
    return false;
}

pub fn linkLibrary(self: *CompileStep, lib: *CompileStep) void {
    assert(lib.kind == .lib);
    self.linkLibraryOrObject(lib);
}

pub fn isDynamicLibrary(self: *CompileStep) bool {
    return self.kind == .lib and self.linkage == Linkage.dynamic;
}

pub fn isStaticLibrary(self: *CompileStep) bool {
    return self.kind == .lib and self.linkage != Linkage.dynamic;
}

pub fn producesPdbFile(self: *CompileStep) bool {
    if (!self.target.isWindows() and !self.target.isUefi()) return false;
    if (self.target.getObjectFormat() == .c) return false;
    if (self.strip == true) return false;
    return self.isDynamicLibrary() or self.kind == .exe or self.kind == .@"test";
}

pub fn linkLibC(self: *CompileStep) void {
    self.is_linking_libc = true;
}

pub fn linkLibCpp(self: *CompileStep) void {
    self.is_linking_libcpp = true;
}

/// If the value is omitted, it is set to 1.
/// `name` and `value` need not live longer than the function call.
pub fn defineCMacro(self: *CompileStep, name: []const u8, value: ?[]const u8) void {
    const b = self.step.owner;
    const macro = std.Build.constructCMacro(b.allocator, name, value);
    self.c_macros.append(macro) catch @panic("OOM");
}

/// name_and_value looks like [name]=[value]. If the value is omitted, it is set to 1.
pub fn defineCMacroRaw(self: *CompileStep, name_and_value: []const u8) void {
    const b = self.step.owner;
    self.c_macros.append(b.dupe(name_and_value)) catch @panic("OOM");
}

/// This one has no integration with anything, it just puts -lname on the command line.
/// Prefer to use `linkSystemLibrary` instead.
pub fn linkSystemLibraryName(self: *CompileStep, name: []const u8) void {
    const b = self.step.owner;
    self.link_objects.append(.{
        .system_lib = .{
            .name = b.dupe(name),
            .needed = false,
            .weak = false,
            .use_pkg_config = .no,
        },
    }) catch @panic("OOM");
}

/// This one has no integration with anything, it just puts -needed-lname on the command line.
/// Prefer to use `linkSystemLibraryNeeded` instead.
pub fn linkSystemLibraryNeededName(self: *CompileStep, name: []const u8) void {
    const b = self.step.owner;
    self.link_objects.append(.{
        .system_lib = .{
            .name = b.dupe(name),
            .needed = true,
            .weak = false,
            .use_pkg_config = .no,
        },
    }) catch @panic("OOM");
}

/// Darwin-only. This one has no integration with anything, it just puts -weak-lname on the
/// command line. Prefer to use `linkSystemLibraryWeak` instead.
pub fn linkSystemLibraryWeakName(self: *CompileStep, name: []const u8) void {
    const b = self.step.owner;
    self.link_objects.append(.{
        .system_lib = .{
            .name = b.dupe(name),
            .needed = false,
            .weak = true,
            .use_pkg_config = .no,
        },
    }) catch @panic("OOM");
}

/// This links against a system library, exclusively using pkg-config to find the library.
/// Prefer to use `linkSystemLibrary` instead.
pub fn linkSystemLibraryPkgConfigOnly(self: *CompileStep, lib_name: []const u8) void {
    const b = self.step.owner;
    self.link_objects.append(.{
        .system_lib = .{
            .name = b.dupe(lib_name),
            .needed = false,
            .weak = false,
            .use_pkg_config = .force,
        },
    }) catch @panic("OOM");
}

/// This links against a system library, exclusively using pkg-config to find the library.
/// Prefer to use `linkSystemLibraryNeeded` instead.
pub fn linkSystemLibraryNeededPkgConfigOnly(self: *CompileStep, lib_name: []const u8) void {
    const b = self.step.owner;
    self.link_objects.append(.{
        .system_lib = .{
            .name = b.dupe(lib_name),
            .needed = true,
            .weak = false,
            .use_pkg_config = .force,
        },
    }) catch @panic("OOM");
}

/// Run pkg-config for the given library name and parse the output, returning the arguments
/// that should be passed to zig to link the given library.
fn runPkgConfig(self: *CompileStep, lib_name: []const u8) ![]const []const u8 {
    const b = self.step.owner;
    const pkg_name = match: {
        // First we have to map the library name to pkg config name. Unfortunately,
        // there are several examples where this is not straightforward:
        // -lSDL2 -> pkg-config sdl2
        // -lgdk-3 -> pkg-config gdk-3.0
        // -latk-1.0 -> pkg-config atk
        const pkgs = try getPkgConfigList(b);

        // Exact match means instant winner.
        for (pkgs) |pkg| {
            if (mem.eql(u8, pkg.name, lib_name)) {
                break :match pkg.name;
            }
        }

        // Next we'll try ignoring case.
        for (pkgs) |pkg| {
            if (std.ascii.eqlIgnoreCase(pkg.name, lib_name)) {
                break :match pkg.name;
            }
        }

        // Now try appending ".0".
        for (pkgs) |pkg| {
            if (std.ascii.indexOfIgnoreCase(pkg.name, lib_name)) |pos| {
                if (pos != 0) continue;
                if (mem.eql(u8, pkg.name[lib_name.len..], ".0")) {
                    break :match pkg.name;
                }
            }
        }

        // Trimming "-1.0".
        if (mem.endsWith(u8, lib_name, "-1.0")) {
            const trimmed_lib_name = lib_name[0 .. lib_name.len - "-1.0".len];
            for (pkgs) |pkg| {
                if (std.ascii.eqlIgnoreCase(pkg.name, trimmed_lib_name)) {
                    break :match pkg.name;
                }
            }
        }

        return error.PackageNotFound;
    };

    var code: u8 = undefined;
    const stdout = if (b.execAllowFail(&[_][]const u8{
        "pkg-config",
        pkg_name,
        "--cflags",
        "--libs",
    }, &code, .Ignore)) |stdout| stdout else |err| switch (err) {
        error.ProcessTerminated => return error.PkgConfigCrashed,
        error.ExecNotSupported => return error.PkgConfigFailed,
        error.ExitCodeFailure => return error.PkgConfigFailed,
        error.FileNotFound => return error.PkgConfigNotInstalled,
        else => return err,
    };

    var zig_args = ArrayList([]const u8).init(b.allocator);
    defer zig_args.deinit();

    var it = mem.tokenize(u8, stdout, " \r\n\t");
    while (it.next()) |tok| {
        if (mem.eql(u8, tok, "-I")) {
            const dir = it.next() orelse return error.PkgConfigInvalidOutput;
            try zig_args.appendSlice(&[_][]const u8{ "-I", dir });
        } else if (mem.startsWith(u8, tok, "-I")) {
            try zig_args.append(tok);
        } else if (mem.eql(u8, tok, "-L")) {
            const dir = it.next() orelse return error.PkgConfigInvalidOutput;
            try zig_args.appendSlice(&[_][]const u8{ "-L", dir });
        } else if (mem.startsWith(u8, tok, "-L")) {
            try zig_args.append(tok);
        } else if (mem.eql(u8, tok, "-l")) {
            const lib = it.next() orelse return error.PkgConfigInvalidOutput;
            try zig_args.appendSlice(&[_][]const u8{ "-l", lib });
        } else if (mem.startsWith(u8, tok, "-l")) {
            try zig_args.append(tok);
        } else if (mem.eql(u8, tok, "-D")) {
            const macro = it.next() orelse return error.PkgConfigInvalidOutput;
            try zig_args.appendSlice(&[_][]const u8{ "-D", macro });
        } else if (mem.startsWith(u8, tok, "-D")) {
            try zig_args.append(tok);
        } else if (b.debug_pkg_config) {
            return self.step.fail("unknown pkg-config flag '{s}'", .{tok});
        }
    }

    return zig_args.toOwnedSlice();
}

pub fn linkSystemLibrary(self: *CompileStep, name: []const u8) void {
    self.linkSystemLibraryInner(name, .{});
}

pub fn linkSystemLibraryNeeded(self: *CompileStep, name: []const u8) void {
    self.linkSystemLibraryInner(name, .{ .needed = true });
}

pub fn linkSystemLibraryWeak(self: *CompileStep, name: []const u8) void {
    self.linkSystemLibraryInner(name, .{ .weak = true });
}

fn linkSystemLibraryInner(self: *CompileStep, name: []const u8, opts: struct {
    needed: bool = false,
    weak: bool = false,
}) void {
    const b = self.step.owner;
    if (isLibCLibrary(name)) {
        self.linkLibC();
        return;
    }
    if (isLibCppLibrary(name)) {
        self.linkLibCpp();
        return;
    }

    self.link_objects.append(.{
        .system_lib = .{
            .name = b.dupe(name),
            .needed = opts.needed,
            .weak = opts.weak,
            .use_pkg_config = .yes,
        },
    }) catch @panic("OOM");
}

/// Handy when you have many C/C++ source files and want them all to have the same flags.
pub fn addCSourceFiles(self: *CompileStep, files: []const []const u8, flags: []const []const u8) void {
    const b = self.step.owner;
    const c_source_files = b.allocator.create(CSourceFiles) catch @panic("OOM");

    const files_copy = b.dupeStrings(files);
    const flags_copy = b.dupeStrings(flags);

    c_source_files.* = .{
        .files = files_copy,
        .flags = flags_copy,
    };
    self.link_objects.append(.{ .c_source_files = c_source_files }) catch @panic("OOM");
}

pub fn addCSourceFile(self: *CompileStep, file: []const u8, flags: []const []const u8) void {
    self.addCSourceFileSource(.{
        .args = flags,
        .source = .{ .path = file },
    });
}

pub fn addCSourceFileSource(self: *CompileStep, source: CSourceFile) void {
    const b = self.step.owner;
    const c_source_file = b.allocator.create(CSourceFile) catch @panic("OOM");
    c_source_file.* = source.dupe(b);
    self.link_objects.append(.{ .c_source_file = c_source_file }) catch @panic("OOM");
    source.source.addStepDependencies(&self.step);
}

pub fn setVerboseLink(self: *CompileStep, value: bool) void {
    self.verbose_link = value;
}

pub fn setVerboseCC(self: *CompileStep, value: bool) void {
    self.verbose_cc = value;
}

pub fn overrideZigLibDir(self: *CompileStep, dir_path: []const u8) void {
    const b = self.step.owner;
    self.zig_lib_dir = b.dupePath(dir_path);
}

pub fn setMainPkgPath(self: *CompileStep, dir_path: []const u8) void {
    const b = self.step.owner;
    self.main_pkg_path = b.dupePath(dir_path);
}

pub fn setLibCFile(self: *CompileStep, libc_file: ?FileSource) void {
    const b = self.step.owner;
    self.libc_file = if (libc_file) |f| f.dupe(b) else null;
}

/// Returns the generated executable, library or object file.
/// To run an executable built with zig build, use `run`, or create an install step and invoke it.
pub fn getOutputSource(self: *CompileStep) FileSource {
    return .{ .generated = &self.output_path_source };
}

pub fn getOutputDirectorySource(self: *CompileStep) FileSource {
    return .{ .generated = &self.output_dirname_source };
}

/// Returns the generated import library. This function can only be called for libraries.
pub fn getOutputLibSource(self: *CompileStep) FileSource {
    assert(self.kind == .lib);
    return .{ .generated = &self.output_lib_path_source };
}

/// Returns the generated header file.
/// This function can only be called for libraries or object files which have `emit_h` set.
pub fn getOutputHSource(self: *CompileStep) FileSource {
    assert(self.kind != .exe and self.kind != .@"test");
    assert(self.emit_h);
    return .{ .generated = &self.output_h_path_source };
}

/// Returns the generated PDB file. This function can only be called for Windows and UEFI.
pub fn getOutputPdbSource(self: *CompileStep) FileSource {
    // TODO: Is this right? Isn't PDB for *any* PE/COFF file?
    assert(self.target.isWindows() or self.target.isUefi());
    return .{ .generated = &self.output_pdb_path_source };
}

pub fn addAssemblyFile(self: *CompileStep, path: []const u8) void {
    const b = self.step.owner;
    self.link_objects.append(.{
        .assembly_file = .{ .path = b.dupe(path) },
    }) catch @panic("OOM");
}

pub fn addAssemblyFileSource(self: *CompileStep, source: FileSource) void {
    const b = self.step.owner;
    const source_duped = source.dupe(b);
    self.link_objects.append(.{ .assembly_file = source_duped }) catch @panic("OOM");
    source_duped.addStepDependencies(&self.step);
}

pub fn addObjectFile(self: *CompileStep, source_file: []const u8) void {
    self.addObjectFileSource(.{ .path = source_file });
}

pub fn addObjectFileSource(self: *CompileStep, source: FileSource) void {
    const b = self.step.owner;
    self.link_objects.append(.{ .static_path = source.dupe(b) }) catch @panic("OOM");
    source.addStepDependencies(&self.step);
}

pub fn addObject(self: *CompileStep, obj: *CompileStep) void {
    assert(obj.kind == .obj);
    self.linkLibraryOrObject(obj);
}

pub const addSystemIncludeDir = @compileError("deprecated; use addSystemIncludePath");
pub const addIncludeDir = @compileError("deprecated; use addIncludePath");
pub const addLibPath = @compileError("deprecated, use addLibraryPath");
pub const addFrameworkDir = @compileError("deprecated, use addFrameworkPath");

pub fn addSystemIncludePath(self: *CompileStep, path: []const u8) void {
    const b = self.step.owner;
    self.include_dirs.append(IncludeDir{ .raw_path_system = b.dupe(path) }) catch @panic("OOM");
}

pub fn addIncludePath(self: *CompileStep, path: []const u8) void {
    const b = self.step.owner;
    self.include_dirs.append(IncludeDir{ .raw_path = b.dupe(path) }) catch @panic("OOM");
}

pub fn addConfigHeader(self: *CompileStep, config_header: *ConfigHeaderStep) void {
    self.step.dependOn(&config_header.step);
    self.include_dirs.append(.{ .config_header_step = config_header }) catch @panic("OOM");
}

pub fn addLibraryPath(self: *CompileStep, path: []const u8) void {
    const b = self.step.owner;
    self.lib_paths.append(.{ .path = b.dupe(path) }) catch @panic("OOM");
}

pub fn addLibraryPathDirectorySource(self: *CompileStep, directory_source: FileSource) void {
    self.lib_paths.append(directory_source) catch @panic("OOM");
    directory_source.addStepDependencies(&self.step);
}

pub fn addRPath(self: *CompileStep, path: []const u8) void {
    const b = self.step.owner;
    self.rpaths.append(.{ .path = b.dupe(path) }) catch @panic("OOM");
}

pub fn addRPathDirectorySource(self: *CompileStep, directory_source: FileSource) void {
    self.rpaths.append(directory_source) catch @panic("OOM");
    directory_source.addStepDependencies(&self.step);
}

pub fn addFrameworkPath(self: *CompileStep, dir_path: []const u8) void {
    const b = self.step.owner;
    self.framework_dirs.append(.{ .path = b.dupe(dir_path) }) catch @panic("OOM");
}

pub fn addFrameworkPathDirectorySource(self: *CompileStep, directory_source: FileSource) void {
    self.framework_dirs.append(directory_source) catch @panic("OOM");
    directory_source.addStepDependencies(&self.step);
}

/// Adds a module to be used with `@import` and exposing it in the current
/// package's module table using `name`.
pub fn addModule(cs: *CompileStep, name: []const u8, module: *Module) void {
    const b = cs.step.owner;
    cs.modules.put(b.dupe(name), module) catch @panic("OOM");

    var done = std.AutoHashMap(*Module, void).init(b.allocator);
    defer done.deinit();
    cs.addRecursiveBuildDeps(module, &done) catch @panic("OOM");
}

/// Adds a module to be used with `@import` without exposing it in the current
/// package's module table.
pub fn addAnonymousModule(cs: *CompileStep, name: []const u8, options: std.Build.CreateModuleOptions) void {
    const b = cs.step.owner;
    const module = b.createModule(options);
    return addModule(cs, name, module);
}

pub fn addOptions(cs: *CompileStep, module_name: []const u8, options: *OptionsStep) void {
    addModule(cs, module_name, options.createModule());
}

fn addRecursiveBuildDeps(cs: *CompileStep, module: *Module, done: *std.AutoHashMap(*Module, void)) !void {
    if (done.contains(module)) return;
    try done.put(module, {});
    module.source_file.addStepDependencies(&cs.step);

    for (module.include_dirs.items) |include_dir| {
        cs.include_dirs.append(include_dir) catch @panic("OOM");
    }

    for (module.lib_paths.items) |lib_path| {
        cs.addLibraryPath(lib_path);
    }

    for (module.framework_dirs.items) |framework_dir| {
        cs.addFrameworkPath(framework_dir);
    }

    for (module.rpaths.items) |rpath| {
        cs.addRPath(rpath);
    }

    for (module.config_headers.items) |config_header| {
        cs.addConfigHeader(config_header);
    }

    for (module.libs.items) |lib| {
        cs.linkLibrary(lib);
    }

    for (module.frameworks.keys(), module.frameworks.values()) |framework, link_options| {
        cs.frameworks.put(cs.step.owner.dupe(framework), link_options) catch @panic("OOM");
    }

    for (module.system_libs.items) |system_lib| {
        cs.link_objects.append(.{
            .system_lib = system_lib,
        }) catch @panic("OOM");
    }

    for (module.installed_headers.items) |installed_header| {
        switch (installed_header) {
            .header => |header| cs.installHeader(header.source_path, header.dest_rel_path),
            .header_dir_step => |header_dir_step| cs.installHeadersDirectoryOptions(header_dir_step),
            .config_header => |config_header| cs.installConfigHeader(config_header.step, config_header.options),
            .lib_step => |lib_step| cs.installLibraryHeaders(lib_step),
        }
    }

    for (module.dependencies.values()) |dep| {
        try cs.addRecursiveBuildDeps(dep, done);
    }
}

/// If Vcpkg was found on the system, it will be added to include and lib
/// paths for the specified target.
pub fn addVcpkgPaths(self: *CompileStep, linkage: CompileStep.Linkage) !void {
    const b = self.step.owner;
    // Ideally in the Unattempted case we would call the function recursively
    // after findVcpkgRoot and have only one switch statement, but the compiler
    // cannot resolve the error set.
    switch (b.vcpkg_root) {
        .unattempted => {
            b.vcpkg_root = if (try findVcpkgRoot(b.allocator)) |root|
                VcpkgRoot{ .found = root }
            else
                .not_found;
        },
        .not_found => return error.VcpkgNotFound,
        .found => {},
    }

    switch (b.vcpkg_root) {
        .unattempted => unreachable,
        .not_found => return error.VcpkgNotFound,
        .found => |root| {
            const allocator = b.allocator;
            const triplet = try self.target.vcpkgTriplet(allocator, if (linkage == .static) .Static else .Dynamic);
            defer b.allocator.free(triplet);

            const include_path = b.pathJoin(&.{ root, "installed", triplet, "include" });
            errdefer allocator.free(include_path);
            try self.include_dirs.append(IncludeDir{ .raw_path = include_path });

            const lib_path = b.pathJoin(&.{ root, "installed", triplet, "lib" });
            try self.lib_paths.append(.{ .path = lib_path });

            self.vcpkg_bin_path = b.pathJoin(&.{ root, "installed", triplet, "bin" });
        },
    }
}

pub fn setExecCmd(self: *CompileStep, args: []const ?[]const u8) void {
    const b = self.step.owner;
    assert(self.kind == .@"test");
    const duped_args = b.allocator.alloc(?[]u8, args.len) catch @panic("OOM");
    for (args, 0..) |arg, i| {
        duped_args[i] = if (arg) |a| b.dupe(a) else null;
    }
    self.exec_cmd_args = duped_args;
}

fn linkLibraryOrObject(self: *CompileStep, other: *CompileStep) void {
    self.step.dependOn(&other.step);
    self.link_objects.append(.{ .other_step = other }) catch @panic("OOM");
    self.include_dirs.append(.{ .other_step = other }) catch @panic("OOM");

    for (other.installed_headers.items) |install_step| {
        self.step.dependOn(install_step);
    }
}

fn appendModuleArgs(
    cs: *CompileStep,
    zig_args: *ArrayList([]const u8),
) error{OutOfMemory}!void {
    const b = cs.step.owner;
    // First, traverse the whole dependency graph and give every module a unique name, ideally one
    // named after what it's called somewhere in the graph. It will help here to have both a mapping
    // from module to name and a set of all the currently-used names.
    var mod_names = std.AutoHashMap(*Module, []const u8).init(b.allocator);
    var names = std.StringHashMap(void).init(b.allocator);

    var to_name = std.ArrayList(struct {
        name: []const u8,
        mod: *Module,
    }).init(b.allocator);
    {
        var it = cs.modules.iterator();
        while (it.next()) |kv| {
            // While we're traversing the root dependencies, let's make sure that no module names
            // have colons in them, since the CLI forbids it. We handle this for transitive
            // dependencies further down.
            if (std.mem.indexOfScalar(u8, kv.key_ptr.*, ':') != null) {
                @panic("Module names cannot contain colons");
            }
            try to_name.append(.{
                .name = kv.key_ptr.*,
                .mod = kv.value_ptr.*,
            });
        }
    }

    while (to_name.popOrNull()) |dep| {
        if (mod_names.contains(dep.mod)) continue;

        // We'll use this buffer to store the name we decide on
        var buf = try b.allocator.alloc(u8, dep.name.len + 32);
        // First, try just the exposed dependency name
        std.mem.copy(u8, buf, dep.name);
        var name = buf[0..dep.name.len];
        var n: usize = 0;
        while (names.contains(name)) {
            // If that failed, append an incrementing number to the end
            name = std.fmt.bufPrint(buf, "{s}{}", .{ dep.name, n }) catch unreachable;
            n += 1;
        }

        try mod_names.put(dep.mod, name);
        try names.put(name, {});

        var it = dep.mod.dependencies.iterator();
        while (it.next()) |kv| {
            // Same colon-in-name check as above, but for transitive dependencies.
            if (std.mem.indexOfScalar(u8, kv.key_ptr.*, ':') != null) {
                @panic("Module names cannot contain colons");
            }
            try to_name.append(.{
                .name = kv.key_ptr.*,
                .mod = kv.value_ptr.*,
            });
        }
    }

    // Since the module names given to the CLI are based off of the exposed names, we already know
    // that none of the CLI names have colons in them, so there's no need to check that explicitly.

    // Every module in the graph is now named; output their definitions
    {
        var it = mod_names.iterator();
        while (it.next()) |kv| {
            const mod = kv.key_ptr.*;
            const name = kv.value_ptr.*;

            const deps_str = try constructDepString(b.allocator, mod_names, mod.dependencies);
            const src = mod.builder.pathFromRoot(mod.source_file.getPath(mod.builder));
            try zig_args.append("--mod");
            try zig_args.append(try std.fmt.allocPrint(b.allocator, "{s}:{s}:{s}", .{ name, deps_str, src }));
        }
    }

    // Lastly, output the root dependencies
    const deps_str = try constructDepString(b.allocator, mod_names, cs.modules);
    if (deps_str.len > 0) {
        try zig_args.append("--deps");
        try zig_args.append(deps_str);
    }
}

fn constructDepString(
    allocator: std.mem.Allocator,
    mod_names: std.AutoHashMap(*Module, []const u8),
    deps: std.StringArrayHashMap(*Module),
) ![]const u8 {
    var deps_str = std.ArrayList(u8).init(allocator);
    var it = deps.iterator();
    while (it.next()) |kv| {
        const expose = kv.key_ptr.*;
        const name = mod_names.get(kv.value_ptr.*).?;
        if (std.mem.eql(u8, expose, name)) {
            try deps_str.writer().print("{s},", .{name});
        } else {
            try deps_str.writer().print("{s}={s},", .{ expose, name });
        }
    }
    if (deps_str.items.len > 0) {
        return deps_str.items[0 .. deps_str.items.len - 1]; // omit trailing comma
    } else {
        return "";
    }
}

fn make(step: *Step, prog_node: *std.Progress.Node) !void {
    const b = step.owner;
    const self = @fieldParentPtr(CompileStep, "step", step);

    if (self.root_src == null and self.link_objects.items.len == 0) {
        return step.fail("the linker needs one or more objects to link", .{});
    }

    var zig_args = ArrayList([]const u8).init(b.allocator);
    defer zig_args.deinit();

    try zig_args.append(b.zig_exe);

    const cmd = switch (self.kind) {
        .lib => "build-lib",
        .exe => "build-exe",
        .obj => "build-obj",
        .@"test" => "test",
    };
    try zig_args.append(cmd);

    if (b.reference_trace) |some| {
        try zig_args.append(try std.fmt.allocPrint(b.allocator, "-freference-trace={d}", .{some}));
    }

    try addFlag(&zig_args, "LLVM", self.use_llvm);
    try addFlag(&zig_args, "LLD", self.use_lld);

    if (self.target.ofmt) |ofmt| {
        try zig_args.append(try std.fmt.allocPrint(b.allocator, "-ofmt={s}", .{@tagName(ofmt)}));
    }

    if (self.entry_symbol_name) |entry| {
        try zig_args.append("--entry");
        try zig_args.append(entry);
    }

    {
        var it = self.force_undefined_symbols.keyIterator();
        while (it.next()) |symbol_name| {
            try zig_args.append("--force_undefined");
            try zig_args.append(symbol_name.*);
        }
    }

    if (self.stack_size) |stack_size| {
        try zig_args.append("--stack");
        try zig_args.append(try std.fmt.allocPrint(b.allocator, "{}", .{stack_size}));
    }

    if (self.root_src) |root_src| try zig_args.append(root_src.getPath(b));

    // We will add link objects from transitive dependencies, but we want to keep
    // all link objects in the same order provided.
    // This array is used to keep self.link_objects immutable.
    var transitive_deps: TransitiveDeps = .{
        .link_objects = ArrayList(LinkObject).init(b.allocator),
        .seen_system_libs = StringHashMap(void).init(b.allocator),
        .seen_steps = std.AutoHashMap(*const Step, void).init(b.allocator),
        .is_linking_libcpp = self.is_linking_libcpp,
        .is_linking_libc = self.is_linking_libc,
        .frameworks = &self.frameworks,
    };

    try transitive_deps.seen_steps.put(&self.step, {});
    try transitive_deps.add(self.link_objects.items);

    var prev_has_extra_flags = false;

    for (transitive_deps.link_objects.items) |link_object| {
        switch (link_object) {
            .static_path => |static_path| try zig_args.append(static_path.getPath(b)),

            .other_step => |other| switch (other.kind) {
                .exe => @panic("Cannot link with an executable build artifact"),
                .@"test" => @panic("Cannot link with a test"),
                .obj => {
                    try zig_args.append(other.getOutputSource().getPath(b));
                },
                .lib => l: {
                    if (self.isStaticLibrary() and other.isStaticLibrary()) {
                        // Avoid putting a static library inside a static library.
                        break :l;
                    }

                    const full_path_lib = other.getOutputLibSource().getPath(b);
                    try zig_args.append(full_path_lib);

                    if (other.linkage == Linkage.dynamic and !self.target.isWindows()) {
                        if (fs.path.dirname(full_path_lib)) |dirname| {
                            try zig_args.append("-rpath");
                            try zig_args.append(dirname);
                        }
                    }
                },
            },

            .system_lib => |system_lib| {
                const prefix: []const u8 = prefix: {
                    if (system_lib.needed) break :prefix "-needed-l";
                    if (system_lib.weak) break :prefix "-weak-l";
                    break :prefix "-l";
                };
                switch (system_lib.use_pkg_config) {
                    .no => try zig_args.append(b.fmt("{s}{s}", .{ prefix, system_lib.name })),
                    .yes, .force => {
                        if (self.runPkgConfig(system_lib.name)) |args| {
                            try zig_args.appendSlice(args);
                        } else |err| switch (err) {
                            error.PkgConfigInvalidOutput,
                            error.PkgConfigCrashed,
                            error.PkgConfigFailed,
                            error.PkgConfigNotInstalled,
                            error.PackageNotFound,
                            => switch (system_lib.use_pkg_config) {
                                .yes => {
                                    // pkg-config failed, so fall back to linking the library
                                    // by name directly.
                                    try zig_args.append(b.fmt("{s}{s}", .{
                                        prefix,
                                        system_lib.name,
                                    }));
                                },
                                .force => {
                                    panic("pkg-config failed for library {s}", .{system_lib.name});
                                },
                                .no => unreachable,
                            },

                            else => |e| return e,
                        }
                    },
                }
            },

            .assembly_file => |asm_file| {
                if (prev_has_extra_flags) {
                    try zig_args.append("-extra-cflags");
                    try zig_args.append("--");
                    prev_has_extra_flags = false;
                }
                try zig_args.append(asm_file.getPath(b));
            },

            .c_source_file => |c_source_file| {
                if (c_source_file.args.len == 0) {
                    if (prev_has_extra_flags) {
                        try zig_args.append("-cflags");
                        try zig_args.append("--");
                        prev_has_extra_flags = false;
                    }
                } else {
                    try zig_args.append("-cflags");
                    for (c_source_file.args) |arg| {
                        try zig_args.append(arg);
                    }
                    try zig_args.append("--");
                }
                try zig_args.append(c_source_file.source.getPath(b));
            },

            .c_source_files => |c_source_files| {
                if (c_source_files.flags.len == 0) {
                    if (prev_has_extra_flags) {
                        try zig_args.append("-cflags");
                        try zig_args.append("--");
                        prev_has_extra_flags = false;
                    }
                } else {
                    try zig_args.append("-cflags");
                    for (c_source_files.flags) |flag| {
                        try zig_args.append(flag);
                    }
                    try zig_args.append("--");
                }
                for (c_source_files.files) |file| {
                    try zig_args.append(b.pathFromRoot(file));
                }
            },
        }
    }

    if (transitive_deps.is_linking_libcpp) {
        try zig_args.append("-lc++");
    }

    if (transitive_deps.is_linking_libc) {
        try zig_args.append("-lc");
    }

    if (self.image_base) |image_base| {
        try zig_args.append("--image-base");
        try zig_args.append(b.fmt("0x{x}", .{image_base}));
    }

    if (self.filter) |filter| {
        try zig_args.append("--test-filter");
        try zig_args.append(filter);
    }

    if (self.test_evented_io) {
        try zig_args.append("--test-evented-io");
    }

    if (self.test_runner) |test_runner| {
        try zig_args.append("--test-runner");
        try zig_args.append(b.pathFromRoot(test_runner));
    }

    for (b.debug_log_scopes) |log_scope| {
        try zig_args.append("--debug-log");
        try zig_args.append(log_scope);
    }

    if (b.debug_compile_errors) {
        try zig_args.append("--debug-compile-errors");
    }

    if (b.verbose_cimport) try zig_args.append("--verbose-cimport");
    if (b.verbose_air) try zig_args.append("--verbose-air");
    if (b.verbose_llvm_ir) |path| try zig_args.append(b.fmt("--verbose-llvm-ir={s}", .{path}));
    if (b.verbose_llvm_bc) |path| try zig_args.append(b.fmt("--verbose-llvm-bc={s}", .{path}));
    if (b.verbose_link or self.verbose_link) try zig_args.append("--verbose-link");
    if (b.verbose_cc or self.verbose_cc) try zig_args.append("--verbose-cc");
    if (b.verbose_llvm_cpu_features) try zig_args.append("--verbose-llvm-cpu-features");

    if (self.emit_analysis.getArg(b, "emit-analysis")) |arg| try zig_args.append(arg);
    if (self.emit_asm.getArg(b, "emit-asm")) |arg| try zig_args.append(arg);
    if (self.emit_bin.getArg(b, "emit-bin")) |arg| try zig_args.append(arg);
    if (self.emit_docs.getArg(b, "emit-docs")) |arg| try zig_args.append(arg);
    if (self.emit_implib.getArg(b, "emit-implib")) |arg| try zig_args.append(arg);
    if (self.emit_llvm_bc.getArg(b, "emit-llvm-bc")) |arg| try zig_args.append(arg);
    if (self.emit_llvm_ir.getArg(b, "emit-llvm-ir")) |arg| try zig_args.append(arg);

    if (self.emit_h) try zig_args.append("-femit-h");

    try addFlag(&zig_args, "strip", self.strip);
    try addFlag(&zig_args, "unwind-tables", self.unwind_tables);

    if (self.dwarf_format) |dwarf_format| {
        try zig_args.append(switch (dwarf_format) {
            .@"32" => "-gdwarf32",
            .@"64" => "-gdwarf64",
        });
    }

    switch (self.compress_debug_sections) {
        .none => {},
        .zlib => try zig_args.append("--compress-debug-sections=zlib"),
    }

    if (self.link_eh_frame_hdr) {
        try zig_args.append("--eh-frame-hdr");
    }
    if (self.link_emit_relocs) {
        try zig_args.append("--emit-relocs");
    }
    if (self.link_function_sections) {
        try zig_args.append("-ffunction-sections");
    }
    if (self.link_gc_sections) |x| {
        try zig_args.append(if (x) "--gc-sections" else "--no-gc-sections");
    }
    if (!self.linker_dynamicbase) {
        try zig_args.append("--no-dynamicbase");
    }
    if (self.linker_allow_shlib_undefined) |x| {
        try zig_args.append(if (x) "-fallow-shlib-undefined" else "-fno-allow-shlib-undefined");
    }
    if (self.link_z_notext) {
        try zig_args.append("-z");
        try zig_args.append("notext");
    }
    if (!self.link_z_relro) {
        try zig_args.append("-z");
        try zig_args.append("norelro");
    }
    if (self.link_z_lazy) {
        try zig_args.append("-z");
        try zig_args.append("lazy");
    }
    if (self.link_z_common_page_size) |size| {
        try zig_args.append("-z");
        try zig_args.append(b.fmt("common-page-size={d}", .{size}));
    }
    if (self.link_z_max_page_size) |size| {
        try zig_args.append("-z");
        try zig_args.append(b.fmt("max-page-size={d}", .{size}));
    }

    if (self.libc_file) |libc_file| {
        try zig_args.append("--libc");
        try zig_args.append(libc_file.getPath(b));
    } else if (b.libc_file) |libc_file| {
        try zig_args.append("--libc");
        try zig_args.append(libc_file);
    }

    switch (self.optimize) {
        .Debug => {}, // Skip since it's the default.
        else => try zig_args.append(b.fmt("-O{s}", .{@tagName(self.optimize)})),
    }

    try zig_args.append("--cache-dir");
    try zig_args.append(b.cache_root.path orelse ".");

    try zig_args.append("--global-cache-dir");
    try zig_args.append(b.global_cache_root.path orelse ".");

    try zig_args.append("--name");
    try zig_args.append(self.name);

    if (self.linkage) |some| switch (some) {
        .dynamic => try zig_args.append("-dynamic"),
        .static => try zig_args.append("-static"),
    };
    if (self.kind == .lib and self.linkage != null and self.linkage.? == .dynamic) {
        if (self.version) |version| {
            try zig_args.append("--version");
            try zig_args.append(b.fmt("{}", .{version}));
        }

        if (self.target.isDarwin()) {
            const install_name = self.install_name orelse b.fmt("@rpath/{s}{s}{s}", .{
                self.target.libPrefix(),
                self.name,
                self.target.dynamicLibSuffix(),
            });
            try zig_args.append("-install_name");
            try zig_args.append(install_name);
        }
    }

    if (self.entitlements) |entitlements| {
        try zig_args.appendSlice(&[_][]const u8{ "--entitlements", entitlements });
    }
    if (self.pagezero_size) |pagezero_size| {
        const size = try std.fmt.allocPrint(b.allocator, "{x}", .{pagezero_size});
        try zig_args.appendSlice(&[_][]const u8{ "-pagezero_size", size });
    }
    if (self.search_strategy) |strat| switch (strat) {
        .paths_first => try zig_args.append("-search_paths_first"),
        .dylibs_first => try zig_args.append("-search_dylibs_first"),
    };
    if (self.headerpad_size) |headerpad_size| {
        const size = try std.fmt.allocPrint(b.allocator, "{x}", .{headerpad_size});
        try zig_args.appendSlice(&[_][]const u8{ "-headerpad", size });
    }
    if (self.headerpad_max_install_names) {
        try zig_args.append("-headerpad_max_install_names");
    }
    if (self.dead_strip_dylibs) {
        try zig_args.append("-dead_strip_dylibs");
    }

    try addFlag(&zig_args, "compiler-rt", self.bundle_compiler_rt);
    try addFlag(&zig_args, "single-threaded", self.single_threaded);
    if (self.disable_stack_probing) {
        try zig_args.append("-fno-stack-check");
    }
    try addFlag(&zig_args, "stack-protector", self.stack_protector);
    if (self.red_zone) |red_zone| {
        if (red_zone) {
            try zig_args.append("-mred-zone");
        } else {
            try zig_args.append("-mno-red-zone");
        }
    }
    try addFlag(&zig_args, "omit-frame-pointer", self.omit_frame_pointer);
    try addFlag(&zig_args, "dll-export-fns", self.dll_export_fns);

    if (self.disable_sanitize_c) {
        try zig_args.append("-fno-sanitize-c");
    }
    if (self.sanitize_thread) {
        try zig_args.append("-fsanitize-thread");
    }
    if (self.rdynamic) {
        try zig_args.append("-rdynamic");
    }
    if (self.import_memory) {
        try zig_args.append("--import-memory");
    }
    if (self.import_symbols) {
        try zig_args.append("--import-symbols");
    }
    if (self.import_table) {
        try zig_args.append("--import-table");
    }
    if (self.export_table) {
        try zig_args.append("--export-table");
    }
    if (self.initial_memory) |initial_memory| {
        try zig_args.append(b.fmt("--initial-memory={d}", .{initial_memory}));
    }
    if (self.max_memory) |max_memory| {
        try zig_args.append(b.fmt("--max-memory={d}", .{max_memory}));
    }
    if (self.shared_memory) {
        try zig_args.append("--shared-memory");
    }
    if (self.global_base) |global_base| {
        try zig_args.append(b.fmt("--global-base={d}", .{global_base}));
    }

    if (self.code_model != .default) {
        try zig_args.append("-mcmodel");
        try zig_args.append(@tagName(self.code_model));
    }
    if (self.wasi_exec_model) |model| {
        try zig_args.append(b.fmt("-mexec-model={s}", .{@tagName(model)}));
    }
    for (self.export_symbol_names) |symbol_name| {
        try zig_args.append(b.fmt("--export={s}", .{symbol_name}));
    }

    if (!self.target.isNative()) {
        try zig_args.appendSlice(&.{
            "-target", try self.target.zigTriple(b.allocator),
            "-mcpu",   try std.Build.serializeCpu(b.allocator, self.target.getCpu()),
        });

        if (self.target.dynamic_linker.get()) |dynamic_linker| {
            try zig_args.append("--dynamic-linker");
            try zig_args.append(dynamic_linker);
        }
    }

    if (self.linker_script) |linker_script| {
        try zig_args.append("--script");
        try zig_args.append(linker_script.getPath(b));
    }

    if (self.version_script) |version_script| {
        try zig_args.append("--version-script");
        try zig_args.append(b.pathFromRoot(version_script));
    }

    if (self.kind == .@"test") {
        if (self.exec_cmd_args) |exec_cmd_args| {
            for (exec_cmd_args) |cmd_arg| {
                if (cmd_arg) |arg| {
                    try zig_args.append("--test-cmd");
                    try zig_args.append(arg);
                } else {
                    try zig_args.append("--test-cmd-bin");
                }
            }
        }
    }

    try self.appendModuleArgs(&zig_args);

    for (self.include_dirs.items) |include_dir| {
        switch (include_dir) {
            .raw_path => |include_path| {
                try zig_args.append("-I");
                try zig_args.append(b.pathFromRoot(include_path));
            },
            .raw_path_system => |include_path| {
                if (b.sysroot != null) {
                    try zig_args.append("-iwithsysroot");
                } else {
                    try zig_args.append("-isystem");
                }

                const resolved_include_path = b.pathFromRoot(include_path);

                const common_include_path = if (builtin.os.tag == .windows and b.sysroot != null and fs.path.isAbsolute(resolved_include_path)) blk: {
                    // We need to check for disk designator and strip it out from dir path so
                    // that zig/clang can concat resolved_include_path with sysroot.
                    const disk_designator = fs.path.diskDesignatorWindows(resolved_include_path);

                    if (mem.indexOf(u8, resolved_include_path, disk_designator)) |where| {
                        break :blk resolved_include_path[where + disk_designator.len ..];
                    }

                    break :blk resolved_include_path;
                } else resolved_include_path;

                try zig_args.append(common_include_path);
            },
            .other_step => |other| {
                if (other.emit_h) {
                    const h_path = other.getOutputHSource().getPath(b);
                    try zig_args.append("-isystem");
                    try zig_args.append(fs.path.dirname(h_path).?);
                }
                if (other.installed_headers.items.len > 0) {
                    try zig_args.append("-I");
                    try zig_args.append(b.pathJoin(&.{
                        other.step.owner.install_prefix, "include",
                    }));
                }
            },
            .config_header_step => |config_header| {
                const full_file_path = config_header.output_file.path.?;
                const header_dir_path = full_file_path[0 .. full_file_path.len - config_header.include_path.len];
                try zig_args.appendSlice(&.{ "-I", header_dir_path });
            },
        }
    }

    for (self.c_macros.items) |c_macro| {
        try zig_args.append("-D");
        try zig_args.append(c_macro);
    }

    try zig_args.ensureUnusedCapacity(2 * self.lib_paths.items.len);
    for (self.lib_paths.items) |lib_path| {
        zig_args.appendAssumeCapacity("-L");
        zig_args.appendAssumeCapacity(lib_path.getPath2(b, step));
    }

    try zig_args.ensureUnusedCapacity(2 * self.rpaths.items.len);
    for (self.rpaths.items) |rpath| {
        zig_args.appendAssumeCapacity("-rpath");

        if (self.target_info.target.isDarwin()) switch (rpath) {
            .path => |path| {
                // On Darwin, we should not try to expand special runtime paths such as
                // * @executable_path
                // * @loader_path
                if (mem.startsWith(u8, path, "@executable_path") or
                    mem.startsWith(u8, path, "@loader_path"))
                {
                    zig_args.appendAssumeCapacity(path);
                    continue;
                }
            },
            .generated => {},
        };

        zig_args.appendAssumeCapacity(rpath.getPath2(b, step));
    }

    for (self.framework_dirs.items) |directory_source| {
        if (b.sysroot != null) {
            try zig_args.append("-iframeworkwithsysroot");
        } else {
            try zig_args.append("-iframework");
        }
        try zig_args.append(directory_source.getPath2(b, step));
        try zig_args.append("-F");
        try zig_args.append(directory_source.getPath2(b, step));
    }

    {
        var it = self.frameworks.iterator();
        while (it.next()) |entry| {
            const name = entry.key_ptr.*;
            const info = entry.value_ptr.*;
            if (info.needed) {
                try zig_args.append("-needed_framework");
            } else if (info.weak) {
                try zig_args.append("-weak_framework");
            } else {
                try zig_args.append("-framework");
            }
            try zig_args.append(name);
        }
    }

    if (b.sysroot) |sysroot| {
        try zig_args.appendSlice(&[_][]const u8{ "--sysroot", sysroot });
    }

    for (b.search_prefixes.items) |search_prefix| {
        var prefix_dir = fs.cwd().openDir(search_prefix, .{}) catch |err| {
            return step.fail("unable to open prefix directory '{s}': {s}", .{
                search_prefix, @errorName(err),
            });
        };
        defer prefix_dir.close();

        // Avoid passing -L and -I flags for nonexistent directories.
        // This prevents a warning, that should probably be upgraded to an error in Zig's
        // CLI parsing code, when the linker sees an -L directory that does not exist.

        if (prefix_dir.accessZ("lib", .{})) |_| {
            try zig_args.appendSlice(&.{
                "-L", try fs.path.join(b.allocator, &.{ search_prefix, "lib" }),
            });
        } else |err| switch (err) {
            error.FileNotFound => {},
            else => |e| return step.fail("unable to access '{s}/lib' directory: {s}", .{
                search_prefix, @errorName(e),
            }),
        }

        if (prefix_dir.accessZ("include", .{})) |_| {
            try zig_args.appendSlice(&.{
                "-I", try fs.path.join(b.allocator, &.{ search_prefix, "include" }),
            });
        } else |err| switch (err) {
            error.FileNotFound => {},
            else => |e| return step.fail("unable to access '{s}/include' directory: {s}", .{
                search_prefix, @errorName(e),
            }),
        }
    }

    try addFlag(&zig_args, "valgrind", self.valgrind_support);
    try addFlag(&zig_args, "each-lib-rpath", self.each_lib_rpath);
    try addFlag(&zig_args, "build-id", self.build_id);

    if (self.zig_lib_dir) |dir| {
        try zig_args.append("--zig-lib-dir");
        try zig_args.append(b.pathFromRoot(dir));
    } else if (b.zig_lib_dir) |dir| {
        try zig_args.append("--zig-lib-dir");
        try zig_args.append(dir);
    }

    if (self.main_pkg_path) |dir| {
        try zig_args.append("--main-pkg-path");
        try zig_args.append(b.pathFromRoot(dir));
    }

    try addFlag(&zig_args, "PIC", self.force_pic);
    try addFlag(&zig_args, "PIE", self.pie);
    try addFlag(&zig_args, "lto", self.want_lto);

    if (self.subsystem) |subsystem| {
        try zig_args.append("--subsystem");
        try zig_args.append(switch (subsystem) {
            .Console => "console",
            .Windows => "windows",
            .Posix => "posix",
            .Native => "native",
            .EfiApplication => "efi_application",
            .EfiBootServiceDriver => "efi_boot_service_driver",
            .EfiRom => "efi_rom",
            .EfiRuntimeDriver => "efi_runtime_driver",
        });
    }

    try zig_args.append("--listen=-");

    // Windows has an argument length limit of 32,766 characters, macOS 262,144 and Linux
    // 2,097,152. If our args exceed 30 KiB, we instead write them to a "response file" and
    // pass that to zig, e.g. via 'zig build-lib @args.rsp'
    // See @file syntax here: https://gcc.gnu.org/onlinedocs/gcc/Overall-Options.html
    var args_length: usize = 0;
    for (zig_args.items) |arg| {
        args_length += arg.len + 1; // +1 to account for null terminator
    }
    if (args_length >= 30 * 1024) {
        try b.cache_root.handle.makePath("args");

        const args_to_escape = zig_args.items[2..];
        var escaped_args = try ArrayList([]const u8).initCapacity(b.allocator, args_to_escape.len);
        arg_blk: for (args_to_escape) |arg| {
            for (arg, 0..) |c, arg_idx| {
                if (c == '\\' or c == '"') {
                    // Slow path for arguments that need to be escaped. We'll need to allocate and copy
                    var escaped = try ArrayList(u8).initCapacity(b.allocator, arg.len + 1);
                    const writer = escaped.writer();
                    try writer.writeAll(arg[0..arg_idx]);
                    for (arg[arg_idx..]) |to_escape| {
                        if (to_escape == '\\' or to_escape == '"') try writer.writeByte('\\');
                        try writer.writeByte(to_escape);
                    }
                    escaped_args.appendAssumeCapacity(escaped.items);
                    continue :arg_blk;
                }
            }
            escaped_args.appendAssumeCapacity(arg); // no escaping needed so just use original argument
        }

        // Write the args to zig-cache/args/<SHA256 hash of args> to avoid conflicts with
        // other zig build commands running in parallel.
        const partially_quoted = try std.mem.join(b.allocator, "\" \"", escaped_args.items);
        const args = try std.mem.concat(b.allocator, u8, &[_][]const u8{ "\"", partially_quoted, "\"" });

        var args_hash: [Sha256.digest_length]u8 = undefined;
        Sha256.hash(args, &args_hash, .{});
        var args_hex_hash: [Sha256.digest_length * 2]u8 = undefined;
        _ = try std.fmt.bufPrint(
            &args_hex_hash,
            "{s}",
            .{std.fmt.fmtSliceHexLower(&args_hash)},
        );

        const args_file = "args" ++ fs.path.sep_str ++ args_hex_hash;
        try b.cache_root.handle.writeFile(args_file, args);

        const resolved_args_file = try mem.concat(b.allocator, u8, &.{
            "@",
            try b.cache_root.join(b.allocator, &.{args_file}),
        });

        zig_args.shrinkRetainingCapacity(2);
        try zig_args.append(resolved_args_file);
    }

    const output_bin_path = step.evalZigProcess(zig_args.items, prog_node) catch |err| switch (err) {
        error.NeedCompileErrorCheck => {
            assert(self.expect_errors.len != 0);
            try checkCompileErrors(self);
            return;
        },
        else => |e| return e,
    };
    const output_dir = fs.path.dirname(output_bin_path).?;

    // Update generated files
    {
        self.output_dirname_source.path = output_dir;

        self.output_path_source.path = b.pathJoin(
            &.{ output_dir, self.out_filename },
        );

        if (self.kind == .lib) {
            self.output_lib_path_source.path = b.pathJoin(
                &.{ output_dir, self.out_lib_filename },
            );
        }

        if (self.emit_h) {
            self.output_h_path_source.path = b.pathJoin(
                &.{ output_dir, self.out_h_filename },
            );
        }

        if (self.target.isWindows() or self.target.isUefi()) {
            self.output_pdb_path_source.path = b.pathJoin(
                &.{ output_dir, self.out_pdb_filename },
            );
        }
    }

    if (self.kind == .lib and self.linkage != null and self.linkage.? == .dynamic and
        self.version != null and self.target.wantSharedLibSymLinks())
    {
        try doAtomicSymLinks(
            step,
            self.getOutputSource().getPath(b),
            self.major_only_filename.?,
            self.name_only_filename.?,
        );
    }
}

fn isLibCLibrary(name: []const u8) bool {
    const libc_libraries = [_][]const u8{ "c", "m", "dl", "rt", "pthread" };
    for (libc_libraries) |libc_lib_name| {
        if (mem.eql(u8, name, libc_lib_name))
            return true;
    }
    return false;
}

fn isLibCppLibrary(name: []const u8) bool {
    const libcpp_libraries = [_][]const u8{ "c++", "stdc++" };
    for (libcpp_libraries) |libcpp_lib_name| {
        if (mem.eql(u8, name, libcpp_lib_name))
            return true;
    }
    return false;
}

/// Returned slice must be freed by the caller.
fn findVcpkgRoot(allocator: Allocator) !?[]const u8 {
    const appdata_path = try fs.getAppDataDir(allocator, "vcpkg");
    defer allocator.free(appdata_path);

    const path_file = try fs.path.join(allocator, &[_][]const u8{ appdata_path, "vcpkg.path.txt" });
    defer allocator.free(path_file);

    const file = fs.cwd().openFile(path_file, .{}) catch return null;
    defer file.close();

    const size = @intCast(usize, try file.getEndPos());
    const vcpkg_path = try allocator.alloc(u8, size);
    const size_read = try file.read(vcpkg_path);
    std.debug.assert(size == size_read);

    return vcpkg_path;
}

pub fn doAtomicSymLinks(
    step: *Step,
    output_path: []const u8,
    filename_major_only: []const u8,
    filename_name_only: []const u8,
) !void {
    const arena = step.owner.allocator;
    const out_dir = fs.path.dirname(output_path) orelse ".";
    const out_basename = fs.path.basename(output_path);
    // sym link for libfoo.so.1 to libfoo.so.1.2.3
    const major_only_path = try fs.path.join(arena, &.{ out_dir, filename_major_only });
    fs.atomicSymLink(arena, out_basename, major_only_path) catch |err| {
        return step.fail("unable to symlink {s} -> {s}: {s}", .{
            major_only_path, out_basename, @errorName(err),
        });
    };
    // sym link for libfoo.so to libfoo.so.1
    const name_only_path = try fs.path.join(arena, &.{ out_dir, filename_name_only });
    fs.atomicSymLink(arena, filename_major_only, name_only_path) catch |err| {
        return step.fail("Unable to symlink {s} -> {s}: {s}", .{
            name_only_path, filename_major_only, @errorName(err),
        });
    };
}

fn execPkgConfigList(self: *std.Build, out_code: *u8) (PkgConfigError || ExecError)![]const PkgConfigPkg {
    const stdout = try self.execAllowFail(&[_][]const u8{ "pkg-config", "--list-all" }, out_code, .Ignore);
    var list = ArrayList(PkgConfigPkg).init(self.allocator);
    errdefer list.deinit();
    var line_it = mem.tokenize(u8, stdout, "\r\n");
    while (line_it.next()) |line| {
        if (mem.trim(u8, line, " \t").len == 0) continue;
        var tok_it = mem.tokenize(u8, line, " \t");
        try list.append(PkgConfigPkg{
            .name = tok_it.next() orelse return error.PkgConfigInvalidOutput,
            .desc = tok_it.rest(),
        });
    }
    return list.toOwnedSlice();
}

fn getPkgConfigList(self: *std.Build) ![]const PkgConfigPkg {
    if (self.pkg_config_pkg_list) |res| {
        return res;
    }
    var code: u8 = undefined;
    if (execPkgConfigList(self, &code)) |list| {
        self.pkg_config_pkg_list = list;
        return list;
    } else |err| {
        const result = switch (err) {
            error.ProcessTerminated => error.PkgConfigCrashed,
            error.ExecNotSupported => error.PkgConfigFailed,
            error.ExitCodeFailure => error.PkgConfigFailed,
            error.FileNotFound => error.PkgConfigNotInstalled,
            error.InvalidName => error.PkgConfigNotInstalled,
            error.PkgConfigInvalidOutput => error.PkgConfigInvalidOutput,
            else => return err,
        };
        self.pkg_config_pkg_list = result;
        return result;
    }
}

fn addFlag(args: *ArrayList([]const u8), comptime name: []const u8, opt: ?bool) !void {
    const cond = opt orelse return;
    try args.ensureUnusedCapacity(1);
    if (cond) {
        args.appendAssumeCapacity("-f" ++ name);
    } else {
        args.appendAssumeCapacity("-fno-" ++ name);
    }
}

const TransitiveDeps = struct {
    link_objects: ArrayList(LinkObject),
    seen_system_libs: StringHashMap(void),
    seen_steps: std.AutoHashMap(*const Step, void),
    is_linking_libcpp: bool,
    is_linking_libc: bool,
    frameworks: *StringHashMap(FrameworkLinkInfo),

    fn add(td: *TransitiveDeps, link_objects: []const LinkObject) !void {
        try td.link_objects.ensureUnusedCapacity(link_objects.len);

        for (link_objects) |link_object| {
            try td.link_objects.append(link_object);
            switch (link_object) {
                .other_step => |other| try addInner(td, other, other.isDynamicLibrary()),
                else => {},
            }
        }
    }

    fn addInner(td: *TransitiveDeps, other: *CompileStep, dyn: bool) !void {
        // Inherit dependency on libc and libc++
        td.is_linking_libcpp = td.is_linking_libcpp or other.is_linking_libcpp;
        td.is_linking_libc = td.is_linking_libc or other.is_linking_libc;

        // Inherit dependencies on darwin frameworks
        if (!dyn) {
            var it = other.frameworks.iterator();
            while (it.next()) |framework| {
                try td.frameworks.put(framework.key_ptr.*, framework.value_ptr.*);
            }
        }

        // Inherit dependencies on system libraries and static libraries.
        for (other.link_objects.items) |other_link_object| {
            switch (other_link_object) {
                .system_lib => |system_lib| {
                    if ((try td.seen_system_libs.fetchPut(system_lib.name, {})) != null)
                        continue;

                    if (dyn)
                        continue;

                    try td.link_objects.append(other_link_object);
                },
                .other_step => |inner_other| {
                    if ((try td.seen_steps.fetchPut(&inner_other.step, {})) != null)
                        continue;

                    if (!dyn)
                        try td.link_objects.append(other_link_object);

                    try addInner(td, inner_other, dyn or inner_other.isDynamicLibrary());
                },
                else => continue,
            }
        }
    }
};

fn checkCompileErrors(self: *CompileStep) !void {
    // Clear this field so that it does not get printed by the build runner.
    const actual_eb = self.step.result_error_bundle;
    self.step.result_error_bundle = std.zig.ErrorBundle.empty;

    const arena = self.step.owner.allocator;

    var actual_stderr_list = std.ArrayList(u8).init(arena);
    try actual_eb.renderToWriter(.{
        .ttyconf = .no_color,
        .include_reference_trace = false,
        .include_source_line = false,
    }, actual_stderr_list.writer());
    const actual_stderr = try actual_stderr_list.toOwnedSlice();

    // Render the expected lines into a string that we can compare verbatim.
    var expected_generated = std.ArrayList(u8).init(arena);

    var actual_line_it = mem.split(u8, actual_stderr, "\n");
    for (self.expect_errors) |expect_line| {
        const actual_line = actual_line_it.next() orelse {
            try expected_generated.appendSlice(expect_line);
            try expected_generated.append('\n');
            continue;
        };
        if (mem.endsWith(u8, actual_line, expect_line)) {
            try expected_generated.appendSlice(actual_line);
            try expected_generated.append('\n');
            continue;
        }
        if (mem.startsWith(u8, expect_line, ":?:?: ")) {
            if (mem.endsWith(u8, actual_line, expect_line[":?:?: ".len..])) {
                try expected_generated.appendSlice(actual_line);
                try expected_generated.append('\n');
                continue;
            }
        }
        try expected_generated.appendSlice(expect_line);
        try expected_generated.append('\n');
    }

    if (mem.eql(u8, expected_generated.items, actual_stderr)) return;

    // TODO merge this with the testing.expectEqualStrings logic, and also CheckFile
    return self.step.fail(
        \\
        \\========= expected: =====================
        \\{s}
        \\========= but found: ====================
        \\{s}
        \\=========================================
    , .{ expected_generated.items, actual_stderr });
}<|MERGE_RESOLUTION|>--- conflicted
+++ resolved
@@ -454,16 +454,14 @@
         }
     }
 
-<<<<<<< HEAD
+    if (root_src) |rs| rs.addStepDependencies(&self.step);
+
+    return self;
+}
+
 pub fn setOutputDir(self: *CompileStep, dir: []const u8) void {
     const b = self.step.owner;
     self.output_dir = b.pathFromRoot(b.dupePath(dir));
-}
-=======
-    if (root_src) |rs| rs.addStepDependencies(&self.step);
->>>>>>> 4374ce51
-
-    return self;
 }
 
 pub fn installHeader(cs: *CompileStep, src_path: []const u8, dest_rel_path: []const u8) void {
