--- conflicted
+++ resolved
@@ -8,15 +8,9 @@
 step: Step,
 dir_path: []const u8,
 
-<<<<<<< HEAD
 pub fn create(owner: *std.Build, dir_path: []const u8) *RemoveDir {
     const self = owner.allocator.create(RemoveDir) catch @panic("OOM");
     self.* = .{
-=======
-pub fn init(owner: *std.Build, dir_path: []const u8) RemoveDir {
-    std.debug.assert(owner.phase == .configure);
-    return RemoveDir{
->>>>>>> 4850c643
         .step = Step.init(.{
             .id = .remove_dir,
             .name = owner.fmt("RemoveDir {s}", .{dir_path}),
