--- conflicted
+++ resolved
@@ -1112,40 +1112,29 @@
                 const md = metadata.?;
 
                 const TrHdr = std.zig.Server.Message.TestResults;
-<<<<<<< HEAD
-                const tr_hdr = @ptrCast(*align(1) const TrHdr, body);
-
-                fail_count += @boolToInt(tr_hdr.flags.fail);
-                skip_count += @boolToInt(tr_hdr.flags.skip);
-                leak_count += @boolToInt(tr_hdr.flags.leak);
-=======
+
                 const tr_hdr = @as(*align(1) const TrHdr, @ptrCast(body));
                 fail_count +|= @intFromBool(tr_hdr.flags.fail);
                 skip_count +|= @intFromBool(tr_hdr.flags.skip);
                 leak_count +|= @intFromBool(tr_hdr.flags.leak);
                 log_err_count +|= tr_hdr.flags.log_err_count;
->>>>>>> 5a4a5875
 
                 if (tr_hdr.flags.fail or tr_hdr.flags.leak or tr_hdr.flags.log_err_count > 0) {
                     const name = std.mem.sliceTo(md.string_bytes[md.names[tr_hdr.index]..], 0);
                     const err = body[@sizeOf(TrHdr)..][0..tr_hdr.err_len];
                     const msg = std.mem.trim(u8, stderr.readableSlice(0), "\n");
-<<<<<<< HEAD
 
                     const label = if (tr_hdr.flags.fail and tr_hdr.flags.leak)
                         "leaked and failed"
-                    else if (tr_hdr.flags.fail) "failed" else "leaked";
-
-=======
-                    const label = if (tr_hdr.flags.fail)
-                        "failed"
                     else if (tr_hdr.flags.leak)
                         "leaked"
+                    else if (tr_hdr.flags.fail)
+                        "failed"
                     else if (tr_hdr.flags.log_err_count > 0)
                         "logged errors"
                     else
                         unreachable;
->>>>>>> 5a4a5875
+
                     if (msg.len > 0) {
                         if (err.len > 0)
                             try self.step.addError("'{s}' {s} with error {s}:\n{s}", .{ name, label, err, msg })
