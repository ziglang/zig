const builtin = @import("builtin");
const std = @import("std");
const mem = std.mem;
const fs = std.fs;
const assert = std.debug.assert;
const panic = std.debug.panic;
const ArrayList = std.ArrayList;
const StringHashMap = std.StringHashMap;
const CityHash64 = std.hash.CityHash64;
const Sha256 = std.crypto.hash.sha2.Sha256;
const Allocator = mem.Allocator;
const Step = std.Build.Step;
const LazyPath = std.Build.LazyPath;
const PkgConfigPkg = std.Build.PkgConfigPkg;
const PkgConfigError = std.Build.PkgConfigError;
const RunError = std.Build.RunError;
const Module = std.Build.Module;
const InstallDir = std.Build.InstallDir;
const GeneratedFile = std.Build.GeneratedFile;
const Compile = @This();

pub const base_id: Step.Id = .compile;

step: Step,
root_module: Module,

name: []const u8,
linker_script: ?LazyPath = null,
version_script: ?LazyPath = null,
out_filename: []const u8,
out_lib_filename: []const u8,
linkage: ?Linkage = null,
version: ?std.SemanticVersion,
kind: Kind,
major_only_filename: ?[]const u8,
name_only_filename: ?[]const u8,
formatted_panics: ?bool = null,
// keep in sync with src/link.zig:CompressDebugSections
compress_debug_sections: enum { none, zlib, zstd } = .none,
verbose_link: bool,
verbose_cc: bool,
bundle_compiler_rt: ?bool = null,
rdynamic: bool,
import_memory: bool = false,
export_memory: bool = false,
/// For WebAssembly targets, this will allow for undefined symbols to
/// be imported from the host environment.
import_symbols: bool = false,
import_table: bool = false,
export_table: bool = false,
initial_memory: ?u64 = null,
max_memory: ?u64 = null,
shared_memory: bool = false,
global_base: ?u64 = null,
/// Set via options; intended to be read-only after that.
zig_lib_dir: ?LazyPath,
exec_cmd_args: ?[]const ?[]const u8,
filter: ?[]const u8,
test_evented_io: bool = false,
test_runner: ?[]const u8,
test_server_mode: bool,
wasi_exec_model: ?std.builtin.WasiExecModel = null,

installed_headers: ArrayList(*Step),

// keep in sync with src/Compilation.zig:RcIncludes
/// Behavior of automatic detection of include directories when compiling .rc files.
///  any: Use MSVC if available, fall back to MinGW.
///  msvc: Use MSVC include paths (must be present on the system).
///  gnu: Use MinGW include paths (distributed with Zig).
///  none: Do not use any autodetected include paths.
rc_includes: enum { any, msvc, gnu, none } = .any,

/// (Windows) .manifest file to embed in the compilation
/// Set via options; intended to be read-only after that.
win32_manifest: ?LazyPath = null,

installed_path: ?[]const u8,

/// Base address for an executable image.
image_base: ?u64 = null,

libc_file: ?LazyPath = null,

each_lib_rpath: ?bool = null,
/// On ELF targets, this will emit a link section called ".note.gnu.build-id"
/// which can be used to coordinate a stripped binary with its debug symbols.
/// As an example, the bloaty project refuses to work unless its inputs have
/// build ids, in order to prevent accidental mismatches.
/// The default is to not include this section because it slows down linking.
build_id: ?std.zig.BuildId = null,

/// Create a .eh_frame_hdr section and a PT_GNU_EH_FRAME segment in the ELF
/// file.
link_eh_frame_hdr: bool = false,
link_emit_relocs: bool = false,

/// Place every function in its own section so that unused ones may be
/// safely garbage-collected during the linking phase.
link_function_sections: bool = false,

/// Place every data in its own section so that unused ones may be
/// safely garbage-collected during the linking phase.
link_data_sections: bool = false,

/// Remove functions and data that are unreachable by the entry point or
/// exported symbols.
link_gc_sections: ?bool = null,

/// (Windows) Whether or not to enable ASLR. Maps to the /DYNAMICBASE[:NO] linker argument.
linker_dynamicbase: bool = true,

linker_allow_shlib_undefined: ?bool = null,

/// Allow version scripts to refer to undefined symbols.
linker_allow_undefined_version: ?bool = null,

/// Permit read-only relocations in read-only segments. Disallowed by default.
link_z_notext: bool = false,

/// Force all relocations to be read-only after processing.
link_z_relro: bool = true,

/// Allow relocations to be lazily processed after load.
link_z_lazy: bool = false,

/// Common page size
link_z_common_page_size: ?u64 = null,

/// Maximum page size
link_z_max_page_size: ?u64 = null,

/// (Darwin) Install name for the dylib
install_name: ?[]const u8 = null,

/// (Darwin) Path to entitlements file
entitlements: ?[]const u8 = null,

/// (Darwin) Size of the pagezero segment.
pagezero_size: ?u64 = null,

/// (Darwin) Set size of the padding between the end of load commands
/// and start of `__TEXT,__text` section.
headerpad_size: ?u32 = null,

/// (Darwin) Automatically Set size of the padding between the end of load commands
/// and start of `__TEXT,__text` section to a value fitting all paths expanded to MAXPATHLEN.
headerpad_max_install_names: bool = false,

/// (Darwin) Remove dylibs that are unreachable by the entry point or exported symbols.
dead_strip_dylibs: bool = false,

/// Position Independent Executable
pie: ?bool = null,

dll_export_fns: ?bool = null,

subsystem: ?std.Target.SubSystem = null,

/// How the linker must handle the entry point of the executable.
entry: Entry = .default,

/// List of symbols forced as undefined in the symbol table
/// thus forcing their resolution by the linker.
/// Corresponds to `-u <symbol>` for ELF/MachO and `/include:<symbol>` for COFF/PE.
force_undefined_symbols: std.StringHashMap(void),

/// Overrides the default stack size
stack_size: ?u64 = null,

want_lto: ?bool = null,
use_llvm: ?bool,
use_lld: ?bool,

/// This is an advanced setting that can change the intent of this Compile step.
/// If this value is non-null, it means that this Compile step exists to
/// check for compile errors and return *success* if they match, and failure
/// otherwise.
expect_errors: ?ExpectedCompileErrors = null,

emit_directory: ?*GeneratedFile,

generated_docs: ?*GeneratedFile,
generated_asm: ?*GeneratedFile,
generated_bin: ?*GeneratedFile,
generated_pdb: ?*GeneratedFile,
generated_implib: ?*GeneratedFile,
generated_llvm_bc: ?*GeneratedFile,
generated_llvm_ir: ?*GeneratedFile,
generated_h: ?*GeneratedFile,

/// The maximum number of distinct errors within a compilation step
/// Defaults to `std.math.maxInt(u16)`
error_limit: ?u32 = null,

/// Computed during make().
is_linking_libc: bool = false,
/// Computed during make().
is_linking_libcpp: bool = false,

pub const ExpectedCompileErrors = union(enum) {
    contains: []const u8,
    exact: []const []const u8,
};

pub const Entry = union(enum) {
    /// Let the compiler decide whether to make an entry point and what to name
    /// it.
    default,
    /// The executable will have no entry point.
    disabled,
    /// The executable will have an entry point with the default symbol name.
    enabled,
    /// The executable will have an entry point with the specified symbol name.
    symbol_name: []const u8,
};

pub const Options = struct {
    name: []const u8,
    root_module: Module.CreateOptions,
    kind: Kind,
    linkage: ?Linkage = null,
    version: ?std.SemanticVersion = null,
    max_rss: usize = 0,
    filter: ?[]const u8 = null,
    test_runner: ?[]const u8 = null,
    use_llvm: ?bool = null,
    use_lld: ?bool = null,
    zig_lib_dir: ?LazyPath = null,
    /// Embed a `.manifest` file in the compilation if the object format supports it.
    /// https://learn.microsoft.com/en-us/windows/win32/sbscs/manifest-files-reference
    /// Manifest files must have the extension `.manifest`.
    /// Can be set regardless of target. The `.manifest` file will be ignored
    /// if the target object format does not support embedded manifests.
    win32_manifest: ?LazyPath = null,
};

pub const Kind = enum {
    exe,
    lib,
    obj,
    @"test",
};

pub const Linkage = enum { dynamic, static };

pub fn create(owner: *std.Build, options: Options) *Compile {
    const name = owner.dupe(options.name);
    if (mem.indexOf(u8, name, "/") != null or mem.indexOf(u8, name, "\\") != null) {
        panic("invalid name: '{s}'. It looks like a file path, but it is supposed to be the library or application name.", .{name});
    }

    // Avoid the common case of the step name looking like "zig test test".
    const name_adjusted = if (options.kind == .@"test" and mem.eql(u8, name, "test"))
        ""
    else
        owner.fmt("{s} ", .{name});

    const resolved_target = options.root_module.target.?;
    const target = resolved_target.result;

    const step_name = owner.fmt("{s} {s}{s} {s}", .{
        switch (options.kind) {
            .exe => "zig build-exe",
            .lib => "zig build-lib",
            .obj => "zig build-obj",
            .@"test" => "zig test",
        },
        name_adjusted,
        @tagName(options.root_module.optimize orelse .Debug),
        resolved_target.query.zigTriple(owner.allocator) catch @panic("OOM"),
    });

    const out_filename = std.zig.binNameAlloc(owner.allocator, .{
        .root_name = name,
        .target = target,
        .output_mode = switch (options.kind) {
            .lib => .Lib,
            .obj => .Obj,
            .exe, .@"test" => .Exe,
        },
        .link_mode = if (options.linkage) |some| @as(std.builtin.LinkMode, switch (some) {
            .dynamic => .Dynamic,
            .static => .Static,
        }) else null,
        .version = options.version,
    }) catch @panic("OOM");

    const self = owner.allocator.create(Compile) catch @panic("OOM");
    self.* = .{
        .root_module = undefined,
        .verbose_link = false,
        .verbose_cc = false,
        .linkage = options.linkage,
        .kind = options.kind,
        .name = name,
        .step = Step.init(.{
            .id = base_id,
            .name = step_name,
            .owner = owner,
            .makeFn = make,
            .max_rss = options.max_rss,
        }),
        .version = options.version,
        .out_filename = out_filename,
        .out_lib_filename = undefined,
        .major_only_filename = null,
        .name_only_filename = null,
        .installed_headers = ArrayList(*Step).init(owner.allocator),
        .zig_lib_dir = null,
        .exec_cmd_args = null,
        .filter = options.filter,
        .test_runner = options.test_runner,
        .test_server_mode = options.test_runner == null,
        .rdynamic = false,
        .installed_path = null,
        .force_undefined_symbols = StringHashMap(void).init(owner.allocator),

        .emit_directory = null,
        .generated_docs = null,
        .generated_asm = null,
        .generated_bin = null,
        .generated_pdb = null,
        .generated_implib = null,
        .generated_llvm_bc = null,
        .generated_llvm_ir = null,
        .generated_h = null,

        .use_llvm = options.use_llvm,
        .use_lld = options.use_lld,
    };

    self.root_module.init(owner, options.root_module, self);

    if (options.zig_lib_dir) |lp| {
        self.zig_lib_dir = lp.dupe(self.step.owner);
        lp.addStepDependencies(&self.step);
    }

    // Only the PE/COFF format has a Resource Table which is where the manifest
    // gets embedded, so for any other target the manifest file is just ignored.
    if (target.ofmt == .coff) {
        if (options.win32_manifest) |lp| {
            self.win32_manifest = lp.dupe(self.step.owner);
            lp.addStepDependencies(&self.step);
        }
    }

    if (self.kind == .lib) {
        if (self.linkage != null and self.linkage.? == .static) {
            self.out_lib_filename = self.out_filename;
        } else if (self.version) |version| {
            if (target.isDarwin()) {
                self.major_only_filename = owner.fmt("lib{s}.{d}.dylib", .{
                    self.name,
                    version.major,
                });
                self.name_only_filename = owner.fmt("lib{s}.dylib", .{self.name});
                self.out_lib_filename = self.out_filename;
            } else if (target.os.tag == .windows) {
                self.out_lib_filename = owner.fmt("{s}.lib", .{self.name});
            } else {
                self.major_only_filename = owner.fmt("lib{s}.so.{d}", .{ self.name, version.major });
                self.name_only_filename = owner.fmt("lib{s}.so", .{self.name});
                self.out_lib_filename = self.out_filename;
            }
        } else {
            if (target.isDarwin()) {
                self.out_lib_filename = self.out_filename;
            } else if (target.os.tag == .windows) {
                self.out_lib_filename = owner.fmt("{s}.lib", .{self.name});
            } else {
                self.out_lib_filename = self.out_filename;
            }
        }
    }

    return self;
}

pub fn installHeader(cs: *Compile, src_path: []const u8, dest_rel_path: []const u8) void {
    const b = cs.step.owner;
    const install_file = b.addInstallHeaderFile(src_path, dest_rel_path);
    b.getInstallStep().dependOn(&install_file.step);
    cs.installed_headers.append(&install_file.step) catch @panic("OOM");
}

pub const InstallConfigHeaderOptions = struct {
    install_dir: InstallDir = .header,
    dest_rel_path: ?[]const u8 = null,
};

pub fn installConfigHeader(
    cs: *Compile,
    config_header: *Step.ConfigHeader,
    options: InstallConfigHeaderOptions,
) void {
    const dest_rel_path = options.dest_rel_path orelse config_header.include_path;
    const b = cs.step.owner;
    const install_file = b.addInstallFileWithDir(
        .{ .generated = &config_header.output_file },
        options.install_dir,
        dest_rel_path,
    );
    install_file.step.dependOn(&config_header.step);
    b.getInstallStep().dependOn(&install_file.step);
    cs.installed_headers.append(&install_file.step) catch @panic("OOM");
}

pub fn installHeadersDirectory(
    a: *Compile,
    src_dir_path: []const u8,
    dest_rel_path: []const u8,
) void {
    return installHeadersDirectoryOptions(a, .{
        .source_dir = .{ .path = src_dir_path },
        .install_dir = .header,
        .install_subdir = dest_rel_path,
    });
}

pub fn installHeadersDirectoryOptions(
    cs: *Compile,
    options: std.Build.Step.InstallDir.Options,
) void {
    const b = cs.step.owner;
    const install_dir = b.addInstallDirectory(options);
    b.getInstallStep().dependOn(&install_dir.step);
    cs.installed_headers.append(&install_dir.step) catch @panic("OOM");
}

pub fn installLibraryHeaders(cs: *Compile, l: *Compile) void {
    assert(l.kind == .lib);
    const b = cs.step.owner;
    const install_step = b.getInstallStep();
    // Copy each element from installed_headers, modifying the builder
    // to be the new parent's builder.
    for (l.installed_headers.items) |step| {
        const step_copy = switch (step.id) {
            inline .install_file, .install_dir => |id| blk: {
                const T = id.Type();
                const ptr = b.allocator.create(T) catch @panic("OOM");
                ptr.* = step.cast(T).?.*;
                ptr.dest_builder = b;
                break :blk &ptr.step;
            },
            else => unreachable,
        };
        cs.installed_headers.append(step_copy) catch @panic("OOM");
        install_step.dependOn(step_copy);
    }
    cs.installed_headers.appendSlice(l.installed_headers.items) catch @panic("OOM");
}

pub fn addObjCopy(cs: *Compile, options: Step.ObjCopy.Options) *Step.ObjCopy {
    const b = cs.step.owner;
    var copy = options;
    if (copy.basename == null) {
        if (options.format) |f| {
            copy.basename = b.fmt("{s}.{s}", .{ cs.name, @tagName(f) });
        } else {
            copy.basename = cs.name;
        }
    }
    return b.addObjCopy(cs.getEmittedBin(), copy);
}

/// This function would run in the context of the package that created the executable,
/// which is undesirable when running an executable provided by a dependency package.
pub const run = @compileError("deprecated; use std.Build.addRunArtifact");

/// This function would install in the context of the package that created the artifact,
/// which is undesirable when installing an artifact provided by a dependency package.
pub const install = @compileError("deprecated; use std.Build.installArtifact");

pub fn checkObject(self: *Compile) *Step.CheckObject {
    return Step.CheckObject.create(self.step.owner, self.getEmittedBin(), self.rootModuleTarget().ofmt);
}

/// deprecated: use `setLinkerScript`
pub const setLinkerScriptPath = setLinkerScript;

pub fn setLinkerScript(self: *Compile, source: LazyPath) void {
    const b = self.step.owner;
    self.linker_script = source.dupe(b);
    source.addStepDependencies(&self.step);
}

pub fn setVersionScript(self: *Compile, source: LazyPath) void {
    const b = self.step.owner;
    self.version_script = source.dupe(b);
    source.addStepDependencies(&self.step);
}

pub fn forceUndefinedSymbol(self: *Compile, symbol_name: []const u8) void {
    const b = self.step.owner;
    self.force_undefined_symbols.put(b.dupe(symbol_name), {}) catch @panic("OOM");
}

/// Returns whether the library, executable, or object depends on a particular system library.
/// Includes transitive dependencies.
pub fn dependsOnSystemLibrary(self: *const Compile, name: []const u8) bool {
    var is_linking_libc = false;
    var is_linking_libcpp = false;

    var it = self.root_module.iterateDependencies(self, true);
    while (it.next()) |module| {
        for (module.link_objects.items) |link_object| {
            switch (link_object) {
                .system_lib => |lib| if (mem.eql(u8, lib.name, name)) return true,
                else => continue,
            }
        }
        is_linking_libc = is_linking_libc or module.link_libcpp == true;
        is_linking_libcpp = is_linking_libcpp or module.link_libcpp == true;
    }

    if (self.rootModuleTarget().is_libc_lib_name(name)) {
        return is_linking_libc;
    }

    if (self.rootModuleTarget().is_libcpp_lib_name(name)) {
        return is_linking_libcpp;
    }

    return false;
}

pub fn isDynamicLibrary(self: *const Compile) bool {
    return self.kind == .lib and self.linkage == Linkage.dynamic;
}

pub fn isStaticLibrary(self: *const Compile) bool {
    return self.kind == .lib and self.linkage != Linkage.dynamic;
}

pub fn producesPdbFile(self: *Compile) bool {
    const target = self.rootModuleTarget();
    // TODO: Is this right? Isn't PDB for *any* PE/COFF file?
    // TODO: just share this logic with the compiler, silly!
    switch (target.os.tag) {
        .windows, .uefi => {},
        else => return false,
    }
    if (target.ofmt == .c) return false;
    if (self.root_module.strip == true or
        (self.root_module.strip == null and self.root_module.optimize == .ReleaseSmall))
    {
        return false;
    }
    return self.isDynamicLibrary() or self.kind == .exe or self.kind == .@"test";
}

pub fn producesImplib(self: *Compile) bool {
    return self.isDynamicLibrary() and self.rootModuleTarget().os.tag == .windows;
}

pub fn linkLibC(self: *Compile) void {
    self.root_module.link_libc = true;
}

pub fn linkLibCpp(self: *Compile) void {
    self.root_module.link_libcpp = true;
}

/// Deprecated. Use `c.root_module.addCMacro`.
pub fn defineCMacro(c: *Compile, name: []const u8, value: ?[]const u8) void {
    c.root_module.addCMacro(name, value orelse "1");
}

/// Run pkg-config for the given library name and parse the output, returning the arguments
/// that should be passed to zig to link the given library.
fn runPkgConfig(self: *Compile, lib_name: []const u8) ![]const []const u8 {
    const b = self.step.owner;
    const pkg_name = match: {
        // First we have to map the library name to pkg config name. Unfortunately,
        // there are several examples where this is not straightforward:
        // -lSDL2 -> pkg-config sdl2
        // -lgdk-3 -> pkg-config gdk-3.0
        // -latk-1.0 -> pkg-config atk
        const pkgs = try getPkgConfigList(b);

        // Exact match means instant winner.
        for (pkgs) |pkg| {
            if (mem.eql(u8, pkg.name, lib_name)) {
                break :match pkg.name;
            }
        }

        // Next we'll try ignoring case.
        for (pkgs) |pkg| {
            if (std.ascii.eqlIgnoreCase(pkg.name, lib_name)) {
                break :match pkg.name;
            }
        }

        // Now try appending ".0".
        for (pkgs) |pkg| {
            if (std.ascii.indexOfIgnoreCase(pkg.name, lib_name)) |pos| {
                if (pos != 0) continue;
                if (mem.eql(u8, pkg.name[lib_name.len..], ".0")) {
                    break :match pkg.name;
                }
            }
        }

        // Trimming "-1.0".
        if (mem.endsWith(u8, lib_name, "-1.0")) {
            const trimmed_lib_name = lib_name[0 .. lib_name.len - "-1.0".len];
            for (pkgs) |pkg| {
                if (std.ascii.eqlIgnoreCase(pkg.name, trimmed_lib_name)) {
                    break :match pkg.name;
                }
            }
        }

        return error.PackageNotFound;
    };

    var code: u8 = undefined;
    const stdout = if (b.runAllowFail(&[_][]const u8{
        "pkg-config",
        pkg_name,
        "--cflags",
        "--libs",
    }, &code, .Ignore)) |stdout| stdout else |err| switch (err) {
        error.ProcessTerminated => return error.PkgConfigCrashed,
        error.ExecNotSupported => return error.PkgConfigFailed,
        error.ExitCodeFailure => return error.PkgConfigFailed,
        error.FileNotFound => return error.PkgConfigNotInstalled,
        else => return err,
    };

    var zig_args = ArrayList([]const u8).init(b.allocator);
    defer zig_args.deinit();

    var it = mem.tokenizeAny(u8, stdout, " \r\n\t");
    while (it.next()) |tok| {
        if (mem.eql(u8, tok, "-I")) {
            const dir = it.next() orelse return error.PkgConfigInvalidOutput;
            try zig_args.appendSlice(&[_][]const u8{ "-I", dir });
        } else if (mem.startsWith(u8, tok, "-I")) {
            try zig_args.append(tok);
        } else if (mem.eql(u8, tok, "-L")) {
            const dir = it.next() orelse return error.PkgConfigInvalidOutput;
            try zig_args.appendSlice(&[_][]const u8{ "-L", dir });
        } else if (mem.startsWith(u8, tok, "-L")) {
            try zig_args.append(tok);
        } else if (mem.eql(u8, tok, "-l")) {
            const lib = it.next() orelse return error.PkgConfigInvalidOutput;
            try zig_args.appendSlice(&[_][]const u8{ "-l", lib });
        } else if (mem.startsWith(u8, tok, "-l")) {
            try zig_args.append(tok);
        } else if (mem.eql(u8, tok, "-D")) {
            const macro = it.next() orelse return error.PkgConfigInvalidOutput;
            try zig_args.appendSlice(&[_][]const u8{ "-D", macro });
        } else if (mem.startsWith(u8, tok, "-D")) {
            try zig_args.append(tok);
        } else if (b.debug_pkg_config) {
            return self.step.fail("unknown pkg-config flag '{s}'", .{tok});
        }
    }

    return zig_args.toOwnedSlice();
}

pub fn linkSystemLibrary(self: *Compile, name: []const u8) void {
    return self.root_module.linkSystemLibrary(name, .{});
}

pub fn linkSystemLibrary2(
    self: *Compile,
    name: []const u8,
    options: Module.LinkSystemLibraryOptions,
) void {
    return self.root_module.linkSystemLibrary(name, options);
}

pub fn linkFramework(c: *Compile, name: []const u8) void {
    c.root_module.linkFramework(name, .{});
}

/// Deprecated. Use `c.root_module.linkFramework`.
pub fn linkFrameworkNeeded(c: *Compile, name: []const u8) void {
    c.root_module.linkFramework(name, .{ .needed = true });
}

/// Deprecated. Use `c.root_module.linkFramework`.
pub fn linkFrameworkWeak(c: *Compile, name: []const u8) void {
    c.root_module.linkFramework(name, .{ .weak = true });
}

/// Handy when you have many C/C++ source files and want them all to have the same flags.
pub fn addCSourceFiles(self: *Compile, options: Module.AddCSourceFilesOptions) void {
    self.root_module.addCSourceFiles(options);
}

pub fn addCSourceFile(self: *Compile, source: Module.CSourceFile) void {
    self.root_module.addCSourceFile(source);
}

/// Resource files must have the extension `.rc`.
/// Can be called regardless of target. The .rc file will be ignored
/// if the target object format does not support embedded resources.
pub fn addWin32ResourceFile(self: *Compile, source: Module.RcSourceFile) void {
    self.root_module.addWin32ResourceFile(source);
}

pub fn setVerboseLink(self: *Compile, value: bool) void {
    self.verbose_link = value;
}

pub fn setVerboseCC(self: *Compile, value: bool) void {
    self.verbose_cc = value;
}

pub fn setLibCFile(self: *Compile, libc_file: ?LazyPath) void {
    const b = self.step.owner;
    self.libc_file = if (libc_file) |f| f.dupe(b) else null;
}

fn getEmittedFileGeneric(self: *Compile, output_file: *?*GeneratedFile) LazyPath {
    if (output_file.*) |g| {
        return .{ .generated = g };
    }
    const arena = self.step.owner.allocator;
    const generated_file = arena.create(GeneratedFile) catch @panic("OOM");
    generated_file.* = .{ .step = &self.step };
    output_file.* = generated_file;
    return .{ .generated = generated_file };
}

/// Returns the path to the directory that contains the emitted binary file.
pub fn getEmittedBinDirectory(self: *Compile) LazyPath {
    _ = self.getEmittedBin();
    return self.getEmittedFileGeneric(&self.emit_directory);
}

/// Returns the path to the generated executable, library or object file.
/// To run an executable built with zig build, use `run`, or create an install step and invoke it.
pub fn getEmittedBin(self: *Compile) LazyPath {
    return self.getEmittedFileGeneric(&self.generated_bin);
}

/// Returns the path to the generated import library.
/// This function can only be called for libraries.
pub fn getEmittedImplib(self: *Compile) LazyPath {
    assert(self.kind == .lib);
    return self.getEmittedFileGeneric(&self.generated_implib);
}

/// Returns the path to the generated header file.
/// This function can only be called for libraries or objects.
pub fn getEmittedH(self: *Compile) LazyPath {
    assert(self.kind != .exe and self.kind != .@"test");
    return self.getEmittedFileGeneric(&self.generated_h);
}

/// Returns the generated PDB file.
/// If the compilation does not produce a PDB file, this causes a FileNotFound error
/// at build time.
pub fn getEmittedPdb(self: *Compile) LazyPath {
    _ = self.getEmittedBin();
    return self.getEmittedFileGeneric(&self.generated_pdb);
}

/// Returns the path to the generated documentation directory.
pub fn getEmittedDocs(self: *Compile) LazyPath {
    return self.getEmittedFileGeneric(&self.generated_docs);
}

/// Returns the path to the generated assembly code.
pub fn getEmittedAsm(self: *Compile) LazyPath {
    return self.getEmittedFileGeneric(&self.generated_asm);
}

/// Returns the path to the generated LLVM IR.
pub fn getEmittedLlvmIr(self: *Compile) LazyPath {
    return self.getEmittedFileGeneric(&self.generated_llvm_ir);
}

/// Returns the path to the generated LLVM BC.
pub fn getEmittedLlvmBc(self: *Compile) LazyPath {
    return self.getEmittedFileGeneric(&self.generated_llvm_bc);
}

pub fn addAssemblyFile(self: *Compile, source: LazyPath) void {
    self.root_module.addAssemblyFile(source);
}

pub fn addObjectFile(self: *Compile, source: LazyPath) void {
    self.root_module.addObjectFile(source);
}

pub fn addObject(self: *Compile, object: *Compile) void {
    self.root_module.addObject(object);
}

pub fn linkLibrary(self: *Compile, library: *Compile) void {
    self.root_module.linkLibrary(library);
}

pub fn addAfterIncludePath(self: *Compile, lazy_path: LazyPath) void {
    self.root_module.addAfterIncludePath(lazy_path);
}

pub fn addSystemIncludePath(self: *Compile, lazy_path: LazyPath) void {
    self.root_module.addSystemIncludePath(lazy_path);
}

pub fn addIncludePath(self: *Compile, lazy_path: LazyPath) void {
    self.root_module.addIncludePath(lazy_path);
}

pub fn addConfigHeader(self: *Compile, config_header: *Step.ConfigHeader) void {
    self.root_module.addConfigHeader(config_header);
}

pub fn addLibraryPath(self: *Compile, directory_path: LazyPath) void {
    self.root_module.addLibraryPath(directory_path);
}

pub fn addRPath(self: *Compile, directory_path: LazyPath) void {
    self.root_module.addRPath(directory_path);
}

pub fn addSystemFrameworkPath(self: *Compile, directory_path: LazyPath) void {
    self.root_module.addSystemFrameworkPath(directory_path);
}

pub fn addFrameworkPath(self: *Compile, directory_path: LazyPath) void {
    self.root_module.addFrameworkPath(directory_path);
}

pub fn setExecCmd(self: *Compile, args: []const ?[]const u8) void {
    const b = self.step.owner;
    assert(self.kind == .@"test");
    const duped_args = b.allocator.alloc(?[]u8, args.len) catch @panic("OOM");
    for (args, 0..) |arg, i| {
        duped_args[i] = if (arg) |a| b.dupe(a) else null;
    }
    self.exec_cmd_args = duped_args;
}

const CliNamedModules = struct {
    modules: std.AutoArrayHashMapUnmanaged(*Module, void),
    names: std.StringArrayHashMapUnmanaged(void),

    /// Traverse the whole dependency graph and give every module a unique
    /// name, ideally one named after what it's called somewhere in the graph.
    /// It will help here to have both a mapping from module to name and a set
    /// of all the currently-used names.
    fn init(arena: Allocator, root_module: *Module) Allocator.Error!CliNamedModules {
        var self: CliNamedModules = .{
            .modules = .{},
            .names = .{},
        };
        var it = root_module.iterateDependencies(null, false);
        {
            const item = it.next().?;
            assert(root_module == item.module);
            try self.modules.put(arena, root_module, {});
            try self.names.put(arena, "root", {});
        }
        while (it.next()) |item| {
            var name = item.name;
            var n: usize = 0;
            while (true) {
                const gop = try self.names.getOrPut(arena, name);
                if (!gop.found_existing) {
                    try self.modules.putNoClobber(arena, item.module, {});
                    break;
                }
                name = try std.fmt.allocPrint(arena, "{s}{d}", .{ item.name, n });
                n += 1;
            }
        }
        return self;
    }
};

fn getGeneratedFilePath(self: *Compile, comptime tag_name: []const u8, asking_step: ?*Step) []const u8 {
    const maybe_path: ?*GeneratedFile = @field(self, tag_name);

    const generated_file = maybe_path orelse {
        std.debug.getStderrMutex().lock();
        const stderr = std.io.getStdErr();

        std.Build.dumpBadGetPathHelp(&self.step, stderr, self.step.owner, asking_step) catch {};

        @panic("missing emit option for " ++ tag_name);
    };

    const path = generated_file.path orelse {
        std.debug.getStderrMutex().lock();
        const stderr = std.io.getStdErr();

        std.Build.dumpBadGetPathHelp(&self.step, stderr, self.step.owner, asking_step) catch {};

        @panic(tag_name ++ " is null. Is there a missing step dependency?");
    };

    return path;
}

fn make(step: *Step, prog_node: *std.Progress.Node) !void {
    const b = step.owner;
    const arena = b.allocator;
    const self = @fieldParentPtr(Compile, "step", step);

    var zig_args = ArrayList([]const u8).init(arena);
    defer zig_args.deinit();

    try zig_args.append(b.zig_exe);

    const cmd = switch (self.kind) {
        .lib => "build-lib",
        .exe => "build-exe",
        .obj => "build-obj",
        .@"test" => "test",
    };
    try zig_args.append(cmd);

    if (b.reference_trace) |some| {
        try zig_args.append(try std.fmt.allocPrint(arena, "-freference-trace={d}", .{some}));
    }

    try addFlag(&zig_args, "llvm", self.use_llvm);
    try addFlag(&zig_args, "lld", self.use_lld);

    if (self.root_module.resolved_target.?.query.ofmt) |ofmt| {
        try zig_args.append(try std.fmt.allocPrint(arena, "-ofmt={s}", .{@tagName(ofmt)}));
    }

    switch (self.entry) {
        .default => {},
        .disabled => try zig_args.append("-fno-entry"),
        .enabled => try zig_args.append("-fentry"),
        .symbol_name => |entry_name| {
            try zig_args.append(try std.fmt.allocPrint(arena, "-fentry={s}", .{entry_name}));
        },
    }

    {
        var it = self.force_undefined_symbols.keyIterator();
        while (it.next()) |symbol_name| {
            try zig_args.append("--force_undefined");
            try zig_args.append(symbol_name.*);
        }
    }

    if (self.stack_size) |stack_size| {
        try zig_args.append("--stack");
        try zig_args.append(try std.fmt.allocPrint(arena, "{}", .{stack_size}));
    }

    {
        var seen_system_libs: std.StringHashMapUnmanaged(void) = .{};
        var frameworks: std.StringArrayHashMapUnmanaged(Module.LinkFrameworkOptions) = .{};

        var prev_has_cflags = false;
        var prev_has_rcflags = false;
        var prev_search_strategy: Module.SystemLib.SearchStrategy = .paths_first;
        var prev_preferred_link_mode: std.builtin.LinkMode = .Dynamic;
        // Track the number of positional arguments so that a nice error can be
        // emitted if there is nothing to link.
        var total_linker_objects: usize = @intFromBool(self.root_module.root_source_file != null);

        {
            // Fully recursive iteration including dynamic libraries to detect
            // libc and libc++ linkage.
            var it = self.root_module.iterateDependencies(self, true);
            while (it.next()) |key| {
                if (key.module.link_libc == true) self.is_linking_libc = true;
                if (key.module.link_libcpp == true) self.is_linking_libcpp = true;
            }
        }

        var cli_named_modules = try CliNamedModules.init(arena, &self.root_module);

        // For this loop, don't chase dynamic libraries because their link
        // objects are already linked.
        var it = self.root_module.iterateDependencies(self, false);

        while (it.next()) |key| {
            const module = key.module;
            const compile = key.compile.?;

            // While walking transitive dependencies, if a given link object is
            // already included in a library, it should not redundantly be
            // placed on the linker line of the dependee.
            const my_responsibility = compile == self;
            const already_linked = !my_responsibility and compile.isDynamicLibrary();

            // Inherit dependencies on darwin frameworks.
            if (!already_linked) {
                for (module.frameworks.keys(), module.frameworks.values()) |name, info| {
                    try frameworks.put(arena, name, info);
                }
            }

            // Inherit dependencies on system libraries and static libraries.
            for (module.link_objects.items) |link_object| {
                switch (link_object) {
                    .static_path => |static_path| {
                        if (my_responsibility) {
                            try zig_args.append(static_path.getPath2(module.owner, step));
                            total_linker_objects += 1;
                        }
                    },
                    .system_lib => |system_lib| {
                        if ((try seen_system_libs.fetchPut(arena, system_lib.name, {})) != null)
                            continue;

                        if (already_linked)
                            continue;

                        if ((system_lib.search_strategy != prev_search_strategy or
                            system_lib.preferred_link_mode != prev_preferred_link_mode) and
                            self.linkage != .static)
                        {
                            switch (system_lib.search_strategy) {
                                .no_fallback => switch (system_lib.preferred_link_mode) {
                                    .Dynamic => try zig_args.append("-search_dylibs_only"),
                                    .Static => try zig_args.append("-search_static_only"),
                                },
                                .paths_first => switch (system_lib.preferred_link_mode) {
                                    .Dynamic => try zig_args.append("-search_paths_first"),
                                    .Static => try zig_args.append("-search_paths_first_static"),
                                },
                                .mode_first => switch (system_lib.preferred_link_mode) {
                                    .Dynamic => try zig_args.append("-search_dylibs_first"),
                                    .Static => try zig_args.append("-search_static_first"),
                                },
                            }
                            prev_search_strategy = system_lib.search_strategy;
                            prev_preferred_link_mode = system_lib.preferred_link_mode;
                        }

                        const prefix: []const u8 = prefix: {
                            if (system_lib.needed) break :prefix "-needed-l";
                            if (system_lib.weak) break :prefix "-weak-l";
                            break :prefix "-l";
                        };
                        switch (system_lib.use_pkg_config) {
                            .no => try zig_args.append(b.fmt("{s}{s}", .{ prefix, system_lib.name })),
                            .yes, .force => {
                                if (self.runPkgConfig(system_lib.name)) |args| {
                                    try zig_args.appendSlice(args);
                                } else |err| switch (err) {
                                    error.PkgConfigInvalidOutput,
                                    error.PkgConfigCrashed,
                                    error.PkgConfigFailed,
                                    error.PkgConfigNotInstalled,
                                    error.PackageNotFound,
                                    => switch (system_lib.use_pkg_config) {
                                        .yes => {
                                            // pkg-config failed, so fall back to linking the library
                                            // by name directly.
                                            try zig_args.append(b.fmt("{s}{s}", .{
                                                prefix,
                                                system_lib.name,
                                            }));
                                        },
                                        .force => {
                                            panic("pkg-config failed for library {s}", .{system_lib.name});
                                        },
                                        .no => unreachable,
                                    },

                                    else => |e| return e,
                                }
                            },
                        }
                    },
                    .other_step => |other| {
                        switch (other.kind) {
                            .exe => return step.fail("cannot link with an executable build artifact", .{}),
                            .@"test" => return step.fail("cannot link with a test", .{}),
                            .obj => {
                                const included_in_lib_or_obj = !my_responsibility and (compile.kind == .lib or compile.kind == .obj);
                                if (!already_linked and !included_in_lib_or_obj) {
                                    try zig_args.append(other.getEmittedBin().getPath(b));
                                    total_linker_objects += 1;
                                }
                            },
                            .lib => l: {
                                const other_produces_implib = other.producesImplib();
                                const other_is_static = other_produces_implib or other.isStaticLibrary();

                                if (self.isStaticLibrary() and other_is_static) {
                                    // Avoid putting a static library inside a static library.
                                    break :l;
                                }

                                // For DLLs, we must link against the implib.
                                // For everything else, we directly link
                                // against the library file.
                                const full_path_lib = if (other_produces_implib)
                                    other.getGeneratedFilePath("generated_implib", &self.step)
                                else
                                    other.getGeneratedFilePath("generated_bin", &self.step);

                                try zig_args.append(full_path_lib);
                                total_linker_objects += 1;

                                if (other.linkage == Linkage.dynamic and
                                    self.rootModuleTarget().os.tag != .windows)
                                {
                                    if (fs.path.dirname(full_path_lib)) |dirname| {
                                        try zig_args.append("-rpath");
                                        try zig_args.append(dirname);
                                    }
                                }
                            },
                        }
                    },
                    .assembly_file => |asm_file| l: {
                        if (!my_responsibility) break :l;

                        if (prev_has_cflags) {
                            try zig_args.append("-cflags");
                            try zig_args.append("--");
                            prev_has_cflags = false;
                        }
                        try zig_args.append(asm_file.getPath2(module.owner, step));
                        total_linker_objects += 1;
                    },

                    .c_source_file => |c_source_file| l: {
                        if (!my_responsibility) break :l;

                        const c_source_file_path = c_source_file.file.getPath(b);

                        const c_source_file_compdb_entry_path: ?[]u8 = if (b.enable_compdb)
                            try generateCSourceFileCompdbEntryPath(b, c_source_file_path)
                        else
                            null;
                        if (c_source_file_compdb_entry_path) |compdb_entry_path| {
                            try b.compdb_entry_paths_set.?.put(compdb_entry_path, {});
                        }

                        if (c_source_file.flags.len == 0) {
                            if (prev_has_cflags) {
                                try zig_args.append("-cflags");
                                if (c_source_file_compdb_entry_path) |compdb_entry_path| {
                                    try zig_args.append(b.fmt("-MJ{s}", .{compdb_entry_path}));
                                }
                                try zig_args.append("--");

                                prev_has_cflags = if (c_source_file_compdb_entry_path) |_|
                                    true
                                else
                                    false;
                            } else if (c_source_file_compdb_entry_path) |compdb_entry_path| {
                                try zig_args.append("-cflags");
                                try zig_args.append(b.fmt("-MJ{s}", .{compdb_entry_path}));
                                try zig_args.append("--");

                                prev_has_cflags = true;
                            }
                        } else {
                            try zig_args.append("-cflags");
                            if (c_source_file_compdb_entry_path) |compdb_entry_path| {
                                try zig_args.append(b.fmt("-MJ{s}", .{compdb_entry_path}));
                            }
                            for (c_source_file.flags) |arg| {
                                try zig_args.append(arg);
                            }
                            try zig_args.append("--");

                            prev_has_cflags = true;
                        }
<<<<<<< HEAD

                        try zig_args.append(c_source_file_path);

=======
                        try zig_args.append(c_source_file.file.getPath2(module.owner, step));
>>>>>>> b80cad24
                        total_linker_objects += 1;
                    },

                    .c_source_files => |c_source_files| l: {
                        if (!my_responsibility) break :l;

                        for (c_source_files.files) |file| {
                            const c_source_file_path = if (c_source_files.dependency) |dep|
                                dep.builder.pathFromRoot(file)
                            else
                                b.pathFromRoot(file);

                            const c_source_file_compdb_entry_path: ?[]u8 = if (b.enable_compdb)
                                try generateCSourceFileCompdbEntryPath(b, c_source_file_path)
                            else
                                null;
                            if (c_source_file_compdb_entry_path) |compdb_entry_path| {
                                try b.compdb_entry_paths_set.?.put(compdb_entry_path, {});
                            }

                            if (c_source_files.flags.len == 0) {
                                if (prev_has_cflags) {
                                    try zig_args.append("-cflags");
                                    if (c_source_file_compdb_entry_path) |compdb_entry_path| {
                                        try zig_args.append(b.fmt("-MJ{s}", .{compdb_entry_path}));
                                    }
                                    try zig_args.append("--");

                                    prev_has_cflags = if (c_source_file_compdb_entry_path) |_|
                                        true
                                    else
                                        false;
                                } else if (c_source_file_compdb_entry_path) |compdb_entry_path| {
                                    try zig_args.append("-cflags");
                                    try zig_args.append(b.fmt("-MJ{s}", .{compdb_entry_path}));
                                    try zig_args.append("--");

                                    prev_has_cflags = true;
                                }
                            } else {
                                try zig_args.append("-cflags");
                                if (c_source_file_compdb_entry_path) |compdb_entry_path| {
                                    try zig_args.append(b.fmt("-MJ{s}", .{compdb_entry_path}));
                                }
                                for (c_source_files.flags) |arg| {
                                    try zig_args.append(arg);
                                }
                                try zig_args.append("--");

                                prev_has_cflags = true;
                            }

                            try zig_args.append(c_source_file_path);
                        }

                        total_linker_objects += c_source_files.files.len;
                    },

                    .win32_resource_file => |rc_source_file| l: {
                        if (!my_responsibility) break :l;

                        if (rc_source_file.flags.len == 0) {
                            if (prev_has_rcflags) {
                                try zig_args.append("-rcflags");
                                try zig_args.append("--");
                                prev_has_rcflags = false;
                            }
                        } else {
                            try zig_args.append("-rcflags");
                            for (rc_source_file.flags) |arg| {
                                try zig_args.append(arg);
                            }
                            try zig_args.append("--");
                            prev_has_rcflags = true;
                        }
                        try zig_args.append(rc_source_file.file.getPath2(module.owner, step));
                        total_linker_objects += 1;
                    },
                }
            }

            // We need to emit the --mod argument here so that the above link objects
            // have the correct parent module, but only if the module is part of
            // this compilation.
            if (cli_named_modules.modules.getIndex(module)) |module_cli_index| {
                const module_cli_name = cli_named_modules.names.keys()[module_cli_index];
                try module.appendZigProcessFlags(&zig_args, step);

                // --dep arguments
                try zig_args.ensureUnusedCapacity(module.import_table.count() * 2);
                for (module.import_table.keys(), module.import_table.values()) |name, dep| {
                    const dep_index = cli_named_modules.modules.getIndex(dep).?;
                    const dep_cli_name = cli_named_modules.names.keys()[dep_index];
                    zig_args.appendAssumeCapacity("--dep");
                    if (std.mem.eql(u8, dep_cli_name, name)) {
                        zig_args.appendAssumeCapacity(dep_cli_name);
                    } else {
                        zig_args.appendAssumeCapacity(b.fmt("{s}={s}", .{ name, dep_cli_name }));
                    }
                }

                // The CLI assumes if it sees a --mod argument that it is a zig
                // compilation unit. If there is no root source file, then this
                // is not a zig compilation unit - it is perhaps a set of
                // linker objects, or C source files instead.
                // In such case, there will be only one module, so we can leave
                // off the naming here.
                if (module.root_source_file) |lp| {
                    const src = lp.getPath2(module.owner, step);
                    try zig_args.appendSlice(&.{ "--mod", module_cli_name, src });
                }
            }
        }

        if (total_linker_objects == 0) {
            return step.fail("the linker needs one or more objects to link", .{});
        }

        for (frameworks.keys(), frameworks.values()) |name, info| {
            if (info.needed) {
                try zig_args.append("-needed_framework");
            } else if (info.weak) {
                try zig_args.append("-weak_framework");
            } else {
                try zig_args.append("-framework");
            }
            try zig_args.append(name);
        }

        if (self.is_linking_libcpp) {
            try zig_args.append("-lc++");
        }

        if (self.is_linking_libc) {
            try zig_args.append("-lc");
        }
    }

    if (self.win32_manifest) |manifest_file| {
        try zig_args.append(manifest_file.getPath(b));
    }

    if (self.image_base) |image_base| {
        try zig_args.append("--image-base");
        try zig_args.append(b.fmt("0x{x}", .{image_base}));
    }

    if (self.filter) |filter| {
        try zig_args.append("--test-filter");
        try zig_args.append(filter);
    }

    if (self.test_evented_io) {
        try zig_args.append("--test-evented-io");
    }

    if (self.test_runner) |test_runner| {
        try zig_args.append("--test-runner");
        try zig_args.append(b.pathFromRoot(test_runner));
    }

    for (b.debug_log_scopes) |log_scope| {
        try zig_args.append("--debug-log");
        try zig_args.append(log_scope);
    }

    if (b.debug_compile_errors) {
        try zig_args.append("--debug-compile-errors");
    }

    if (b.verbose_cimport) try zig_args.append("--verbose-cimport");
    if (b.verbose_air) try zig_args.append("--verbose-air");
    if (b.verbose_llvm_ir) |path| try zig_args.append(b.fmt("--verbose-llvm-ir={s}", .{path}));
    if (b.verbose_llvm_bc) |path| try zig_args.append(b.fmt("--verbose-llvm-bc={s}", .{path}));
    if (b.verbose_link or self.verbose_link) try zig_args.append("--verbose-link");
    if (b.verbose_cc or self.verbose_cc) try zig_args.append("--verbose-cc");
    if (b.verbose_llvm_cpu_features) try zig_args.append("--verbose-llvm-cpu-features");

    if (self.generated_asm != null) try zig_args.append("-femit-asm");
    if (self.generated_bin == null) try zig_args.append("-fno-emit-bin");
    if (self.generated_docs != null) try zig_args.append("-femit-docs");
    if (self.generated_implib != null) try zig_args.append("-femit-implib");
    if (self.generated_llvm_bc != null) try zig_args.append("-femit-llvm-bc");
    if (self.generated_llvm_ir != null) try zig_args.append("-femit-llvm-ir");
    if (self.generated_h != null) try zig_args.append("-femit-h");

    try addFlag(&zig_args, "formatted-panics", self.formatted_panics);

    switch (self.compress_debug_sections) {
        .none => {},
        .zlib => try zig_args.append("--compress-debug-sections=zlib"),
        .zstd => try zig_args.append("--compress-debug-sections=zstd"),
    }

    if (self.link_eh_frame_hdr) {
        try zig_args.append("--eh-frame-hdr");
    }
    if (self.link_emit_relocs) {
        try zig_args.append("--emit-relocs");
    }
    if (self.link_function_sections) {
        try zig_args.append("-ffunction-sections");
    }
    if (self.link_data_sections) {
        try zig_args.append("-fdata-sections");
    }
    if (self.link_gc_sections) |x| {
        try zig_args.append(if (x) "--gc-sections" else "--no-gc-sections");
    }
    if (!self.linker_dynamicbase) {
        try zig_args.append("--no-dynamicbase");
    }
    if (self.linker_allow_shlib_undefined) |x| {
        try zig_args.append(if (x) "-fallow-shlib-undefined" else "-fno-allow-shlib-undefined");
    }
    if (self.link_z_notext) {
        try zig_args.append("-z");
        try zig_args.append("notext");
    }
    if (!self.link_z_relro) {
        try zig_args.append("-z");
        try zig_args.append("norelro");
    }
    if (self.link_z_lazy) {
        try zig_args.append("-z");
        try zig_args.append("lazy");
    }
    if (self.link_z_common_page_size) |size| {
        try zig_args.append("-z");
        try zig_args.append(b.fmt("common-page-size={d}", .{size}));
    }
    if (self.link_z_max_page_size) |size| {
        try zig_args.append("-z");
        try zig_args.append(b.fmt("max-page-size={d}", .{size}));
    }

    if (self.libc_file) |libc_file| {
        try zig_args.append("--libc");
        try zig_args.append(libc_file.getPath(b));
    } else if (b.libc_file) |libc_file| {
        try zig_args.append("--libc");
        try zig_args.append(libc_file);
    }

    try zig_args.append("--cache-dir");
    try zig_args.append(b.cache_root.path orelse ".");

    try zig_args.append("--global-cache-dir");
    try zig_args.append(b.global_cache_root.path orelse ".");

    try zig_args.append("--name");
    try zig_args.append(self.name);

    if (self.linkage) |some| switch (some) {
        .dynamic => try zig_args.append("-dynamic"),
        .static => try zig_args.append("-static"),
    };
    if (self.kind == .lib and self.linkage != null and self.linkage.? == .dynamic) {
        if (self.version) |version| {
            try zig_args.append("--version");
            try zig_args.append(b.fmt("{}", .{version}));
        }

        if (self.rootModuleTarget().isDarwin()) {
            const install_name = self.install_name orelse b.fmt("@rpath/{s}{s}{s}", .{
                self.rootModuleTarget().libPrefix(),
                self.name,
                self.rootModuleTarget().dynamicLibSuffix(),
            });
            try zig_args.append("-install_name");
            try zig_args.append(install_name);
        }
    }

    if (self.entitlements) |entitlements| {
        try zig_args.appendSlice(&[_][]const u8{ "--entitlements", entitlements });
    }
    if (self.pagezero_size) |pagezero_size| {
        const size = try std.fmt.allocPrint(arena, "{x}", .{pagezero_size});
        try zig_args.appendSlice(&[_][]const u8{ "-pagezero_size", size });
    }
    if (self.headerpad_size) |headerpad_size| {
        const size = try std.fmt.allocPrint(arena, "{x}", .{headerpad_size});
        try zig_args.appendSlice(&[_][]const u8{ "-headerpad", size });
    }
    if (self.headerpad_max_install_names) {
        try zig_args.append("-headerpad_max_install_names");
    }
    if (self.dead_strip_dylibs) {
        try zig_args.append("-dead_strip_dylibs");
    }

    try addFlag(&zig_args, "compiler-rt", self.bundle_compiler_rt);
    try addFlag(&zig_args, "dll-export-fns", self.dll_export_fns);
    if (self.rdynamic) {
        try zig_args.append("-rdynamic");
    }
    if (self.import_memory) {
        try zig_args.append("--import-memory");
    }
    if (self.export_memory) {
        try zig_args.append("--export-memory");
    }
    if (self.import_symbols) {
        try zig_args.append("--import-symbols");
    }
    if (self.import_table) {
        try zig_args.append("--import-table");
    }
    if (self.export_table) {
        try zig_args.append("--export-table");
    }
    if (self.initial_memory) |initial_memory| {
        try zig_args.append(b.fmt("--initial-memory={d}", .{initial_memory}));
    }
    if (self.max_memory) |max_memory| {
        try zig_args.append(b.fmt("--max-memory={d}", .{max_memory}));
    }
    if (self.shared_memory) {
        try zig_args.append("--shared-memory");
    }
    if (self.global_base) |global_base| {
        try zig_args.append(b.fmt("--global-base={d}", .{global_base}));
    }

    if (self.wasi_exec_model) |model| {
        try zig_args.append(b.fmt("-mexec-model={s}", .{@tagName(model)}));
    }
    if (self.linker_script) |linker_script| {
        try zig_args.append("--script");
        try zig_args.append(linker_script.getPath(b));
    }

    if (self.version_script) |version_script| {
        try zig_args.append("--version-script");
        try zig_args.append(version_script.getPath(b));
    }
    if (self.linker_allow_undefined_version) |x| {
        try zig_args.append(if (x) "--undefined-version" else "--no-undefined-version");
    }

    if (self.kind == .@"test") {
        if (self.exec_cmd_args) |exec_cmd_args| {
            for (exec_cmd_args) |cmd_arg| {
                if (cmd_arg) |arg| {
                    try zig_args.append("--test-cmd");
                    try zig_args.append(arg);
                } else {
                    try zig_args.append("--test-cmd-bin");
                }
            }
        }
    }

    if (b.sysroot) |sysroot| {
        try zig_args.appendSlice(&[_][]const u8{ "--sysroot", sysroot });
    }

    // -I and -L arguments that appear after the last --mod argument apply to all modules.
    for (b.search_prefixes.items) |search_prefix| {
        var prefix_dir = fs.cwd().openDir(search_prefix, .{}) catch |err| {
            return step.fail("unable to open prefix directory '{s}': {s}", .{
                search_prefix, @errorName(err),
            });
        };
        defer prefix_dir.close();

        // Avoid passing -L and -I flags for nonexistent directories.
        // This prevents a warning, that should probably be upgraded to an error in Zig's
        // CLI parsing code, when the linker sees an -L directory that does not exist.

        if (prefix_dir.accessZ("lib", .{})) |_| {
            try zig_args.appendSlice(&.{
                "-L", try fs.path.join(arena, &.{ search_prefix, "lib" }),
            });
        } else |err| switch (err) {
            error.FileNotFound => {},
            else => |e| return step.fail("unable to access '{s}/lib' directory: {s}", .{
                search_prefix, @errorName(e),
            }),
        }

        if (prefix_dir.accessZ("include", .{})) |_| {
            try zig_args.appendSlice(&.{
                "-I", try fs.path.join(arena, &.{ search_prefix, "include" }),
            });
        } else |err| switch (err) {
            error.FileNotFound => {},
            else => |e| return step.fail("unable to access '{s}/include' directory: {s}", .{
                search_prefix, @errorName(e),
            }),
        }
    }

    if (self.rc_includes != .any) {
        try zig_args.append("-rcincludes");
        try zig_args.append(@tagName(self.rc_includes));
    }

    try addFlag(&zig_args, "each-lib-rpath", self.each_lib_rpath);

    if (self.build_id) |build_id| {
        try zig_args.append(switch (build_id) {
            .hexstring => |hs| b.fmt("--build-id=0x{s}", .{
                std.fmt.fmtSliceHexLower(hs.toSlice()),
            }),
            .none, .fast, .uuid, .sha1, .md5 => b.fmt("--build-id={s}", .{@tagName(build_id)}),
        });
    }

    if (self.zig_lib_dir) |dir| {
        try zig_args.append("--zig-lib-dir");
        try zig_args.append(dir.getPath(b));
    }

    try addFlag(&zig_args, "PIE", self.pie);
    try addFlag(&zig_args, "lto", self.want_lto);

    if (self.subsystem) |subsystem| {
        try zig_args.append("--subsystem");
        try zig_args.append(switch (subsystem) {
            .Console => "console",
            .Windows => "windows",
            .Posix => "posix",
            .Native => "native",
            .EfiApplication => "efi_application",
            .EfiBootServiceDriver => "efi_boot_service_driver",
            .EfiRom => "efi_rom",
            .EfiRuntimeDriver => "efi_runtime_driver",
        });
    }

    if (self.error_limit) |err_limit| try zig_args.appendSlice(&.{
        "--error-limit",
        b.fmt("{}", .{err_limit}),
    });

    try zig_args.append("--listen=-");

    // Windows has an argument length limit of 32,766 characters, macOS 262,144 and Linux
    // 2,097,152. If our args exceed 30 KiB, we instead write them to a "response file" and
    // pass that to zig, e.g. via 'zig build-lib @args.rsp'
    // See @file syntax here: https://gcc.gnu.org/onlinedocs/gcc/Overall-Options.html
    var args_length: usize = 0;
    for (zig_args.items) |arg| {
        args_length += arg.len + 1; // +1 to account for null terminator
    }
    if (args_length >= 30 * 1024) {
        try b.cache_root.handle.makePath("args");

        const args_to_escape = zig_args.items[2..];
        var escaped_args = try ArrayList([]const u8).initCapacity(arena, args_to_escape.len);
        arg_blk: for (args_to_escape) |arg| {
            for (arg, 0..) |c, arg_idx| {
                if (c == '\\' or c == '"') {
                    // Slow path for arguments that need to be escaped. We'll need to allocate and copy
                    var escaped = try ArrayList(u8).initCapacity(arena, arg.len + 1);
                    const writer = escaped.writer();
                    try writer.writeAll(arg[0..arg_idx]);
                    for (arg[arg_idx..]) |to_escape| {
                        if (to_escape == '\\' or to_escape == '"') try writer.writeByte('\\');
                        try writer.writeByte(to_escape);
                    }
                    escaped_args.appendAssumeCapacity(escaped.items);
                    continue :arg_blk;
                }
            }
            escaped_args.appendAssumeCapacity(arg); // no escaping needed so just use original argument
        }

        // Write the args to zig-cache/args/<SHA256 hash of args> to avoid conflicts with
        // other zig build commands running in parallel.
        const partially_quoted = try std.mem.join(arena, "\" \"", escaped_args.items);
        const args = try std.mem.concat(arena, u8, &[_][]const u8{ "\"", partially_quoted, "\"" });

        var args_hash: [Sha256.digest_length]u8 = undefined;
        Sha256.hash(args, &args_hash, .{});
        var args_hex_hash: [Sha256.digest_length * 2]u8 = undefined;
        _ = try std.fmt.bufPrint(
            &args_hex_hash,
            "{s}",
            .{std.fmt.fmtSliceHexLower(&args_hash)},
        );

        const args_file = "args" ++ fs.path.sep_str ++ args_hex_hash;
        try b.cache_root.handle.writeFile(args_file, args);

        const resolved_args_file = try mem.concat(arena, u8, &.{
            "@",
            try b.cache_root.join(arena, &.{args_file}),
        });

        zig_args.shrinkRetainingCapacity(2);
        try zig_args.append(resolved_args_file);
    }

    const maybe_output_bin_path = step.evalZigProcess(zig_args.items, prog_node) catch |err| switch (err) {
        error.NeedCompileErrorCheck => {
            assert(self.expect_errors != null);
            try checkCompileErrors(self);
            return;
        },
        else => |e| return e,
    };

    // Update generated files
    if (maybe_output_bin_path) |output_bin_path| {
        const output_dir = fs.path.dirname(output_bin_path).?;

        if (self.emit_directory) |lp| {
            lp.path = output_dir;
        }

        // -femit-bin[=path]         (default) Output machine code
        if (self.generated_bin) |bin| {
            bin.path = b.pathJoin(&.{ output_dir, self.out_filename });
        }

        const sep = std.fs.path.sep;

        // output PDB if someone requested it
        if (self.generated_pdb) |pdb| {
            pdb.path = b.fmt("{s}{c}{s}.pdb", .{ output_dir, sep, self.name });
        }

        // -femit-implib[=path]      (default) Produce an import .lib when building a Windows DLL
        if (self.generated_implib) |implib| {
            implib.path = b.fmt("{s}{c}{s}.lib", .{ output_dir, sep, self.name });
        }

        // -femit-h[=path]           Generate a C header file (.h)
        if (self.generated_h) |lp| {
            lp.path = b.fmt("{s}{c}{s}.h", .{ output_dir, sep, self.name });
        }

        // -femit-docs[=path]        Create a docs/ dir with html documentation
        if (self.generated_docs) |generated_docs| {
            generated_docs.path = b.pathJoin(&.{ output_dir, "docs" });
        }

        // -femit-asm[=path]         Output .s (assembly code)
        if (self.generated_asm) |lp| {
            lp.path = b.fmt("{s}{c}{s}.s", .{ output_dir, sep, self.name });
        }

        // -femit-llvm-ir[=path]     Produce a .ll file with optimized LLVM IR (requires LLVM extensions)
        if (self.generated_llvm_ir) |lp| {
            lp.path = b.fmt("{s}{c}{s}.ll", .{ output_dir, sep, self.name });
        }

        // -femit-llvm-bc[=path]     Produce an optimized LLVM module as a .bc file (requires LLVM extensions)
        if (self.generated_llvm_bc) |lp| {
            lp.path = b.fmt("{s}{c}{s}.bc", .{ output_dir, sep, self.name });
        }
    }

    if (self.kind == .lib and self.linkage != null and self.linkage.? == .dynamic and
        self.version != null and std.Build.wantSharedLibSymLinks(self.rootModuleTarget()))
    {
        try doAtomicSymLinks(
            step,
            self.getEmittedBin().getPath(b),
            self.major_only_filename.?,
            self.name_only_filename.?,
        );
    }
}

fn generateCSourceFileCompdbEntryPath(
    b: *std.Build,
    c_source_file_path: []const u8,
) ![]u8 {
    const c_source_file_path_basename = fs.path.basename(c_source_file_path);
    const c_source_file_path_basename_hash = std.Build.hex64(CityHash64.hash(c_source_file_path_basename));

    return b.fmt("{s}{c}{s}-{s}", .{
        b.compdb_entries_dir.?,
        std.fs.path.sep,
        c_source_file_path_basename,
        c_source_file_path_basename_hash,
    });
}

pub fn doAtomicSymLinks(
    step: *Step,
    output_path: []const u8,
    filename_major_only: []const u8,
    filename_name_only: []const u8,
) !void {
    const arena = step.owner.allocator;
    const out_dir = fs.path.dirname(output_path) orelse ".";
    const out_basename = fs.path.basename(output_path);
    // sym link for libfoo.so.1 to libfoo.so.1.2.3
    const major_only_path = try fs.path.join(arena, &.{ out_dir, filename_major_only });
    fs.atomicSymLink(arena, out_basename, major_only_path) catch |err| {
        return step.fail("unable to symlink {s} -> {s}: {s}", .{
            major_only_path, out_basename, @errorName(err),
        });
    };
    // sym link for libfoo.so to libfoo.so.1
    const name_only_path = try fs.path.join(arena, &.{ out_dir, filename_name_only });
    fs.atomicSymLink(arena, filename_major_only, name_only_path) catch |err| {
        return step.fail("Unable to symlink {s} -> {s}: {s}", .{
            name_only_path, filename_major_only, @errorName(err),
        });
    };
}

fn execPkgConfigList(self: *std.Build, out_code: *u8) (PkgConfigError || RunError)![]const PkgConfigPkg {
    const stdout = try self.runAllowFail(&[_][]const u8{ "pkg-config", "--list-all" }, out_code, .Ignore);
    var list = ArrayList(PkgConfigPkg).init(self.allocator);
    errdefer list.deinit();
    var line_it = mem.tokenizeAny(u8, stdout, "\r\n");
    while (line_it.next()) |line| {
        if (mem.trim(u8, line, " \t").len == 0) continue;
        var tok_it = mem.tokenizeAny(u8, line, " \t");
        try list.append(PkgConfigPkg{
            .name = tok_it.next() orelse return error.PkgConfigInvalidOutput,
            .desc = tok_it.rest(),
        });
    }
    return list.toOwnedSlice();
}

fn getPkgConfigList(self: *std.Build) ![]const PkgConfigPkg {
    if (self.pkg_config_pkg_list) |res| {
        return res;
    }
    var code: u8 = undefined;
    if (execPkgConfigList(self, &code)) |list| {
        self.pkg_config_pkg_list = list;
        return list;
    } else |err| {
        const result = switch (err) {
            error.ProcessTerminated => error.PkgConfigCrashed,
            error.ExecNotSupported => error.PkgConfigFailed,
            error.ExitCodeFailure => error.PkgConfigFailed,
            error.FileNotFound => error.PkgConfigNotInstalled,
            error.InvalidName => error.PkgConfigNotInstalled,
            error.PkgConfigInvalidOutput => error.PkgConfigInvalidOutput,
            else => return err,
        };
        self.pkg_config_pkg_list = result;
        return result;
    }
}

fn addFlag(args: *ArrayList([]const u8), comptime name: []const u8, opt: ?bool) !void {
    const cond = opt orelse return;
    try args.ensureUnusedCapacity(1);
    if (cond) {
        args.appendAssumeCapacity("-f" ++ name);
    } else {
        args.appendAssumeCapacity("-fno-" ++ name);
    }
}

fn checkCompileErrors(self: *Compile) !void {
    // Clear this field so that it does not get printed by the build runner.
    const actual_eb = self.step.result_error_bundle;
    self.step.result_error_bundle = std.zig.ErrorBundle.empty;

    const arena = self.step.owner.allocator;

    var actual_stderr_list = std.ArrayList(u8).init(arena);
    try actual_eb.renderToWriter(.{
        .ttyconf = .no_color,
        .include_reference_trace = false,
        .include_source_line = false,
    }, actual_stderr_list.writer());
    const actual_stderr = try actual_stderr_list.toOwnedSlice();

    // Render the expected lines into a string that we can compare verbatim.
    var expected_generated = std.ArrayList(u8).init(arena);
    const expect_errors = self.expect_errors.?;

    var actual_line_it = mem.splitScalar(u8, actual_stderr, '\n');

    // TODO merge this with the testing.expectEqualStrings logic, and also CheckFile
    switch (expect_errors) {
        .contains => |expect_line| {
            while (actual_line_it.next()) |actual_line| {
                if (!matchCompileError(actual_line, expect_line)) continue;
                return;
            }

            return self.step.fail(
                \\
                \\========= should contain: ===============
                \\{s}
                \\========= but not found: ================
                \\{s}
                \\=========================================
            , .{ expect_line, actual_stderr });
        },
        .exact => |expect_lines| {
            for (expect_lines) |expect_line| {
                const actual_line = actual_line_it.next() orelse {
                    try expected_generated.appendSlice(expect_line);
                    try expected_generated.append('\n');
                    continue;
                };
                if (matchCompileError(actual_line, expect_line)) {
                    try expected_generated.appendSlice(actual_line);
                    try expected_generated.append('\n');
                    continue;
                }
                try expected_generated.appendSlice(expect_line);
                try expected_generated.append('\n');
            }

            if (mem.eql(u8, expected_generated.items, actual_stderr)) return;

            return self.step.fail(
                \\
                \\========= expected: =====================
                \\{s}
                \\========= but found: ====================
                \\{s}
                \\=========================================
            , .{ expected_generated.items, actual_stderr });
        },
    }
}

fn matchCompileError(actual: []const u8, expected: []const u8) bool {
    if (mem.endsWith(u8, actual, expected)) return true;
    if (mem.startsWith(u8, expected, ":?:?: ")) {
        if (mem.endsWith(u8, actual, expected[":?:?: ".len..])) return true;
    }
    // We scan for /?/ in expected line and if there is a match, we match everything
    // up to and after /?/.
    const expected_trim = mem.trim(u8, expected, " ");
    if (mem.indexOf(u8, expected_trim, "/?/")) |index| {
        const actual_trim = mem.trim(u8, actual, " ");
        const lhs = expected_trim[0..index];
        const rhs = expected_trim[index + "/?/".len ..];
        if (mem.startsWith(u8, actual_trim, lhs) and mem.endsWith(u8, actual_trim, rhs)) return true;
    }
    return false;
}

pub fn rootModuleTarget(c: *Compile) std.Target {
    // The root module is always given a target, so we know this to be non-null.
    return c.root_module.resolved_target.?.result;
}<|MERGE_RESOLUTION|>--- conflicted
+++ resolved
@@ -1130,7 +1130,7 @@
                     .c_source_file => |c_source_file| l: {
                         if (!my_responsibility) break :l;
 
-                        const c_source_file_path = c_source_file.file.getPath(b);
+                        const c_source_file_path = c_source_file.file.getPath2(module.owner, step);
 
                         const c_source_file_compdb_entry_path: ?[]u8 = if (b.enable_compdb)
                             try generateCSourceFileCompdbEntryPath(b, c_source_file_path)
@@ -1171,13 +1171,9 @@
 
                             prev_has_cflags = true;
                         }
-<<<<<<< HEAD
 
                         try zig_args.append(c_source_file_path);
 
-=======
-                        try zig_args.append(c_source_file.file.getPath2(module.owner, step));
->>>>>>> b80cad24
                         total_linker_objects += 1;
                     },
 
