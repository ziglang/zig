--- conflicted
+++ resolved
@@ -466,14 +466,6 @@
     return @TypeOf(@as(A, 0) + @as(B, 0));
 }
 
-<<<<<<< HEAD
-pub const min = @compileError("deprecated; use @min instead");
-pub const max = @compileError("deprecated; use @max instead");
-pub const min3 = @compileError("deprecated; use @min instead");
-pub const max3 = @compileError("deprecated; use @max instead");
-
-=======
->>>>>>> e69caaa3
 /// Odd sawtooth function
 /// ```
 ///         |
