const std = @import("std.zig");
const builtin = @import("builtin");
const io = std.io;
const fs = std.fs;
const mem = std.mem;
const debug = std.debug;
const panic = std.debug.panic;
const assert = debug.assert;
const log = std.log;
const ArrayList = std.ArrayList;
const StringHashMap = std.StringHashMap;
const Allocator = mem.Allocator;
const process = std.process;
const EnvMap = std.process.EnvMap;
const fmt_lib = std.fmt;
const File = std.fs.File;
const CrossTarget = std.zig.CrossTarget;
const NativeTargetInfo = std.zig.system.NativeTargetInfo;
const Sha256 = std.crypto.hash.sha2.Sha256;
const Build = @This();

pub const Cache = @import("Build/Cache.zig");

/// deprecated: use `CompileStep`.
pub const LibExeObjStep = CompileStep;
/// deprecated: use `Build`.
pub const Builder = Build;
/// deprecated: use `InstallDirStep.Options`
pub const InstallDirectoryOptions = InstallDirStep.Options;

pub const Step = @import("Build/Step.zig");
pub const CheckFileStep = @import("Build/CheckFileStep.zig");
pub const CheckObjectStep = @import("Build/CheckObjectStep.zig");
pub const ConfigHeaderStep = @import("Build/ConfigHeaderStep.zig");
pub const EmulatableRunStep = @import("Build/EmulatableRunStep.zig");
pub const FmtStep = @import("Build/FmtStep.zig");
pub const InstallArtifactStep = @import("Build/InstallArtifactStep.zig");
pub const InstallDirStep = @import("Build/InstallDirStep.zig");
pub const InstallFileStep = @import("Build/InstallFileStep.zig");
pub const ObjCopyStep = @import("Build/ObjCopyStep.zig");
pub const CompileStep = @import("Build/CompileStep.zig");
pub const LogStep = @import("Build/LogStep.zig");
pub const OptionsStep = @import("Build/OptionsStep.zig");
pub const RemoveDirStep = @import("Build/RemoveDirStep.zig");
pub const RunStep = @import("Build/RunStep.zig");
pub const TranslateCStep = @import("Build/TranslateCStep.zig");
pub const WriteFileStep = @import("Build/WriteFileStep.zig");

install_tls: TopLevelStep,
uninstall_tls: TopLevelStep,
allocator: Allocator,
user_input_options: UserInputOptionsMap,
available_options_map: AvailableOptionsMap,
available_options_list: ArrayList(AvailableOption),
verbose: bool,
verbose_link: bool,
verbose_cc: bool,
verbose_air: bool,
verbose_llvm_ir: bool,
verbose_cimport: bool,
verbose_llvm_cpu_features: bool,
/// The purpose of executing the command is for a human to read compile errors from the terminal
prominent_compile_errors: bool,
color: enum { auto, on, off } = .auto,
reference_trace: ?u32 = null,
invalid_user_input: bool,
zig_exe: []const u8,
default_step: *Step,
env_map: *EnvMap,
top_level_steps: ArrayList(*TopLevelStep),
install_prefix: []const u8,
dest_dir: ?[]const u8,
lib_dir: []const u8,
exe_dir: []const u8,
h_dir: []const u8,
install_path: []const u8,
sysroot: ?[]const u8 = null,
search_prefixes: ArrayList([]const u8),
libc_file: ?[]const u8 = null,
installed_files: ArrayList(InstalledFile),
/// Path to the directory containing build.zig.
build_root: Cache.Directory,
cache_root: Cache.Directory,
global_cache_root: Cache.Directory,
cache: *Cache,
/// If non-null, overrides the default zig lib dir.
zig_lib_dir: ?[]const u8,
vcpkg_root: VcpkgRoot = .unattempted,
pkg_config_pkg_list: ?(PkgConfigError![]const PkgConfigPkg) = null,
args: ?[][]const u8 = null,
debug_log_scopes: []const []const u8 = &.{},
debug_compile_errors: bool = false,

/// Experimental. Use system Darling installation to run cross compiled macOS build artifacts.
enable_darling: bool = false,
/// Use system QEMU installation to run cross compiled foreign architecture build artifacts.
enable_qemu: bool = false,
/// Darwin. Use Rosetta to run x86_64 macOS build artifacts on arm64 macOS.
enable_rosetta: bool = false,
/// Use system Wasmtime installation to run cross compiled wasm/wasi build artifacts.
enable_wasmtime: bool = false,
/// Use system Wine installation to run cross compiled Windows build artifacts.
enable_wine: bool = false,
/// After following the steps in https://github.com/ziglang/zig/wiki/Updating-libc#glibc,
/// this will be the directory $glibc-build-dir/install/glibcs
/// Given the example of the aarch64 target, this is the directory
/// that contains the path `aarch64-linux-gnu/lib/ld-linux-aarch64.so.1`.
glibc_runtimes_dir: ?[]const u8 = null,

/// Information about the native target. Computed before build() is invoked.
host: NativeTargetInfo,

dep_prefix: []const u8 = "",

modules: std.StringArrayHashMap(*Module),

pub const ExecError = error{
    ReadFailure,
    ExitCodeFailure,
    ProcessTerminated,
    ExecNotSupported,
} || std.ChildProcess.SpawnError;

pub const PkgConfigError = error{
    PkgConfigCrashed,
    PkgConfigFailed,
    PkgConfigNotInstalled,
    PkgConfigInvalidOutput,
};

pub const PkgConfigPkg = struct {
    name: []const u8,
    desc: []const u8,
};

pub const CStd = enum {
    C89,
    C99,
    C11,
};

const UserInputOptionsMap = StringHashMap(UserInputOption);
const AvailableOptionsMap = StringHashMap(AvailableOption);

const AvailableOption = struct {
    name: []const u8,
    type_id: TypeId,
    description: []const u8,
    /// If the `type_id` is `enum` this provides the list of enum options
    enum_options: ?[]const []const u8,
};

const UserInputOption = struct {
    name: []const u8,
    value: UserValue,
    used: bool,
};

const UserValue = union(enum) {
    flag: void,
    scalar: []const u8,
    list: ArrayList([]const u8),
    map: StringHashMap(*const UserValue),
};

const TypeId = enum {
    bool,
    int,
    float,
    @"enum",
    string,
    list,
};

const TopLevelStep = struct {
    pub const base_id = .top_level;

    step: Step,
    description: []const u8,
};

pub const DirList = struct {
    lib_dir: ?[]const u8 = null,
    exe_dir: ?[]const u8 = null,
    include_dir: ?[]const u8 = null,
};

pub fn create(
    allocator: Allocator,
    zig_exe: []const u8,
    build_root: Cache.Directory,
    cache_root: Cache.Directory,
    global_cache_root: Cache.Directory,
    host: NativeTargetInfo,
    cache: *Cache,
) !*Build {
    const env_map = try allocator.create(EnvMap);
    env_map.* = try process.getEnvMap(allocator);

    const self = try allocator.create(Build);
    self.* = Build{
        .zig_exe = zig_exe,
        .build_root = build_root,
        .cache_root = cache_root,
        .global_cache_root = global_cache_root,
        .cache = cache,
        .verbose = false,
        .verbose_link = false,
        .verbose_cc = false,
        .verbose_air = false,
        .verbose_llvm_ir = false,
        .verbose_cimport = false,
        .verbose_llvm_cpu_features = false,
        .prominent_compile_errors = false,
        .invalid_user_input = false,
        .allocator = allocator,
        .user_input_options = UserInputOptionsMap.init(allocator),
        .available_options_map = AvailableOptionsMap.init(allocator),
        .available_options_list = ArrayList(AvailableOption).init(allocator),
        .top_level_steps = ArrayList(*TopLevelStep).init(allocator),
        .default_step = undefined,
        .env_map = env_map,
        .search_prefixes = ArrayList([]const u8).init(allocator),
        .install_prefix = undefined,
        .lib_dir = undefined,
        .exe_dir = undefined,
        .h_dir = undefined,
        .dest_dir = env_map.get("DESTDIR"),
        .installed_files = ArrayList(InstalledFile).init(allocator),
        .install_tls = TopLevelStep{
            .step = Step.initNoOp(.top_level, "install", allocator),
            .description = "Copy build artifacts to prefix path",
        },
        .uninstall_tls = TopLevelStep{
            .step = Step.init(.top_level, "uninstall", allocator, makeUninstall),
            .description = "Remove build artifacts from prefix path",
        },
        .zig_lib_dir = null,
        .install_path = undefined,
        .args = null,
        .host = host,
        .modules = std.StringArrayHashMap(*Module).init(allocator),
    };
    try self.top_level_steps.append(&self.install_tls);
    try self.top_level_steps.append(&self.uninstall_tls);
    self.default_step = &self.install_tls.step;
    return self;
}

fn createChild(
    parent: *Build,
    dep_name: []const u8,
    build_root: Cache.Directory,
    args: anytype,
) !*Build {
    const child = try createChildOnly(parent, dep_name, build_root);
    try applyArgs(child, args);
    return child;
}

fn createChildOnly(parent: *Build, dep_name: []const u8, build_root: Cache.Directory) !*Build {
    const allocator = parent.allocator;
    const child = try allocator.create(Build);
    child.* = .{
        .allocator = allocator,
        .install_tls = .{
            .step = Step.initNoOp(.top_level, "install", allocator),
            .description = "Copy build artifacts to prefix path",
        },
        .uninstall_tls = .{
            .step = Step.init(.top_level, "uninstall", allocator, makeUninstall),
            .description = "Remove build artifacts from prefix path",
        },
        .user_input_options = UserInputOptionsMap.init(allocator),
        .available_options_map = AvailableOptionsMap.init(allocator),
        .available_options_list = ArrayList(AvailableOption).init(allocator),
        .verbose = parent.verbose,
        .verbose_link = parent.verbose_link,
        .verbose_cc = parent.verbose_cc,
        .verbose_air = parent.verbose_air,
        .verbose_llvm_ir = parent.verbose_llvm_ir,
        .verbose_cimport = parent.verbose_cimport,
        .verbose_llvm_cpu_features = parent.verbose_llvm_cpu_features,
        .prominent_compile_errors = parent.prominent_compile_errors,
        .color = parent.color,
        .reference_trace = parent.reference_trace,
        .invalid_user_input = false,
        .zig_exe = parent.zig_exe,
        .default_step = undefined,
        .env_map = parent.env_map,
        .top_level_steps = ArrayList(*TopLevelStep).init(allocator),
        .install_prefix = undefined,
        .dest_dir = parent.dest_dir,
        .lib_dir = parent.lib_dir,
        .exe_dir = parent.exe_dir,
        .h_dir = parent.h_dir,
        .install_path = parent.install_path,
        .sysroot = parent.sysroot,
        .search_prefixes = ArrayList([]const u8).init(allocator),
        .libc_file = parent.libc_file,
        .installed_files = ArrayList(InstalledFile).init(allocator),
        .build_root = build_root,
        .cache_root = parent.cache_root,
        .global_cache_root = parent.global_cache_root,
        .cache = parent.cache,
        .zig_lib_dir = parent.zig_lib_dir,
        .debug_log_scopes = parent.debug_log_scopes,
        .debug_compile_errors = parent.debug_compile_errors,
        .enable_darling = parent.enable_darling,
        .enable_qemu = parent.enable_qemu,
        .enable_rosetta = parent.enable_rosetta,
        .enable_wasmtime = parent.enable_wasmtime,
        .enable_wine = parent.enable_wine,
        .glibc_runtimes_dir = parent.glibc_runtimes_dir,
        .host = parent.host,
        .dep_prefix = parent.fmt("{s}{s}.", .{ parent.dep_prefix, dep_name }),
        .modules = std.StringArrayHashMap(*Module).init(allocator),
    };
    try child.top_level_steps.append(&child.install_tls);
    try child.top_level_steps.append(&child.uninstall_tls);
    child.default_step = &child.install_tls.step;
    return child;
}

fn applyArgs(b: *Build, args: anytype) !void {
    inline for (@typeInfo(@TypeOf(args)).Struct.fields) |field| {
        const v = @field(args, field.name);
        const T = @TypeOf(v);
        switch (T) {
            CrossTarget => {
                try b.user_input_options.put(field.name, .{
                    .name = field.name,
                    .value = .{ .scalar = try v.zigTriple(b.allocator) },
                    .used = false,
                });
                try b.user_input_options.put("cpu", .{
                    .name = "cpu",
                    .value = .{ .scalar = try serializeCpu(b.allocator, v.getCpu()) },
                    .used = false,
                });
            },
            []const u8 => {
                try b.user_input_options.put(field.name, .{
                    .name = field.name,
                    .value = .{ .scalar = v },
                    .used = false,
                });
            },
            else => switch (@typeInfo(T)) {
                .Bool => {
                    try b.user_input_options.put(field.name, .{
                        .name = field.name,
                        .value = .{ .scalar = if (v) "true" else "false" },
                        .used = false,
                    });
                },
                .Enum, .EnumLiteral => {
                    try b.user_input_options.put(field.name, .{
                        .name = field.name,
                        .value = .{ .scalar = @tagName(v) },
                        .used = false,
                    });
                },
                .Int => {
                    try b.user_input_options.put(field.name, .{
                        .name = field.name,
                        .value = .{ .scalar = try std.fmt.allocPrint(b.allocator, "{d}", .{v}) },
                        .used = false,
                    });
                },
                else => @compileError("option '" ++ field.name ++ "' has unsupported type: " ++ @typeName(T)),
            },
        }
    }
    const Hasher = std.crypto.auth.siphash.SipHash128(1, 3);
    // Random bytes to make unique. Refresh this with new random bytes when
    // implementation is modified in a non-backwards-compatible way.
    var hash = Hasher.init("ZaEsvQ5ClaA2IdH9");
    hash.update(b.dep_prefix);
    // TODO additionally update the hash with `args`.

    var digest: [16]u8 = undefined;
    hash.final(&digest);
    var hash_basename: [digest.len * 2]u8 = undefined;
    _ = std.fmt.bufPrint(&hash_basename, "{s}", .{std.fmt.fmtSliceHexLower(&digest)}) catch
        unreachable;

    const install_prefix = try b.cache_root.join(b.allocator, &.{ "i", &hash_basename });
    b.resolveInstallPrefix(install_prefix, .{});
}

pub fn destroy(self: *Build) void {
    self.env_map.deinit();
    self.top_level_steps.deinit();
    self.allocator.destroy(self);
}

/// This function is intended to be called by lib/build_runner.zig, not a build.zig file.
pub fn resolveInstallPrefix(self: *Build, install_prefix: ?[]const u8, dir_list: DirList) void {
    if (self.dest_dir) |dest_dir| {
        self.install_prefix = install_prefix orelse "/usr";
        self.install_path = self.pathJoin(&.{ dest_dir, self.install_prefix });
    } else {
        self.install_prefix = install_prefix orelse
            (self.build_root.join(self.allocator, &.{"zig-out"}) catch @panic("unhandled error"));
        self.install_path = self.install_prefix;
    }

    var lib_list = [_][]const u8{ self.install_path, "lib" };
    var exe_list = [_][]const u8{ self.install_path, "bin" };
    var h_list = [_][]const u8{ self.install_path, "include" };

    if (dir_list.lib_dir) |dir| {
        if (std.fs.path.isAbsolute(dir)) lib_list[0] = self.dest_dir orelse "";
        lib_list[1] = dir;
    }

    if (dir_list.exe_dir) |dir| {
        if (std.fs.path.isAbsolute(dir)) exe_list[0] = self.dest_dir orelse "";
        exe_list[1] = dir;
    }

    if (dir_list.include_dir) |dir| {
        if (std.fs.path.isAbsolute(dir)) h_list[0] = self.dest_dir orelse "";
        h_list[1] = dir;
    }

    self.lib_dir = self.pathJoin(&lib_list);
    self.exe_dir = self.pathJoin(&exe_list);
    self.h_dir = self.pathJoin(&h_list);
}

pub fn addOptions(self: *Build) *OptionsStep {
    return OptionsStep.create(self);
}

pub const ExecutableOptions = struct {
    name: []const u8,
    root_source_file: ?FileSource = null,
    version: ?std.builtin.Version = null,
    target: CrossTarget = .{},
    optimize: std.builtin.Mode = .Debug,
    linkage: ?CompileStep.Linkage = null,
};

pub fn addExecutable(b: *Build, options: ExecutableOptions) *CompileStep {
    return CompileStep.create(b, .{
        .name = options.name,
        .root_source_file = options.root_source_file,
        .version = options.version,
        .target = options.target,
        .optimize = options.optimize,
        .kind = .exe,
        .linkage = options.linkage,
    });
}

pub const ObjectOptions = struct {
    name: []const u8,
    root_source_file: ?FileSource = null,
    target: CrossTarget,
    optimize: std.builtin.Mode,
};

pub fn addObject(b: *Build, options: ObjectOptions) *CompileStep {
    return CompileStep.create(b, .{
        .name = options.name,
        .root_source_file = options.root_source_file,
        .target = options.target,
        .optimize = options.optimize,
        .kind = .obj,
    });
}

pub const SharedLibraryOptions = struct {
    name: []const u8,
    root_source_file: ?FileSource = null,
    version: ?std.builtin.Version = null,
    target: CrossTarget,
    optimize: std.builtin.Mode,
};

pub fn addSharedLibrary(b: *Build, options: SharedLibraryOptions) *CompileStep {
    return CompileStep.create(b, .{
        .name = options.name,
        .root_source_file = options.root_source_file,
        .kind = .lib,
        .linkage = .dynamic,
        .version = options.version,
        .target = options.target,
        .optimize = options.optimize,
    });
}

pub const StaticLibraryOptions = struct {
    name: []const u8,
    root_source_file: ?FileSource = null,
    target: CrossTarget,
    optimize: std.builtin.Mode,
    version: ?std.builtin.Version = null,
};

pub fn addStaticLibrary(b: *Build, options: StaticLibraryOptions) *CompileStep {
    return CompileStep.create(b, .{
        .name = options.name,
        .root_source_file = options.root_source_file,
        .kind = .lib,
        .linkage = .static,
        .version = options.version,
        .target = options.target,
        .optimize = options.optimize,
    });
}

pub const TestOptions = struct {
    name: []const u8 = "test",
    kind: CompileStep.Kind = .@"test",
    root_source_file: FileSource,
    target: CrossTarget = .{},
    optimize: std.builtin.Mode = .Debug,
    version: ?std.builtin.Version = null,
};

pub fn addTest(b: *Build, options: TestOptions) *CompileStep {
    return CompileStep.create(b, .{
        .name = options.name,
        .kind = options.kind,
        .root_source_file = options.root_source_file,
        .target = options.target,
        .optimize = options.optimize,
    });
}

pub const AssemblyOptions = struct {
    name: []const u8,
    source_file: FileSource,
    target: CrossTarget,
    optimize: std.builtin.Mode,
};

pub fn addAssembly(b: *Build, options: AssemblyOptions) *CompileStep {
    const obj_step = CompileStep.create(b, .{
        .name = options.name,
        .kind = .obj,
        .root_source_file = null,
        .target = options.target,
        .optimize = options.optimize,
    });
    obj_step.addAssemblyFileSource(options.source_file.dupe(b));
    return obj_step;
}

<<<<<<< HEAD
pub const AddModuleOptions = struct {
    name: []const u8,
    source_file: FileSource,
    dependencies: []const ModuleDependency = &.{},
};

pub fn addModule(b: *Build, options: AddModuleOptions) *Module {
    const module = b.createModule(.{
        .source_file = options.source_file,
        .dependencies = options.dependencies,
    });
    b.modules.put(b.dupe(options.name), module) catch @panic("OOM");
=======
/// This function creates a module and adds it to the package's module set, making
/// it available to other packages which depend on this one.
/// `createModule` can be used instead to create a private module.
pub fn addModule(b: *Build, name: []const u8, options: CreateModuleOptions) *Module {
    const module = b.createModule(options);
    b.modules.put(b.dupe(name), module) catch @panic("OOM");
>>>>>>> e7f128c2
    return module;
}

pub const ModuleDependency = struct {
    name: []const u8,
    module: *Module,
};

pub const CreateModuleOptions = struct {
    source_file: FileSource,
    dependencies: []const ModuleDependency = &.{},
};

/// This function creates a private module, to be used by the current package,
/// but not exposed to other packages depending on this one.
/// `addModule` can be used instead to create a public module.
pub fn createModule(b: *Build, options: CreateModuleOptions) *Module {
    const module = b.allocator.create(Module) catch @panic("OOM");
    module.* = Module.init(
        b.allocator,
        b,
        options.source_file,
        options.dependencies,
    );
    return module;
}

/// Initializes a RunStep with argv, which must at least have the path to the
/// executable. More command line arguments can be added with `addArg`,
/// `addArgs`, and `addArtifactArg`.
/// Be careful using this function, as it introduces a system dependency.
/// To run an executable built with zig build, see `CompileStep.run`.
pub fn addSystemCommand(self: *Build, argv: []const []const u8) *RunStep {
    assert(argv.len >= 1);
    const run_step = RunStep.create(self, self.fmt("run {s}", .{argv[0]}));
    run_step.addArgs(argv);
    return run_step;
}

/// Creates a `RunStep` with an executable built with `addExecutable`.
/// Add command line arguments with methods of `RunStep`.
pub fn addRunArtifact(b: *Build, exe: *CompileStep) *RunStep {
    assert(exe.kind == .exe or exe.kind == .test_exe);

    // It doesn't have to be native. We catch that if you actually try to run it.
    // Consider that this is declarative; the run step may not be run unless a user
    // option is supplied.
    const run_step = RunStep.create(b, b.fmt("run {s}", .{exe.step.name}));
    run_step.addArtifactArg(exe);

    if (exe.kind == .test_exe) {
        run_step.addArg(b.zig_exe);
    }

    if (exe.vcpkg_bin_path) |path| {
        run_step.addPathDir(path);
    }

    return run_step;
}

/// Using the `values` provided, produces a C header file, possibly based on a
/// template input file (e.g. config.h.in).
/// When an input template file is provided, this function will fail the build
/// when an option not found in the input file is provided in `values`, and
/// when an option found in the input file is missing from `values`.
pub fn addConfigHeader(
    b: *Build,
    options: ConfigHeaderStep.Options,
    values: anytype,
) *ConfigHeaderStep {
    const config_header_step = ConfigHeaderStep.create(b, options);
    config_header_step.addValues(values);
    return config_header_step;
}

/// Allocator.dupe without the need to handle out of memory.
pub fn dupe(self: *Build, bytes: []const u8) []u8 {
    return self.allocator.dupe(u8, bytes) catch @panic("OOM");
}

/// Duplicates an array of strings without the need to handle out of memory.
pub fn dupeStrings(self: *Build, strings: []const []const u8) [][]u8 {
    const array = self.allocator.alloc([]u8, strings.len) catch @panic("OOM");
    for (strings, 0..) |s, i| {
        array[i] = self.dupe(s);
    }
    return array;
}

/// Duplicates a path and converts all slashes to the OS's canonical path separator.
pub fn dupePath(self: *Build, bytes: []const u8) []u8 {
    const the_copy = self.dupe(bytes);
    for (the_copy) |*byte| {
        switch (byte.*) {
            '/', '\\' => byte.* = fs.path.sep,
            else => {},
        }
    }
    return the_copy;
}

pub fn addWriteFile(self: *Build, file_path: []const u8, data: []const u8) *WriteFileStep {
    const write_file_step = self.addWriteFiles();
    write_file_step.add(file_path, data);
    return write_file_step;
}

pub fn addWriteFiles(self: *Build) *WriteFileStep {
    const write_file_step = self.allocator.create(WriteFileStep) catch @panic("OOM");
    write_file_step.* = WriteFileStep.init(self);
    return write_file_step;
}

pub fn addLog(self: *Build, comptime format: []const u8, args: anytype) *LogStep {
    const data = self.fmt(format, args);
    const log_step = self.allocator.create(LogStep) catch @panic("OOM");
    log_step.* = LogStep.init(self, data);
    return log_step;
}

pub fn addRemoveDirTree(self: *Build, dir_path: []const u8) *RemoveDirStep {
    const remove_dir_step = self.allocator.create(RemoveDirStep) catch @panic("OOM");
    remove_dir_step.* = RemoveDirStep.init(self, dir_path);
    return remove_dir_step;
}

pub fn addFmt(self: *Build, paths: []const []const u8) *FmtStep {
    return FmtStep.create(self, paths);
}

pub fn addTranslateC(self: *Build, options: TranslateCStep.Options) *TranslateCStep {
    return TranslateCStep.create(self, options);
}

pub fn make(self: *Build, step_names: []const []const u8) !void {
    var wanted_steps = ArrayList(*Step).init(self.allocator);
    defer wanted_steps.deinit();

    if (step_names.len == 0) {
        try wanted_steps.append(self.default_step);
    } else {
        for (step_names) |step_name| {
            const s = try self.getTopLevelStepByName(step_name);
            try wanted_steps.append(s);
        }
    }

    for (wanted_steps.items) |s| {
        try self.makeOneStep(s);
    }
}

pub fn getInstallStep(self: *Build) *Step {
    return &self.install_tls.step;
}

pub fn getUninstallStep(self: *Build) *Step {
    return &self.uninstall_tls.step;
}

fn makeUninstall(uninstall_step: *Step) anyerror!void {
    const uninstall_tls = @fieldParentPtr(TopLevelStep, "step", uninstall_step);
    const self = @fieldParentPtr(Build, "uninstall_tls", uninstall_tls);

    for (self.installed_files.items) |installed_file| {
        const full_path = self.getInstallPath(installed_file.dir, installed_file.path);
        if (self.verbose) {
            log.info("rm {s}", .{full_path});
        }
        fs.cwd().deleteTree(full_path) catch {};
    }

    // TODO remove empty directories
}

fn makeOneStep(self: *Build, s: *Step) anyerror!void {
    if (s.loop_flag) {
        log.err("Dependency loop detected:\n  {s}", .{s.name});
        return error.DependencyLoopDetected;
    }
    s.loop_flag = true;

    for (s.dependencies.items) |dep| {
        self.makeOneStep(dep) catch |err| {
            if (err == error.DependencyLoopDetected) {
                log.err("  {s}", .{s.name});
            }
            return err;
        };
    }

    s.loop_flag = false;

    try s.make();
}

fn getTopLevelStepByName(self: *Build, name: []const u8) !*Step {
    for (self.top_level_steps.items) |top_level_step| {
        if (mem.eql(u8, top_level_step.step.name, name)) {
            return &top_level_step.step;
        }
    }
    log.err("Cannot run step '{s}' because it does not exist", .{name});
    return error.InvalidStepName;
}

pub fn option(self: *Build, comptime T: type, name_raw: []const u8, description_raw: []const u8) ?T {
    const name = self.dupe(name_raw);
    const description = self.dupe(description_raw);
    const type_id = comptime typeToEnum(T);
    const enum_options = if (type_id == .@"enum") blk: {
        const fields = comptime std.meta.fields(T);
        var options = ArrayList([]const u8).initCapacity(self.allocator, fields.len) catch @panic("OOM");

        inline for (fields) |field| {
            options.appendAssumeCapacity(field.name);
        }

        break :blk options.toOwnedSlice() catch @panic("OOM");
    } else null;
    const available_option = AvailableOption{
        .name = name,
        .type_id = type_id,
        .description = description,
        .enum_options = enum_options,
    };
    if ((self.available_options_map.fetchPut(name, available_option) catch @panic("OOM")) != null) {
        panic("Option '{s}' declared twice", .{name});
    }
    self.available_options_list.append(available_option) catch @panic("OOM");

    const option_ptr = self.user_input_options.getPtr(name) orelse return null;
    option_ptr.used = true;
    switch (type_id) {
        .bool => switch (option_ptr.value) {
            .flag => return true,
            .scalar => |s| {
                if (mem.eql(u8, s, "true")) {
                    return true;
                } else if (mem.eql(u8, s, "false")) {
                    return false;
                } else {
                    log.err("Expected -D{s} to be a boolean, but received '{s}'\n", .{ name, s });
                    self.markInvalidUserInput();
                    return null;
                }
            },
            .list, .map => {
                log.err("Expected -D{s} to be a boolean, but received a {s}.\n", .{
                    name, @tagName(option_ptr.value),
                });
                self.markInvalidUserInput();
                return null;
            },
        },
        .int => switch (option_ptr.value) {
            .flag, .list, .map => {
                log.err("Expected -D{s} to be an integer, but received a {s}.\n", .{
                    name, @tagName(option_ptr.value),
                });
                self.markInvalidUserInput();
                return null;
            },
            .scalar => |s| {
                const n = std.fmt.parseInt(T, s, 10) catch |err| switch (err) {
                    error.Overflow => {
                        log.err("-D{s} value {s} cannot fit into type {s}.\n", .{ name, s, @typeName(T) });
                        self.markInvalidUserInput();
                        return null;
                    },
                    else => {
                        log.err("Expected -D{s} to be an integer of type {s}.\n", .{ name, @typeName(T) });
                        self.markInvalidUserInput();
                        return null;
                    },
                };
                return n;
            },
        },
        .float => switch (option_ptr.value) {
            .flag, .map, .list => {
                log.err("Expected -D{s} to be a float, but received a {s}.\n", .{
                    name, @tagName(option_ptr.value),
                });
                self.markInvalidUserInput();
                return null;
            },
            .scalar => |s| {
                const n = std.fmt.parseFloat(T, s) catch {
                    log.err("Expected -D{s} to be a float of type {s}.\n", .{ name, @typeName(T) });
                    self.markInvalidUserInput();
                    return null;
                };
                return n;
            },
        },
        .@"enum" => switch (option_ptr.value) {
            .flag, .map, .list => {
                log.err("Expected -D{s} to be an enum, but received a {s}.\n", .{
                    name, @tagName(option_ptr.value),
                });
                self.markInvalidUserInput();
                return null;
            },
            .scalar => |s| {
                if (std.meta.stringToEnum(T, s)) |enum_lit| {
                    return enum_lit;
                } else {
                    log.err("Expected -D{s} to be of type {s}.\n", .{ name, @typeName(T) });
                    self.markInvalidUserInput();
                    return null;
                }
            },
        },
        .string => switch (option_ptr.value) {
            .flag, .list, .map => {
                log.err("Expected -D{s} to be a string, but received a {s}.\n", .{
                    name, @tagName(option_ptr.value),
                });
                self.markInvalidUserInput();
                return null;
            },
            .scalar => |s| return s,
        },
        .list => switch (option_ptr.value) {
            .flag, .map => {
                log.err("Expected -D{s} to be a list, but received a {s}.\n", .{
                    name, @tagName(option_ptr.value),
                });
                self.markInvalidUserInput();
                return null;
            },
            .scalar => |s| {
                return self.allocator.dupe([]const u8, &[_][]const u8{s}) catch @panic("OOM");
            },
            .list => |lst| return lst.items,
        },
    }
}

pub fn step(self: *Build, name: []const u8, description: []const u8) *Step {
    const step_info = self.allocator.create(TopLevelStep) catch @panic("OOM");
    step_info.* = TopLevelStep{
        .step = Step.initNoOp(.top_level, name, self.allocator),
        .description = self.dupe(description),
    };
    self.top_level_steps.append(step_info) catch @panic("OOM");
    return &step_info.step;
}

pub const StandardOptimizeOptionOptions = struct {
    preferred_optimize_mode: ?std.builtin.Mode = null,
};

pub fn standardOptimizeOption(self: *Build, options: StandardOptimizeOptionOptions) std.builtin.Mode {
    if (options.preferred_optimize_mode) |mode| {
        if (self.option(bool, "release", "optimize for end users") orelse false) {
            return mode;
        } else {
            return .Debug;
        }
    } else {
        return self.option(
            std.builtin.Mode,
            "optimize",
            "Prioritize performance, safety, or binary size (-O flag)",
        ) orelse .Debug;
    }
}

pub const StandardTargetOptionsArgs = struct {
    whitelist: ?[]const CrossTarget = null,

    default_target: CrossTarget = CrossTarget{},
};

/// Exposes standard `zig build` options for choosing a target.
pub fn standardTargetOptions(self: *Build, args: StandardTargetOptionsArgs) CrossTarget {
    const maybe_triple = self.option(
        []const u8,
        "target",
        "The CPU architecture, OS, and ABI to build for",
    );
    const mcpu = self.option([]const u8, "cpu", "Target CPU features to add or subtract");

    if (maybe_triple == null and mcpu == null) {
        return args.default_target;
    }

    const triple = maybe_triple orelse "native";

    var diags: CrossTarget.ParseOptions.Diagnostics = .{};
    const selected_target = CrossTarget.parse(.{
        .arch_os_abi = triple,
        .cpu_features = mcpu,
        .diagnostics = &diags,
    }) catch |err| switch (err) {
        error.UnknownCpuModel => {
            log.err("Unknown CPU: '{s}'\nAvailable CPUs for architecture '{s}':", .{
                diags.cpu_name.?,
                @tagName(diags.arch.?),
            });
            for (diags.arch.?.allCpuModels()) |cpu| {
                log.err(" {s}", .{cpu.name});
            }
            self.markInvalidUserInput();
            return args.default_target;
        },
        error.UnknownCpuFeature => {
            log.err(
                \\Unknown CPU feature: '{s}'
                \\Available CPU features for architecture '{s}':
                \\
            , .{
                diags.unknown_feature_name.?,
                @tagName(diags.arch.?),
            });
            for (diags.arch.?.allFeaturesList()) |feature| {
                log.err(" {s}: {s}", .{ feature.name, feature.description });
            }
            self.markInvalidUserInput();
            return args.default_target;
        },
        error.UnknownOperatingSystem => {
            log.err(
                \\Unknown OS: '{s}'
                \\Available operating systems:
                \\
            , .{diags.os_name.?});
            inline for (std.meta.fields(std.Target.Os.Tag)) |field| {
                log.err(" {s}", .{field.name});
            }
            self.markInvalidUserInput();
            return args.default_target;
        },
        else => |e| {
            log.err("Unable to parse target '{s}': {s}\n", .{ triple, @errorName(e) });
            self.markInvalidUserInput();
            return args.default_target;
        },
    };

    const selected_canonicalized_triple = selected_target.zigTriple(self.allocator) catch @panic("OOM");

    if (args.whitelist) |list| whitelist_check: {
        // Make sure it's a match of one of the list.
        var mismatch_triple = true;
        var mismatch_cpu_features = true;
        var whitelist_item = CrossTarget{};
        for (list) |t| {
            mismatch_cpu_features = true;
            mismatch_triple = true;

            const t_triple = t.zigTriple(self.allocator) catch @panic("OOM");
            if (mem.eql(u8, t_triple, selected_canonicalized_triple)) {
                mismatch_triple = false;
                whitelist_item = t;
                if (t.getCpuFeatures().isSuperSetOf(selected_target.getCpuFeatures())) {
                    mismatch_cpu_features = false;
                    break :whitelist_check;
                } else {
                    break;
                }
            }
        }
        if (mismatch_triple) {
            log.err("Chosen target '{s}' does not match one of the supported targets:", .{
                selected_canonicalized_triple,
            });
            for (list) |t| {
                const t_triple = t.zigTriple(self.allocator) catch @panic("OOM");
                log.err(" {s}", .{t_triple});
            }
        } else {
            assert(mismatch_cpu_features);
            const whitelist_cpu = whitelist_item.getCpu();
            const selected_cpu = selected_target.getCpu();
            log.err("Chosen CPU model '{s}' does not match one of the supported targets:", .{
                selected_cpu.model.name,
            });
            log.err("  Supported feature Set: ", .{});
            const all_features = whitelist_cpu.arch.allFeaturesList();
            var populated_cpu_features = whitelist_cpu.model.features;
            populated_cpu_features.populateDependencies(all_features);
            for (all_features, 0..) |feature, i_usize| {
                const i = @intCast(std.Target.Cpu.Feature.Set.Index, i_usize);
                const in_cpu_set = populated_cpu_features.isEnabled(i);
                if (in_cpu_set) {
                    log.err("{s} ", .{feature.name});
                }
            }
            log.err("  Remove: ", .{});
            for (all_features, 0..) |feature, i_usize| {
                const i = @intCast(std.Target.Cpu.Feature.Set.Index, i_usize);
                const in_cpu_set = populated_cpu_features.isEnabled(i);
                const in_actual_set = selected_cpu.features.isEnabled(i);
                if (in_actual_set and !in_cpu_set) {
                    log.err("{s} ", .{feature.name});
                }
            }
        }
        self.markInvalidUserInput();
        return args.default_target;
    }

    return selected_target;
}

pub fn addUserInputOption(self: *Build, name_raw: []const u8, value_raw: []const u8) !bool {
    const name = self.dupe(name_raw);
    const value = self.dupe(value_raw);
    const gop = try self.user_input_options.getOrPut(name);
    if (!gop.found_existing) {
        gop.value_ptr.* = UserInputOption{
            .name = name,
            .value = .{ .scalar = value },
            .used = false,
        };
        return false;
    }

    // option already exists
    switch (gop.value_ptr.value) {
        .scalar => |s| {
            // turn it into a list
            var list = ArrayList([]const u8).init(self.allocator);
            try list.append(s);
            try list.append(value);
            try self.user_input_options.put(name, .{
                .name = name,
                .value = .{ .list = list },
                .used = false,
            });
        },
        .list => |*list| {
            // append to the list
            try list.append(value);
            try self.user_input_options.put(name, .{
                .name = name,
                .value = .{ .list = list.* },
                .used = false,
            });
        },
        .flag => {
            log.warn("Option '-D{s}={s}' conflicts with flag '-D{s}'.", .{ name, value, name });
            return true;
        },
        .map => |*map| {
            _ = map;
            log.warn("TODO maps as command line arguments is not implemented yet.", .{});
            return true;
        },
    }
    return false;
}

pub fn addUserInputFlag(self: *Build, name_raw: []const u8) !bool {
    const name = self.dupe(name_raw);
    const gop = try self.user_input_options.getOrPut(name);
    if (!gop.found_existing) {
        gop.value_ptr.* = .{
            .name = name,
            .value = .{ .flag = {} },
            .used = false,
        };
        return false;
    }

    // option already exists
    switch (gop.value_ptr.value) {
        .scalar => |s| {
            log.err("Flag '-D{s}' conflicts with option '-D{s}={s}'.", .{ name, name, s });
            return true;
        },
        .list, .map => {
            log.err("Flag '-D{s}' conflicts with multiple options of the same name.", .{name});
            return true;
        },
        .flag => {},
    }
    return false;
}

fn typeToEnum(comptime T: type) TypeId {
    return switch (@typeInfo(T)) {
        .Int => .int,
        .Float => .float,
        .Bool => .bool,
        .Enum => .@"enum",
        else => switch (T) {
            []const u8 => .string,
            []const []const u8 => .list,
            else => @compileError("Unsupported type: " ++ @typeName(T)),
        },
    };
}

fn markInvalidUserInput(self: *Build) void {
    self.invalid_user_input = true;
}

pub fn validateUserInputDidItFail(self: *Build) bool {
    // make sure all args are used
    var it = self.user_input_options.iterator();
    while (it.next()) |entry| {
        if (!entry.value_ptr.used) {
            log.err("Invalid option: -D{s}", .{entry.key_ptr.*});
            self.markInvalidUserInput();
        }
    }

    return self.invalid_user_input;
}

pub fn spawnChild(self: *Build, argv: []const []const u8) !void {
    return self.spawnChildEnvMap(null, self.env_map, argv);
}

fn printCmd(cwd: ?[]const u8, argv: []const []const u8) void {
    if (cwd) |yes_cwd| std.debug.print("cd {s} && ", .{yes_cwd});
    for (argv) |arg| {
        std.debug.print("{s} ", .{arg});
    }
    std.debug.print("\n", .{});
}

pub fn spawnChildEnvMap(self: *Build, cwd: ?[]const u8, env_map: *const EnvMap, argv: []const []const u8) !void {
    if (self.verbose) {
        printCmd(cwd, argv);
    }

    if (!std.process.can_spawn)
        return error.ExecNotSupported;

    var child = std.ChildProcess.init(argv, self.allocator);
    child.cwd = cwd;
    child.env_map = env_map;

    const term = child.spawnAndWait() catch |err| {
        log.err("Unable to spawn {s}: {s}", .{ argv[0], @errorName(err) });
        return err;
    };

    switch (term) {
        .Exited => |code| {
            if (code != 0) {
                log.err("The following command exited with error code {}:", .{code});
                printCmd(cwd, argv);
                return error.UncleanExit;
            }
        },
        else => {
            log.err("The following command terminated unexpectedly:", .{});
            printCmd(cwd, argv);

            return error.UncleanExit;
        },
    }
}

pub fn installArtifact(self: *Build, artifact: *CompileStep) void {
    self.getInstallStep().dependOn(&self.addInstallArtifact(artifact).step);
}

pub fn addInstallArtifact(self: *Build, artifact: *CompileStep) *InstallArtifactStep {
    return InstallArtifactStep.create(self, artifact);
}

///`dest_rel_path` is relative to prefix path
pub fn installFile(self: *Build, src_path: []const u8, dest_rel_path: []const u8) void {
    self.getInstallStep().dependOn(&self.addInstallFileWithDir(.{ .path = src_path }, .prefix, dest_rel_path).step);
}

pub fn installDirectory(self: *Build, options: InstallDirectoryOptions) void {
    self.getInstallStep().dependOn(&self.addInstallDirectory(options).step);
}

///`dest_rel_path` is relative to bin path
pub fn installBinFile(self: *Build, src_path: []const u8, dest_rel_path: []const u8) void {
    self.getInstallStep().dependOn(&self.addInstallFileWithDir(.{ .path = src_path }, .bin, dest_rel_path).step);
}

///`dest_rel_path` is relative to lib path
pub fn installLibFile(self: *Build, src_path: []const u8, dest_rel_path: []const u8) void {
    self.getInstallStep().dependOn(&self.addInstallFileWithDir(.{ .path = src_path }, .lib, dest_rel_path).step);
}

pub fn addObjCopy(b: *Build, source: FileSource, options: ObjCopyStep.Options) *ObjCopyStep {
    return ObjCopyStep.create(b, source, options);
}

///`dest_rel_path` is relative to install prefix path
pub fn addInstallFile(self: *Build, source: FileSource, dest_rel_path: []const u8) *InstallFileStep {
    return self.addInstallFileWithDir(source.dupe(self), .prefix, dest_rel_path);
}

///`dest_rel_path` is relative to bin path
pub fn addInstallBinFile(self: *Build, source: FileSource, dest_rel_path: []const u8) *InstallFileStep {
    return self.addInstallFileWithDir(source.dupe(self), .bin, dest_rel_path);
}

///`dest_rel_path` is relative to lib path
pub fn addInstallLibFile(self: *Build, source: FileSource, dest_rel_path: []const u8) *InstallFileStep {
    return self.addInstallFileWithDir(source.dupe(self), .lib, dest_rel_path);
}

pub fn addInstallHeaderFile(b: *Build, src_path: []const u8, dest_rel_path: []const u8) *InstallFileStep {
    return b.addInstallFileWithDir(.{ .path = src_path }, .header, dest_rel_path);
}

pub fn addInstallFileWithDir(
    self: *Build,
    source: FileSource,
    install_dir: InstallDir,
    dest_rel_path: []const u8,
) *InstallFileStep {
    if (dest_rel_path.len == 0) {
        panic("dest_rel_path must be non-empty", .{});
    }
    const install_step = self.allocator.create(InstallFileStep) catch @panic("OOM");
    install_step.* = InstallFileStep.init(self, source.dupe(self), install_dir, dest_rel_path);
    return install_step;
}

pub fn addInstallDirectory(self: *Build, options: InstallDirectoryOptions) *InstallDirStep {
    const install_step = self.allocator.create(InstallDirStep) catch @panic("OOM");
    install_step.* = InstallDirStep.init(self, options);
    return install_step;
}

pub fn pushInstalledFile(self: *Build, dir: InstallDir, dest_rel_path: []const u8) void {
    const file = InstalledFile{
        .dir = dir,
        .path = dest_rel_path,
    };
    self.installed_files.append(file.dupe(self)) catch @panic("OOM");
}

pub fn updateFile(self: *Build, source_path: []const u8, dest_path: []const u8) !void {
    if (self.verbose) {
        log.info("cp {s} {s} ", .{ source_path, dest_path });
    }
    const cwd = fs.cwd();
    const prev_status = try fs.Dir.updateFile(cwd, source_path, cwd, dest_path, .{});
    if (self.verbose) switch (prev_status) {
        .stale => log.info("# installed", .{}),
        .fresh => log.info("# up-to-date", .{}),
    };
}

pub fn truncateFile(self: *Build, dest_path: []const u8) !void {
    if (self.verbose) {
        log.info("truncate {s}", .{dest_path});
    }
    const cwd = fs.cwd();
    var src_file = cwd.createFile(dest_path, .{}) catch |err| switch (err) {
        error.FileNotFound => blk: {
            if (fs.path.dirname(dest_path)) |dirname| {
                try cwd.makePath(dirname);
            }
            break :blk try cwd.createFile(dest_path, .{});
        },
        else => |e| return e,
    };
    src_file.close();
}

pub fn pathFromRoot(b: *Build, p: []const u8) []u8 {
    return fs.path.resolve(b.allocator, &.{ b.build_root.path orelse ".", p }) catch @panic("OOM");
}

pub fn pathJoin(self: *Build, paths: []const []const u8) []u8 {
    return fs.path.join(self.allocator, paths) catch @panic("OOM");
}

pub fn fmt(self: *Build, comptime format: []const u8, args: anytype) []u8 {
    return fmt_lib.allocPrint(self.allocator, format, args) catch @panic("OOM");
}

pub fn findProgram(self: *Build, names: []const []const u8, paths: []const []const u8) ![]const u8 {
    // TODO report error for ambiguous situations
    const exe_extension = @as(CrossTarget, .{}).exeFileExt();
    for (self.search_prefixes.items) |search_prefix| {
        for (names) |name| {
            if (fs.path.isAbsolute(name)) {
                return name;
            }
            const full_path = self.pathJoin(&.{
                search_prefix,
                "bin",
                self.fmt("{s}{s}", .{ name, exe_extension }),
            });
            return fs.realpathAlloc(self.allocator, full_path) catch continue;
        }
    }
    if (self.env_map.get("PATH")) |PATH| {
        for (names) |name| {
            if (fs.path.isAbsolute(name)) {
                return name;
            }
            var it = mem.tokenize(u8, PATH, &[_]u8{fs.path.delimiter});
            while (it.next()) |path| {
                const full_path = self.pathJoin(&.{
                    path,
                    self.fmt("{s}{s}", .{ name, exe_extension }),
                });
                return fs.realpathAlloc(self.allocator, full_path) catch continue;
            }
        }
    }
    for (names) |name| {
        if (fs.path.isAbsolute(name)) {
            return name;
        }
        for (paths) |path| {
            const full_path = self.pathJoin(&.{
                path,
                self.fmt("{s}{s}", .{ name, exe_extension }),
            });
            return fs.realpathAlloc(self.allocator, full_path) catch continue;
        }
    }
    return error.FileNotFound;
}

pub fn execAllowFail(
    self: *Build,
    argv: []const []const u8,
    out_code: *u8,
    stderr_behavior: std.ChildProcess.StdIo,
) ExecError![]u8 {
    assert(argv.len != 0);

    if (!std.process.can_spawn)
        return error.ExecNotSupported;

    const max_output_size = 400 * 1024;
    var child = std.ChildProcess.init(argv, self.allocator);
    child.stdin_behavior = .Ignore;
    child.stdout_behavior = .Pipe;
    child.stderr_behavior = stderr_behavior;
    child.env_map = self.env_map;

    try child.spawn();

    const stdout = child.stdout.?.reader().readAllAlloc(self.allocator, max_output_size) catch {
        return error.ReadFailure;
    };
    errdefer self.allocator.free(stdout);

    const term = try child.wait();
    switch (term) {
        .Exited => |code| {
            if (code != 0) {
                out_code.* = @truncate(u8, code);
                return error.ExitCodeFailure;
            }
            return stdout;
        },
        .Signal, .Stopped, .Unknown => |code| {
            out_code.* = @truncate(u8, code);
            return error.ProcessTerminated;
        },
    }
}

pub fn execFromStep(self: *Build, argv: []const []const u8, src_step: ?*Step) ![]u8 {
    assert(argv.len != 0);

    if (self.verbose) {
        printCmd(null, argv);
    }

    if (!std.process.can_spawn) {
        if (src_step) |s| log.err("{s}...", .{s.name});
        log.err("Unable to spawn the following command: cannot spawn child process", .{});
        printCmd(null, argv);
        std.os.abort();
    }

    var code: u8 = undefined;
    return self.execAllowFail(argv, &code, .Inherit) catch |err| switch (err) {
        error.ExecNotSupported => {
            if (src_step) |s| log.err("{s}...", .{s.name});
            log.err("Unable to spawn the following command: cannot spawn child process", .{});
            printCmd(null, argv);
            std.os.abort();
        },
        error.FileNotFound => {
            if (src_step) |s| log.err("{s}...", .{s.name});
            log.err("Unable to spawn the following command: file not found", .{});
            printCmd(null, argv);
            std.os.exit(@truncate(u8, code));
        },
        error.ExitCodeFailure => {
            if (src_step) |s| log.err("{s}...", .{s.name});
            if (self.prominent_compile_errors) {
                log.err("The step exited with error code {d}", .{code});
            } else {
                log.err("The following command exited with error code {d}:", .{code});
                printCmd(null, argv);
            }

            std.os.exit(@truncate(u8, code));
        },
        error.ProcessTerminated => {
            if (src_step) |s| log.err("{s}...", .{s.name});
            log.err("The following command terminated unexpectedly:", .{});
            printCmd(null, argv);
            std.os.exit(@truncate(u8, code));
        },
        else => |e| return e,
    };
}

pub fn exec(self: *Build, argv: []const []const u8) ![]u8 {
    return self.execFromStep(argv, null);
}

pub fn addSearchPrefix(self: *Build, search_prefix: []const u8) void {
    self.search_prefixes.append(self.dupePath(search_prefix)) catch @panic("OOM");
}

pub fn getInstallPath(self: *Build, dir: InstallDir, dest_rel_path: []const u8) []const u8 {
    assert(!fs.path.isAbsolute(dest_rel_path)); // Install paths must be relative to the prefix
    const base_dir = switch (dir) {
        .prefix => self.install_path,
        .bin => self.exe_dir,
        .lib => self.lib_dir,
        .header => self.h_dir,
        .custom => |path| self.pathJoin(&.{ self.install_path, path }),
    };
    return fs.path.resolve(
        self.allocator,
        &[_][]const u8{ base_dir, dest_rel_path },
    ) catch @panic("OOM");
}

pub const Dependency = struct {
    builder: *Build,

    pub fn artifact(d: *Dependency, name: []const u8) *CompileStep {
        var found: ?*CompileStep = null;
        for (d.builder.install_tls.step.dependencies.items) |dep_step| {
            const inst = dep_step.cast(InstallArtifactStep) orelse continue;
            if (mem.eql(u8, inst.artifact.name, name)) {
                if (found != null) panic("artifact name '{s}' is ambiguous", .{name});
                found = inst.artifact;
            }
        }
        return found orelse {
            for (d.builder.install_tls.step.dependencies.items) |dep_step| {
                const inst = dep_step.cast(InstallArtifactStep) orelse continue;
                log.info("available artifact: '{s}'", .{inst.artifact.name});
            }
            panic("unable to find artifact '{s}'", .{name});
        };
    }

    pub fn module(d: *Dependency, name: []const u8) *Module {
        return d.builder.modules.get(name) orelse {
            panic("unable to find module '{s}'", .{name});
        };
    }
};

pub fn dependency(b: *Build, name: []const u8, args: anytype) *Dependency {
    const build_runner = @import("root");
    const deps = build_runner.dependencies;

    inline for (@typeInfo(deps.imports).Struct.decls) |decl| {
        if (mem.startsWith(u8, decl.name, b.dep_prefix) and
            mem.endsWith(u8, decl.name, name) and
            decl.name.len == b.dep_prefix.len + name.len)
        {
            const build_zig = @field(deps.imports, decl.name);
            const build_root = @field(deps.build_root, decl.name);
            return dependencyInner(b, name, build_root, build_zig, args);
        }
    }

    const full_path = b.pathFromRoot("build.zig.zon");
    std.debug.print("no dependency named '{s}' in '{s}'. All packages used in build.zig must be declared in this file.\n", .{ name, full_path });
    std.process.exit(1);
}

fn dependencyInner(
    b: *Build,
    name: []const u8,
    build_root_string: []const u8,
    comptime build_zig: type,
    args: anytype,
) *Dependency {
    const build_root: std.Build.Cache.Directory = .{
        .path = build_root_string,
        .handle = std.fs.cwd().openDir(build_root_string, .{}) catch |err| {
            std.debug.print("unable to open '{s}': {s}\n", .{
                build_root_string, @errorName(err),
            });
            std.process.exit(1);
        },
    };
    const sub_builder = b.createChild(name, build_root, args) catch @panic("unhandled error");
    sub_builder.runBuild(build_zig) catch @panic("unhandled error");

    if (sub_builder.validateUserInputDidItFail()) {
        std.debug.dumpCurrentStackTrace(@returnAddress());
    }

    const dep = b.allocator.create(Dependency) catch @panic("OOM");
    dep.* = .{ .builder = sub_builder };
    return dep;
}

pub fn runBuild(b: *Build, build_zig: anytype) anyerror!void {
    switch (@typeInfo(@typeInfo(@TypeOf(build_zig.build)).Fn.return_type.?)) {
        .Void => build_zig.build(b),
        .ErrorUnion => try build_zig.build(b),
        else => @compileError("expected return type of build to be 'void' or '!void'"),
    }
}

pub const Module = struct {
    builder: *Build,
    /// This could either be a generated file, in which case the module
    /// contains exactly one file, or it could be a path to the root source
    /// file of directory of files which constitute the module.
    source_file: FileSource,
    dependencies: std.StringArrayHashMap(*Module),
    include_dirs: std.ArrayList(CompileStep.IncludeDir),
    lib_paths: std.ArrayList([]const u8),
    rpaths: std.ArrayList([]const u8),
    framework_dirs: std.ArrayList([]const u8),
    system_libs: std.ArrayList(CompileStep.SystemLib),
    libs: std.ArrayList(*CompileStep),
    config_headers: std.ArrayList(*ConfigHeaderStep),
    installed_headers: std.ArrayList(InstalledHeader),
    frameworks: std.StringArrayHashMap(CompileStep.FrameworkLinkInfo),

    const InstalledHeader = union(enum) {
        header: struct {
            source_path: []const u8,
            dest_rel_path: []const u8,
        },
        header_dir_step: InstallDirStep.Options,
        config_header: struct {
            step: *ConfigHeaderStep,
            options: CompileStep.InstallConfigHeaderOptions,
        },
        lib_step: *CompileStep,
    };

    pub fn init(arena: Allocator, builder: *Builder, source_file: FileSource, dependencies: []const ModuleDependency) Module {
        return .{
            .builder = builder,
            .source_file = source_file,
            .dependencies = moduleDependenciesToArrayHashMap(arena, dependencies),
            .include_dirs = std.ArrayList(CompileStep.IncludeDir).init(arena),
            .lib_paths = std.ArrayList([]const u8).init(arena),
            .rpaths = std.ArrayList([]const u8).init(arena),
            .framework_dirs = std.ArrayList([]const u8).init(arena),
            .system_libs = std.ArrayList(CompileStep.SystemLib).init(arena),
            .libs = std.ArrayList(*CompileStep).init(arena),
            .config_headers = std.ArrayList(*ConfigHeaderStep).init(arena),
            .installed_headers = std.ArrayList(InstalledHeader).init(arena),
            .frameworks = std.StringArrayHashMap(CompileStep.FrameworkLinkInfo).init(arena),
        };
    }

    fn moduleDependenciesToArrayHashMap(arena: Allocator, deps: []const ModuleDependency) std.StringArrayHashMap(*Module) {
        var result = std.StringArrayHashMap(*Module).init(arena);
        for (deps) |dep| {
            result.put(dep.name, dep.module) catch @panic("OOM");
        }
        return result;
    }

    pub fn deinit(m: *Module) void {
        m.dependencies.deinit();
        m.include_dirs.deinit();
        m.lib_paths.deinit();
        m.rpaths.deinit();
        m.framework_dirs.deinit();
        m.system_libs.deinit();
        m.libs.deinit();
        m.config_headers.deinit();
        m.installed_headers.deinit();
        m.frameworks.deinit();
        m.* = undefined;
    }

    pub fn addIncludePath(m: *Module, path: []const u8) void {
        m.include_dirs.append(
            CompileStep.IncludeDir{ .raw_path = m.builder.dupe(path) },
        ) catch @panic("OOM");
    }

    pub fn addSystemIncludePath(m: *Module, path: []const u8) void {
        m.include_dirs.append(
            CompileStep.IncludeDir{ .raw_path_system = m.builder.dupe(path) },
        ) catch @panic("OOM");
    }

    pub fn addRPath(m: *Module, path: []const u8) void {
        m.rpaths.append(m.builder.dupe(path)) catch @panic("OOM");
    }

    pub fn addFrameworkPath(m: *Module, dir_path: []const u8) void {
        m.framework_dirs.append(m.builder.dupe(dir_path)) catch @panic("OOM");
    }

    pub fn addLibraryPath(m: *Module, library_path: []const u8) void {
        m.lib_paths.append(m.builder.dupe(library_path)) catch @panic("OOM");
    }

    pub fn addConfigHeader(m: *Module, config_header: *Build.ConfigHeaderStep) void {
        m.config_headers.append(config_header) catch @panic("OOM");
    }

    pub fn linkLibC(m: *Module) void {
        m.system_libs.append("c") catch @panic("OOM");
    }

    pub fn linkLibCpp(m: *Module) void {
        m.system_libs.append("c++") catch @panic("OOM");
    }

    pub fn linkLibrary(m: *Module, lib: *CompileStep) void {
        m.libs.append(lib) catch @panic("OOM");
    }

    pub fn linkSystemLibrary(m: *Module, name: []const u8) void {
        m.system_libs.append(.{
            .name = m.builder.dupe(name),
            .needed = false,
            .weak = false,
            .use_pkg_config = .yes,
        }) catch @panic("OOM");
    }

    pub fn linkSystemLibraryNeeded(m: *Module, name: []const u8) void {
        m.system_libs.append(.{
            .name = m.builder.dupe(name),
            .needed = true,
            .weak = false,
            .use_pkg_config = .yes,
        }) catch @panic("OOM");
    }

    pub fn linkSystemLibraryWeak(m: *Module, name: []const u8) void {
        m.system_libs.append(.{
            .name = m.builder.dupe(name),
            .needed = false,
            .weak = true,
            .use_pkg_config = .yes,
        }) catch @panic("OOM");
    }

    pub fn linkSystemLibraryName(m: *Module, name: []const u8) void {
        m.system_libs.append(.{
            .name = m.builder.dupe(name),
            .needed = false,
            .weak = false,
            .use_pkg_config = .no,
        }) catch @panic("OOM");
    }

    pub fn linkSystemLibraryNeededName(m: *Module, name: []const u8) void {
        m.system_libs.append(.{
            .name = m.builder.dupe(name),
            .needed = true,
            .weak = false,
            .use_pkg_config = .no,
        }) catch @panic("OOM");
    }

    pub fn linkSystemLibraryWeakName(m: *Module, name: []const u8) void {
        m.system_libs.append(.{
            .name = m.builder.dupe(name),
            .needed = false,
            .weak = true,
            .use_pkg_config = .no,
        }) catch @panic("OOM");
    }

    pub fn linkSystemLibraryPkgConfigOnly(m: *Module, lib_name: []const u8) void {
        m.system_libs.append(.{
            .name = m.builder.dupe(lib_name),
            .needed = false,
            .weak = false,
            .use_pkg_config = .force,
        }) catch @panic("OOM");
    }

    pub fn linkSystemLibraryNeededPkgConfigOnly(m: *Module, lib_name: []const u8) void {
        m.system_libs.append(.{
            .name = m.builder.dupe(lib_name),
            .needed = true,
            .weak = false,
            .use_pkg_config = .force,
        }) catch @panic("OOM");
    }

    pub fn linkFramework(m: *Module, framework_name: []const u8) void {
        m.frameworks.put(m.builder.dupe(framework_name), .{}) catch @panic("OOM");
    }

    pub fn linkFrameworkNeeded(m: *Module, framework_name: []const u8) void {
        m.frameworks.put(m.builder.dupe(framework_name), .{
            .needed = true,
        }) catch @panic("OOM");
    }

    pub fn linkFrameworkWeak(m: *Module, framework_name: []const u8) void {
        m.frameworks.put(m.builder.dupe(framework_name), .{
            .weak = true,
        }) catch @panic("OOM");
    }

    pub fn installHeader(m: *Module, src_path: []const u8, dest_rel_path: []const u8) void {
        m.installed_headers.append(.{
            .header = .{
                .source_path = src_path,
                .dest_rel_path = dest_rel_path,
            },
        }) catch @panic("OOM");
    }

    pub fn installConfigHeader(
        m: *Module,
        config_header: *ConfigHeaderStep,
        options: CompileStep.InstallConfigHeaderOptions,
    ) void {
        m.installed_headers.append(.{
            .config_header = .{
                .config_header = config_header,
                .options = options,
            },
        }) catch @panic("OOM");
    }

    pub fn installHeadersDirectory(
        m: *Module,
        src_dir_path: []const u8,
        dest_rel_path: []const u8,
    ) void {
        return m.installHeadersDirectoryOptions(.{
            .source_dir = src_dir_path,
            .install_dir = .header,
            .install_subdir = dest_rel_path,
        });
    }

    pub fn installHeadersDirectoryOptions(
        m: *Module,
        options: InstallDirStep.Options,
    ) void {
        m.installed_headers.append(.{
            .header_dir_step = options,
        }) catch @panic("OOM");
    }

    pub fn installLibraryHeaders(m: *Module, l: *CompileStep) void {
        m.installed_headers.append(.{
            .lib_step = l,
        }) catch @panic("OOM");
    }
};

/// A file that is generated by a build step.
/// This struct is an interface that is meant to be used with `@fieldParentPtr` to implement the actual path logic.
pub const GeneratedFile = struct {
    /// The step that generates the file
    step: *Step,

    /// The path to the generated file. Must be either absolute or relative to the build root.
    /// This value must be set in the `fn make()` of the `step` and must not be `null` afterwards.
    path: ?[]const u8 = null,

    pub fn getPath(self: GeneratedFile) []const u8 {
        return self.path orelse std.debug.panic(
            "getPath() was called on a GeneratedFile that wasn't build yet. Is there a missing Step dependency on step '{s}'?",
            .{self.step.name},
        );
    }
};

/// A file source is a reference to an existing or future file.
pub const FileSource = union(enum) {
    /// A plain file path, relative to build root or absolute.
    path: []const u8,

    /// A file that is generated by an interface. Those files usually are
    /// not available until built by a build step.
    generated: *const GeneratedFile,

    /// Returns a new file source that will have a relative path to the build root guaranteed.
    /// This should be preferred over setting `.path` directly as it documents that the files are in the project directory.
    pub fn relative(path: []const u8) FileSource {
        std.debug.assert(!std.fs.path.isAbsolute(path));
        return FileSource{ .path = path };
    }

    /// Returns a string that can be shown to represent the file source.
    /// Either returns the path or `"generated"`.
    pub fn getDisplayName(self: FileSource) []const u8 {
        return switch (self) {
            .path => self.path,
            .generated => "generated",
        };
    }

    /// Adds dependencies this file source implies to the given step.
    pub fn addStepDependencies(self: FileSource, other_step: *Step) void {
        switch (self) {
            .path => {},
            .generated => |gen| other_step.dependOn(gen.step),
        }
    }

    /// Should only be called during make(), returns a path relative to the build root or absolute.
    pub fn getPath(self: FileSource, builder: *Build) []const u8 {
        const path = switch (self) {
            .path => |p| builder.pathFromRoot(p),
            .generated => |gen| gen.getPath(),
        };
        return path;
    }

    /// Duplicates the file source for a given builder.
    pub fn dupe(self: FileSource, b: *Build) FileSource {
        return switch (self) {
            .path => |p| .{ .path = b.dupePath(p) },
            .generated => |gen| .{ .generated = gen },
        };
    }
};

/// Allocates a new string for assigning a value to a named macro.
/// If the value is omitted, it is set to 1.
/// `name` and `value` need not live longer than the function call.
pub fn constructCMacro(allocator: Allocator, name: []const u8, value: ?[]const u8) []const u8 {
    var macro = allocator.alloc(
        u8,
        name.len + if (value) |value_slice| value_slice.len + 1 else 0,
    ) catch |err| if (err == error.OutOfMemory) @panic("Out of memory") else unreachable;
    mem.copy(u8, macro, name);
    if (value) |value_slice| {
        macro[name.len] = '=';
        mem.copy(u8, macro[name.len + 1 ..], value_slice);
    }
    return macro;
}

pub const VcpkgRoot = union(VcpkgRootStatus) {
    unattempted: void,
    not_found: void,
    found: []const u8,
};

pub const VcpkgRootStatus = enum {
    unattempted,
    not_found,
    found,
};

pub const InstallDir = union(enum) {
    prefix: void,
    lib: void,
    bin: void,
    header: void,
    /// A path relative to the prefix
    custom: []const u8,

    /// Duplicates the install directory including the path if set to custom.
    pub fn dupe(self: InstallDir, builder: *Build) InstallDir {
        if (self == .custom) {
            // Written with this temporary to avoid RLS problems
            const duped_path = builder.dupe(self.custom);
            return .{ .custom = duped_path };
        } else {
            return self;
        }
    }
};

pub const InstalledFile = struct {
    dir: InstallDir,
    path: []const u8,

    /// Duplicates the installed file path and directory.
    pub fn dupe(self: InstalledFile, builder: *Build) InstalledFile {
        return .{
            .dir = self.dir.dupe(builder),
            .path = builder.dupe(self.path),
        };
    }
};

pub fn serializeCpu(allocator: Allocator, cpu: std.Target.Cpu) ![]const u8 {
    // TODO this logic can disappear if cpu model + features becomes part of the target triple
    const all_features = cpu.arch.allFeaturesList();
    var populated_cpu_features = cpu.model.features;
    populated_cpu_features.populateDependencies(all_features);

    if (populated_cpu_features.eql(cpu.features)) {
        // The CPU name alone is sufficient.
        return cpu.model.name;
    } else {
        var mcpu_buffer = ArrayList(u8).init(allocator);
        try mcpu_buffer.appendSlice(cpu.model.name);

        for (all_features, 0..) |feature, i_usize| {
            const i = @intCast(std.Target.Cpu.Feature.Set.Index, i_usize);
            const in_cpu_set = populated_cpu_features.isEnabled(i);
            const in_actual_set = cpu.features.isEnabled(i);
            if (in_cpu_set and !in_actual_set) {
                try mcpu_buffer.writer().print("-{s}", .{feature.name});
            } else if (!in_cpu_set and in_actual_set) {
                try mcpu_buffer.writer().print("+{s}", .{feature.name});
            }
        }

        return try mcpu_buffer.toOwnedSlice();
    }
}

test {
    _ = CheckFileStep;
    _ = CheckObjectStep;
    _ = EmulatableRunStep;
    _ = FmtStep;
    _ = InstallArtifactStep;
    _ = InstallDirStep;
    _ = InstallFileStep;
    _ = ObjCopyStep;
    _ = CompileStep;
    _ = LogStep;
    _ = OptionsStep;
    _ = RemoveDirStep;
    _ = RunStep;
    _ = TranslateCStep;
    _ = WriteFileStep;
}<|MERGE_RESOLUTION|>--- conflicted
+++ resolved
@@ -550,27 +550,12 @@
     return obj_step;
 }
 
-<<<<<<< HEAD
-pub const AddModuleOptions = struct {
-    name: []const u8,
-    source_file: FileSource,
-    dependencies: []const ModuleDependency = &.{},
-};
-
-pub fn addModule(b: *Build, options: AddModuleOptions) *Module {
-    const module = b.createModule(.{
-        .source_file = options.source_file,
-        .dependencies = options.dependencies,
-    });
-    b.modules.put(b.dupe(options.name), module) catch @panic("OOM");
-=======
 /// This function creates a module and adds it to the package's module set, making
 /// it available to other packages which depend on this one.
 /// `createModule` can be used instead to create a private module.
 pub fn addModule(b: *Build, name: []const u8, options: CreateModuleOptions) *Module {
     const module = b.createModule(options);
     b.modules.put(b.dupe(name), module) catch @panic("OOM");
->>>>>>> e7f128c2
     return module;
 }
 
