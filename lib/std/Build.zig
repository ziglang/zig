--- conflicted
+++ resolved
@@ -1596,19 +1596,11 @@
     }
 
     pub fn linkLibC(m: *Module) void {
-<<<<<<< HEAD
-        m.system_libs.append("c") catch @panic("OOM");
-    }
-
-    pub fn linkLibCpp(m: *Module) void {
-        m.system_libs.append("c++") catch @panic("OOM");
-=======
         m.linkSystemLibrary("c");
     }
 
     pub fn linkLibCpp(m: *Module) void {
         m.linkSystemLibrary("c++");
->>>>>>> c00e0a95
     }
 
     pub fn linkLibrary(m: *Module, lib: *CompileStep) void {
