--- conflicted
+++ resolved
@@ -1236,10 +1236,29 @@
         0o644,
     );
     os.close(fd);
-<<<<<<< HEAD
-    try os.fchmodat(tmp.dir.fd, "foo.txt", 0o755, 0);
-    const st = try os.fstatat(tmp.dir.fd, "foo.txt", 0);
-    try expectEqual(@as(os.mode_t, 0o755), st.mode & 0b111_111_111);
+    try os.symlinkat("regfile", tmp.dir.fd, "symlink");
+    const sym_mode = blk: {
+        const st = try os.fstatat(tmp.dir.fd, "symlink", os.AT.SYMLINK_NOFOLLOW);
+        break :blk st.mode & 0b111_111_111;
+    };
+
+    try os.fchmodat(tmp.dir.fd, "regfile", 0o640, 0);
+    try expectMode(tmp.dir.fd, "regfile", 0o640);
+    try os.fchmodat(tmp.dir.fd, "regfile", 0o600, os.AT.SYMLINK_NOFOLLOW);
+    try expectMode(tmp.dir.fd, "regfile", 0o600);
+
+    try os.fchmodat(tmp.dir.fd, "symlink", 0o640, 0);
+    try expectMode(tmp.dir.fd, "regfile", 0o640);
+    try expectMode(tmp.dir.fd, "symlink", sym_mode);
+
+    var test_link = true;
+    os.fchmodat(tmp.dir.fd, "symlink", 0o600, os.AT.SYMLINK_NOFOLLOW) catch |err| switch (err) {
+        error.OperationNotSupported => test_link = false,
+        else => |e| return e,
+    };
+    if (test_link)
+        try expectMode(tmp.dir.fd, "symlink", 0o600);
+    try expectMode(tmp.dir.fd, "regfile", 0o640);
 }
 
 fn writeSocketTest(socket: os.socket_t, err: *?anyerror) void {
@@ -1300,29 +1319,4 @@
 
     reader.join();
     if (rd_err) |e| return e;
-=======
-    try os.symlinkat("regfile", tmp.dir.fd, "symlink");
-    const sym_mode = blk: {
-        const st = try os.fstatat(tmp.dir.fd, "symlink", os.AT.SYMLINK_NOFOLLOW);
-        break :blk st.mode & 0b111_111_111;
-    };
-
-    try os.fchmodat(tmp.dir.fd, "regfile", 0o640, 0);
-    try expectMode(tmp.dir.fd, "regfile", 0o640);
-    try os.fchmodat(tmp.dir.fd, "regfile", 0o600, os.AT.SYMLINK_NOFOLLOW);
-    try expectMode(tmp.dir.fd, "regfile", 0o600);
-
-    try os.fchmodat(tmp.dir.fd, "symlink", 0o640, 0);
-    try expectMode(tmp.dir.fd, "regfile", 0o640);
-    try expectMode(tmp.dir.fd, "symlink", sym_mode);
-
-    var test_link = true;
-    os.fchmodat(tmp.dir.fd, "symlink", 0o600, os.AT.SYMLINK_NOFOLLOW) catch |err| switch (err) {
-        error.OperationNotSupported => test_link = false,
-        else => |e| return e,
-    };
-    if (test_link)
-        try expectMode(tmp.dir.fd, "symlink", 0o600);
-    try expectMode(tmp.dir.fd, "regfile", 0o640);
->>>>>>> 1a7a7119
 }