--- conflicted
+++ resolved
@@ -1154,14 +1154,10 @@
     const ipos = @as(LARGE_INTEGER, @bitCast(offset));
     if (kernel32.SetFilePointerEx(handle, ipos, null, FILE_BEGIN) == 0) {
         switch (GetLastError()) {
-<<<<<<< HEAD
-            // .INVALID_HANDLE => unreachable,
-=======
             .INVALID_FUNCTION => return error.Unseekable,
             .NEGATIVE_SEEK => return error.Unseekable,
-            .INVALID_PARAMETER => unreachable,
-            .INVALID_HANDLE => unreachable,
->>>>>>> 98cf81d5
+            // .INVALID_PARAMETER => unreachable,
+            // .INVALID_HANDLE => unreachable,
             else => |err| return unexpectedError(err),
         }
     }
@@ -1171,14 +1167,10 @@
 pub fn SetFilePointerEx_CURRENT(handle: HANDLE, offset: i64) SetFilePointerError!void {
     if (kernel32.SetFilePointerEx(handle, offset, null, FILE_CURRENT) == 0) {
         switch (GetLastError()) {
-<<<<<<< HEAD
-            // .INVALID_HANDLE => unreachable,
-=======
             .INVALID_FUNCTION => return error.Unseekable,
             .NEGATIVE_SEEK => return error.Unseekable,
-            .INVALID_PARAMETER => unreachable,
-            .INVALID_HANDLE => unreachable,
->>>>>>> 98cf81d5
+            // .INVALID_PARAMETER => unreachable,
+            // .INVALID_HANDLE => unreachable,
             else => |err| return unexpectedError(err),
         }
     }
@@ -1188,14 +1180,10 @@
 pub fn SetFilePointerEx_END(handle: HANDLE, offset: i64) SetFilePointerError!void {
     if (kernel32.SetFilePointerEx(handle, offset, null, FILE_END) == 0) {
         switch (GetLastError()) {
-<<<<<<< HEAD
-            // .INVALID_HANDLE => unreachable,
-=======
             .INVALID_FUNCTION => return error.Unseekable,
             .NEGATIVE_SEEK => return error.Unseekable,
-            .INVALID_PARAMETER => unreachable,
-            .INVALID_HANDLE => unreachable,
->>>>>>> 98cf81d5
+            // .INVALID_PARAMETER => unreachable,
+            // .INVALID_HANDLE => unreachable,
             else => |err| return unexpectedError(err),
         }
     }
@@ -1206,14 +1194,10 @@
     var result: LARGE_INTEGER = undefined;
     if (kernel32.SetFilePointerEx(handle, 0, &result, FILE_CURRENT) == 0) {
         switch (GetLastError()) {
-<<<<<<< HEAD
-            // .INVALID_HANDLE => unreachable,
-=======
             .INVALID_FUNCTION => return error.Unseekable,
             .NEGATIVE_SEEK => return error.Unseekable,
-            .INVALID_PARAMETER => unreachable,
-            .INVALID_HANDLE => unreachable,
->>>>>>> 98cf81d5
+            // .INVALID_PARAMETER => unreachable,
+            // .INVALID_HANDLE => unreachable,
             else => |err| return unexpectedError(err),
         }
     }
