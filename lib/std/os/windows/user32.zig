usingnamespace @import("bits.zig");

<<<<<<< HEAD
pub const PM = enum(u16) {
    REMOVE = 0x0001,
    NOREMOVE = 0x0000,
    NOYIELD = 0x0002,
};

pub const WM = enum(u16) {
    NULL = 0x0000,
    CREATE = 0x0001,
    DESTROY = 0x0002,
    MOVE = 0x0003,
    SIZE = 0x0005,

    ACTIVATE = 0x0006,
    PAINT = 0x000F,
    CLOSE = 0x0010,
    QUIT = 0x0012,
    SETFOCUS = 0x0007,

    KILLFOCUS = 0x0008,
    ENABLE = 0x000A,
    SETREDRAW = 0x000B,

    SYSCOLORCHANGE = 0x0015,
    SHOWWINDOW = 0x0018,

    WINDOWPOSCHANGING = 0x0046,
    WINDOWPOSCHANGED = 0x0047,
    POWER = 0x0048,

    CONTEXTMENU = 0x007B,
    STYLECHANGING = 0x007C,
    STYLECHANGED = 0x007D,
    DISPLAYCHANGE = 0x007E,
    GETICON = 0x007F,
    SETICON = 0x0080,

    INPUT_DEVICE_CHANGE = 0x00fe,
    INPUT = 0x00FF,
    KEYFIRST = 0x0100,
    KEYDOWN = 0x0100,
    KEYUP = 0x0101,
    CHAR = 0x0102,
    DEADCHAR = 0x0103,
    SYSKEYDOWN = 0x0104,
    SYSKEYUP = 0x0105,
    SYSCHAR = 0x0106,
    SYSDEADCHAR = 0x0107,
    UNICHAR = 0x0109,
    KEYLAST = 0x0109,

    COMMAND = 0x0111,
    SYSCOMMAND = 0x0112,
    TIMER = 0x0113,

    MOUSEFIRST = 0x0200,
    MOUSEMOVE = 0x0200,
    LBUTTONDOWN = 0x0201,
    LBUTTONUP = 0x0202,
    LBUTTONDBLCLK = 0x0203,
    RBUTTONDOWN = 0x0204,
    RBUTTONUP = 0x0205,
    RBUTTONDBLCLK = 0x0206,
    MBUTTONDOWN = 0x0207,
    MBUTTONUP = 0x0208,
    MBUTTONDBLCLK = 0x0209,
    MOUSEWHEEL = 0x020A,
    XBUTTONDOWN = 0x020B,
    XBUTTONUP = 0x020C,
    XBUTTONDBLCLK = 0x020D,
};

pub const WA = enum(u16) {
    INACTIVE = 0,
    ACTIVE = 0x0006,
    ACTIVATE = 0x0006,
};

pub const WS = enum(u16) {
    OVERLAPPED = 0x00000000,
    CAPTION = 0x00C00000,
    SYSMENU = 0x00080000,
    THICKFRAME = 0x00040000,
    MINIMIZEBOX = 0x00020000,
    MAXIMIZEBOX = 0x00010000,
};

pub const PFD = enum(u16) {
    DRAW_TO_WINDOW = 0x00000004,
    SUPPORT_OPENGL = 0x00000020,
    DOUBLEBUFFER = 0x00000001,
    MAIN_PLANE = 0,
};

pub const CS = enum(u16) {
    HREDRAW = 0x0002,
    VREDRAW = 0x0001,
    OWNDC = 0x0020,
};

pub const SW = enum(u16) {
    HIDE = 0,
    SHOW = 5,
};
=======
// PM
pub const PM_REMOVE = 0x0001;
pub const PM_NOREMOVE = 0x0000;
pub const PM_NOYIELD = 0x0002;

// WM
pub const WM_NULL = 0x0000;
pub const WM_CREATE = 0x0001;
pub const WM_DESTROY = 0x0002;
pub const WM_MOVE = 0x0003;
pub const WM_SIZE = 0x0005;

pub const WM_ACTIVATE = 0x0006;
pub const WM_PAINT = 0x000F;
pub const WM_CLOSE = 0x0010;
pub const WM_QUIT = 0x0012;
pub const WM_SETFOCUS = 0x0007;

pub const WM_KILLFOCUS = 0x0008;
pub const WM_ENABLE = 0x000A;
pub const WM_SETREDRAW = 0x000B;

pub const WM_SYSCOLORCHANGE = 0x0015;
pub const WM_SHOWWINDOW = 0x0018;

pub const WM_WINDOWPOSCHANGING = 0x0046;
pub const WM_WINDOWPOSCHANGED = 0x0047;
pub const WM_POWER = 0x0048;

pub const WM_CONTEXTMENU = 0x007B;
pub const WM_STYLECHANGING = 0x007C;
pub const WM_STYLECHANGED = 0x007D;
pub const WM_DISPLAYCHANGE = 0x007E;
pub const WM_GETICON = 0x007F;
pub const WM_SETICON = 0x0080;

pub const WM_INPUT_DEVICE_CHANGE = 0x00fe;
pub const WM_INPUT = 0x00FF;
pub const WM_KEYFIRST = 0x0100;
pub const WM_KEYDOWN = 0x0100;
pub const WM_KEYUP = 0x0101;
pub const WM_CHAR = 0x0102;
pub const WM_DEADCHAR = 0x0103;
pub const WM_SYSKEYDOWN = 0x0104;
pub const WM_SYSKEYUP = 0x0105;
pub const WM_SYSCHAR = 0x0106;
pub const WM_SYSDEADCHAR = 0x0107;
pub const WM_UNICHAR = 0x0109;
pub const WM_KEYLAST = 0x0109;

pub const WM_COMMAND = 0x0111;
pub const WM_SYSCOMMAND = 0x0112;
pub const WM_TIMER = 0x0113;

pub const WM_MOUSEFIRST = 0x0200;
pub const WM_MOUSEMOVE = 0x0200;
pub const WM_LBUTTONDOWN = 0x0201;
pub const WM_LBUTTONUP = 0x0202;
pub const WM_LBUTTONDBLCLK = 0x0203;
pub const WM_RBUTTONDOWN = 0x0204;
pub const WM_RBUTTONUP = 0x0205;
pub const WM_RBUTTONDBLCLK = 0x0206;
pub const WM_MBUTTONDOWN = 0x0207;
pub const WM_MBUTTONUP = 0x0208;
pub const WM_MBUTTONDBLCLK = 0x0209;
pub const WM_MOUSEWHEEL = 0x020A;
pub const WM_XBUTTONDOWN = 0x020B;
pub const WM_XBUTTONUP = 0x020C;
pub const WM_XBUTTONDBLCLK = 0x020D;

// WA
pub const WA_INACTIVE = 0;
pub const WA_ACTIVE = 0x0006;
pub const WM_ACTIVATE = 0x0006;

// WS
pub const WS_OVERLAPPED = 0x00000000;
pub const WS_CAPTION = 0x00C00000;
pub const WS_SYSMENU = 0x00080000;
pub const WS_THICKFRAME = 0x00040000;
pub const WS_MINIMIZEBOX = 0x00020000;
pub const WS_MAXIMIZEBOX = 0x00010000;

// PFD
pub const PFD_DRAW_TO_WINDOW = 0x00000004;
pub const PFD_SUPPORT_OPENGL = 0x00000020;
pub const PFD_DOUBLEBUFFER = 0x00000001;
pub const PFD_MAIN_PLANE = 0;
pub const PFD_TYPE_RGBA = 0;

// CS
pub const CS_HREDRAW = 0x0002;
pub const CS_VREDRAW = 0x0001;
pub const CS_OWNDC = 0x0020;

// SW
pub const SW_HIDE = 0;
pub const SW_SHOW = 5;
>>>>>>> 480deacb

pub const WNDPROC = fn (HWND, UINT, WPARAM, LPARAM) callconv(.Stdcall) LRESULT;

pub const WNDCLASSEXA = extern struct {
    cbSize: UINT = @sizeOf(WNDCLASSEXA),
    style: UINT,
    lpfnWndProc: WNDPROC,
    cbClsExtra: i32,
    cbWndExtra: i32,
    hInstance: HINSTANCE,
    hIcon: ?HICON,
    hCursor: ?HCURSOR,
    hbrBackground: ?HBRUSH,
    lpszMenuName: ?LPCSTR,
    lpszClassName: LPCSTR,
    hIconSm: ?HICON,
};

pub const POINT = extern struct {
    x: c_long, y: c_long
};

pub const MSG = extern struct {
    hWnd: ?HWND,
    message: UINT,
    wParam: WPARAM,
    lParam: LPARAM,
    time: DWORD,
    pt: POINT,
    lPrivate: DWORD,
};

pub extern "user32" fn CreateWindowExA(
    dwExStyle: DWORD,
    lpClassName: LPCSTR,
    lpWindowName: LPCSTR,
    dwStyle: DWORD,
    X: i32,
    Y: i32,
    nWidth: i32,
    nHeight: i32,
    hWindParent: ?HWND,
    hMenu: ?HMENU,
    hInstance: HINSTANCE,
    lpParam: ?LPVOID,
) callconv(.Stdcall) ?HWND;

pub extern "user32" fn RegisterClassExA(*const WNDCLASSEXA) callconv(.Stdcall) c_ushort;
pub extern "user32" fn DefWindowProcA(HWND, Msg: UINT, WPARAM, LPARAM) callconv(.Stdcall) LRESULT;
pub extern "user32" fn GetModuleHandleA(lpModuleName: ?LPCSTR) callconv(.Stdcall) HMODULE;
pub extern "user32" fn ShowWindow(hWnd: ?HWND, nCmdShow: i32) callconv(.Stdcall) bool;
pub extern "user32" fn UpdateWindow(hWnd: ?HWND) callconv(.Stdcall) bool;
pub extern "user32" fn GetDC(hWnd: ?HWND) callconv(.Stdcall) ?HDC;

pub extern "user32" fn PeekMessageA(
    lpMsg: ?*MSG,
    hWnd: ?HWND,
    wMsgFilterMin: UINT,
    wMsgFilterMax: UINT,
    wRemoveMsg: UINT,
) callconv(.Stdcall) bool;

pub extern "user32" fn GetMessageA(
    lpMsg: ?*MSG,
    hWnd: ?HWND,
    wMsgFilterMin: UINT,
    wMsgFilterMax: UINT,
) callconv(.Stdcall) bool;

pub extern "user32" fn TranslateMessage(lpMsg: *const MSG) callconv(.Stdcall) bool;
pub extern "user32" fn DispatchMessageA(lpMsg: *const MSG) callconv(.Stdcall) LRESULT;
pub extern "user32" fn PostQuitMessage(nExitCode: i32) callconv(.Stdcall) void;<|MERGE_RESOLUTION|>--- conflicted
+++ resolved
@@ -1,6 +1,5 @@
 usingnamespace @import("bits.zig");
 
-<<<<<<< HEAD
 pub const PM = enum(u16) {
     REMOVE = 0x0001,
     NOREMOVE = 0x0000,
@@ -105,106 +104,6 @@
     HIDE = 0,
     SHOW = 5,
 };
-=======
-// PM
-pub const PM_REMOVE = 0x0001;
-pub const PM_NOREMOVE = 0x0000;
-pub const PM_NOYIELD = 0x0002;
-
-// WM
-pub const WM_NULL = 0x0000;
-pub const WM_CREATE = 0x0001;
-pub const WM_DESTROY = 0x0002;
-pub const WM_MOVE = 0x0003;
-pub const WM_SIZE = 0x0005;
-
-pub const WM_ACTIVATE = 0x0006;
-pub const WM_PAINT = 0x000F;
-pub const WM_CLOSE = 0x0010;
-pub const WM_QUIT = 0x0012;
-pub const WM_SETFOCUS = 0x0007;
-
-pub const WM_KILLFOCUS = 0x0008;
-pub const WM_ENABLE = 0x000A;
-pub const WM_SETREDRAW = 0x000B;
-
-pub const WM_SYSCOLORCHANGE = 0x0015;
-pub const WM_SHOWWINDOW = 0x0018;
-
-pub const WM_WINDOWPOSCHANGING = 0x0046;
-pub const WM_WINDOWPOSCHANGED = 0x0047;
-pub const WM_POWER = 0x0048;
-
-pub const WM_CONTEXTMENU = 0x007B;
-pub const WM_STYLECHANGING = 0x007C;
-pub const WM_STYLECHANGED = 0x007D;
-pub const WM_DISPLAYCHANGE = 0x007E;
-pub const WM_GETICON = 0x007F;
-pub const WM_SETICON = 0x0080;
-
-pub const WM_INPUT_DEVICE_CHANGE = 0x00fe;
-pub const WM_INPUT = 0x00FF;
-pub const WM_KEYFIRST = 0x0100;
-pub const WM_KEYDOWN = 0x0100;
-pub const WM_KEYUP = 0x0101;
-pub const WM_CHAR = 0x0102;
-pub const WM_DEADCHAR = 0x0103;
-pub const WM_SYSKEYDOWN = 0x0104;
-pub const WM_SYSKEYUP = 0x0105;
-pub const WM_SYSCHAR = 0x0106;
-pub const WM_SYSDEADCHAR = 0x0107;
-pub const WM_UNICHAR = 0x0109;
-pub const WM_KEYLAST = 0x0109;
-
-pub const WM_COMMAND = 0x0111;
-pub const WM_SYSCOMMAND = 0x0112;
-pub const WM_TIMER = 0x0113;
-
-pub const WM_MOUSEFIRST = 0x0200;
-pub const WM_MOUSEMOVE = 0x0200;
-pub const WM_LBUTTONDOWN = 0x0201;
-pub const WM_LBUTTONUP = 0x0202;
-pub const WM_LBUTTONDBLCLK = 0x0203;
-pub const WM_RBUTTONDOWN = 0x0204;
-pub const WM_RBUTTONUP = 0x0205;
-pub const WM_RBUTTONDBLCLK = 0x0206;
-pub const WM_MBUTTONDOWN = 0x0207;
-pub const WM_MBUTTONUP = 0x0208;
-pub const WM_MBUTTONDBLCLK = 0x0209;
-pub const WM_MOUSEWHEEL = 0x020A;
-pub const WM_XBUTTONDOWN = 0x020B;
-pub const WM_XBUTTONUP = 0x020C;
-pub const WM_XBUTTONDBLCLK = 0x020D;
-
-// WA
-pub const WA_INACTIVE = 0;
-pub const WA_ACTIVE = 0x0006;
-pub const WM_ACTIVATE = 0x0006;
-
-// WS
-pub const WS_OVERLAPPED = 0x00000000;
-pub const WS_CAPTION = 0x00C00000;
-pub const WS_SYSMENU = 0x00080000;
-pub const WS_THICKFRAME = 0x00040000;
-pub const WS_MINIMIZEBOX = 0x00020000;
-pub const WS_MAXIMIZEBOX = 0x00010000;
-
-// PFD
-pub const PFD_DRAW_TO_WINDOW = 0x00000004;
-pub const PFD_SUPPORT_OPENGL = 0x00000020;
-pub const PFD_DOUBLEBUFFER = 0x00000001;
-pub const PFD_MAIN_PLANE = 0;
-pub const PFD_TYPE_RGBA = 0;
-
-// CS
-pub const CS_HREDRAW = 0x0002;
-pub const CS_VREDRAW = 0x0001;
-pub const CS_OWNDC = 0x0020;
-
-// SW
-pub const SW_HIDE = 0;
-pub const SW_SHOW = 5;
->>>>>>> 480deacb
 
 pub const WNDPROC = fn (HWND, UINT, WPARAM, LPARAM) callconv(.Stdcall) LRESULT;
 
