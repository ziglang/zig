const std = @import("../../std.zig");
const windows = std.os.windows;

const BOOL = windows.BOOL;
const BOOLEAN = windows.BOOLEAN;
const CONDITION_VARIABLE = windows.CONDITION_VARIABLE;
const CONSOLE_SCREEN_BUFFER_INFO = windows.CONSOLE_SCREEN_BUFFER_INFO;
const COORD = windows.COORD;
const DWORD = windows.DWORD;
const FILE_INFO_BY_HANDLE_CLASS = windows.FILE_INFO_BY_HANDLE_CLASS;
const HANDLE = windows.HANDLE;
const HMODULE = windows.HMODULE;
const HRESULT = windows.HRESULT;
const LARGE_INTEGER = windows.LARGE_INTEGER;
const LPCWSTR = windows.LPCWSTR;
const LPTHREAD_START_ROUTINE = windows.LPTHREAD_START_ROUTINE;
const LPVOID = windows.LPVOID;
const LPWSTR = windows.LPWSTR;
const MODULEINFO = windows.MODULEINFO;
const OVERLAPPED = windows.OVERLAPPED;
const PERFORMANCE_INFORMATION = windows.PERFORMANCE_INFORMATION;
const PROCESS_MEMORY_COUNTERS = windows.PROCESS_MEMORY_COUNTERS;
const PSAPI_WS_WATCH_INFORMATION = windows.PSAPI_WS_WATCH_INFORMATION;
const PSAPI_WS_WATCH_INFORMATION_EX = windows.PSAPI_WS_WATCH_INFORMATION_EX;
const SECURITY_ATTRIBUTES = windows.SECURITY_ATTRIBUTES;
const SIZE_T = windows.SIZE_T;
const SRWLOCK = windows.SRWLOCK;
const UINT = windows.UINT;
const VECTORED_EXCEPTION_HANDLER = windows.VECTORED_EXCEPTION_HANDLER;
const WCHAR = windows.WCHAR;
const WINAPI = windows.WINAPI;
const WORD = windows.WORD;
const Win32Error = windows.Win32Error;
const va_list = windows.va_list;
const HLOCAL = windows.HLOCAL;
const FILETIME = windows.FILETIME;
const STARTUPINFOW = windows.STARTUPINFOW;
const PROCESS_INFORMATION = windows.PROCESS_INFORMATION;
const OVERLAPPED_ENTRY = windows.OVERLAPPED_ENTRY;
const LPHEAP_SUMMARY = windows.LPHEAP_SUMMARY;
const ULONG_PTR = windows.ULONG_PTR;
const FILE_NOTIFY_INFORMATION = windows.FILE_NOTIFY_INFORMATION;
const HANDLER_ROUTINE = windows.HANDLER_ROUTINE;
const ULONG = windows.ULONG;
const PVOID = windows.PVOID;
const LPSTR = windows.LPSTR;
const PENUM_PAGE_FILE_CALLBACKA = windows.PENUM_PAGE_FILE_CALLBACKA;
const PENUM_PAGE_FILE_CALLBACKW = windows.PENUM_PAGE_FILE_CALLBACKW;
const INIT_ONCE = windows.INIT_ONCE;
const CRITICAL_SECTION = windows.CRITICAL_SECTION;
const WIN32_FIND_DATAW = windows.WIN32_FIND_DATAW;
const CHAR = windows.CHAR;
const BY_HANDLE_FILE_INFORMATION = windows.BY_HANDLE_FILE_INFORMATION;
const SYSTEM_INFO = windows.SYSTEM_INFO;
const LPOVERLAPPED_COMPLETION_ROUTINE = windows.LPOVERLAPPED_COMPLETION_ROUTINE;
const UCHAR = windows.UCHAR;
const FARPROC = windows.FARPROC;
const INIT_ONCE_FN = windows.INIT_ONCE_FN;
const PMEMORY_BASIC_INFORMATION = windows.PMEMORY_BASIC_INFORMATION;
const CONSOLE_READCONSOLE_CONTROL = windows.CONSOLE_READCONSOLE_CONTROL;

pub extern "kernel32" fn AddVectoredExceptionHandler(First: c_ulong, Handler: ?VECTORED_EXCEPTION_HANDLER) callconv(WINAPI) ?*anyopaque;
pub extern "kernel32" fn RemoveVectoredExceptionHandler(Handle: HANDLE) callconv(WINAPI) c_ulong;

pub extern "kernel32" fn CancelIo(hFile: HANDLE) callconv(WINAPI) BOOL;
pub extern "kernel32" fn CancelIoEx(hFile: HANDLE, lpOverlapped: ?*OVERLAPPED) callconv(WINAPI) BOOL;

pub extern "kernel32" fn CloseHandle(hObject: HANDLE) callconv(WINAPI) BOOL;

pub extern "kernel32" fn CreateDirectoryW(lpPathName: [*:0]const u16, lpSecurityAttributes: ?*SECURITY_ATTRIBUTES) callconv(WINAPI) BOOL;
pub extern "kernel32" fn SetEndOfFile(hFile: HANDLE) callconv(WINAPI) BOOL;

pub extern "kernel32" fn CreateEventExW(
    lpEventAttributes: ?*SECURITY_ATTRIBUTES,
    lpName: [*:0]const u16,
    dwFlags: DWORD,
    dwDesiredAccess: DWORD,
) callconv(WINAPI) ?HANDLE;

pub extern "kernel32" fn CreateFileW(
    lpFileName: [*:0]const u16,
    dwDesiredAccess: DWORD,
    dwShareMode: DWORD,
    lpSecurityAttributes: ?*SECURITY_ATTRIBUTES,
    dwCreationDisposition: DWORD,
    dwFlagsAndAttributes: DWORD,
    hTemplateFile: ?HANDLE,
) callconv(WINAPI) HANDLE;

pub extern "kernel32" fn CreatePipe(
    hReadPipe: *HANDLE,
    hWritePipe: *HANDLE,
    lpPipeAttributes: *const SECURITY_ATTRIBUTES,
    nSize: DWORD,
) callconv(WINAPI) BOOL;

pub extern "kernel32" fn CreateNamedPipeW(
    lpName: LPCWSTR,
    dwOpenMode: DWORD,
    dwPipeMode: DWORD,
    nMaxInstances: DWORD,
    nOutBufferSize: DWORD,
    nInBufferSize: DWORD,
    nDefaultTimeOut: DWORD,
    lpSecurityAttributes: ?*const SECURITY_ATTRIBUTES,
) callconv(WINAPI) HANDLE;

pub extern "kernel32" fn CreateProcessW(
    lpApplicationName: ?LPWSTR,
    lpCommandLine: LPWSTR,
    lpProcessAttributes: ?*SECURITY_ATTRIBUTES,
    lpThreadAttributes: ?*SECURITY_ATTRIBUTES,
    bInheritHandles: BOOL,
    dwCreationFlags: DWORD,
    lpEnvironment: ?*anyopaque,
    lpCurrentDirectory: ?LPWSTR,
    lpStartupInfo: *STARTUPINFOW,
    lpProcessInformation: *PROCESS_INFORMATION,
) callconv(WINAPI) BOOL;

pub extern "kernel32" fn CreateSymbolicLinkW(lpSymlinkFileName: [*:0]const u16, lpTargetFileName: [*:0]const u16, dwFlags: DWORD) callconv(WINAPI) BOOLEAN;

pub extern "kernel32" fn CreateIoCompletionPort(FileHandle: HANDLE, ExistingCompletionPort: ?HANDLE, CompletionKey: ULONG_PTR, NumberOfConcurrentThreads: DWORD) callconv(WINAPI) ?HANDLE;

pub extern "kernel32" fn CreateThread(lpThreadAttributes: ?*SECURITY_ATTRIBUTES, dwStackSize: SIZE_T, lpStartAddress: LPTHREAD_START_ROUTINE, lpParameter: ?LPVOID, dwCreationFlags: DWORD, lpThreadId: ?*DWORD) callconv(WINAPI) ?HANDLE;

pub extern "kernel32" fn DeviceIoControl(
    h: HANDLE,
    dwIoControlCode: DWORD,
    lpInBuffer: ?*const anyopaque,
    nInBufferSize: DWORD,
    lpOutBuffer: ?LPVOID,
    nOutBufferSize: DWORD,
    lpBytesReturned: ?*DWORD,
    lpOverlapped: ?*OVERLAPPED,
) callconv(WINAPI) BOOL;

pub extern "kernel32" fn DeleteFileW(lpFileName: [*:0]const u16) callconv(WINAPI) BOOL;

pub extern "kernel32" fn DuplicateHandle(hSourceProcessHandle: HANDLE, hSourceHandle: HANDLE, hTargetProcessHandle: HANDLE, lpTargetHandle: *HANDLE, dwDesiredAccess: DWORD, bInheritHandle: BOOL, dwOptions: DWORD) callconv(WINAPI) BOOL;

pub extern "kernel32" fn ExitProcess(exit_code: UINT) callconv(WINAPI) noreturn;

pub extern "kernel32" fn FindFirstFileW(lpFileName: [*:0]const u16, lpFindFileData: *WIN32_FIND_DATAW) callconv(WINAPI) HANDLE;
pub extern "kernel32" fn FindClose(hFindFile: HANDLE) callconv(WINAPI) BOOL;
pub extern "kernel32" fn FindNextFileW(hFindFile: HANDLE, lpFindFileData: *WIN32_FIND_DATAW) callconv(WINAPI) BOOL;

pub extern "kernel32" fn FormatMessageW(dwFlags: DWORD, lpSource: ?LPVOID, dwMessageId: Win32Error, dwLanguageId: DWORD, lpBuffer: [*]u16, nSize: DWORD, Arguments: ?*va_list) callconv(WINAPI) DWORD;

pub extern "kernel32" fn FreeEnvironmentStringsW(penv: [*:0]u16) callconv(WINAPI) BOOL;

pub extern "kernel32" fn GetCommandLineA() callconv(WINAPI) LPSTR;
pub extern "kernel32" fn GetCommandLineW() callconv(WINAPI) LPWSTR;

pub extern "kernel32" fn GetConsoleMode(in_hConsoleHandle: HANDLE, out_lpMode: *DWORD) callconv(WINAPI) BOOL;

pub extern "kernel32" fn GetConsoleOutputCP() callconv(WINAPI) UINT;

pub extern "kernel32" fn GetConsoleScreenBufferInfo(hConsoleOutput: HANDLE, lpConsoleScreenBufferInfo: *CONSOLE_SCREEN_BUFFER_INFO) callconv(WINAPI) BOOL;
pub extern "kernel32" fn FillConsoleOutputCharacterA(hConsoleOutput: HANDLE, cCharacter: CHAR, nLength: DWORD, dwWriteCoord: COORD, lpNumberOfCharsWritten: *DWORD) callconv(WINAPI) BOOL;
pub extern "kernel32" fn FillConsoleOutputCharacterW(hConsoleOutput: HANDLE, cCharacter: WCHAR, nLength: DWORD, dwWriteCoord: COORD, lpNumberOfCharsWritten: *DWORD) callconv(WINAPI) BOOL;
pub extern "kernel32" fn FillConsoleOutputAttribute(hConsoleOutput: HANDLE, wAttribute: WORD, nLength: DWORD, dwWriteCoord: COORD, lpNumberOfAttrsWritten: *DWORD) callconv(WINAPI) BOOL;
pub extern "kernel32" fn SetConsoleCursorPosition(hConsoleOutput: HANDLE, dwCursorPosition: COORD) callconv(WINAPI) BOOL;

pub extern "kernel32" fn GetCurrentDirectoryW(nBufferLength: DWORD, lpBuffer: ?[*]WCHAR) callconv(WINAPI) DWORD;

pub extern "kernel32" fn GetCurrentThread() callconv(WINAPI) HANDLE;
pub extern "kernel32" fn GetCurrentThreadId() callconv(WINAPI) DWORD;

pub extern "kernel32" fn GetCurrentProcessId() callconv(WINAPI) DWORD;

pub extern "kernel32" fn GetCurrentProcess() callconv(WINAPI) HANDLE;

pub extern "kernel32" fn GetEnvironmentStringsW() callconv(WINAPI) ?[*:0]u16;

pub extern "kernel32" fn GetEnvironmentVariableW(lpName: LPWSTR, lpBuffer: [*]u16, nSize: DWORD) callconv(WINAPI) DWORD;

pub extern "kernel32" fn GetExitCodeProcess(hProcess: HANDLE, lpExitCode: *DWORD) callconv(WINAPI) BOOL;

pub extern "kernel32" fn GetFileSizeEx(hFile: HANDLE, lpFileSize: *LARGE_INTEGER) callconv(WINAPI) BOOL;

pub extern "kernel32" fn GetFileAttributesW(lpFileName: [*]const WCHAR) callconv(WINAPI) DWORD;

pub extern "kernel32" fn GetModuleFileNameW(hModule: ?HMODULE, lpFilename: [*]u16, nSize: DWORD) callconv(WINAPI) DWORD;

pub extern "kernel32" fn GetModuleHandleW(lpModuleName: ?[*:0]const WCHAR) callconv(WINAPI) ?HMODULE;

pub extern "kernel32" fn GetLastError() callconv(WINAPI) Win32Error;
pub extern "kernel32" fn SetLastError(dwErrCode: Win32Error) callconv(WINAPI) void;

pub extern "kernel32" fn GetFileInformationByHandle(
    hFile: HANDLE,
    lpFileInformation: *BY_HANDLE_FILE_INFORMATION,
) callconv(WINAPI) BOOL;

pub extern "kernel32" fn GetFileInformationByHandleEx(
    in_hFile: HANDLE,
    in_FileInformationClass: FILE_INFO_BY_HANDLE_CLASS,
    out_lpFileInformation: *anyopaque,
    in_dwBufferSize: DWORD,
) callconv(WINAPI) BOOL;

pub extern "kernel32" fn GetFinalPathNameByHandleW(
    hFile: HANDLE,
    lpszFilePath: [*]u16,
    cchFilePath: DWORD,
    dwFlags: DWORD,
) callconv(WINAPI) DWORD;

pub extern "kernel32" fn GetFullPathNameW(
    lpFileName: [*:0]const u16,
    nBufferLength: u32,
    lpBuffer: ?[*:0]u16,
    lpFilePart: ?*?[*:0]u16,
) callconv(@import("std").os.windows.WINAPI) u32;

pub extern "kernel32" fn GetOverlappedResult(hFile: HANDLE, lpOverlapped: *OVERLAPPED, lpNumberOfBytesTransferred: *DWORD, bWait: BOOL) callconv(WINAPI) BOOL;

pub extern "kernel32" fn GetProcessHeap() callconv(WINAPI) ?HANDLE;

pub extern "kernel32" fn GetProcessTimes(in_hProcess: HANDLE, out_lpCreationTime: *FILETIME, out_lpExitTime: *FILETIME, out_lpKernelTime: *FILETIME, out_lpUserTime: *FILETIME) callconv(WINAPI) BOOL;

pub extern "kernel32" fn GetQueuedCompletionStatus(CompletionPort: HANDLE, lpNumberOfBytesTransferred: *DWORD, lpCompletionKey: *ULONG_PTR, lpOverlapped: *?*OVERLAPPED, dwMilliseconds: DWORD) callconv(WINAPI) BOOL;
pub extern "kernel32" fn GetQueuedCompletionStatusEx(
    CompletionPort: HANDLE,
    lpCompletionPortEntries: [*]OVERLAPPED_ENTRY,
    ulCount: ULONG,
    ulNumEntriesRemoved: *ULONG,
    dwMilliseconds: DWORD,
    fAlertable: BOOL,
) callconv(WINAPI) BOOL;

pub extern "kernel32" fn GetSystemInfo(lpSystemInfo: *SYSTEM_INFO) callconv(WINAPI) void;
pub extern "kernel32" fn GetSystemTimeAsFileTime(*FILETIME) callconv(WINAPI) void;

pub extern "kernel32" fn HeapCreate(flOptions: DWORD, dwInitialSize: SIZE_T, dwMaximumSize: SIZE_T) callconv(WINAPI) ?HANDLE;
pub extern "kernel32" fn HeapDestroy(hHeap: HANDLE) callconv(WINAPI) BOOL;
pub extern "kernel32" fn HeapReAlloc(hHeap: HANDLE, dwFlags: DWORD, lpMem: *anyopaque, dwBytes: SIZE_T) callconv(WINAPI) ?*anyopaque;
pub extern "kernel32" fn HeapSize(hHeap: HANDLE, dwFlags: DWORD, lpMem: *const anyopaque) callconv(WINAPI) SIZE_T;
pub extern "kernel32" fn HeapCompact(hHeap: HANDLE, dwFlags: DWORD) callconv(WINAPI) SIZE_T;
pub extern "kernel32" fn HeapSummary(hHeap: HANDLE, dwFlags: DWORD, lpSummary: LPHEAP_SUMMARY) callconv(WINAPI) BOOL;

pub extern "kernel32" fn GetStdHandle(in_nStdHandle: DWORD) callconv(WINAPI) ?HANDLE;

pub extern "kernel32" fn HeapAlloc(hHeap: HANDLE, dwFlags: DWORD, dwBytes: SIZE_T) callconv(WINAPI) ?*anyopaque;

pub extern "kernel32" fn HeapFree(hHeap: HANDLE, dwFlags: DWORD, lpMem: *anyopaque) callconv(WINAPI) BOOL;

pub extern "kernel32" fn HeapValidate(hHeap: HANDLE, dwFlags: DWORD, lpMem: ?*const anyopaque) callconv(WINAPI) BOOL;

pub extern "kernel32" fn VirtualAlloc(lpAddress: ?LPVOID, dwSize: SIZE_T, flAllocationType: DWORD, flProtect: DWORD) callconv(WINAPI) ?LPVOID;
pub extern "kernel32" fn VirtualFree(lpAddress: ?LPVOID, dwSize: SIZE_T, dwFreeType: DWORD) callconv(WINAPI) BOOL;
pub extern "kernel32" fn VirtualQuery(lpAddress: ?LPVOID, lpBuffer: PMEMORY_BASIC_INFORMATION, dwLength: SIZE_T) callconv(WINAPI) SIZE_T;

pub extern "kernel32" fn LocalFree(hMem: HLOCAL) callconv(WINAPI) ?HLOCAL;

pub extern "kernel32" fn MoveFileExW(
    lpExistingFileName: [*:0]const u16,
    lpNewFileName: [*:0]const u16,
    dwFlags: DWORD,
) callconv(WINAPI) BOOL;

pub extern "kernel32" fn PostQueuedCompletionStatus(CompletionPort: HANDLE, dwNumberOfBytesTransferred: DWORD, dwCompletionKey: ULONG_PTR, lpOverlapped: ?*OVERLAPPED) callconv(WINAPI) BOOL;

pub extern "kernel32" fn QueryPerformanceCounter(lpPerformanceCount: *LARGE_INTEGER) callconv(WINAPI) BOOL;

pub extern "kernel32" fn QueryPerformanceFrequency(lpFrequency: *LARGE_INTEGER) callconv(WINAPI) BOOL;

pub extern "kernel32" fn ReadDirectoryChangesW(
    hDirectory: HANDLE,
    lpBuffer: [*]align(@alignOf(FILE_NOTIFY_INFORMATION)) u8,
    nBufferLength: DWORD,
    bWatchSubtree: BOOL,
    dwNotifyFilter: DWORD,
    lpBytesReturned: ?*DWORD,
    lpOverlapped: ?*OVERLAPPED,
    lpCompletionRoutine: LPOVERLAPPED_COMPLETION_ROUTINE,
) callconv(WINAPI) BOOL;

pub extern "kernel32" fn ReadFile(
    in_hFile: HANDLE,
    out_lpBuffer: [*]u8,
    in_nNumberOfBytesToRead: DWORD,
    out_lpNumberOfBytesRead: ?*DWORD,
    in_out_lpOverlapped: ?*OVERLAPPED,
) callconv(WINAPI) BOOL;

pub extern "kernel32" fn ReadConsoleW(
    in_hFile: HANDLE,
    out_lpBuffer: [*]u16,
    in_nNumberOfBytesToRead: DWORD,
    out_lpNumberOfBytesRead: ?*DWORD,
    in_pInputControl: ?*CONSOLE_READCONSOLE_CONTROL,
) callconv(WINAPI) BOOL;

pub extern "kernel32" fn RemoveDirectoryW(lpPathName: [*:0]const u16) callconv(WINAPI) BOOL;

pub extern "kernel32" fn SetConsoleTextAttribute(hConsoleOutput: HANDLE, wAttributes: WORD) callconv(WINAPI) BOOL;

pub extern "kernel32" fn SetConsoleCtrlHandler(
    HandlerRoutine: ?HANDLER_ROUTINE,
    Add: BOOL,
) callconv(WINAPI) BOOL;

pub extern "kernel32" fn SetConsoleOutputCP(wCodePageID: UINT) callconv(WINAPI) BOOL;

pub extern "kernel32" fn SetFileCompletionNotificationModes(
    FileHandle: HANDLE,
    Flags: UCHAR,
) callconv(WINAPI) BOOL;

pub extern "kernel32" fn SetFilePointerEx(
    in_fFile: HANDLE,
    in_liDistanceToMove: LARGE_INTEGER,
    out_opt_ldNewFilePointer: ?*LARGE_INTEGER,
    in_dwMoveMethod: DWORD,
) callconv(WINAPI) BOOL;

pub extern "kernel32" fn SetFileTime(
    hFile: HANDLE,
    lpCreationTime: ?*const FILETIME,
    lpLastAccessTime: ?*const FILETIME,
    lpLastWriteTime: ?*const FILETIME,
) callconv(WINAPI) BOOL;

pub extern "kernel32" fn SetHandleInformation(hObject: HANDLE, dwMask: DWORD, dwFlags: DWORD) callconv(WINAPI) BOOL;

pub extern "kernel32" fn Sleep(dwMilliseconds: DWORD) callconv(WINAPI) void;

pub extern "kernel32" fn SwitchToThread() callconv(WINAPI) BOOL;

pub extern "kernel32" fn TerminateProcess(hProcess: HANDLE, uExitCode: UINT) callconv(WINAPI) BOOL;

pub extern "kernel32" fn TlsAlloc() callconv(WINAPI) DWORD;

pub extern "kernel32" fn TlsFree(dwTlsIndex: DWORD) callconv(WINAPI) BOOL;

pub extern "kernel32" fn WaitForSingleObject(hHandle: HANDLE, dwMilliseconds: DWORD) callconv(WINAPI) DWORD;

pub extern "kernel32" fn WaitForSingleObjectEx(hHandle: HANDLE, dwMilliseconds: DWORD, bAlertable: BOOL) callconv(WINAPI) DWORD;

pub extern "kernel32" fn WaitForMultipleObjects(nCount: DWORD, lpHandle: [*]const HANDLE, bWaitAll: BOOL, dwMilliseconds: DWORD) callconv(WINAPI) DWORD;

pub extern "kernel32" fn WaitForMultipleObjectsEx(
    nCount: DWORD,
    lpHandle: [*]const HANDLE,
    bWaitAll: BOOL,
    dwMilliseconds: DWORD,
    bAlertable: BOOL,
) callconv(WINAPI) DWORD;

pub extern "kernel32" fn WriteFile(
    in_hFile: HANDLE,
    in_lpBuffer: [*]const u8,
    in_nNumberOfBytesToWrite: DWORD,
    out_lpNumberOfBytesWritten: ?*DWORD,
    in_out_lpOverlapped: ?*OVERLAPPED,
) callconv(WINAPI) BOOL;

<<<<<<< HEAD
pub extern "kernel32" fn WriteConsoleW(
    in_hConsoleOutput: HANDLE,
    in_lpBuffer: [*]const u16,
    in_nNumberOfCharsToWrite: DWORD,
    out_lpNumberOfCharsWritten: ?*DWORD,
    reserved_lpReserved: ?LPVOID,
) callconv(WINAPI) BOOL;

pub extern "kernel32" fn WriteFileEx(hFile: HANDLE, lpBuffer: [*]const u8, nNumberOfBytesToWrite: DWORD, lpOverlapped: *OVERLAPPED, lpCompletionRoutine: LPOVERLAPPED_COMPLETION_ROUTINE) callconv(WINAPI) BOOL;
=======
pub extern "kernel32" fn WriteFileEx(
    hFile: HANDLE,
    lpBuffer: [*]const u8,
    nNumberOfBytesToWrite: DWORD,
    lpOverlapped: *OVERLAPPED,
    lpCompletionRoutine: LPOVERLAPPED_COMPLETION_ROUTINE,
) callconv(WINAPI) BOOL;
>>>>>>> e42f8382

pub extern "kernel32" fn LoadLibraryW(lpLibFileName: [*:0]const u16) callconv(WINAPI) ?HMODULE;

pub extern "kernel32" fn GetProcAddress(hModule: HMODULE, lpProcName: [*]const u8) callconv(WINAPI) ?FARPROC;

pub extern "kernel32" fn FreeLibrary(hModule: HMODULE) callconv(WINAPI) BOOL;

pub extern "kernel32" fn InitializeCriticalSection(lpCriticalSection: *CRITICAL_SECTION) callconv(WINAPI) void;
pub extern "kernel32" fn EnterCriticalSection(lpCriticalSection: *CRITICAL_SECTION) callconv(WINAPI) void;
pub extern "kernel32" fn LeaveCriticalSection(lpCriticalSection: *CRITICAL_SECTION) callconv(WINAPI) void;
pub extern "kernel32" fn DeleteCriticalSection(lpCriticalSection: *CRITICAL_SECTION) callconv(WINAPI) void;

pub extern "kernel32" fn InitOnceExecuteOnce(InitOnce: *INIT_ONCE, InitFn: INIT_ONCE_FN, Parameter: ?*anyopaque, Context: ?*anyopaque) callconv(WINAPI) BOOL;

pub extern "kernel32" fn K32EmptyWorkingSet(hProcess: HANDLE) callconv(WINAPI) BOOL;
pub extern "kernel32" fn K32EnumDeviceDrivers(lpImageBase: [*]LPVOID, cb: DWORD, lpcbNeeded: *DWORD) callconv(WINAPI) BOOL;
pub extern "kernel32" fn K32EnumPageFilesA(pCallBackRoutine: PENUM_PAGE_FILE_CALLBACKA, pContext: LPVOID) callconv(WINAPI) BOOL;
pub extern "kernel32" fn K32EnumPageFilesW(pCallBackRoutine: PENUM_PAGE_FILE_CALLBACKW, pContext: LPVOID) callconv(WINAPI) BOOL;
pub extern "kernel32" fn K32EnumProcessModules(hProcess: HANDLE, lphModule: [*]HMODULE, cb: DWORD, lpcbNeeded: *DWORD) callconv(WINAPI) BOOL;
pub extern "kernel32" fn K32EnumProcessModulesEx(hProcess: HANDLE, lphModule: [*]HMODULE, cb: DWORD, lpcbNeeded: *DWORD, dwFilterFlag: DWORD) callconv(WINAPI) BOOL;
pub extern "kernel32" fn K32EnumProcesses(lpidProcess: [*]DWORD, cb: DWORD, cbNeeded: *DWORD) callconv(WINAPI) BOOL;
pub extern "kernel32" fn K32GetDeviceDriverBaseNameA(ImageBase: LPVOID, lpBaseName: LPSTR, nSize: DWORD) callconv(WINAPI) DWORD;
pub extern "kernel32" fn K32GetDeviceDriverBaseNameW(ImageBase: LPVOID, lpBaseName: LPWSTR, nSize: DWORD) callconv(WINAPI) DWORD;
pub extern "kernel32" fn K32GetDeviceDriverFileNameA(ImageBase: LPVOID, lpFilename: LPSTR, nSize: DWORD) callconv(WINAPI) DWORD;
pub extern "kernel32" fn K32GetDeviceDriverFileNameW(ImageBase: LPVOID, lpFilename: LPWSTR, nSize: DWORD) callconv(WINAPI) DWORD;
pub extern "kernel32" fn K32GetMappedFileNameA(hProcess: HANDLE, lpv: ?LPVOID, lpFilename: LPSTR, nSize: DWORD) callconv(WINAPI) DWORD;
pub extern "kernel32" fn K32GetMappedFileNameW(hProcess: HANDLE, lpv: ?LPVOID, lpFilename: LPWSTR, nSize: DWORD) callconv(WINAPI) DWORD;
pub extern "kernel32" fn K32GetModuleBaseNameA(hProcess: HANDLE, hModule: ?HMODULE, lpBaseName: LPSTR, nSize: DWORD) callconv(WINAPI) DWORD;
pub extern "kernel32" fn K32GetModuleBaseNameW(hProcess: HANDLE, hModule: ?HMODULE, lpBaseName: LPWSTR, nSize: DWORD) callconv(WINAPI) DWORD;
pub extern "kernel32" fn K32GetModuleFileNameExA(hProcess: HANDLE, hModule: ?HMODULE, lpFilename: LPSTR, nSize: DWORD) callconv(WINAPI) DWORD;
pub extern "kernel32" fn K32GetModuleFileNameExW(hProcess: HANDLE, hModule: ?HMODULE, lpFilename: LPWSTR, nSize: DWORD) callconv(WINAPI) DWORD;
pub extern "kernel32" fn K32GetModuleInformation(hProcess: HANDLE, hModule: HMODULE, lpmodinfo: *MODULEINFO, cb: DWORD) callconv(WINAPI) BOOL;
pub extern "kernel32" fn K32GetPerformanceInfo(pPerformanceInformation: *PERFORMANCE_INFORMATION, cb: DWORD) callconv(WINAPI) BOOL;
pub extern "kernel32" fn K32GetProcessImageFileNameA(hProcess: HANDLE, lpImageFileName: LPSTR, nSize: DWORD) callconv(WINAPI) DWORD;
pub extern "kernel32" fn K32GetProcessImageFileNameW(hProcess: HANDLE, lpImageFileName: LPWSTR, nSize: DWORD) callconv(WINAPI) DWORD;
pub extern "kernel32" fn K32GetProcessMemoryInfo(Process: HANDLE, ppsmemCounters: *PROCESS_MEMORY_COUNTERS, cb: DWORD) callconv(WINAPI) BOOL;
pub extern "kernel32" fn K32GetWsChanges(hProcess: HANDLE, lpWatchInfo: *PSAPI_WS_WATCH_INFORMATION, cb: DWORD) callconv(WINAPI) BOOL;
pub extern "kernel32" fn K32GetWsChangesEx(hProcess: HANDLE, lpWatchInfoEx: *PSAPI_WS_WATCH_INFORMATION_EX, cb: DWORD) callconv(WINAPI) BOOL;
pub extern "kernel32" fn K32InitializeProcessForWsWatch(hProcess: HANDLE) callconv(WINAPI) BOOL;
pub extern "kernel32" fn K32QueryWorkingSet(hProcess: HANDLE, pv: PVOID, cb: DWORD) callconv(WINAPI) BOOL;
pub extern "kernel32" fn K32QueryWorkingSetEx(hProcess: HANDLE, pv: PVOID, cb: DWORD) callconv(WINAPI) BOOL;

pub extern "kernel32" fn FlushFileBuffers(hFile: HANDLE) callconv(WINAPI) BOOL;

pub extern "kernel32" fn WakeAllConditionVariable(c: *CONDITION_VARIABLE) callconv(WINAPI) void;
pub extern "kernel32" fn WakeConditionVariable(c: *CONDITION_VARIABLE) callconv(WINAPI) void;
pub extern "kernel32" fn SleepConditionVariableSRW(
    c: *CONDITION_VARIABLE,
    s: *SRWLOCK,
    t: DWORD,
    f: ULONG,
) callconv(WINAPI) BOOL;

pub extern "kernel32" fn TryAcquireSRWLockExclusive(s: *SRWLOCK) callconv(WINAPI) BOOLEAN;
pub extern "kernel32" fn AcquireSRWLockExclusive(s: *SRWLOCK) callconv(WINAPI) void;
pub extern "kernel32" fn ReleaseSRWLockExclusive(s: *SRWLOCK) callconv(WINAPI) void;<|MERGE_RESOLUTION|>--- conflicted
+++ resolved
@@ -357,7 +357,14 @@
     in_out_lpOverlapped: ?*OVERLAPPED,
 ) callconv(WINAPI) BOOL;
 
-<<<<<<< HEAD
+pub extern "kernel32" fn WriteFileEx(
+    hFile: HANDLE,
+    lpBuffer: [*]const u8,
+    nNumberOfBytesToWrite: DWORD,
+    lpOverlapped: *OVERLAPPED,
+    lpCompletionRoutine: LPOVERLAPPED_COMPLETION_ROUTINE,
+) callconv(WINAPI) BOOL;
+
 pub extern "kernel32" fn WriteConsoleW(
     in_hConsoleOutput: HANDLE,
     in_lpBuffer: [*]const u16,
@@ -365,17 +372,6 @@
     out_lpNumberOfCharsWritten: ?*DWORD,
     reserved_lpReserved: ?LPVOID,
 ) callconv(WINAPI) BOOL;
-
-pub extern "kernel32" fn WriteFileEx(hFile: HANDLE, lpBuffer: [*]const u8, nNumberOfBytesToWrite: DWORD, lpOverlapped: *OVERLAPPED, lpCompletionRoutine: LPOVERLAPPED_COMPLETION_ROUTINE) callconv(WINAPI) BOOL;
-=======
-pub extern "kernel32" fn WriteFileEx(
-    hFile: HANDLE,
-    lpBuffer: [*]const u8,
-    nNumberOfBytesToWrite: DWORD,
-    lpOverlapped: *OVERLAPPED,
-    lpCompletionRoutine: LPOVERLAPPED_COMPLETION_ROUTINE,
-) callconv(WINAPI) BOOL;
->>>>>>> e42f8382
 
 pub extern "kernel32" fn LoadLibraryW(lpLibFileName: [*:0]const u16) callconv(WINAPI) ?HMODULE;
 
