//! Types and values provided by the Zig language.

const builtin = @import("builtin");

/// `explicit_subsystem` is missing when the subsystem is automatically detected,
/// so Zig standard library has the subsystem detection logic here. This should generally be
/// used rather than `explicit_subsystem`.
/// On non-Windows targets, this is `null`.
pub const subsystem: ?std.Target.SubSystem = blk: {
    if (@hasDecl(builtin, "explicit_subsystem")) break :blk builtin.explicit_subsystem;
    switch (builtin.os.tag) {
        .windows => {
            if (builtin.is_test) {
                break :blk std.Target.SubSystem.Console;
            }
            if (@hasDecl(root, "main") or
                @hasDecl(root, "WinMain") or
                @hasDecl(root, "wWinMain") or
                @hasDecl(root, "WinMainCRTStartup") or
                @hasDecl(root, "wWinMainCRTStartup"))
            {
                break :blk std.Target.SubSystem.Windows;
            } else {
                break :blk std.Target.SubSystem.Console;
            }
        },
        else => break :blk null,
    }
};

/// This data structure is used by the Zig language code generation and
/// therefore must be kept in sync with the compiler implementation.
pub const StackTrace = struct {
    index: usize,
    instruction_addresses: []usize,
};

/// This data structure is used by the Zig language code generation and
/// therefore must be kept in sync with the compiler implementation.
pub const GlobalLinkage = enum {
    internal,
    strong,
    weak,
    link_once,
};

/// This data structure is used by the Zig language code generation and
/// therefore must be kept in sync with the compiler implementation.
pub const SymbolVisibility = enum {
    default,
    hidden,
    protected,
};

/// This data structure is used by the Zig language code generation and
/// therefore must be kept in sync with the compiler implementation.
pub const AtomicOrder = enum {
    unordered,
    monotonic,
    acquire,
    release,
    acq_rel,
    seq_cst,
};

/// This data structure is used by the Zig language code generation and
/// therefore must be kept in sync with the compiler implementation.
pub const ReduceOp = enum {
    And,
    Or,
    Xor,
    Min,
    Max,
    Add,
    Mul,
};

/// This data structure is used by the Zig language code generation and
/// therefore must be kept in sync with the compiler implementation.
pub const AtomicRmwOp = enum {
    /// Exchange - store the operand unmodified.
    /// Supports enums, integers, and floats.
    Xchg,
    /// Add operand to existing value.
    /// Supports integers and floats.
    /// For integers, two's complement wraparound applies.
    Add,
    /// Subtract operand from existing value.
    /// Supports integers and floats.
    /// For integers, two's complement wraparound applies.
    Sub,
    /// Perform bitwise AND on existing value with operand.
    /// Supports integers.
    And,
    /// Perform bitwise NAND on existing value with operand.
    /// Supports integers.
    Nand,
    /// Perform bitwise OR on existing value with operand.
    /// Supports integers.
    Or,
    /// Perform bitwise XOR on existing value with operand.
    /// Supports integers.
    Xor,
    /// Store operand if it is larger than the existing value.
    /// Supports integers and floats.
    Max,
    /// Store operand if it is smaller than the existing value.
    /// Supports integers and floats.
    Min,
};

/// The code model puts constraints on the location of symbols and the size of code and data.
/// The selection of a code model is a trade off on speed and restrictions that needs to be selected on a per application basis to meet its requirements.
/// A slightly more detailed explanation can be found in (for example) the [System V Application Binary Interface (x86_64)](https://github.com/hjl-tools/x86-psABI/wiki/x86-64-psABI-1.0.pdf) 3.5.1.
///
/// This data structure is used by the Zig language code generation and
/// therefore must be kept in sync with the compiler implementation.
pub const CodeModel = enum {
    default,
    tiny,
    small,
    kernel,
    medium,
    large,
};

/// This data structure is used by the Zig language code generation and
/// therefore must be kept in sync with the compiler implementation.
pub const OptimizeMode = enum {
    Debug,
    ReleaseSafe,
    ReleaseFast,
    ReleaseSmall,
};

/// Deprecated; use OptimizeMode.
pub const Mode = OptimizeMode;

/// This data structure is used by the Zig language code generation and
/// therefore must be kept in sync with the compiler implementation.
pub const CallingConvention = enum(u8) {
    /// This is the default Zig calling convention used when not using `export` on `fn`
    /// and no other calling convention is specified.
    Unspecified,
    /// Matches the C ABI for the target.
    /// This is the default calling convention when using `export` on `fn`
    /// and no other calling convention is specified.
    C,
    /// This makes a function not have any function prologue or epilogue,
    /// making the function itself uncallable in regular Zig code.
    /// This can be useful when integrating with assembly.
    Naked,
    /// Functions with this calling convention are called asynchronously,
    /// as if called as `async function()`.
    Async,
    /// Functions with this calling convention are inlined at all call sites.
    Inline,
    /// x86-only.
    Interrupt,
    Signal,
    /// x86-only.
    Stdcall,
    /// x86-only.
    Fastcall,
    /// x86-only.
    Vectorcall,
    /// x86-only.
    Thiscall,
    /// ARM Procedure Call Standard (obsolete)
    /// ARM-only.
    APCS,
    /// ARM Architecture Procedure Call Standard (current standard)
    /// ARM-only.
    AAPCS,
    /// ARM Architecture Procedure Call Standard Vector Floating-Point
    /// ARM-only.
    AAPCSVFP,
    /// x86-64-only.
    SysV,
    /// x86-64-only.
    Win64,
    /// AMD GPU, NVPTX, or SPIR-V kernel
    Kernel,
    // Vulkan-only
    Fragment,
    Vertex,
};

/// This data structure is used by the Zig language code generation and
/// therefore must be kept in sync with the compiler implementation.
pub const AddressSpace = enum(u5) {
    // CPU address spaces.
    generic,
    gs,
    fs,
    ss,

    // GPU address spaces.
    global,
    constant,
    param,
    shared,
    local,
    input,
    output,
    uniform,

    // AVR address spaces.
    flash,
    flash1,
    flash2,
    flash3,
    flash4,
    flash5,
};

/// This data structure is used by the Zig language code generation and
/// therefore must be kept in sync with the compiler implementation.
pub const SourceLocation = struct {
    file: [:0]const u8,
    fn_name: [:0]const u8,
    line: u32,
    column: u32,
};

pub const TypeId = std.meta.Tag(Type);

/// This data structure is used by the Zig language code generation and
/// therefore must be kept in sync with the compiler implementation.
pub const Type = union(enum) {
    Type: void,
    Void: void,
    Bool: void,
    NoReturn: void,
    Int: Int,
    Float: Float,
    Pointer: Pointer,
    Array: Array,
    Struct: Struct,
    ComptimeFloat: void,
    ComptimeInt: void,
    Undefined: void,
    Null: void,
    Optional: Optional,
    ErrorUnion: ErrorUnion,
    ErrorSet: ErrorSet,
    Enum: Enum,
    Union: Union,
    Fn: Fn,
    Opaque: Opaque,
    Frame: Frame,
    AnyFrame: AnyFrame,
    Vector: Vector,
    EnumLiteral: void,

    /// This data structure is used by the Zig language code generation and
    /// therefore must be kept in sync with the compiler implementation.
    pub const Int = struct {
        signedness: Signedness,
        bits: u16,
    };

    /// This data structure is used by the Zig language code generation and
    /// therefore must be kept in sync with the compiler implementation.
    pub const Float = struct {
        bits: u16,
    };

    /// This data structure is used by the Zig language code generation and
    /// therefore must be kept in sync with the compiler implementation.
    pub const Pointer = struct {
        size: Size,
        is_const: bool,
        is_volatile: bool,
        /// TODO make this u16 instead of comptime_int
        alignment: comptime_int,
        address_space: AddressSpace,
        child: type,
        is_allowzero: bool,

        /// The type of the sentinel is the element type of the pointer, which is
        /// the value of the `child` field in this struct. However there is no way
        /// to refer to that type here, so we use pointer to `anyopaque`.
        sentinel: ?*const anyopaque,

        /// This data structure is used by the Zig language code generation and
        /// therefore must be kept in sync with the compiler implementation.
        pub const Size = enum(u2) {
            One,
            Many,
            Slice,
            C,
        };
    };

    /// This data structure is used by the Zig language code generation and
    /// therefore must be kept in sync with the compiler implementation.
    pub const Array = struct {
        len: comptime_int,
        child: type,

        /// The type of the sentinel is the element type of the array, which is
        /// the value of the `child` field in this struct. However there is no way
        /// to refer to that type here, so we use pointer to `anyopaque`.
        sentinel: ?*const anyopaque,
    };

    /// This data structure is used by the Zig language code generation and
    /// therefore must be kept in sync with the compiler implementation.
    pub const ContainerLayout = enum(u2) {
        auto,
        @"extern",
        @"packed",
    };

    /// This data structure is used by the Zig language code generation and
    /// therefore must be kept in sync with the compiler implementation.
    pub const StructField = struct {
        name: [:0]const u8,
        type: type,
        default_value: ?*const anyopaque,
        is_comptime: bool,
        alignment: comptime_int,
    };

    /// This data structure is used by the Zig language code generation and
    /// therefore must be kept in sync with the compiler implementation.
    pub const Struct = struct {
        layout: ContainerLayout,
        /// Only valid if layout is .@"packed"
        backing_integer: ?type = null,
        fields: []const StructField,
        decls: []const Declaration,
        is_tuple: bool,
    };

    /// This data structure is used by the Zig language code generation and
    /// therefore must be kept in sync with the compiler implementation.
    pub const Optional = struct {
        child: type,
    };

    /// This data structure is used by the Zig language code generation and
    /// therefore must be kept in sync with the compiler implementation.
    pub const ErrorUnion = struct {
        error_set: type,
        payload: type,
    };

    /// This data structure is used by the Zig language code generation and
    /// therefore must be kept in sync with the compiler implementation.
    pub const Error = struct {
        name: [:0]const u8,
    };

    /// This data structure is used by the Zig language code generation and
    /// therefore must be kept in sync with the compiler implementation.
    pub const ErrorSet = ?[]const Error;

    /// This data structure is used by the Zig language code generation and
    /// therefore must be kept in sync with the compiler implementation.
    pub const EnumField = struct {
        name: [:0]const u8,
        value: comptime_int,
    };

    /// This data structure is used by the Zig language code generation and
    /// therefore must be kept in sync with the compiler implementation.
    pub const Enum = struct {
        tag_type: type,
        fields: []const EnumField,
        decls: []const Declaration,
        is_exhaustive: bool,
    };

    /// This data structure is used by the Zig language code generation and
    /// therefore must be kept in sync with the compiler implementation.
    pub const UnionField = struct {
        name: [:0]const u8,
        type: type,
        alignment: comptime_int,
    };

    /// This data structure is used by the Zig language code generation and
    /// therefore must be kept in sync with the compiler implementation.
    pub const Union = struct {
        layout: ContainerLayout,
        tag_type: ?type,
        fields: []const UnionField,
        decls: []const Declaration,
    };

    /// This data structure is used by the Zig language code generation and
    /// therefore must be kept in sync with the compiler implementation.
    pub const Fn = struct {
        calling_convention: CallingConvention,
        is_generic: bool,
        is_var_args: bool,
        /// TODO change the language spec to make this not optional.
        return_type: ?type,
        params: []const Param,

        /// This data structure is used by the Zig language code generation and
        /// therefore must be kept in sync with the compiler implementation.
        pub const Param = struct {
            is_generic: bool,
            is_noalias: bool,
            type: ?type,
        };
    };

    /// This data structure is used by the Zig language code generation and
    /// therefore must be kept in sync with the compiler implementation.
    pub const Opaque = struct {
        decls: []const Declaration,
    };

    /// This data structure is used by the Zig language code generation and
    /// therefore must be kept in sync with the compiler implementation.
    pub const Frame = struct {
        function: *const anyopaque,
    };

    /// This data structure is used by the Zig language code generation and
    /// therefore must be kept in sync with the compiler implementation.
    pub const AnyFrame = struct {
        child: ?type,
    };

    /// This data structure is used by the Zig language code generation and
    /// therefore must be kept in sync with the compiler implementation.
    pub const Vector = struct {
        len: comptime_int,
        child: type,
    };

    /// This data structure is used by the Zig language code generation and
    /// therefore must be kept in sync with the compiler implementation.
    pub const Declaration = struct {
        name: [:0]const u8,
    };
};

/// This data structure is used by the Zig language code generation and
/// therefore must be kept in sync with the compiler implementation.
pub const FloatMode = enum {
    strict,
    optimized,
};

/// This data structure is used by the Zig language code generation and
/// therefore must be kept in sync with the compiler implementation.
pub const Endian = enum {
    big,
    little,
};

/// This data structure is used by the Zig language code generation and
/// therefore must be kept in sync with the compiler implementation.
pub const Signedness = enum {
    signed,
    unsigned,
};

/// This data structure is used by the Zig language code generation and
/// therefore must be kept in sync with the compiler implementation.
pub const OutputMode = enum {
    Exe,
    Lib,
    Obj,
};

/// This data structure is used by the Zig language code generation and
/// therefore must be kept in sync with the compiler implementation.
pub const LinkMode = enum {
    static,
    dynamic,
};

/// This data structure is used by the Zig language code generation and
/// therefore must be kept in sync with the compiler implementation.
pub const WasiExecModel = enum {
    command,
    reactor,
};

/// This data structure is used by the Zig language code generation and
/// therefore must be kept in sync with the compiler implementation.
pub const CallModifier = enum {
    /// Equivalent to function call syntax.
    auto,

    /// Equivalent to async keyword used with function call syntax.
    async_kw,

    /// Prevents tail call optimization. This guarantees that the return
    /// address will point to the callsite, as opposed to the callsite's
    /// callsite. If the call is otherwise required to be tail-called
    /// or inlined, a compile error is emitted instead.
    never_tail,

    /// Guarantees that the call will not be inlined. If the call is
    /// otherwise required to be inlined, a compile error is emitted instead.
    never_inline,

    /// Asserts that the function call will not suspend. This allows a
    /// non-async function to call an async function.
    no_async,

    /// Guarantees that the call will be generated with tail call optimization.
    /// If this is not possible, a compile error is emitted instead.
    always_tail,

    /// Guarantees that the call will be inlined at the callsite.
    /// If this is not possible, a compile error is emitted instead.
    always_inline,

    /// Evaluates the call at compile-time. If the call cannot be completed at
    /// compile-time, a compile error is emitted instead.
    compile_time,
};

/// This data structure is used by the Zig language code generation and
/// therefore must be kept in sync with the compiler implementation.
pub const VaListAarch64 = extern struct {
    __stack: *anyopaque,
    __gr_top: *anyopaque,
    __vr_top: *anyopaque,
    __gr_offs: c_int,
    __vr_offs: c_int,
};

/// This data structure is used by the Zig language code generation and
/// therefore must be kept in sync with the compiler implementation.
pub const VaListHexagon = extern struct {
    __gpr: c_long,
    __fpr: c_long,
    __overflow_arg_area: *anyopaque,
    __reg_save_area: *anyopaque,
};

/// This data structure is used by the Zig language code generation and
/// therefore must be kept in sync with the compiler implementation.
pub const VaListPowerPc = extern struct {
    gpr: u8,
    fpr: u8,
    reserved: c_ushort,
    overflow_arg_area: *anyopaque,
    reg_save_area: *anyopaque,
};

/// This data structure is used by the Zig language code generation and
/// therefore must be kept in sync with the compiler implementation.
pub const VaListS390x = extern struct {
    __current_saved_reg_area_pointer: *anyopaque,
    __saved_reg_area_end_pointer: *anyopaque,
    __overflow_area_pointer: *anyopaque,
};

/// This data structure is used by the Zig language code generation and
/// therefore must be kept in sync with the compiler implementation.
pub const VaListX86_64 = extern struct {
    gp_offset: c_uint,
    fp_offset: c_uint,
    overflow_arg_area: *anyopaque,
    reg_save_area: *anyopaque,
};

/// This data structure is used by the Zig language code generation and
/// therefore must be kept in sync with the compiler implementation.
pub const VaList = switch (builtin.cpu.arch) {
    .aarch64, .aarch64_be => switch (builtin.os.tag) {
        .windows => *u8,
        .ios, .macos, .tvos, .watchos => *u8,
        else => @compileError("disabled due to miscompilations"), // VaListAarch64,
    },
    .arm => switch (builtin.os.tag) {
        .ios, .macos, .tvos, .watchos => *u8,
        else => *anyopaque,
    },
    .amdgcn => *u8,
    .avr => *anyopaque,
    .bpfel, .bpfeb => *anyopaque,
    .hexagon => if (builtin.target.isMusl()) VaListHexagon else *u8,
    .mips, .mipsel, .mips64, .mips64el => *anyopaque,
    .riscv32, .riscv64 => *anyopaque,
    .powerpc, .powerpcle => switch (builtin.os.tag) {
        .ios, .macos, .tvos, .watchos, .aix => *u8,
        else => VaListPowerPc,
    },
    .powerpc64, .powerpc64le => *u8,
    .sparc, .sparcel, .sparc64 => *anyopaque,
    .spirv32, .spirv64 => *anyopaque,
    .s390x => VaListS390x,
    .wasm32, .wasm64 => *anyopaque,
    .x86 => *u8,
    .x86_64 => switch (builtin.os.tag) {
        .windows => @compileError("disabled due to miscompilations"), // *u8,
        else => VaListX86_64,
    },
    else => @compileError("VaList not supported for this target yet"),
};

/// This data structure is used by the Zig language code generation and
/// therefore must be kept in sync with the compiler implementation.
pub const PrefetchOptions = struct {
    /// Whether the prefetch should prepare for a read or a write.
    rw: Rw = .read,
    /// The data's locality in an inclusive range from 0 to 3.
    ///
    /// 0 means no temporal locality. That is, the data can be immediately
    /// dropped from the cache after it is accessed.
    ///
    /// 3 means high temporal locality. That is, the data should be kept in
    /// the cache as it is likely to be accessed again soon.
    locality: u2 = 3,
    /// The cache that the prefetch should be performed on.
    cache: Cache = .data,

    pub const Rw = enum(u1) {
        read,
        write,
    };

    pub const Cache = enum(u1) {
        instruction,
        data,
    };
};

/// This data structure is used by the Zig language code generation and
/// therefore must be kept in sync with the compiler implementation.
pub const ExportOptions = struct {
    name: []const u8,
    linkage: GlobalLinkage = .strong,
    section: ?[]const u8 = null,
    visibility: SymbolVisibility = .default,
};

/// This data structure is used by the Zig language code generation and
/// therefore must be kept in sync with the compiler implementation.
pub const ExternOptions = struct {
    name: []const u8,
    library_name: ?[]const u8 = null,
    linkage: GlobalLinkage = .strong,
    is_thread_local: bool = false,
};

/// This enum is set by the compiler and communicates which compiler backend is
/// used to produce machine code.
/// Think carefully before deciding to observe this value. Nearly all code should
/// be agnostic to the backend that implements the language. The use case
/// to use this value is to **work around problems with compiler implementations.**
///
/// Avoid failing the compilation if the compiler backend does not match a
/// whitelist of backends; rather one should detect that a known problem would
/// occur in a blacklist of backends.
///
/// The enum is nonexhaustive so that alternate Zig language implementations may
/// choose a number as their tag (please use a random number generator rather
/// than a "cute" number) and codebases can interact with these values even if
/// this upstream enum does not have a name for the number. Of course, upstream
/// is happy to accept pull requests to add Zig implementations to this enum.
///
/// This data structure is part of the Zig language specification.
pub const CompilerBackend = enum(u64) {
    /// It is allowed for a compiler implementation to not reveal its identity,
    /// in which case this value is appropriate. Be cool and make sure your
    /// code supports `other` Zig compilers!
    other = 0,
    /// The original Zig compiler created in 2015 by Andrew Kelley. Implemented
    /// in C++. Used LLVM. Deleted from the ZSF ziglang/zig codebase on
    /// December 6th, 2022.
    stage1 = 1,
    /// The reference implementation self-hosted compiler of Zig, using the
    /// LLVM backend.
    stage2_llvm = 2,
    /// The reference implementation self-hosted compiler of Zig, using the
    /// backend that generates C source code.
    /// Note that one can observe whether the compilation will output C code
    /// directly with `object_format` value rather than the `compiler_backend` value.
    stage2_c = 3,
    /// The reference implementation self-hosted compiler of Zig, using the
    /// WebAssembly backend.
    stage2_wasm = 4,
    /// The reference implementation self-hosted compiler of Zig, using the
    /// arm backend.
    stage2_arm = 5,
    /// The reference implementation self-hosted compiler of Zig, using the
    /// x86_64 backend.
    stage2_x86_64 = 6,
    /// The reference implementation self-hosted compiler of Zig, using the
    /// aarch64 backend.
    stage2_aarch64 = 7,
    /// The reference implementation self-hosted compiler of Zig, using the
    /// x86 backend.
    stage2_x86 = 8,
    /// The reference implementation self-hosted compiler of Zig, using the
    /// riscv64 backend.
    stage2_riscv64 = 9,
    /// The reference implementation self-hosted compiler of Zig, using the
    /// sparc64 backend.
    stage2_sparc64 = 10,
    /// The reference implementation self-hosted compiler of Zig, using the
    /// spirv backend.
    stage2_spirv64 = 11,

    _,
};

/// This function type is used by the Zig language code generation and
/// therefore must be kept in sync with the compiler implementation.
pub const TestFn = struct {
    name: []const u8,
    func: *const fn () anyerror!void,
};

/// This function type is used by the Zig language code generation and
/// therefore must be kept in sync with the compiler implementation.
pub const PanicFn = fn ([]const u8, ?*StackTrace, ?usize) noreturn;

/// This function is used by the Zig language code generation and
/// therefore must be kept in sync with the compiler implementation.
pub const panic: PanicFn = if (@hasDecl(root, "panic"))
    root.panic
else if (@hasDecl(root, "os") and @hasDecl(root.os, "panic"))
    root.os.panic
else
<<<<<<< HEAD
    std.debug.panicImpl;
=======
    default_panic;

/// This function is used by the Zig language code generation and
/// therefore must be kept in sync with the compiler implementation.
pub fn default_panic(msg: []const u8, error_return_trace: ?*StackTrace, ret_addr: ?usize) noreturn {
    @setCold(true);

    // For backends that cannot handle the language features depended on by the
    // default panic handler, we have a simpler panic handler:
    if (builtin.zig_backend == .stage2_wasm or
        builtin.zig_backend == .stage2_arm or
        builtin.zig_backend == .stage2_aarch64 or
        builtin.zig_backend == .stage2_x86 or
        (builtin.zig_backend == .stage2_x86_64 and (builtin.target.ofmt != .elf and builtin.target.ofmt != .macho)) or
        builtin.zig_backend == .stage2_riscv64 or
        builtin.zig_backend == .stage2_sparc64 or
        builtin.zig_backend == .stage2_spirv64)
    {
        while (true) {
            @breakpoint();
        }
    }
    switch (builtin.os.tag) {
        .freestanding => {
            while (true) {
                @breakpoint();
            }
        },
        .wasi => {
            std.debug.print("{s}", .{msg});
            std.posix.abort();
        },
        .uefi => {
            const uefi = std.os.uefi;

            const ExitData = struct {
                pub fn create_exit_data(exit_msg: []const u8, exit_size: *usize) ![*:0]u16 {
                    // Need boot services for pool allocation
                    if (uefi.system_table.boot_services == null) {
                        return error.BootServicesUnavailable;
                    }

                    // ExitData buffer must be allocated using boot_services.allocatePool
                    var utf16: []u16 = try uefi.raw_pool_allocator.alloc(u16, 256);
                    errdefer uefi.raw_pool_allocator.free(utf16);

                    if (exit_msg.len > 255) {
                        return error.MessageTooLong;
                    }

                    var fmt: [256]u8 = undefined;
                    const slice = try std.fmt.bufPrint(&fmt, "\r\nerr: {s}\r\n", .{exit_msg});
                    const len = try std.unicode.utf8ToUtf16Le(utf16, slice);

                    utf16[len] = 0;

                    exit_size.* = 256;

                    return @as([*:0]u16, @ptrCast(utf16.ptr));
                }
            };

            var exit_size: usize = 0;
            const exit_data = ExitData.create_exit_data(msg, &exit_size) catch null;

            if (exit_data) |data| {
                if (uefi.system_table.std_err) |out| {
                    _ = out.setAttribute(uefi.protocol.SimpleTextOutput.red);
                    _ = out.outputString(data);
                    _ = out.setAttribute(uefi.protocol.SimpleTextOutput.white);
                }
            }

            if (uefi.system_table.boot_services) |bs| {
                _ = bs.exit(uefi.handle, .Aborted, exit_size, exit_data);
            }

            // Didn't have boot_services, just fallback to whatever.
            std.posix.abort();
        },
        .cuda, .amdhsa => std.posix.abort(),
        .plan9 => {
            var status: [std.os.plan9.ERRMAX]u8 = undefined;
            const len = @min(msg.len, status.len - 1);
            @memcpy(status[0..len], msg[0..len]);
            status[len] = 0;
            std.os.plan9.exits(status[0..len :0]);
        },
        else => {
            const first_trace_addr = ret_addr orelse @returnAddress();
            std.debug.panicImpl(error_return_trace, first_trace_addr, msg);
        },
    }
}
>>>>>>> 22a97cd2

pub fn checkNonScalarSentinel(expected: anytype, actual: @TypeOf(expected)) void {
    if (!std.meta.eql(expected, actual)) {
        panicSentinelMismatch(expected, actual);
    }
}

pub fn panicSentinelMismatch(expected: anytype, actual: @TypeOf(expected)) noreturn {
    @setCold(true);
    std.debug.panicExtra(null, @returnAddress(), "sentinel mismatch: expected {any}, found {any}", .{ expected, actual });
}

pub fn panicUnwrapError(st: ?*StackTrace, err: anyerror) noreturn {
    @setCold(true);
    std.debug.panicExtra(st, @returnAddress(), "attempt to unwrap error: {s}", .{@errorName(err)});
}

pub fn panicOutOfBounds(index: usize, len: usize) noreturn {
    @setCold(true);
    std.debug.panicExtra(null, @returnAddress(), "index out of bounds: index {d}, len {d}", .{ index, len });
}

pub fn panicStartGreaterThanEnd(start: usize, end: usize) noreturn {
    @setCold(true);
    std.debug.panicExtra(null, @returnAddress(), "start index {d} is larger than end index {d}", .{ start, end });
}

pub fn panicInactiveUnionField(active: anytype, wanted: @TypeOf(active)) noreturn {
    @setCold(true);
    std.debug.panicExtra(null, @returnAddress(), "access of union field '{s}' while field '{s}' is active", .{ @tagName(wanted), @tagName(active) });
}

pub const panic_messages = struct {
    pub const unreach = "reached unreachable code";
    pub const unwrap_null = "attempt to use null value";
    pub const cast_to_null = "cast causes pointer to be null";
    pub const incorrect_alignment = "incorrect alignment";
    pub const invalid_error_code = "invalid error code";
    pub const cast_truncated_data = "integer cast truncated bits";
    pub const negative_to_unsigned = "attempt to cast negative value to unsigned integer";
    pub const integer_overflow = "integer overflow";
    pub const shl_overflow = "left shift overflowed bits";
    pub const shr_overflow = "right shift overflowed bits";
    pub const divide_by_zero = "division by zero";
    pub const exact_division_remainder = "exact division produced remainder";
    pub const inactive_union_field = "access of inactive union field";
    pub const integer_part_out_of_bounds = "integer part of floating point value out of bounds";
    pub const corrupt_switch = "switch on corrupt value";
    pub const shift_rhs_too_big = "shift amount is greater than the type size";
    pub const invalid_enum_value = "invalid enum value";
    pub const sentinel_mismatch = "sentinel mismatch";
    pub const unwrap_error = "attempt to unwrap error";
    pub const index_out_of_bounds = "index out of bounds";
    pub const start_index_greater_than_end = "start index is larger than end index";
    pub const for_len_mismatch = "for loop over objects with non-equal lengths";
    pub const memcpy_len_mismatch = "@memcpy arguments have non-equal lengths";
    pub const memcpy_alias = "@memcpy arguments alias";
    pub const noreturn_returned = "'noreturn' function returned";
};

pub noinline fn returnError(st: *StackTrace) void {
    @setCold(true);
    @setRuntimeSafety(false);
    addErrRetTraceAddr(st, @returnAddress());
}

pub inline fn addErrRetTraceAddr(st: *StackTrace, addr: usize) void {
    if (st.index < st.instruction_addresses.len)
        st.instruction_addresses[st.index] = addr;

    st.index += 1;
}

const std = @import("std.zig");
const root = @import("root");

// Safety

/// This type is used by the Zig language code generation and
/// therefore must be kept in sync with the compiler implementation.
pub const PanicId = @typeInfo(PanicCause).Union.tag_type.?;

/// This type is used by the Zig language code generation and
/// therefore must be kept in sync with the compiler implementation.
pub const PanicCause = union(enum(u8)) {
    message = 0,
    unwrapped_error = 1,
    returned_noreturn = 2,
    reached_unreachable = 3,
    corrupt_switch = 4,
    accessed_out_of_bounds = 5,
    accessed_out_of_order = 6,
    accessed_out_of_order_extra = 7,
    accessed_inactive_field: type = 8,
    accessed_null_value = 9,
    divided_by_zero = 10,
    memcpy_argument_aliasing = 11,
    mismatched_memcpy_argument_lengths = 12,
    mismatched_for_loop_capture_lengths = 13,
    mismatched_sentinel: type = 14,
    mismatched_null_sentinel = 15,
    shl_overflowed: type = 16,
    shr_overflowed: type = 17,
    shift_amt_overflowed: type = 18,
    div_with_remainder: type = 19,
    mul_overflowed: type = 20,
    add_overflowed: type = 21,
    inc_overflowed: type = 22,
    sub_overflowed: type = 23,
    dec_overflowed: type = 24,
    div_overflowed: type = 25,
    cast_truncated_data: Cast = 26,
    cast_to_enum_from_invalid: type = 27,
    cast_to_error_from_invalid: Cast = 28,
    cast_to_ptr_from_invalid: usize = 29,
    cast_to_int_from_invalid: Cast = 30,
    cast_to_unsigned_from_negative: Cast = 31,

    /// ATTENTION: These types are not at all necessary for this implementation.
    ///            Their definitions may be inlined if there is any reason at
    ///            all to do so.
    const ErrorStackTrace = struct {
        err: anyerror,
        st: ?*StackTrace,
    };
    const Bounds = struct {
        index: usize,
        length: usize,
    };
    const OrderedBounds = struct {
        start: usize,
        end: usize,
    };
    const OrderedBoundsExtra = struct {
        start: usize,
        end: usize,
        length: usize,
    };
    const AddressRanges = struct {
        dest_start: usize,
        dest_end: usize,
        src_start: usize,
        src_end: usize,
    };
    const ArgumentLengths = struct {
        dest_len: usize,
        src_len: usize,
    };
    const CaptureLengths = struct {
        loop_len: usize,
        capture_len: usize,
    };
};

/// This type is used by the Zig language code generation and
/// therefore must be kept in sync with the compiler implementation.
pub const Cast = struct {
    to: type,
    from: type,
};

/// This function is used by the Zig language code generation and
/// therefore must be kept in sync with the compiler implementation.
pub fn PanicData(comptime cause: PanicCause) type {
    if (cause == .message) {
        return []const u8;
    }
    if (@field(builtin.runtime_safety, @tagName(cause)) != .extra) {
        return void;
    }
    switch (cause) {
        .message => {
            return []const u8;
        },
        .returned_noreturn,
        .reached_unreachable,
        .accessed_null_value,
        .divided_by_zero,
        .corrupt_switch,
        => {
            return void;
        },
        .unwrapped_error => {
            return PanicCause.ErrorStackTrace;
        },
        .accessed_out_of_bounds => {
            return PanicCause.Bounds;
        },
        .accessed_out_of_order => {
            return PanicCause.OrderedBounds;
        },
        .accessed_out_of_order_extra => {
            return PanicCause.OrderedBoundsExtra;
        },
        .accessed_inactive_field => |tag_type| {
            return packed struct { expected: tag_type, found: tag_type };
        },
        .memcpy_argument_aliasing => {
            return PanicCause.AddressRanges;
        },
        .mismatched_memcpy_argument_lengths => {
            return PanicCause.ArgumentLengths;
        },
        .mismatched_for_loop_capture_lengths => {
            return PanicCause.CaptureLengths;
        },
        .mismatched_null_sentinel => {
            return u8;
        },
        .mismatched_sentinel => |elem_type| {
            return struct { expected: elem_type, actual: elem_type };
        },
        .mul_overflowed,
        .add_overflowed,
        .sub_overflowed,
        .div_overflowed,
        .div_with_remainder,
        => |val_type| {
            return struct { lhs: val_type, rhs: val_type };
        },
        .inc_overflowed,
        .dec_overflowed,
        => |val_type| {
            return val_type;
        },
        .shl_overflowed,
        .shr_overflowed,
        => |int_type| {
            return struct { value: int_type, shift_amt: u16 };
        },
        .shift_amt_overflowed => {
            return u16;
        },
        .cast_to_ptr_from_invalid => {
            return usize;
        },
        .cast_to_int_from_invalid => |num_types| {
            return num_types.from;
        },
        .cast_truncated_data => |num_types| {
            return num_types.from;
        },
        .cast_to_unsigned_from_negative => |int_types| {
            return int_types.from;
        },
        .cast_to_enum_from_invalid => |enum_type| {
            return @typeInfo(enum_type).Enum.tag_type;
        },
        .cast_to_error_from_invalid => |error_type| {
            return error_type.from;
        },
    }
}
pub const RuntimeSafety = packed struct(u64) {
    message: Setting = .extra,
    unwrapped_error: Setting = .extra,
    returned_noreturn: Setting = .extra,
    reached_unreachable: Setting = .extra,
    corrupt_switch: Setting = .extra,
    accessed_out_of_bounds: Setting = .extra,
    accessed_out_of_order: Setting = .extra,
    accessed_out_of_order_extra: Setting = .extra,
    accessed_inactive_field: Setting = .extra,
    accessed_null_value: Setting = .extra,
    divided_by_zero: Setting = .extra,
    memcpy_argument_aliasing: Setting = .extra,
    mismatched_memcpy_argument_lengths: Setting = .extra,
    mismatched_for_loop_capture_lengths: Setting = .extra,
    mismatched_sentinel: Setting = .extra,
    mismatched_null_sentinel: Setting = .extra,
    shl_overflowed: Setting = .extra,
    shr_overflowed: Setting = .extra,
    shift_amt_overflowed: Setting = .extra,
    div_with_remainder: Setting = .extra,
    mul_overflowed: Setting = .extra,
    add_overflowed: Setting = .extra,
    inc_overflowed: Setting = .extra,
    sub_overflowed: Setting = .extra,
    dec_overflowed: Setting = .extra,
    div_overflowed: Setting = .extra,
    cast_truncated_data: Setting = .extra,
    cast_to_enum_from_invalid: Setting = .extra,
    cast_to_error_from_invalid: Setting = .extra,
    cast_to_ptr_from_invalid: Setting = .extra,
    cast_to_int_from_invalid: Setting = .extra,
    cast_to_unsigned_from_negative: Setting = .extra,

    pub const Setting = enum(u2) {
        /// Do not check panic condition.
        none = 0,
        /// Check panic condition.
        check = 1,
        /// Check panic condition, include context data.
        extra = 2,
    };

    // TODO: Remove when `analyzeSlice2` is confirmed.
    pub var analyze_slice2: bool = true;
};

// TODO: Rename to `panic` when the old interface is removed.
pub const panicNew = if (@hasDecl(root, "panicNew")) root.panicNew else panicNew_default;

// TODO: Rename to `panicImpl` when the old interface is removed.
//
//       The backend/os logic is not here, because this function is a combination
//       of all the special handler functions `panic*`, which also never checked
//       the backend/os before attempting to write error messages.
pub fn panicNew_default(comptime cause: PanicCause, data: PanicData(cause)) noreturn {
    @setCold(true);
    @setRuntimeSafety(false);
    if (cause != .message and
        @field(builtin.runtime_safety, @tagName(cause)) == .check)
    {
        std.debug.panicImpl(@tagName(cause), null, @returnAddress());
    }
    switch (cause) {
        .message => {
            std.debug.panicImpl(data, null, @returnAddress());
        },
        .accessed_null_value => {
            std.debug.panicImpl("attempted to use null value", null, @returnAddress());
        },
        .divided_by_zero => {
            std.debug.panicImpl("attempted to divide by zero", null, @returnAddress());
        },
        .returned_noreturn => {
            std.debug.panicImpl("returned from function marked 'noreturn'", null, @returnAddress());
        },
        .reached_unreachable, .corrupt_switch => {
            std.debug.panicImpl("reached unreachable code", null, @returnAddress());
        },
        .unwrapped_error => {
            var buf: [256]u8 = undefined;
            buf[0..28].* = "attempted to discard error: ".*;
            const ptr: [*]u8 = mem.cpyEqu(buf[28..], @errorName(data.err));
            std.debug.panicImpl(buf[0 .. @intFromPtr(ptr) -% @intFromPtr(&buf)], data.st, @returnAddress());
        },
        .accessed_out_of_bounds => {
            var buf: [256]u8 = undefined;
            buf[0..6].* = "index ".*;
            var ptr: [*]u8 = fmt.formatIntDec(buf[6..], data.index);
            ptr[0..15].* = " above maximum ".*;
            ptr = fmt.formatIntDec(ptr[15..][0..32], data.length -% 1);
            std.debug.panicImpl(buf[0 .. @intFromPtr(ptr) -% @intFromPtr(&buf)], null, @returnAddress());
        },
        .accessed_out_of_order => {
            var buf: [256]u8 = undefined;
            var ptr: [*]u8 = &buf;
            ptr[0..12].* = "start index ".*;
            ptr = fmt.formatIntDec(buf[12..], data.start);
            ptr[0..26].* = " is larger than end index ".*;
            ptr = fmt.formatIntDec(ptr[26..][0..32], data.end);
            std.debug.panicImpl(buf[0 .. @intFromPtr(ptr) -% @intFromPtr(&buf)], null, @returnAddress());
        },
        .accessed_out_of_order_extra => {
            var buf: [256]u8 = undefined;
            var ptr: [*]u8 = &buf;
            if (data.start > data.end) {
                ptr[0..12].* = "start index ".*;
                ptr = fmt.formatIntDec(buf[12..], data.start);
                ptr[0..26].* = " is larger than end index ".*;
                ptr = fmt.formatIntDec(ptr[26..][0..32], data.end);
            } else {
                ptr[0..10].* = "end index ".*;
                ptr = fmt.formatIntDec(buf[10..], data.start);
                ptr[0..15].* = " above maximum ".*;
                ptr = fmt.formatIntDec(ptr[15..][0..32], data.length -% 1);
            }
            std.debug.panicImpl(buf[0 .. @intFromPtr(ptr) -% @intFromPtr(&buf)], null, @returnAddress());
        },
        .accessed_inactive_field => {
            var buf: [256]u8 = undefined;
            buf[0..23].* = "access of union field '".*;
            var ptr: [*]u8 = mem.cpyEqu(buf[23..], @tagName(data.found));
            ptr[0..15].* = "' while field '".*;
            ptr = mem.cpyEqu(ptr + 15, @tagName(data.expected));
            ptr = mem.cpyEqu(ptr, "' is active");
            std.debug.panicImpl(buf[0 .. @intFromPtr(ptr) -% @intFromPtr(&buf)], null, @returnAddress());
        },
        .memcpy_argument_aliasing => {
            var buf: [256]u8 = undefined;
            buf[0..32].* = "@memcpy arguments alias between ".*;
            var ptr: [*]u8 = fmt.formatIntHex(buf[32..], @max(data.dest_start, data.src_start));
            ptr[0..5].* = " and ".*;
            ptr = fmt.formatIntHex(ptr[5..][0..32], @min(data.dest_end, data.src_end));
            ptr[0..2].* = " (".*;
            ptr = fmt.formatIntDec(ptr[2..][0..32], data.dest_end -% data.dest_start);
            ptr[0..7].* = " bytes)".*;
            std.debug.panicImpl(buf[0 .. @intFromPtr(ptr + 7) -% @intFromPtr(&buf)], null, @returnAddress());
        },
        .mismatched_memcpy_argument_lengths => {
            var buf: [256]u8 = undefined;
            buf[0..65].* = "@memcpy destination and source with mismatched lengths: expected ".*;
            var ptr: [*]u8 = fmt.formatIntDec(buf[65..], data.dest_len);
            ptr[0..8].* = ", found ".*;
            ptr = fmt.formatIntDec(ptr[8..][0..32], data.src_len);
            std.debug.panicImpl(buf[0 .. @intFromPtr(ptr) -% @intFromPtr(&buf)], null, @returnAddress());
        },
        .mismatched_for_loop_capture_lengths => {
            var buf: [256]u8 = undefined;
            buf[0..58].* = "multi-for loop captures with mismatched lengths: expected ".*;
            var ptr: [*]u8 = fmt.formatIntDec(buf[58..], data.loop_len);
            ptr[0..8].* = ", found ".*;
            ptr = fmt.formatIntDec(ptr[8..][0..32], data.capture_len);
            std.debug.panicImpl(buf[0 .. @intFromPtr(ptr) -% @intFromPtr(&buf)], null, @returnAddress());
        },
        .mismatched_null_sentinel => {
            var buf: [256]u8 = undefined;
            buf[0..28].* = "mismatched null terminator: ".*;
            const ptr: [*]u8 = fmt.formatIntDec(buf[28..], data);
            std.debug.panicImpl(buf[0 .. @intFromPtr(ptr) -% @intFromPtr(&buf)], null, @returnAddress());
        },
        .cast_to_enum_from_invalid => |enum_type| @call(.never_inline, panicCastToTagFromInvalid, .{
            meta.BestNum(@typeInfo(enum_type).Enum.tag_type), @typeName(enum_type), data, @returnAddress(),
        }),
        .cast_to_error_from_invalid => |error_type| @call(.never_inline, panicCastToErrorFromInvalid, .{
            error_type.from, @typeName(error_type.to), data, @returnAddress(),
        }),
        .mul_overflowed,
        .add_overflowed,
        .sub_overflowed,
        .div_overflowed,
        => |int_type| @call(.never_inline, panicArithOverflow(meta.BestInt(int_type)).combined, .{
            cause, @typeName(int_type), comptime math.bestExtrema(int_type), data.lhs, data.rhs, @returnAddress(),
        }),
        .inc_overflowed => |int_type| @call(.never_inline, panicArithOverflow(meta.BestInt(int_type)).inc, .{
            @typeName(int_type), comptime math.bestExtrema(int_type).max, data, @returnAddress(),
        }),
        .dec_overflowed => |int_type| @call(.never_inline, panicArithOverflow(meta.BestInt(int_type)).dec, .{
            @typeName(int_type), comptime math.bestExtrema(int_type).min, data, @returnAddress(),
        }),
        .shl_overflowed => |int_type| @call(.never_inline, panicArithOverflow(meta.BestInt(int_type)).shl, .{
            @typeName(int_type), data.value, data.shift_amt, ~@abs(@as(int_type, 0)), @returnAddress(),
        }),
        .shr_overflowed => |int_type| @call(.never_inline, panicArithOverflow(meta.BestInt(int_type)).shr, .{
            @typeName(int_type), data.value, data.shift_amt, ~@abs(@as(int_type, 0)), @returnAddress(),
        }),
        .shift_amt_overflowed => |int_type| @call(.never_inline, panicArithOverflow(meta.BestInt(int_type)).shiftRhs, .{
            @typeName(int_type), @bitSizeOf(int_type), data, @returnAddress(),
        }),
        .div_with_remainder => |num_type| @call(.never_inline, panicExactDivisionWithRemainder, .{
            meta.BestNum(num_type), data.lhs, data.rhs, @returnAddress(),
        }),
        .mismatched_sentinel => |elem_type| @call(.never_inline, panicMismatchedSentinel, .{
            meta.BestNum(elem_type), @typeName(elem_type),
            data.expected,           data.actual,
            @returnAddress(),
        }),
        .cast_to_ptr_from_invalid => |alignment| @call(.never_inline, panicCastToPointerFromInvalid, .{
            data, alignment, @returnAddress(),
        }),
        .cast_to_unsigned_from_negative => |int_types| @call(.never_inline, panicCastToUnsignedFromNegative, .{
            meta.BestNum(int_types.to),   @typeName(int_types.to),
            meta.BestNum(int_types.from), @typeName(int_types.from),
            data,                         @returnAddress(),
        }),
        .cast_to_int_from_invalid => |num_types| @call(.never_inline, panicCastToIntFromInvalid, .{
            meta.BestNum(num_types.to),              @typeName(num_types.to),
            meta.BestNum(num_types.from),            @typeName(num_types.from),
            comptime math.bestExtrema(num_types.to), data,
            @returnAddress(),
        }),
        .cast_truncated_data => |num_types| @call(.never_inline, panicCastTruncatedData, .{
            meta.BestNum(num_types.to),              @typeName(num_types.to),
            meta.BestNum(num_types.from),            @typeName(num_types.from),
            comptime math.bestExtrema(num_types.to), data,
            @returnAddress(),
        }),
    }
}

/// TODO: Move all of the following functions to `debug` with the same names.
pub fn panicCastToPointerFromInvalid(
    address: usize,
    alignment: usize,
    ret_addr: usize,
) noreturn {
    @setCold(true);
    @setRuntimeSafety(false);
    var buf: [256]u8 = undefined;
    var ptr: [*]u8 = &buf;
    if (address != 0) {
        ptr[0..42].* = "cast to pointer with incorrect alignment (".*;
        ptr = fmt.formatIntDec(ptr[42..][0..32], alignment);
        ptr[0..3].* = "): ".*;
        ptr = fmt.formatIntDec(ptr[3..][0..32], address);
        ptr[0..4].* = " == ".*;
        ptr = fmt.formatIntDec(ptr[4..][0..32], address & ~(alignment -% 1));
        ptr[0] = '+';
        ptr = fmt.formatIntDec(ptr[1..][0..32], address & (alignment -% 1));
    } else {
        ptr[0..40].* = "cast to null pointer without 'allowzero'".*;
        ptr += 40;
    }
    std.debug.panicImpl(buf[0 .. @intFromPtr(ptr) -% @intFromPtr(&buf)], null, ret_addr);
}
pub fn panicCastToTagFromInvalid(
    comptime Integer: type,
    type_name: []const u8,
    value: Integer,
    ret_addr: usize,
) noreturn {
    @setCold(true);
    @setRuntimeSafety(false);
    var buf: [256]u8 = undefined;
    buf[0..9].* = "cast to '".*;
    var ptr: [*]u8 = mem.cpyEqu(buf[9..], type_name);
    ptr[0..21].* = "' from invalid value ".*;
    ptr = fmt.formatIntDec(ptr[21..][0..32], value);
    std.debug.panicImpl(buf[0 .. @intFromPtr(ptr) -% @intFromPtr(&buf)], null, ret_addr);
}
pub fn panicCastToErrorFromInvalid(
    comptime From: type,
    type_name: []const u8,
    value: From,
    ret_addr: usize,
) noreturn {
    @setCold(true);
    @setRuntimeSafety(false);
    var buf: [256]u8 = undefined;
    buf[0..9].* = "cast to '".*;
    var ptr: [*]u8 = mem.cpyEqu(buf[9..], type_name);
    ptr[0..7].* = "' from ".*;
    if (@typeInfo(From) == .Int) {
        ptr[7..32].* = "non-existent error-code (".*;
        ptr = fmt.formatIntDec(ptr[32..][0..32], value);
        ptr[0] = ')';
        ptr += 1;
    } else {
        ptr[7] = '\'';
        ptr = mem.cpyEqu(ptr + 8, @typeName(From));
        ptr[0..2].* = "' ".*;
        ptr = fmt.AnyFormat(.{}, From).write(ptr + 2, value);
    }
    std.debug.panicImpl(buf[0 .. @intFromPtr(ptr) -% @intFromPtr(&buf)], null, ret_addr);
}
pub fn panicCastToIntFromInvalid(
    comptime To: type,
    to_type_name: []const u8,
    comptime From: type,
    from_type_name: []const u8,
    extrema: math.BestExtrema(To),
    value: From,
    ret_addr: usize,
) noreturn {
    @setCold(true);
    @setRuntimeSafety(false);
    var buf: [256]u8 = undefined;
    const yn: bool = value < 0;
    var ptr: [*]u8 = writeCastToFrom(&buf, to_type_name, from_type_name);
    ptr[0..13].* = " overflowed: ".*;
    ptr = writeAboveOrBelowLimit(ptr + 13, To, to_type_name, yn, if (yn) extrema.min else extrema.max);
    std.debug.panicImpl(buf[0 .. @intFromPtr(ptr) -% @intFromPtr(&buf)], null, ret_addr);
}
pub fn panicCastTruncatedData(
    comptime To: type,
    to_type_name: []const u8,
    comptime From: type,
    from_type_name: []const u8,
    extrema: math.BestExtrema(To),
    value: From,
    ret_addr: usize,
) noreturn {
    @setCold(true);
    @setRuntimeSafety(false);
    if (builtin.zig_backend != .stage2_llvm and @bitSizeOf(From) > 64) {
        return std.debug.panicImpl("cast truncated bits", null, ret_addr);
    }
    var buf: [256]u8 = undefined;
    const yn: bool = value < 0;
    var ptr: [*]u8 = writeCastToFrom(&buf, to_type_name, from_type_name);
    ptr[0..17].* = " truncated bits: ".*;
    ptr = fmt.formatIntDec(ptr[17..][0..32], value);
    ptr = writeAboveOrBelowLimit(ptr, To, to_type_name, yn, if (yn) extrema.min else extrema.max);
    std.debug.panicImpl(buf[0 .. @intFromPtr(ptr) -% @intFromPtr(&buf)], null, ret_addr);
}
pub fn panicCastToUnsignedFromNegative(
    comptime _: type,
    to_type_name: []const u8,
    comptime From: type,
    from_type_name: []const u8,
    value: From,
    ret_addr: usize,
) noreturn {
    @setCold(true);
    @setRuntimeSafety(false);
    if (builtin.zig_backend != .stage2_llvm and @bitSizeOf(From) > 64) {
        return std.debug.panicImpl("cast to unsigned from negative", null, ret_addr);
    }
    var buf: [256]u8 = undefined;
    var ptr: [*]u8 = writeCastToFrom(&buf, to_type_name, from_type_name);
    ptr[0..18].* = " lost signedness (".*;
    ptr = fmt.formatIntDec(ptr[18..][0..32], value);
    ptr[0] = ')';
    std.debug.panicImpl(buf[0 .. @intFromPtr(ptr + 1) -% @intFromPtr(&buf)], null, ret_addr);
}
pub fn panicMismatchedSentinel(
    comptime Number: type,
    type_name: []const u8,
    expected: Number,
    found: Number,
    ret_addr: usize,
) noreturn {
    @setCold(true);
    @setRuntimeSafety(false);
    if (builtin.zig_backend != .stage2_llvm and
        (@bitSizeOf(Number) > 64 or @typeInfo(Number) == .Float))
    {
        return std.debug.panicImpl("mismatched sentinel", null, ret_addr);
    }
    var buf: [256]u8 = undefined;
    var ptr: [*]u8 = mem.cpyEqu(&buf, type_name);
    ptr[0..29].* = " sentinel mismatch: expected ".*;
    ptr = fmt.formatAny(ptr[29..][0..32], expected);
    ptr[0..8].* = ", found ".*;
    ptr = fmt.formatAny(ptr[8..][0..32], found);
    std.debug.panicImpl(buf[0 .. @intFromPtr(ptr) -% @intFromPtr(&buf)], null, ret_addr);
}
pub fn panicAccessedInactiveField(
    expected: []const u8,
    found: []const u8,
    ret_addr: usize,
) noreturn {
    @setCold(true);
    @setRuntimeSafety(false);
    var buf: [256]u8 = undefined;
    buf[0..23].* = "access of union field '".*;
    var ptr: [*]u8 = mem.cpyEqu(buf[23..], found);
    ptr[0..15].* = "' while field '".*;
    ptr = mem.cpyEqu(ptr + 15, expected);
    ptr = mem.cpyEqu(ptr, "' is active");
    std.debug.panicImpl(buf[0 .. @intFromPtr(ptr) -% @intFromPtr(&buf)], null, ret_addr);
}
pub fn panicExactDivisionWithRemainder(
    comptime Number: type,
    lhs: Number,
    rhs: Number,
    ret_addr: usize,
) noreturn {
    @setCold(true);
    @setRuntimeSafety(false);
    if (builtin.zig_backend != .stage2_llvm and @bitSizeOf(Number) > 64) {
        return std.debug.panicImpl("exact division with remainder", null, ret_addr);
    }
    var buf: [256]u8 = undefined;
    buf[0..31].* = "exact division with remainder: ".*;
    var ptr: [*]u8 = fmt.formatIntDec(buf[31..], lhs);
    ptr[0] = '/';
    ptr = fmt.formatIntDec(ptr[1..][0..32], rhs);
    ptr[0..4].* = " == ".*;
    ptr = fmt.formatAny(ptr[4..][0..64], @divTrunc(lhs, rhs));
    ptr[0] = 'r';
    ptr = fmt.formatAny(ptr[1..][0..64], @rem(lhs, rhs));
    std.debug.panicImpl(buf[0 .. @intFromPtr(ptr) -% @intFromPtr(&buf)], null, ret_addr);
}
pub fn writeCastToFrom(
    buf: [*]u8,
    to_type_name: []const u8,
    from_type_name: []const u8,
) [*]u8 {
    @setRuntimeSafety(false);
    buf[0..9].* = "cast to '".*;
    const ptr: [*]u8 = mem.cpyEqu(buf + 9, to_type_name);
    ptr[0..8].* = "' from '".*;
    mem.cpyEqu(ptr + 8, from_type_name)[0] = '\'';
    return ptr + 9 + from_type_name.len;
}
pub fn writeAboveOrBelowLimit(
    buf: [*]u8,
    comptime To: type,
    to_type_name: []const u8,
    yn: bool,
    limit: To,
) [*]u8 {
    @setRuntimeSafety(false);
    buf[0..7].* = if (yn) " below ".* else " above ".*;
    var ptr: [*]u8 = mem.cpyEqu(buf + 7, to_type_name);
    ptr[0..10].* = if (yn) " minimum (".* else " maximum (".*;
    ptr = fmt.formatIntDec(ptr[10..][0..32], limit);
    ptr[0] = ')';
    return ptr + 1;
}
pub fn panicArithOverflow(comptime Number: type) type {
    const T = struct {
        const Absolute = @TypeOf(@abs(@as(Number, undefined)));
        const feature_limited: bool = builtin.zig_backend != .stage2_llvm and
            @bitSizeOf(Number) > @bitSizeOf(usize);
        pub fn add(
            type_name: []const u8,
            extrema: math.BestExtrema(Number),
            lhs: Number,
            rhs: Number,
            ret_addr: usize,
        ) noreturn {
            @setCold(true);
            @setRuntimeSafety(false);
            if (feature_limited) {
                return std.debug.panicImpl("add overflowed", null, ret_addr);
            }
            const yn: bool = rhs < 0;
            var buf: [256]u8 = undefined;
            var ptr: [*]u8 = writeOverflowed(&buf, "add overflowed ", type_name, " + ", lhs, rhs, &@addWithOverflow(lhs, rhs));
            ptr = writeAboveOrBelowLimit(ptr, Number, type_name, yn, if (yn) extrema.min else extrema.max);
            std.debug.panicImpl(buf[0 .. @intFromPtr(ptr) -% @intFromPtr(&buf)], null, ret_addr);
        }
        pub fn inc(
            type_name: []const u8,
            max: Number,
            lhs: Number,
            ret_addr: usize,
        ) noreturn {
            @setCold(true);
            @setRuntimeSafety(false);
            if (feature_limited) {
                return std.debug.panicImpl("add overflowed", null, ret_addr);
            }
            var buf: [256]u8 = undefined;
            var ptr: [*]u8 = writeOverflowed(&buf, "add overflowed ", type_name, " + ", lhs, 1, &@addWithOverflow(lhs, 1));
            ptr = writeAboveOrBelowLimit(ptr, Number, type_name, false, max);
            std.debug.panicImpl(buf[0 .. @intFromPtr(ptr) -% @intFromPtr(&buf)], null, ret_addr);
        }
        pub fn sub(
            type_name: []const u8,
            extrema: math.BestExtrema(Number),
            lhs: Number,
            rhs: Number,
            ret_addr: usize,
        ) noreturn {
            @setCold(true);
            @setRuntimeSafety(false);
            if (feature_limited) {
                return std.debug.panicImpl("sub overflowed", null, ret_addr);
            }
            const yn: bool = rhs > 0;
            var buf: [256]u8 = undefined;
            var ptr: [*]u8 = writeOverflowed(&buf, "sub overflowed ", type_name, " - ", lhs, rhs, &@subWithOverflow(lhs, rhs));
            ptr = writeAboveOrBelowLimit(ptr, Number, type_name, yn, if (yn) extrema.min else extrema.max);
            std.debug.panicImpl(buf[0 .. @intFromPtr(ptr) -% @intFromPtr(&buf)], null, ret_addr);
        }
        pub fn dec(
            type_name: []const u8,
            min: Number,
            lhs: Number,
            ret_addr: usize,
        ) noreturn {
            @setCold(true);
            @setRuntimeSafety(false);
            if (feature_limited) {
                return std.debug.panicImpl("sub overflowed", null, ret_addr);
            }
            var buf: [256]u8 = undefined;
            var ptr: [*]u8 = writeOverflowed(&buf, "sub overflowed ", type_name, " - ", lhs, 1, &@subWithOverflow(lhs, 1));
            ptr = writeAboveOrBelowLimit(ptr, Number, type_name, true, min);
            std.debug.panicImpl(buf[0 .. @intFromPtr(ptr) -% @intFromPtr(&buf)], null, ret_addr);
        }
        pub fn mul(
            type_name: []const u8,
            extrema: math.BestExtrema(Number),
            lhs: Number,
            rhs: Number,
            ret_addr: usize,
        ) noreturn {
            @setCold(true);
            @setRuntimeSafety(false);
            if (feature_limited) {
                return std.debug.panicImpl("mul overflowed", null, ret_addr);
            }
            var buf: [256]u8 = undefined;
            var ptr: [*]u8 = writeOverflowed(&buf, "mul overflowed ", type_name, " * ", lhs, rhs, &@mulWithOverflow(lhs, rhs));
            const yn: bool = @bitCast(
                (@intFromBool(rhs < 0) & @intFromBool(lhs > 0)) |
                    (@intFromBool(lhs < 0) & @intFromBool(rhs > 0)),
            );
            ptr = writeAboveOrBelowLimit(ptr, Number, type_name, yn, if (yn) extrema.min else extrema.max);
            std.debug.panicImpl(buf[0 .. @intFromPtr(ptr) -% @intFromPtr(&buf)], null, ret_addr);
        }
        pub fn div(
            type_name: []const u8,
            extrema: math.BestExtrema(Number),
            lhs: Number,
            rhs: Number,
            ret_addr: usize,
        ) noreturn {
            @setCold(true);
            @setRuntimeSafety(false);
            if (feature_limited) {
                return std.debug.panicImpl("div overflowed", null, ret_addr);
            }
            const yn: bool = rhs < 0;
            var buf: [256]u8 = undefined;
            var ptr: [*]u8 = writeOverflowed(&buf, "div overflowed ", type_name, " / ", lhs, rhs, &@addWithOverflow(lhs, rhs));
            ptr = writeAboveOrBelowLimit(ptr, Number, type_name, yn, if (yn) extrema.min else extrema.max);
            std.debug.panicImpl(buf[0 .. @intFromPtr(ptr) -% @intFromPtr(&buf)], null, ret_addr);
        }
        pub fn combined(
            pc: PanicId,
            type_name: []const u8,
            extrema: math.BestExtrema(Number),
            lhs: Number,
            rhs: Number,
            ret_addr: usize,
        ) noreturn {
            @setCold(true);
            @setRuntimeSafety(false);
            if (feature_limited) {
                std.debug.panicImpl(switch (pc) {
                    .add_overflowed => "add overflowed",
                    .sub_overflowed => "sub overflowed",
                    .div_overflowed => "div overflowed",
                    else => "mul overflowed",
                }, null, ret_addr);
            }
            const yn: bool = switch (pc) {
                .add_overflowed => rhs < 0,
                .sub_overflowed => rhs > 0,
                else => @bitCast(
                    (@intFromBool(rhs < 0) & @intFromBool(lhs > 0)) |
                        (@intFromBool(lhs < 0) & @intFromBool(rhs > 0)),
                ),
            };
            var buf: [256]u8 = undefined;
            var ptr: [*]u8 = writeOverflowed(&buf, switch (pc) {
                .add_overflowed => "add overflowed ",
                .sub_overflowed => "sub overflowed ",
                .div_overflowed => "div overflowed ",
                else => "mul overflowed ",
            }, type_name, switch (pc) {
                .add_overflowed => " + ",
                .sub_overflowed => " - ",
                else => " * ",
            }, lhs, rhs, &switch (pc) {
                .add_overflowed => @addWithOverflow(lhs, rhs),
                .sub_overflowed => @subWithOverflow(lhs, rhs),
                else => @mulWithOverflow(lhs, rhs),
            });
            ptr = writeAboveOrBelowLimit(ptr, Number, type_name, yn, if (yn) extrema.min else extrema.max);
            std.debug.panicImpl(buf[0 .. @intFromPtr(ptr) -% @intFromPtr(&buf)], null, ret_addr);
        }
        pub fn shl(
            type_name: []const u8,
            value: Number,
            shift_amt: u16,
            mask: Absolute,
            ret_addr: usize,
        ) noreturn {
            @setCold(true);
            @setRuntimeSafety(false);
            if (feature_limited) {
                return std.debug.panicImpl("shl overflowed", null, ret_addr);
            }
            const absolute: Absolute = @bitCast(value);
            const ov_bits: u16 = @popCount(absolute & mask) -% @popCount((absolute << @intCast(shift_amt)) & mask);
            var buf: [256]u8 = undefined;
            buf[0..22].* = "left shift overflowed ".*;
            var ptr: [*]u8 = mem.cpyEqu(buf[22..], type_name);
            ptr[0..2].* = ": ".*;
            ptr = fmt.formatIntDec(ptr[2..][0..32], value);
            ptr[0..4].* = " << ".*;
            ptr = fmt.formatIntDec(ptr[4..][0..32], shift_amt);
            ptr = writeShiftedOutBits(ptr, ov_bits);
            std.debug.panicImpl(buf[0 .. @intFromPtr(ptr) -% @intFromPtr(&buf)], null, ret_addr);
        }
        pub fn shr(
            type_name: []const u8,
            value: Number,
            shift_amt: u16,
            mask: Absolute,
            ret_addr: usize,
        ) noreturn {
            @setCold(true);
            @setRuntimeSafety(false);
            if (feature_limited) {
                return std.debug.panicImpl("shr overflowed", null, ret_addr);
            }
            const absolute: Absolute = @bitCast(value);
            const ov_bits: u16 = @popCount(absolute & mask) -% @popCount((absolute << @intCast(shift_amt)) & mask);
            var buf: [256]u8 = undefined;
            buf[0..23].* = "right shift overflowed ".*;
            var ptr: [*]u8 = mem.cpyEqu(buf[23..], type_name);
            ptr[0..2].* = ": ".*;
            ptr = fmt.formatIntDec(ptr[2..][0..32], value);
            ptr[0..4].* = " >> ".*;
            ptr = fmt.formatIntDec(ptr[4..][0..32], shift_amt);
            ptr = writeShiftedOutBits(ptr, ov_bits);
            std.debug.panicImpl(buf[0 .. @intFromPtr(ptr) -% @intFromPtr(&buf)], null, ret_addr);
        }
        pub fn shiftRhs(
            type_name: []const u8,
            bit_count: u16,
            shift_amt: u16,
            ret_addr: usize,
        ) noreturn {
            @setCold(true);
            @setRuntimeSafety(false);
            if (feature_limited) {
                return std.debug.panicImpl("shift RHS overflowed", null, ret_addr);
            }
            var buf: [256]u8 = undefined;
            var ptr: [*]u8 = mem.cpyEqu(&buf, type_name);
            ptr[0..23].* = " RHS of shift too big: ".*;
            ptr = fmt.formatIntDec(ptr[23..][0..32], shift_amt);
            ptr[0..3].* = " > ".*;
            ptr = fmt.formatIntDec(ptr[3..][0..32], bit_count);
            std.debug.panicImpl(buf[0 .. @intFromPtr(ptr) -% @intFromPtr(&buf)], null, ret_addr);
        }
        const Overflow = struct { Number, u1 };
        pub fn writeOverflowed(
            buf: [*]u8,
            op_name: *const [15]u8,
            type_name: []const u8,
            op_sym: *const [3]u8,
            lhs: Number,
            rhs: Number,
            res: *const Overflow,
        ) [*]u8 {
            @setCold(true);
            @setRuntimeSafety(false);
            buf[0..15].* = op_name.*;
            var ptr: [*]u8 = mem.cpyEqu(buf[15..], type_name);
            ptr[0..2].* = ": ".*;
            ptr = fmt.formatIntDec(ptr[2..][0..32], lhs);
            ptr[0..3].* = op_sym.*;
            ptr = fmt.formatIntDec(ptr[3..][0..32], rhs);
            if (res[1] == 0) {
                ptr[0..2].* = " (".*;
                ptr = fmt.formatIntDec(ptr[2..][0..32], res[0]);
                ptr[0] = ')';
                ptr += 1;
            }
            return ptr;
        }
        pub fn writeShiftedOutBits(
            buf: [*]u8,
            ov_bits: u16,
        ) [*]u8 {
            @setRuntimeSafety(false);
            buf[0..13].* = " shifted out ".*;
            var ptr: [*]u8 = fmt.formatIntDec(buf[13..][0..32], ov_bits);
            ptr[0..5].* = " bits".*;
            return ptr + 4 + @intFromBool(ov_bits != 1);
        }
    };
    return T;
}

/// ATTENTION: Standard library users/contributors could help with consolidating
///            these namespaces. These are used to extract the generic parts of
///            panic data payloads in order to call the most efficient writer
///            function without sacrificing any information.
///
///            The general idea is that integers and floats larger than `*size`
///            are rare enough to afford specific writer functions. Integers and
///            floats not larger than `*size` are able to use a common function.
///            For these, we just extract the type name and the extrema and
///            allow the values to coerce.
const mem = struct {
    fn cpyEqu(ptr: [*]u8, str: []const u8) [*]u8 {
        @memcpy(ptr, str);
        return ptr + str.len;
    }
};
const meta = struct {
    pub fn BestFloat(comptime Float: type) type {
        if (@bitSizeOf(Float) <= @bitSizeOf(usize)) {
            return @Type(.{ .Float = .{ .bits = @bitSizeOf(usize) } });
        }
        return Float;
    }
    pub fn BestInt(comptime T: type) type {
        switch (@typeInfo(T)) {
            .Vector => |vector_info| {
                return @Vector(vector_info.len, BestInt(vector_info.child));
            },
            .Int => if (@bitSizeOf(T) <= @bitSizeOf(usize)) {
                if (@typeInfo(T).Int.signedness == .signed) {
                    return isize;
                } else {
                    return usize;
                }
            } else {
                return @Type(.{ .Int = .{
                    .bits = @bitSizeOf(T),
                    .signedness = switch (@typeInfo(T)) {
                        .Int => |int_info| int_info.signedness,
                        else => .unsigned,
                    },
                } });
            },
            else => {
                return BestInt(meta.Child(T));
            },
        }
    }
    pub fn BestNum(comptime Number: type) type {
        switch (@typeInfo(Number)) {
            .ComptimeInt, .Int => return BestInt(Number),
            .ComptimeFloat, .Float => return BestFloat(Number),
            else => return Number,
        }
    }
    /// Extracts types like:
    /// Int                     => Int,
    /// Enum(Int)               => Int,
    /// Struct(Int)             => Int,
    /// Union(Enum(Int))        => Int,
    /// Optional(Pointer(Any))  => Any,
    /// Optional(Any)           => Any,
    /// Array(Any)              => Any,
    /// Pointer(Array(Any))     => Any,
    /// Pointer(Any)            => Any,
    pub fn Child(comptime T: type) type {
        switch (@typeInfo(T)) {
            else => {
                @compileError(@typeName(T));
            },
            .Array, .Pointer => {
                return Element(T);
            },
            .Int, .Float => {
                return T;
            },
            .Enum => |enum_info| {
                return enum_info.tag_type;
            },
            .ErrorSet => {
                return u16;
            },
            .Struct => |struct_info| {
                if (struct_info.backing_integer) |backing_integer| {
                    return backing_integer;
                } else {
                    @compileError("'" ++ @typeName(T) ++ "' not a packed struct");
                }
            },
            .Union => |union_info| {
                if (union_info.tag_type) |tag_type| {
                    return Child(tag_type);
                } else {
                    @compileError("'" ++ @typeName(T) ++ "' not a tagged union");
                }
            },
            .Optional => |optional_info| {
                return optional_info.child;
            },
        }
    }
    pub fn Element(comptime T: type) type {
        switch (@typeInfo(T)) {
            else => {
                @compileError(@typeName(T));
            },
            .Array => |array_info| {
                return array_info.child;
            },
            .Pointer => |pointer_info| {
                if (pointer_info.size == .Slice or pointer_info.size == .Many) {
                    return pointer_info.child;
                }
                switch (@typeInfo(pointer_info.child)) {
                    .Array => |array_info| {
                        return array_info.child;
                    },
                    else => {
                        @compileError(@typeName(T));
                    },
                }
            },
        }
    }
};
const math = struct {
    pub fn BestExtrema(comptime Int: type) type {
        if (meta.BestInt(Int) != Int) {
            return BestExtrema(meta.BestInt(Int));
        }
        return struct {
            min: Int,
            max: Int,
        };
    }
    /// Find the maximum and minimum arithmetical values for an integer type.
    pub fn bestExtrema(comptime Int: type) BestExtrema(Int) {
        if (@typeInfo(Int) == .Vector) {
            return .{
                .min = @splat(bestExtrema(@typeInfo(Int).Vector.child).min),
                .max = @splat(bestExtrema(@typeInfo(Int).Vector.child).max),
            };
        }
        switch (Int) {
            u0, i0 => return .{ .min = 0, .max = 0 },
            u1 => return .{ .min = 0, .max = 1 },
            i1 => return .{ .min = -1, .max = 0 },
            else => {
                const U = @Type(.{ .Int = .{
                    .signedness = .unsigned,
                    .bits = @bitSizeOf(Int),
                } });
                const umax: U = ~@as(U, 0);
                if (@typeInfo(Int).Int.signedness == .unsigned) {
                    return .{ .min = 0, .max = umax };
                } else {
                    const imax: U = umax >> 1;
                    return .{
                        .min = @as(Int, @bitCast(~imax)),
                        .max = @as(Int, @bitCast(imax)),
                    };
                }
            },
        }
    }
};
const fmt = struct {
    fn formatAny(buf: []u8, value: anytype) [*]u8 {
        var fbs = std.io.fixedBufferStream(buf);
        std.fmt.format(fbs.writer(), "{any}", .{value}) catch return buf.ptr;
        return buf.ptr + fbs.pos;
    }
    fn formatIntDec(buf: []u8, value: anytype) [*]u8 {
        var fbs = std.io.fixedBufferStream(buf);
        std.fmt.formatInt(value, 10, .lower, .{}, fbs.writer()) catch return buf.ptr;
        return buf.ptr + fbs.pos;
    }
    fn formatIntHex(buf: []u8, value: anytype) [*]u8 {
        var fbs = std.io.fixedBufferStream(buf);
        std.fmt.formatInt(value, 16, .lower, .{}, fbs.writer()) catch return buf.ptr;
        return buf.ptr + fbs.pos;
    }
    fn formatFloatDec(buf: []u8, value: anytype) [*]u8 {
        var fbs = std.io.fixedBufferStream(buf[0..32]);
        std.fmt.formatFloatDecimal(value, .{}, fbs.writer()) catch return buf.ptr;
        return buf.ptr + fbs.pos;
    }
};

pub fn isNamedEnumValue(comptime Enum: type, enum_or_int: anytype) bool {
    @setRuntimeSafety(false);
    if (@typeInfo(@TypeOf(enum_or_int)) == .Int) {
        inline for (@typeInfo(Enum).Enum.fields) |field| {
            if (field.value == enum_or_int) {
                return true;
            }
        }
        return false;
    }
    inline for (@typeInfo(Enum).Enum.fields) |field| {
        if (field.value == @intFromEnum(enum_or_int)) {
            return true;
        }
    }
    return false;
}
pub fn errorSetHasValue(comptime Error: type, error_or_int: anytype) bool {
    @setRuntimeSafety(false);
    if (@typeInfo(@TypeOf(error_or_int)) == .Int) {
        if (@typeInfo(Error).ErrorSet) |error_set| {
            inline for (error_set) |elem| {
                if (@intFromError(@field(Error, elem.name)) == error_or_int) {
                    return true;
                }
            }
        }
        return false;
    }
    if (@typeInfo(Error).ErrorSet) |error_set| {
        inline for (error_set) |elem| {
            if (@intFromError(@field(Error, elem.name)) == @intFromError(error_or_int)) {
                return true;
            }
        }
    }
    return false;
}<|MERGE_RESOLUTION|>--- conflicted
+++ resolved
@@ -726,104 +726,7 @@
 else if (@hasDecl(root, "os") and @hasDecl(root.os, "panic"))
     root.os.panic
 else
-<<<<<<< HEAD
     std.debug.panicImpl;
-=======
-    default_panic;
-
-/// This function is used by the Zig language code generation and
-/// therefore must be kept in sync with the compiler implementation.
-pub fn default_panic(msg: []const u8, error_return_trace: ?*StackTrace, ret_addr: ?usize) noreturn {
-    @setCold(true);
-
-    // For backends that cannot handle the language features depended on by the
-    // default panic handler, we have a simpler panic handler:
-    if (builtin.zig_backend == .stage2_wasm or
-        builtin.zig_backend == .stage2_arm or
-        builtin.zig_backend == .stage2_aarch64 or
-        builtin.zig_backend == .stage2_x86 or
-        (builtin.zig_backend == .stage2_x86_64 and (builtin.target.ofmt != .elf and builtin.target.ofmt != .macho)) or
-        builtin.zig_backend == .stage2_riscv64 or
-        builtin.zig_backend == .stage2_sparc64 or
-        builtin.zig_backend == .stage2_spirv64)
-    {
-        while (true) {
-            @breakpoint();
-        }
-    }
-    switch (builtin.os.tag) {
-        .freestanding => {
-            while (true) {
-                @breakpoint();
-            }
-        },
-        .wasi => {
-            std.debug.print("{s}", .{msg});
-            std.posix.abort();
-        },
-        .uefi => {
-            const uefi = std.os.uefi;
-
-            const ExitData = struct {
-                pub fn create_exit_data(exit_msg: []const u8, exit_size: *usize) ![*:0]u16 {
-                    // Need boot services for pool allocation
-                    if (uefi.system_table.boot_services == null) {
-                        return error.BootServicesUnavailable;
-                    }
-
-                    // ExitData buffer must be allocated using boot_services.allocatePool
-                    var utf16: []u16 = try uefi.raw_pool_allocator.alloc(u16, 256);
-                    errdefer uefi.raw_pool_allocator.free(utf16);
-
-                    if (exit_msg.len > 255) {
-                        return error.MessageTooLong;
-                    }
-
-                    var fmt: [256]u8 = undefined;
-                    const slice = try std.fmt.bufPrint(&fmt, "\r\nerr: {s}\r\n", .{exit_msg});
-                    const len = try std.unicode.utf8ToUtf16Le(utf16, slice);
-
-                    utf16[len] = 0;
-
-                    exit_size.* = 256;
-
-                    return @as([*:0]u16, @ptrCast(utf16.ptr));
-                }
-            };
-
-            var exit_size: usize = 0;
-            const exit_data = ExitData.create_exit_data(msg, &exit_size) catch null;
-
-            if (exit_data) |data| {
-                if (uefi.system_table.std_err) |out| {
-                    _ = out.setAttribute(uefi.protocol.SimpleTextOutput.red);
-                    _ = out.outputString(data);
-                    _ = out.setAttribute(uefi.protocol.SimpleTextOutput.white);
-                }
-            }
-
-            if (uefi.system_table.boot_services) |bs| {
-                _ = bs.exit(uefi.handle, .Aborted, exit_size, exit_data);
-            }
-
-            // Didn't have boot_services, just fallback to whatever.
-            std.posix.abort();
-        },
-        .cuda, .amdhsa => std.posix.abort(),
-        .plan9 => {
-            var status: [std.os.plan9.ERRMAX]u8 = undefined;
-            const len = @min(msg.len, status.len - 1);
-            @memcpy(status[0..len], msg[0..len]);
-            status[len] = 0;
-            std.os.plan9.exits(status[0..len :0]);
-        },
-        else => {
-            const first_trace_addr = ret_addr orelse @returnAddress();
-            std.debug.panicImpl(error_return_trace, first_trace_addr, msg);
-        },
-    }
-}
->>>>>>> 22a97cd2
 
 pub fn checkNonScalarSentinel(expected: anytype, actual: @TypeOf(expected)) void {
     if (!std.meta.eql(expected, actual)) {
