--- conflicted
+++ resolved
@@ -473,7 +473,6 @@
         };
     };
 
-<<<<<<< HEAD
     pub const SpirvKernelOptions = struct { x: u32, y: u32, z: u32 };
 
     pub const SpirvFragmentOptions = struct {
@@ -498,7 +497,8 @@
         stage_output: StageOutput = .output_triangles,
         max_primitives: u32 = 1,
         max_vertices: u32 = 3,
-=======
+    };
+
     /// Options for the `sh_interrupt` calling convention.
     pub const ShInterruptOptions = struct {
         /// The boundary the stack is aligned to when the function is called.
@@ -516,7 +516,6 @@
             /// Save all registers using the CPU's fast register bank.
             bank,
         };
->>>>>>> afdd0435
     };
 
     /// Returns the array of `std.Target.Cpu.Arch` to which this `CallingConvention` applies.
