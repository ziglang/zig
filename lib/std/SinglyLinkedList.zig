//! A singly-linked list is headed by a single forward pointer. The elements
//! are singly-linked for minimum space and pointer manipulation overhead at
//! the expense of O(n) removal for arbitrary elements. New elements can be
//! added to the list after an existing element or at the head of the list.
//!
//! A singly-linked list may only be traversed in the forward direction.
//!
//! Singly-linked lists are useful under these conditions:
//! * Ability to preallocate elements / requirement of infallibility for
//!   insertion.
//! * Ability to allocate elements intrusively along with other data.
//! * Homogenous elements.

const std = @import("std.zig");
const debug = std.debug;
const assert = debug.assert;
const testing = std.testing;
const SinglyLinkedList = @This();

first: ?*Node = null,

/// This struct contains only a next pointer and not any data payload. The
/// intended usage is to embed it intrusively into another data structure and
/// access the data with `@fieldParentPtr`.
pub const Node = struct {
    next: ?*Node = null,

    pub fn insertAfter(node: *Node, new_node: *Node) void {
        new_node.next = node.next;
        node.next = new_node;
    }

    /// Remove the node after the one provided, returning it.
    pub fn removeNext(node: *Node) ?*Node {
        const next_node = node.next orelse return null;
        node.next = next_node.next;
        return next_node;
    }

    /// Iterate over the singly-linked list from this node, until the final
    /// node is found.
    ///
    /// This operation is O(N). Instead of calling this function, consider
    /// using a different data structure.
    pub fn findLast(node: *Node) *Node {
        var it = node;
        while (true) {
            it = it.next orelse return it;
        }
    }

    /// Iterate over each next node, returning the count of all nodes except
    /// the starting one.
    ///
    /// This operation is O(N). Instead of calling this function, consider
    /// using a different data structure.
    pub fn countChildren(node: *const Node) usize {
        var count: usize = 0;
        var it: ?*const Node = node.next;
        while (it) |n| : (it = n.next) {
            count += 1;
        }
        return count;
    }

    /// Reverse the list starting from this node in-place.
    ///
    /// This operation is O(N). Instead of calling this function, consider
    /// using a different data structure.
    pub fn reverse(indirect: *?*Node) void {
        if (indirect.* == null) {
            return;
        }
        var current: *Node = indirect.*.?;
        while (current.next) |next| {
            current.next = next.next;
            next.next = indirect.*;
            indirect.* = next;
        }
    }
};

pub fn prepend(list: *SinglyLinkedList, new_node: *Node) void {
    new_node.next = list.first;
    list.first = new_node;
}

/// Remove `node` from the list.
<<<<<<< HEAD
/// Assumes `node` is in the list.
=======
/// Asserts that `node` is in the list.
>>>>>>> a7119d42
pub fn remove(list: *SinglyLinkedList, node: *Node) void {
    if (list.first == node) {
        list.first = node.next;
    } else {
        var current_elm = list.first.?;
        while (current_elm.next != node) {
            current_elm = current_elm.next.?;
        }
        current_elm.next = node.next;
    }
}

/// Remove and return the first node in the list.
pub fn popFirst(list: *SinglyLinkedList) ?*Node {
    const first = list.first orelse return null;
    list.first = first.next;
    return first;
}

/// Iterate over all nodes, returning the count.
///
/// This operation is O(N). Consider tracking the length separately rather than
/// computing it.
pub fn len(list: SinglyLinkedList) usize {
    if (list.first) |n| {
        return 1 + n.countChildren();
    } else {
        return 0;
    }
}

test "basics" {
    const L = struct {
        data: u32,
        node: SinglyLinkedList.Node = .{},
    };
    var list: SinglyLinkedList = .{};

    try testing.expect(list.len() == 0);

    var one: L = .{ .data = 1 };
    var two: L = .{ .data = 2 };
    var three: L = .{ .data = 3 };
    var four: L = .{ .data = 4 };
    var five: L = .{ .data = 5 };

    list.prepend(&two.node); // {2}
    two.node.insertAfter(&five.node); // {2, 5}
    list.prepend(&one.node); // {1, 2, 5}
    two.node.insertAfter(&three.node); // {1, 2, 3, 5}
    three.node.insertAfter(&four.node); // {1, 2, 3, 4, 5}

    try testing.expect(list.len() == 5);

    // Traverse forwards.
    {
        var it = list.first;
        var index: u32 = 1;
        while (it) |node| : (it = node.next) {
            const l: *L = @fieldParentPtr("node", node);
            try testing.expect(l.data == index);
            index += 1;
        }
    }

    _ = list.popFirst(); // {2, 3, 4, 5}
    _ = list.remove(&five.node); // {2, 3, 4}
    _ = two.node.removeNext(); // {2, 4}

    try testing.expect(@as(*L, @fieldParentPtr("node", list.first.?)).data == 2);
    try testing.expect(@as(*L, @fieldParentPtr("node", list.first.?.next.?)).data == 4);
    try testing.expect(list.first.?.next.?.next == null);

    SinglyLinkedList.Node.reverse(&list.first);

    try testing.expect(@as(*L, @fieldParentPtr("node", list.first.?)).data == 4);
    try testing.expect(@as(*L, @fieldParentPtr("node", list.first.?.next.?)).data == 2);
    try testing.expect(list.first.?.next.?.next == null);
}<|MERGE_RESOLUTION|>--- conflicted
+++ resolved
@@ -86,11 +86,7 @@
 }
 
 /// Remove `node` from the list.
-<<<<<<< HEAD
-/// Assumes `node` is in the list.
-=======
 /// Asserts that `node` is in the list.
->>>>>>> a7119d42
 pub fn remove(list: *SinglyLinkedList, node: *Node) void {
     if (list.first == node) {
         list.first = node.next;
