//! POSIX API layer.
//!
//! This is more cross platform than using OS-specific APIs, however, it is
//! lower-level and less portable than other namespaces such as `std.fs` and
//! `std.process`.
//!
//! These APIs are generally lowered to libc function calls if and only if libc
//! is linked. Most operating systems other than Windows, Linux, and WASI
//! require always linking libc because they use it as the stable syscall ABI.
//!
//! Operating systems that are not POSIX-compliant are sometimes supported by
//! this API layer; sometimes not. Generally, an implementation will be
//! provided only if such implementation is straightforward on that operating
//! system. Otherwise, programmers are expected to use OS-specific logic to
//! deal with the exception.

const builtin = @import("builtin");
const root = @import("root");
const std = @import("std.zig");
const mem = std.mem;
const fs = std.fs;
const max_path_bytes = fs.max_path_bytes;
const maxInt = std.math.maxInt;
const cast = std.math.cast;
const assert = std.debug.assert;
const native_os = builtin.os.tag;
const page_size_min = std.heap.page_size_min;

test {
    _ = @import("posix/test.zig");
}

/// Whether to use libc for the POSIX API layer.
const use_libc = builtin.link_libc or switch (native_os) {
    .windows, .wasi => true,
    else => false,
};

const linux = std.os.linux;
const windows = std.os.windows;
const wasi = std.os.wasi;

/// A libc-compatible API layer.
pub const system = if (use_libc)
    std.c
else switch (native_os) {
    .linux => linux,
    .plan9 => std.os.plan9,
    else => struct {
        pub const ucontext_t = void;
        pub const pid_t = void;
        pub const pollfd = void;
        pub const fd_t = void;
        pub const uid_t = void;
        pub const gid_t = void;
    },
};

pub const AF = system.AF;
pub const AF_SUN = system.AF_SUN;
pub const AI = system.AI;
pub const ARCH = system.ARCH;
pub const AT = system.AT;
pub const AT_SUN = system.AT_SUN;
pub const CLOCK = system.CLOCK;
pub const CPU_COUNT = system.CPU_COUNT;
pub const CTL = system.CTL;
pub const DT = system.DT;
pub const E = system.E;
pub const Elf_Symndx = system.Elf_Symndx;
pub const F = system.F;
pub const FD_CLOEXEC = system.FD_CLOEXEC;
pub const Flock = system.Flock;
pub const HOST_NAME_MAX = system.HOST_NAME_MAX;
pub const HW = system.HW;
pub const IFNAMESIZE = system.IFNAMESIZE;
pub const IOV_MAX = system.IOV_MAX;
pub const IPPROTO = system.IPPROTO;
pub const KERN = system.KERN;
pub const Kevent = system.Kevent;
pub const MADV = system.MADV;
pub const MAP = system.MAP;
pub const MAX_ADDR_LEN = system.MAX_ADDR_LEN;
pub const MFD = system.MFD;
pub const MREMAP = system.MREMAP;
pub const MSF = system.MSF;
pub const MSG = system.MSG;
pub const NAME_MAX = system.NAME_MAX;
pub const NSIG = system.NSIG;
pub const O = system.O;
pub const PATH_MAX = system.PATH_MAX;
pub const POLL = system.POLL;
pub const POSIX_FADV = system.POSIX_FADV;
pub const PR = system.PR;
pub const PROT = system.PROT;
pub const REG = system.REG;
pub const RLIM = system.RLIM;
pub const RR = system.RR;
pub const S = system.S;
pub const SA = system.SA;
pub const SC = system.SC;
pub const SEEK = system.SEEK;
pub const SHUT = system.SHUT;
pub const SIG = system.SIG;
pub const SIOCGIFINDEX = system.SIOCGIFINDEX;
pub const SO = system.SO;
pub const SOCK = system.SOCK;
pub const SOL = system.SOL;
pub const IFF = system.IFF;
pub const STDERR_FILENO = system.STDERR_FILENO;
pub const STDIN_FILENO = system.STDIN_FILENO;
pub const STDOUT_FILENO = system.STDOUT_FILENO;
pub const SYS = system.SYS;
pub const Sigaction = system.Sigaction;
pub const Stat = system.Stat;
pub const T = system.T;
pub const TCP = system.TCP;
pub const VDSO = system.VDSO;
pub const W = system.W;
pub const _SC = system._SC;
pub const addrinfo = system.addrinfo;
pub const blkcnt_t = system.blkcnt_t;
pub const blksize_t = system.blksize_t;
pub const clock_t = system.clock_t;
pub const clockid_t = system.clockid_t;
pub const timerfd_clockid_t = system.timerfd_clockid_t;
pub const cpu_set_t = system.cpu_set_t;
pub const dev_t = system.dev_t;
pub const dl_phdr_info = system.dl_phdr_info;
pub const fd_t = system.fd_t;
pub const file_obj = system.file_obj;
pub const gid_t = system.gid_t;
pub const ifreq = system.ifreq;
pub const ino_t = system.ino_t;
pub const mcontext_t = system.mcontext_t;
pub const mode_t = system.mode_t;
pub const msghdr = system.msghdr;
pub const msghdr_const = system.msghdr_const;
pub const nfds_t = system.nfds_t;
pub const nlink_t = system.nlink_t;
pub const off_t = system.off_t;
pub const pid_t = system.pid_t;
pub const pollfd = system.pollfd;
pub const port_event = system.port_event;
pub const port_notify = system.port_notify;
pub const port_t = system.port_t;
pub const rlim_t = system.rlim_t;
pub const rlimit = system.rlimit;
pub const rlimit_resource = system.rlimit_resource;
pub const rusage = system.rusage;
pub const sa_family_t = system.sa_family_t;
pub const siginfo_t = system.siginfo_t;
pub const sigset_t = system.sigset_t;
pub const sigrtmin = system.sigrtmin;
pub const sigrtmax = system.sigrtmax;
pub const sockaddr = system.sockaddr;
pub const socklen_t = system.socklen_t;
pub const stack_t = system.stack_t;
pub const time_t = system.time_t;
pub const timespec = system.timespec;
pub const timeval = system.timeval;
pub const timezone = system.timezone;
pub const ucontext_t = system.ucontext_t;
pub const uid_t = system.uid_t;
pub const user_desc = system.user_desc;
pub const utsname = system.utsname;

pub const termios = system.termios;
pub const CSIZE = system.CSIZE;
pub const NCCS = system.NCCS;
pub const cc_t = system.cc_t;
pub const V = system.V;
pub const speed_t = system.speed_t;
pub const tc_iflag_t = system.tc_iflag_t;
pub const tc_oflag_t = system.tc_oflag_t;
pub const tc_cflag_t = system.tc_cflag_t;
pub const tc_lflag_t = system.tc_lflag_t;

pub const F_OK = system.F_OK;
pub const R_OK = system.R_OK;
pub const W_OK = system.W_OK;
pub const X_OK = system.X_OK;

pub const iovec = extern struct {
    base: [*]u8,
    len: usize,
};

pub const iovec_const = extern struct {
    base: [*]const u8,
    len: usize,
};

pub const ACCMODE = enum(u2) {
    RDONLY = 0,
    WRONLY = 1,
    RDWR = 2,
};

pub const TCSA = enum(c_uint) {
    NOW,
    DRAIN,
    FLUSH,
    _,
};

pub const winsize = extern struct {
    row: u16,
    col: u16,
    xpixel: u16,
    ypixel: u16,
};

pub const LOCK = struct {
    pub const SH = 1;
    pub const EX = 2;
    pub const NB = 4;
    pub const UN = 8;
};

pub const LOG = struct {
    /// system is unusable
    pub const EMERG = 0;
    /// action must be taken immediately
    pub const ALERT = 1;
    /// critical conditions
    pub const CRIT = 2;
    /// error conditions
    pub const ERR = 3;
    /// warning conditions
    pub const WARNING = 4;
    /// normal but significant condition
    pub const NOTICE = 5;
    /// informational
    pub const INFO = 6;
    /// debug-level messages
    pub const DEBUG = 7;
};

pub const socket_t = if (native_os == .windows) windows.ws2_32.SOCKET else fd_t;

/// Obtains errno from the return value of a system function call.
///
/// For some systems this will obtain the value directly from the syscall return value;
/// for others it will use a thread-local errno variable. Therefore, this
/// function only returns a well-defined value when it is called directly after
/// the system function call whose errno value is intended to be observed.
pub fn errno(rc: anytype) E {
    if (use_libc) {
        return if (rc == -1) @enumFromInt(std.c._errno().*) else .SUCCESS;
    }
    const signed: isize = @bitCast(rc);
    const int = if (signed > -4096 and signed < 0) -signed else 0;
    return @enumFromInt(int);
}

/// Closes the file descriptor.
///
/// Asserts the file descriptor is open.
///
/// This function is not capable of returning any indication of failure. An
/// application which wants to ensure writes have succeeded before closing must
/// call `fsync` before `close`.
///
/// The Zig standard library does not support POSIX thread cancellation.
pub fn close(fd: fd_t) void {
    if (native_os == .windows) {
        return windows.CloseHandle(fd);
    }
    if (native_os == .wasi and !builtin.link_libc) {
        _ = std.os.wasi.fd_close(fd);
        return;
    }
    switch (errno(system.close(fd))) {
        .BADF => unreachable, // Always a race condition.
        .INTR => return, // This is still a success. See https://github.com/ziglang/zig/issues/2425
        else => return,
    }
}

pub const FChmodError = error{
    AccessDenied,
    PermissionDenied,
    InputOutput,
    SymLinkLoop,
    FileNotFound,
    SystemResources,
    ReadOnlyFileSystem,
} || UnexpectedError;

/// Changes the mode of the file referred to by the file descriptor.
///
/// The process must have the correct privileges in order to do this
/// successfully, or must have the effective user ID matching the owner
/// of the file.
pub fn fchmod(fd: fd_t, mode: mode_t) FChmodError!void {
    if (!fs.has_executable_bit) @compileError("fchmod unsupported by target OS");

    while (true) {
        const res = system.fchmod(fd, mode);
        switch (errno(res)) {
            .SUCCESS => return,
            .INTR => continue,
            .BADF => unreachable,
            .FAULT => unreachable,
            .INVAL => unreachable,
            .ACCES => return error.AccessDenied,
            .IO => return error.InputOutput,
            .LOOP => return error.SymLinkLoop,
            .NOENT => return error.FileNotFound,
            .NOMEM => return error.SystemResources,
            .NOTDIR => return error.FileNotFound,
            .PERM => return error.PermissionDenied,
            .ROFS => return error.ReadOnlyFileSystem,
            else => |err| return unexpectedErrno(err),
        }
    }
}

pub const FChmodAtError = FChmodError || error{
    /// A component of `path` exceeded `NAME_MAX`, or the entire path exceeded
    /// `PATH_MAX`.
    NameTooLong,
    /// `path` resolves to a symbolic link, and `AT.SYMLINK_NOFOLLOW` was set
    /// in `flags`. This error only occurs on Linux, where changing the mode of
    /// a symbolic link has no meaning and can cause undefined behaviour on
    /// certain filesystems.
    ///
    /// The procfs fallback was used but procfs was not mounted.
    OperationNotSupported,
    /// The procfs fallback was used but the process exceeded its open file
    /// limit.
    ProcessFdQuotaExceeded,
    /// The procfs fallback was used but the system exceeded it open file limit.
    SystemFdQuotaExceeded,
};

/// Changes the `mode` of `path` relative to the directory referred to by
/// `dirfd`. The process must have the correct privileges in order to do this
/// successfully, or must have the effective user ID matching the owner of the
/// file.
///
/// On Linux the `fchmodat2` syscall will be used if available, otherwise a
/// workaround using procfs will be employed. Changing the mode of a symbolic
/// link with `AT.SYMLINK_NOFOLLOW` set will also return
/// `OperationNotSupported`, as:
///
///  1. Permissions on the link are ignored when resolving its target.
///  2. This operation has been known to invoke undefined behaviour across
///     different filesystems[1].
///
/// [1]: https://sourceware.org/legacy-ml/libc-alpha/2020-02/msg00467.html.
pub inline fn fchmodat(dirfd: fd_t, path: []const u8, mode: mode_t, flags: u32) FChmodAtError!void {
    if (!fs.has_executable_bit) @compileError("fchmodat unsupported by target OS");

    // No special handling for linux is needed if we can use the libc fallback
    // or `flags` is empty. Glibc only added the fallback in 2.32.
    const skip_fchmodat_fallback = native_os != .linux or
        std.c.versionCheck(.{ .major = 2, .minor = 32, .patch = 0 }) or
        flags == 0;

    // This function is marked inline so that when flags is comptime-known,
    // skip_fchmodat_fallback will be comptime-known true.
    if (skip_fchmodat_fallback)
        return fchmodat1(dirfd, path, mode, flags);

    return fchmodat2(dirfd, path, mode, flags);
}

fn fchmodat1(dirfd: fd_t, path: []const u8, mode: mode_t, flags: u32) FChmodAtError!void {
    const path_c = try toPosixPath(path);
    while (true) {
        const res = system.fchmodat(dirfd, &path_c, mode, flags);
        switch (errno(res)) {
            .SUCCESS => return,
            .INTR => continue,
            .BADF => unreachable,
            .FAULT => unreachable,
            .INVAL => unreachable,
            .ACCES => return error.AccessDenied,
            .IO => return error.InputOutput,
            .LOOP => return error.SymLinkLoop,
            .MFILE => return error.ProcessFdQuotaExceeded,
            .NAMETOOLONG => return error.NameTooLong,
            .NFILE => return error.SystemFdQuotaExceeded,
            .NOENT => return error.FileNotFound,
            .NOTDIR => return error.FileNotFound,
            .NOMEM => return error.SystemResources,
            .OPNOTSUPP => return error.OperationNotSupported,
            .PERM => return error.PermissionDenied,
            .ROFS => return error.ReadOnlyFileSystem,
            else => |err| return unexpectedErrno(err),
        }
    }
}

fn fchmodat2(dirfd: fd_t, path: []const u8, mode: mode_t, flags: u32) FChmodAtError!void {
    const global = struct {
        var has_fchmodat2: bool = true;
    };
    const path_c = try toPosixPath(path);
    const use_fchmodat2 = (builtin.os.isAtLeast(.linux, .{ .major = 6, .minor = 6, .patch = 0 }) orelse false) and
        @atomicLoad(bool, &global.has_fchmodat2, .monotonic);
    while (use_fchmodat2) {
        // Later on this should be changed to `system.fchmodat2`
        // when the musl/glibc add a wrapper.
        const res = linux.fchmodat2(dirfd, &path_c, mode, flags);
        switch (E.init(res)) {
            .SUCCESS => return,
            .INTR => continue,
            .BADF => unreachable,
            .FAULT => unreachable,
            .INVAL => unreachable,
            .ACCES => return error.AccessDenied,
            .IO => return error.InputOutput,
            .LOOP => return error.SymLinkLoop,
            .NOENT => return error.FileNotFound,
            .NOMEM => return error.SystemResources,
            .NOTDIR => return error.FileNotFound,
            .OPNOTSUPP => return error.OperationNotSupported,
            .PERM => return error.PermissionDenied,
            .ROFS => return error.ReadOnlyFileSystem,

            .NOSYS => {
                @atomicStore(bool, &global.has_fchmodat2, false, .monotonic);
                break;
            },
            else => |err| return unexpectedErrno(err),
        }
    }

    // Fallback to changing permissions using procfs:
    //
    // 1. Open `path` as a `PATH` descriptor.
    // 2. Stat the fd and check if it isn't a symbolic link.
    // 3. Generate the procfs reference to the fd via `/proc/self/fd/{fd}`.
    // 4. Pass the procfs path to `chmod` with the `mode`.
    var pathfd: fd_t = undefined;
    while (true) {
        const rc = system.openat(dirfd, &path_c, .{ .PATH = true, .NOFOLLOW = true, .CLOEXEC = true }, @as(mode_t, 0));
        switch (errno(rc)) {
            .SUCCESS => {
                pathfd = @intCast(rc);
                break;
            },
            .INTR => continue,
            .FAULT => unreachable,
            .INVAL => unreachable,
            .ACCES => return error.AccessDenied,
            .PERM => return error.PermissionDenied,
            .LOOP => return error.SymLinkLoop,
            .MFILE => return error.ProcessFdQuotaExceeded,
            .NAMETOOLONG => return error.NameTooLong,
            .NFILE => return error.SystemFdQuotaExceeded,
            .NOENT => return error.FileNotFound,
            .NOMEM => return error.SystemResources,
            else => |err| return unexpectedErrno(err),
        }
    }
    defer close(pathfd);

    const stat = fstatatZ(pathfd, "", AT.EMPTY_PATH) catch |err| switch (err) {
        error.NameTooLong => unreachable,
        error.FileNotFound => unreachable,
        error.InvalidUtf8 => unreachable,
        else => |e| return e,
    };
    if ((stat.mode & S.IFMT) == S.IFLNK)
        return error.OperationNotSupported;

    var procfs_buf: ["/proc/self/fd/-2147483648\x00".len]u8 = undefined;
    const proc_path = std.fmt.bufPrintZ(procfs_buf[0..], "/proc/self/fd/{d}", .{pathfd}) catch unreachable;
    while (true) {
        const res = system.chmod(proc_path, mode);
        switch (errno(res)) {
            // Getting NOENT here means that procfs isn't mounted.
            .NOENT => return error.OperationNotSupported,

            .SUCCESS => return,
            .INTR => continue,
            .BADF => unreachable,
            .FAULT => unreachable,
            .INVAL => unreachable,
            .ACCES => return error.AccessDenied,
            .IO => return error.InputOutput,
            .LOOP => return error.SymLinkLoop,
            .NOMEM => return error.SystemResources,
            .NOTDIR => return error.FileNotFound,
            .PERM => return error.PermissionDenied,
            .ROFS => return error.ReadOnlyFileSystem,
            else => |err| return unexpectedErrno(err),
        }
    }
}

pub const FChownError = error{
    AccessDenied,
    PermissionDenied,
    InputOutput,
    SymLinkLoop,
    FileNotFound,
    SystemResources,
    ReadOnlyFileSystem,
} || UnexpectedError;

/// Changes the owner and group of the file referred to by the file descriptor.
/// The process must have the correct privileges in order to do this
/// successfully. The group may be changed by the owner of the directory to
/// any group of which the owner is a member. If the owner or group is
/// specified as `null`, the ID is not changed.
pub fn fchown(fd: fd_t, owner: ?uid_t, group: ?gid_t) FChownError!void {
    switch (native_os) {
        .windows, .wasi => @compileError("Unsupported OS"),
        else => {},
    }

    while (true) {
        const res = system.fchown(fd, owner orelse ~@as(uid_t, 0), group orelse ~@as(gid_t, 0));

        switch (errno(res)) {
            .SUCCESS => return,
            .INTR => continue,
            .BADF => unreachable, // Can be reached if the fd refers to a directory opened without `Dir.OpenOptions{ .iterate = true }`

            .FAULT => unreachable,
            .INVAL => unreachable,
            .ACCES => return error.AccessDenied,
            .IO => return error.InputOutput,
            .LOOP => return error.SymLinkLoop,
            .NOENT => return error.FileNotFound,
            .NOMEM => return error.SystemResources,
            .NOTDIR => return error.FileNotFound,
            .PERM => return error.PermissionDenied,
            .ROFS => return error.ReadOnlyFileSystem,
            else => |err| return unexpectedErrno(err),
        }
    }
}

pub const RebootError = error{
    PermissionDenied,
} || UnexpectedError;

pub const RebootCommand = switch (native_os) {
    .linux => union(linux.LINUX_REBOOT.CMD) {
        RESTART: void,
        HALT: void,
        CAD_ON: void,
        CAD_OFF: void,
        POWER_OFF: void,
        RESTART2: [*:0]const u8,
        SW_SUSPEND: void,
        KEXEC: void,
    },
    else => @compileError("Unsupported OS"),
};

pub fn reboot(cmd: RebootCommand) RebootError!void {
    switch (native_os) {
        .linux => {
            switch (linux.E.init(linux.reboot(
                .MAGIC1,
                .MAGIC2,
                cmd,
                switch (cmd) {
                    .RESTART2 => |s| s,
                    else => null,
                },
            ))) {
                .SUCCESS => {},
                .PERM => return error.PermissionDenied,
                else => |err| return std.posix.unexpectedErrno(err),
            }
            switch (cmd) {
                .CAD_OFF => {},
                .CAD_ON => {},
                .SW_SUSPEND => {},

                .HALT => unreachable,
                .KEXEC => unreachable,
                .POWER_OFF => unreachable,
                .RESTART => unreachable,
                .RESTART2 => unreachable,
            }
        },
        else => @compileError("Unsupported OS"),
    }
}

pub const GetRandomError = OpenError;

/// Obtain a series of random bytes. These bytes can be used to seed user-space
/// random number generators or for cryptographic purposes.
/// When linking against libc, this calls the
/// appropriate OS-specific library call. Otherwise it uses the zig standard
/// library implementation.
pub fn getrandom(buffer: []u8) GetRandomError!void {
    if (native_os == .windows) {
        return windows.RtlGenRandom(buffer);
    }
    if (builtin.link_libc and @TypeOf(system.arc4random_buf) != void) {
        system.arc4random_buf(buffer.ptr, buffer.len);
        return;
    }
    if (native_os == .wasi) switch (wasi.random_get(buffer.ptr, buffer.len)) {
        .SUCCESS => return,
        else => |err| return unexpectedErrno(err),
    };
    if (@TypeOf(system.getrandom) != void) {
        var buf = buffer;
        const use_c = native_os != .linux or
            std.c.versionCheck(std.SemanticVersion{ .major = 2, .minor = 25, .patch = 0 });

        while (buf.len != 0) {
            const num_read: usize, const err = if (use_c) res: {
                const rc = std.c.getrandom(buf.ptr, buf.len, 0);
                break :res .{ @bitCast(rc), errno(rc) };
            } else res: {
                const rc = linux.getrandom(buf.ptr, buf.len, 0);
                break :res .{ rc, linux.E.init(rc) };
            };

            switch (err) {
                .SUCCESS => buf = buf[num_read..],
                .INVAL => unreachable,
                .FAULT => unreachable,
                .INTR => continue,
                else => return unexpectedErrno(err),
            }
        }
        return;
    }
    if (native_os == .emscripten) {
        const err = errno(std.c.getentropy(buffer.ptr, buffer.len));
        switch (err) {
            .SUCCESS => return,
            else => return unexpectedErrno(err),
        }
    }
    return getRandomBytesDevURandom(buffer);
}

fn getRandomBytesDevURandom(buf: []u8) !void {
    const fd = try openZ("/dev/urandom", .{ .ACCMODE = .RDONLY, .CLOEXEC = true }, 0);
    defer close(fd);

    const st = try fstat(fd);
    if (!S.ISCHR(st.mode)) {
        return error.NoDevice;
    }

    const file: fs.File = .{ .handle = fd };
    const stream = file.reader();
    stream.readNoEof(buf) catch return error.Unexpected;
}

/// Causes abnormal process termination.
/// If linking against libc, this calls the abort() libc function. Otherwise
/// it raises SIGABRT followed by SIGKILL and finally lo
/// Invokes the current signal handler for SIGABRT, if any.
pub fn abort() noreturn {
    @branchHint(.cold);
    // MSVCRT abort() sometimes opens a popup window which is undesirable, so
    // even when linking libc on Windows we use our own abort implementation.
    // See https://github.com/ziglang/zig/issues/2071 for more details.
    if (native_os == .windows) {
        if (builtin.mode == .Debug) {
            @breakpoint();
        }
        windows.kernel32.ExitProcess(3);
    }
    if (!builtin.link_libc and native_os == .linux) {
        // The Linux man page says that the libc abort() function
        // "first unblocks the SIGABRT signal", but this is a footgun
        // for user-defined signal handlers that want to restore some state in
        // some program sections and crash in others.
        // So, the user-installed SIGABRT handler is run, if present.
        raise(SIG.ABRT) catch {};

        // Disable all signal handlers.
        const filledset = linux.sigfillset();
        sigprocmask(SIG.BLOCK, &filledset, null);

        // Only one thread may proceed to the rest of abort().
        if (!builtin.single_threaded) {
            const global = struct {
                var abort_entered: bool = false;
            };
            while (@cmpxchgWeak(bool, &global.abort_entered, false, true, .seq_cst, .seq_cst)) |_| {}
        }

        // Install default handler so that the tkill below will terminate.
        const sigact = Sigaction{
            .handler = .{ .handler = SIG.DFL },
            .mask = sigemptyset(),
            .flags = 0,
        };
        sigaction(SIG.ABRT, &sigact, null);

        _ = linux.tkill(linux.gettid(), SIG.ABRT);

        var sigabrtmask = sigemptyset();
        sigaddset(&sigabrtmask, SIG.ABRT);
        sigprocmask(SIG.UNBLOCK, &sigabrtmask, null);

        // Beyond this point should be unreachable.
        @as(*allowzero volatile u8, @ptrFromInt(0)).* = 0;
        raise(SIG.KILL) catch {};
        exit(127); // Pid 1 might not be signalled in some containers.
    }
    switch (native_os) {
        .uefi, .wasi, .emscripten, .cuda, .amdhsa => @trap(),
        else => system.abort(),
    }
}

pub const RaiseError = UnexpectedError;

pub fn raise(sig: u8) RaiseError!void {
    if (builtin.link_libc) {
        switch (errno(system.raise(sig))) {
            .SUCCESS => return,
            else => |err| return unexpectedErrno(err),
        }
    }

    if (native_os == .linux) {
        // Block all signals so a `fork` (from a signal handler) between the gettid() and kill() syscalls
        // cannot trigger an extra, unexpected, inter-process signal.  Signal paranoia inherited from Musl.
        const filled = linux.sigfillset();
        var orig: sigset_t = undefined;
        sigprocmask(SIG.BLOCK, &filled, &orig);
        const rc = linux.tkill(linux.gettid(), sig);
        sigprocmask(SIG.SETMASK, &orig, null);

        switch (errno(rc)) {
            .SUCCESS => return,
            else => |err| return unexpectedErrno(err),
        }
    }

    @compileError("std.posix.raise unimplemented for this target");
}

pub const KillError = error{ ProcessNotFound, PermissionDenied } || UnexpectedError;

pub fn kill(pid: pid_t, sig: u8) KillError!void {
    switch (errno(system.kill(pid, sig))) {
        .SUCCESS => return,
        .INVAL => unreachable, // invalid signal
        .PERM => return error.PermissionDenied,
        .SRCH => return error.ProcessNotFound,
        else => |err| return unexpectedErrno(err),
    }
}

/// Exits all threads of the program with the specified status code.
pub fn exit(status: u8) noreturn {
    if (builtin.link_libc) {
        std.c.exit(status);
    }
    if (native_os == .windows) {
        windows.kernel32.ExitProcess(status);
    }
    if (native_os == .wasi) {
        wasi.proc_exit(status);
    }
    if (native_os == .linux and !builtin.single_threaded) {
        linux.exit_group(status);
    }
    if (native_os == .uefi) {
        const uefi = std.os.uefi;
        // exit() is only available if exitBootServices() has not been called yet.
        // This call to exit should not fail, so we don't care about its return value.
        if (uefi.system_table.boot_services) |bs| {
            _ = bs.exit(uefi.handle, @enumFromInt(status), 0, null);
        }
        // If we can't exit, reboot the system instead.
        uefi.system_table.runtime_services.resetSystem(.reset_cold, @enumFromInt(status), 0, null);
    }
    system.exit(status);
}

pub const ReadError = error{
    InputOutput,
    SystemResources,
    IsDir,
    OperationAborted,
    BrokenPipe,
    ConnectionResetByPeer,
    ConnectionTimedOut,
    NotOpenForReading,
    SocketNotConnected,

    /// This error occurs when no global event loop is configured,
    /// and reading from the file descriptor would block.
    WouldBlock,

    /// reading a timerfd with CANCEL_ON_SET will lead to this error
    /// when the clock goes through a discontinuous change
    Canceled,

    /// In WASI, this error occurs when the file descriptor does
    /// not hold the required rights to read from it.
    AccessDenied,

    /// This error occurs in Linux if the process to be read from
    /// no longer exists.
    ProcessNotFound,

    /// Unable to read file due to lock.
    LockViolation,
} || UnexpectedError;

/// Returns the number of bytes that were read, which can be less than
/// buf.len. If 0 bytes were read, that means EOF.
/// If `fd` is opened in non blocking mode, the function will return error.WouldBlock
/// when EAGAIN is received.
///
/// Linux has a limit on how many bytes may be transferred in one `read` call, which is `0x7ffff000`
/// on both 64-bit and 32-bit systems. This is due to using a signed C int as the return value, as
/// well as stuffing the errno codes into the last `4096` values. This is noted on the `read` man page.
/// The limit on Darwin is `0x7fffffff`, trying to read more than that returns EINVAL.
/// The corresponding POSIX limit is `maxInt(isize)`.
pub fn read(fd: fd_t, buf: []u8) ReadError!usize {
    if (buf.len == 0) return 0;
    if (native_os == .windows) {
        return windows.ReadFile(fd, buf, null);
    }
    if (native_os == .wasi and !builtin.link_libc) {
        const iovs = [1]iovec{iovec{
            .base = buf.ptr,
            .len = buf.len,
        }};

        var nread: usize = undefined;
        switch (wasi.fd_read(fd, &iovs, iovs.len, &nread)) {
            .SUCCESS => return nread,
            .INTR => unreachable,
            .INVAL => unreachable,
            .FAULT => unreachable,
            .AGAIN => unreachable,
            .BADF => return error.NotOpenForReading, // Can be a race condition.
            .IO => return error.InputOutput,
            .ISDIR => return error.IsDir,
            .NOBUFS => return error.SystemResources,
            .NOMEM => return error.SystemResources,
            .NOTCONN => return error.SocketNotConnected,
            .CONNRESET => return error.ConnectionResetByPeer,
            .TIMEDOUT => return error.ConnectionTimedOut,
            .NOTCAPABLE => return error.AccessDenied,
            else => |err| return unexpectedErrno(err),
        }
    }

    // Prevents EINVAL.
    const max_count = switch (native_os) {
        .linux => 0x7ffff000,
        .macos, .ios, .watchos, .tvos, .visionos => maxInt(i32),
        else => maxInt(isize),
    };
    while (true) {
        const rc = system.read(fd, buf.ptr, @min(buf.len, max_count));
        switch (errno(rc)) {
            .SUCCESS => return @intCast(rc),
            .INTR => continue,
            .INVAL => unreachable,
            .FAULT => unreachable,
            .SRCH => return error.ProcessNotFound,
            .AGAIN => return error.WouldBlock,
            .CANCELED => return error.Canceled,
            .BADF => return error.NotOpenForReading, // Can be a race condition.
            .IO => return error.InputOutput,
            .ISDIR => return error.IsDir,
            .NOBUFS => return error.SystemResources,
            .NOMEM => return error.SystemResources,
            .NOTCONN => return error.SocketNotConnected,
            .CONNRESET => return error.ConnectionResetByPeer,
            .TIMEDOUT => return error.ConnectionTimedOut,
            else => |err| return unexpectedErrno(err),
        }
    }
}

/// Number of bytes read is returned. Upon reading end-of-file, zero is returned.
///
/// For POSIX systems, if `fd` is opened in non blocking mode, the function will
/// return error.WouldBlock when EAGAIN is received.
/// On Windows, if the application has a global event loop enabled, I/O Completion Ports are
/// used to perform the I/O. `error.WouldBlock` is not possible on Windows.
///
/// This operation is non-atomic on the following systems:
/// * Windows
/// On these systems, the read races with concurrent writes to the same file descriptor.
///
/// This function assumes that all vectors, including zero-length vectors, have
/// a pointer within the address space of the application.
pub fn readv(fd: fd_t, iov: []const iovec) ReadError!usize {
    if (native_os == .windows) {
        // TODO improve this to use ReadFileScatter
        if (iov.len == 0) return 0;
        const first = iov[0];
        return read(fd, first.base[0..first.len]);
    }
    if (native_os == .wasi and !builtin.link_libc) {
        var nread: usize = undefined;
        switch (wasi.fd_read(fd, iov.ptr, iov.len, &nread)) {
            .SUCCESS => return nread,
            .INTR => unreachable,
            .INVAL => unreachable,
            .FAULT => unreachable,
            .AGAIN => unreachable, // currently not support in WASI
            .BADF => return error.NotOpenForReading, // can be a race condition
            .IO => return error.InputOutput,
            .ISDIR => return error.IsDir,
            .NOBUFS => return error.SystemResources,
            .NOMEM => return error.SystemResources,
            .NOTCONN => return error.SocketNotConnected,
            .CONNRESET => return error.ConnectionResetByPeer,
            .TIMEDOUT => return error.ConnectionTimedOut,
            .NOTCAPABLE => return error.AccessDenied,
            else => |err| return unexpectedErrno(err),
        }
    }

    while (true) {
        const rc = system.readv(fd, iov.ptr, @min(iov.len, IOV_MAX));
        switch (errno(rc)) {
            .SUCCESS => return @intCast(rc),
            .INTR => continue,
            .INVAL => unreachable,
            .FAULT => unreachable,
            .SRCH => return error.ProcessNotFound,
            .AGAIN => return error.WouldBlock,
            .BADF => return error.NotOpenForReading, // can be a race condition
            .IO => return error.InputOutput,
            .ISDIR => return error.IsDir,
            .NOBUFS => return error.SystemResources,
            .NOMEM => return error.SystemResources,
            .NOTCONN => return error.SocketNotConnected,
            .CONNRESET => return error.ConnectionResetByPeer,
            .TIMEDOUT => return error.ConnectionTimedOut,
            else => |err| return unexpectedErrno(err),
        }
    }
}

pub const PReadError = ReadError || error{Unseekable};

/// Number of bytes read is returned. Upon reading end-of-file, zero is returned.
///
/// Retries when interrupted by a signal.
///
/// For POSIX systems, if `fd` is opened in non blocking mode, the function will
/// return error.WouldBlock when EAGAIN is received.
/// On Windows, if the application has a global event loop enabled, I/O Completion Ports are
/// used to perform the I/O. `error.WouldBlock` is not possible on Windows.
///
/// Linux has a limit on how many bytes may be transferred in one `pread` call, which is `0x7ffff000`
/// on both 64-bit and 32-bit systems. This is due to using a signed C int as the return value, as
/// well as stuffing the errno codes into the last `4096` values. This is noted on the `read` man page.
/// The limit on Darwin is `0x7fffffff`, trying to read more than that returns EINVAL.
/// The corresponding POSIX limit is `maxInt(isize)`.
pub fn pread(fd: fd_t, buf: []u8, offset: u64) PReadError!usize {
    if (buf.len == 0) return 0;
    if (native_os == .windows) {
        return windows.ReadFile(fd, buf, offset);
    }
    if (native_os == .wasi and !builtin.link_libc) {
        const iovs = [1]iovec{iovec{
            .base = buf.ptr,
            .len = buf.len,
        }};

        var nread: usize = undefined;
        switch (wasi.fd_pread(fd, &iovs, iovs.len, offset, &nread)) {
            .SUCCESS => return nread,
            .INTR => unreachable,
            .INVAL => unreachable,
            .FAULT => unreachable,
            .AGAIN => unreachable,
            .BADF => return error.NotOpenForReading, // Can be a race condition.
            .IO => return error.InputOutput,
            .ISDIR => return error.IsDir,
            .NOBUFS => return error.SystemResources,
            .NOMEM => return error.SystemResources,
            .NOTCONN => return error.SocketNotConnected,
            .CONNRESET => return error.ConnectionResetByPeer,
            .TIMEDOUT => return error.ConnectionTimedOut,
            .NXIO => return error.Unseekable,
            .SPIPE => return error.Unseekable,
            .OVERFLOW => return error.Unseekable,
            .NOTCAPABLE => return error.AccessDenied,
            else => |err| return unexpectedErrno(err),
        }
    }

    // Prevent EINVAL.
    const max_count = switch (native_os) {
        .linux => 0x7ffff000,
        .macos, .ios, .watchos, .tvos, .visionos => maxInt(i32),
        else => maxInt(isize),
    };

    const pread_sym = if (lfs64_abi) system.pread64 else system.pread;
    while (true) {
        const rc = pread_sym(fd, buf.ptr, @min(buf.len, max_count), @bitCast(offset));
        switch (errno(rc)) {
            .SUCCESS => return @intCast(rc),
            .INTR => continue,
            .INVAL => unreachable,
            .FAULT => unreachable,
            .SRCH => return error.ProcessNotFound,
            .AGAIN => return error.WouldBlock,
            .BADF => return error.NotOpenForReading, // Can be a race condition.
            .IO => return error.InputOutput,
            .ISDIR => return error.IsDir,
            .NOBUFS => return error.SystemResources,
            .NOMEM => return error.SystemResources,
            .NOTCONN => return error.SocketNotConnected,
            .CONNRESET => return error.ConnectionResetByPeer,
            .TIMEDOUT => return error.ConnectionTimedOut,
            .NXIO => return error.Unseekable,
            .SPIPE => return error.Unseekable,
            .OVERFLOW => return error.Unseekable,
            else => |err| return unexpectedErrno(err),
        }
    }
}

pub const TruncateError = error{
    FileTooBig,
    InputOutput,
    FileBusy,
    AccessDenied,
    PermissionDenied,
} || UnexpectedError;

/// Length must be positive when treated as an i64.
pub fn ftruncate(fd: fd_t, length: u64) TruncateError!void {
    const signed_len: i64 = @bitCast(length);
    if (signed_len < 0) return error.FileTooBig; // avoid ambiguous EINVAL errors

    if (native_os == .windows) {
        var io_status_block: windows.IO_STATUS_BLOCK = undefined;
        var eof_info = windows.FILE_END_OF_FILE_INFORMATION{
            .EndOfFile = signed_len,
        };

        const rc = windows.ntdll.NtSetInformationFile(
            fd,
            &io_status_block,
            &eof_info,
            @sizeOf(windows.FILE_END_OF_FILE_INFORMATION),
            .FileEndOfFileInformation,
        );

        switch (rc) {
            .SUCCESS => return,
            .INVALID_HANDLE => unreachable, // Handle not open for writing
            .ACCESS_DENIED => return error.AccessDenied,
            .USER_MAPPED_FILE => return error.AccessDenied,
            .INVALID_PARAMETER => return error.FileTooBig,
            else => return windows.unexpectedStatus(rc),
        }
    }
    if (native_os == .wasi and !builtin.link_libc) {
        switch (wasi.fd_filestat_set_size(fd, length)) {
            .SUCCESS => return,
            .INTR => unreachable,
            .FBIG => return error.FileTooBig,
            .IO => return error.InputOutput,
            .PERM => return error.PermissionDenied,
            .TXTBSY => return error.FileBusy,
            .BADF => unreachable, // Handle not open for writing
            .INVAL => unreachable, // Handle not open for writing, negative length, or non-resizable handle
            .NOTCAPABLE => return error.AccessDenied,
            else => |err| return unexpectedErrno(err),
        }
    }

    const ftruncate_sym = if (lfs64_abi) system.ftruncate64 else system.ftruncate;
    while (true) {
        switch (errno(ftruncate_sym(fd, signed_len))) {
            .SUCCESS => return,
            .INTR => continue,
            .FBIG => return error.FileTooBig,
            .IO => return error.InputOutput,
            .PERM => return error.PermissionDenied,
            .TXTBSY => return error.FileBusy,
            .BADF => unreachable, // Handle not open for writing
            .INVAL => unreachable, // Handle not open for writing, negative length, or non-resizable handle
            else => |err| return unexpectedErrno(err),
        }
    }
}

/// Number of bytes read is returned. Upon reading end-of-file, zero is returned.
///
/// Retries when interrupted by a signal.
///
/// For POSIX systems, if `fd` is opened in non blocking mode, the function will
/// return error.WouldBlock when EAGAIN is received.
/// On Windows, if the application has a global event loop enabled, I/O Completion Ports are
/// used to perform the I/O. `error.WouldBlock` is not possible on Windows.
///
/// This operation is non-atomic on the following systems:
/// * Darwin
/// * Windows
/// On these systems, the read races with concurrent writes to the same file descriptor.
pub fn preadv(fd: fd_t, iov: []const iovec, offset: u64) PReadError!usize {
    const have_pread_but_not_preadv = switch (native_os) {
        .windows, .macos, .ios, .watchos, .tvos, .visionos, .haiku => true,
        else => false,
    };
    if (have_pread_but_not_preadv) {
        // We could loop here; but proper usage of `preadv` must handle partial reads anyway.
        // So we simply read into the first vector only.
        if (iov.len == 0) return 0;
        const first = iov[0];
        return pread(fd, first.base[0..first.len], offset);
    }
    if (native_os == .wasi and !builtin.link_libc) {
        var nread: usize = undefined;
        switch (wasi.fd_pread(fd, iov.ptr, iov.len, offset, &nread)) {
            .SUCCESS => return nread,
            .INTR => unreachable,
            .INVAL => unreachable,
            .FAULT => unreachable,
            .AGAIN => unreachable,
            .BADF => return error.NotOpenForReading, // can be a race condition
            .IO => return error.InputOutput,
            .ISDIR => return error.IsDir,
            .NOBUFS => return error.SystemResources,
            .NOMEM => return error.SystemResources,
            .NOTCONN => return error.SocketNotConnected,
            .CONNRESET => return error.ConnectionResetByPeer,
            .TIMEDOUT => return error.ConnectionTimedOut,
            .NXIO => return error.Unseekable,
            .SPIPE => return error.Unseekable,
            .OVERFLOW => return error.Unseekable,
            .NOTCAPABLE => return error.AccessDenied,
            else => |err| return unexpectedErrno(err),
        }
    }

    const preadv_sym = if (lfs64_abi) system.preadv64 else system.preadv;
    while (true) {
        const rc = preadv_sym(fd, iov.ptr, @min(iov.len, IOV_MAX), @bitCast(offset));
        switch (errno(rc)) {
            .SUCCESS => return @bitCast(rc),
            .INTR => continue,
            .INVAL => unreachable,
            .FAULT => unreachable,
            .SRCH => return error.ProcessNotFound,
            .AGAIN => return error.WouldBlock,
            .BADF => return error.NotOpenForReading, // can be a race condition
            .IO => return error.InputOutput,
            .ISDIR => return error.IsDir,
            .NOBUFS => return error.SystemResources,
            .NOMEM => return error.SystemResources,
            .NOTCONN => return error.SocketNotConnected,
            .CONNRESET => return error.ConnectionResetByPeer,
            .TIMEDOUT => return error.ConnectionTimedOut,
            .NXIO => return error.Unseekable,
            .SPIPE => return error.Unseekable,
            .OVERFLOW => return error.Unseekable,
            else => |err| return unexpectedErrno(err),
        }
    }
}

pub const WriteError = error{
    DiskQuota,
    FileTooBig,
    InputOutput,
    NoSpaceLeft,
    DeviceBusy,
    InvalidArgument,

    /// File descriptor does not hold the required rights to write to it.
    AccessDenied,
    PermissionDenied,
    BrokenPipe,
    SystemResources,
    OperationAborted,
    NotOpenForWriting,

    /// The process cannot access the file because another process has locked
    /// a portion of the file. Windows-only.
    LockViolation,

    /// This error occurs when no global event loop is configured,
    /// and reading from the file descriptor would block.
    WouldBlock,

    /// Connection reset by peer.
    ConnectionResetByPeer,

    /// This error occurs in Linux if the process being written to
    /// no longer exists.
    ProcessNotFound,
    /// This error occurs when a device gets disconnected before or mid-flush
    /// while it's being written to - errno(6): No such device or address.
    NoDevice,

    /// The socket type requires that message be sent atomically, and the size of the message
    /// to be sent made this impossible. The message is not transmitted.
    MessageTooBig,
} || UnexpectedError;

/// Write to a file descriptor.
/// Retries when interrupted by a signal.
/// Returns the number of bytes written. If nonzero bytes were supplied, this will be nonzero.
///
/// Note that a successful write() may transfer fewer than count bytes.  Such partial  writes  can
/// occur  for  various reasons; for example, because there was insufficient space on the disk
/// device to write all of the requested bytes, or because a blocked write() to a socket,  pipe,  or
/// similar  was  interrupted by a signal handler after it had transferred some, but before it had
/// transferred all of the requested bytes.  In the event of a partial write, the caller can  make
/// another  write() call to transfer the remaining bytes.  The subsequent call will either
/// transfer further bytes or may result in an error (e.g., if the disk is now full).
///
/// For POSIX systems, if `fd` is opened in non blocking mode, the function will
/// return error.WouldBlock when EAGAIN is received.
/// On Windows, if the application has a global event loop enabled, I/O Completion Ports are
/// used to perform the I/O. `error.WouldBlock` is not possible on Windows.
///
/// Linux has a limit on how many bytes may be transferred in one `write` call, which is `0x7ffff000`
/// on both 64-bit and 32-bit systems. This is due to using a signed C int as the return value, as
/// well as stuffing the errno codes into the last `4096` values. This is noted on the `write` man page.
/// The limit on Darwin is `0x7fffffff`, trying to read more than that returns EINVAL.
/// The corresponding POSIX limit is `maxInt(isize)`.
pub fn write(fd: fd_t, bytes: []const u8) WriteError!usize {
    if (bytes.len == 0) return 0;
    if (native_os == .windows) {
        return windows.WriteFile(fd, bytes, null);
    }

    if (native_os == .wasi and !builtin.link_libc) {
        const ciovs = [_]iovec_const{iovec_const{
            .base = bytes.ptr,
            .len = bytes.len,
        }};
        var nwritten: usize = undefined;
        switch (wasi.fd_write(fd, &ciovs, ciovs.len, &nwritten)) {
            .SUCCESS => return nwritten,
            .INTR => unreachable,
            .INVAL => unreachable,
            .FAULT => unreachable,
            .AGAIN => unreachable,
            .BADF => return error.NotOpenForWriting, // can be a race condition.
            .DESTADDRREQ => unreachable, // `connect` was never called.
            .DQUOT => return error.DiskQuota,
            .FBIG => return error.FileTooBig,
            .IO => return error.InputOutput,
            .NOSPC => return error.NoSpaceLeft,
            .PERM => return error.PermissionDenied,
            .PIPE => return error.BrokenPipe,
            .NOTCAPABLE => return error.AccessDenied,
            else => |err| return unexpectedErrno(err),
        }
    }

    const max_count = switch (native_os) {
        .linux => 0x7ffff000,
        .macos, .ios, .watchos, .tvos, .visionos => maxInt(i32),
        else => maxInt(isize),
    };
    while (true) {
        const rc = system.write(fd, bytes.ptr, @min(bytes.len, max_count));
        switch (errno(rc)) {
            .SUCCESS => return @intCast(rc),
            .INTR => continue,
            .INVAL => return error.InvalidArgument,
            .FAULT => unreachable,
            .SRCH => return error.ProcessNotFound,
            .AGAIN => return error.WouldBlock,
            .BADF => return error.NotOpenForWriting, // can be a race condition.
            .DESTADDRREQ => unreachable, // `connect` was never called.
            .DQUOT => return error.DiskQuota,
            .FBIG => return error.FileTooBig,
            .IO => return error.InputOutput,
            .NOSPC => return error.NoSpaceLeft,
            .ACCES => return error.AccessDenied,
            .PERM => return error.PermissionDenied,
            .PIPE => return error.BrokenPipe,
            .CONNRESET => return error.ConnectionResetByPeer,
            .BUSY => return error.DeviceBusy,
            .NXIO => return error.NoDevice,
            .MSGSIZE => return error.MessageTooBig,
            else => |err| return unexpectedErrno(err),
        }
    }
}

/// Write multiple buffers to a file descriptor.
/// Retries when interrupted by a signal.
/// Returns the number of bytes written. If nonzero bytes were supplied, this will be nonzero.
///
/// Note that a successful write() may transfer fewer bytes than supplied.  Such partial  writes  can
/// occur  for  various reasons; for example, because there was insufficient space on the disk
/// device to write all of the requested bytes, or because a blocked write() to a socket,  pipe,  or
/// similar  was  interrupted by a signal handler after it had transferred some, but before it had
/// transferred all of the requested bytes.  In the event of a partial write, the caller can  make
/// another  write() call to transfer the remaining bytes.  The subsequent call will either
/// transfer further bytes or may result in an error (e.g., if the disk is now full).
///
/// For POSIX systems, if `fd` is opened in non blocking mode, the function will
/// return error.WouldBlock when EAGAIN is received.
/// On Windows, if the application has a global event loop enabled, I/O Completion Ports are
/// used to perform the I/O. `error.WouldBlock` is not possible on Windows.
///
/// If `iov.len` is larger than `IOV_MAX`, a partial write will occur.
///
/// This function assumes that all vectors, including zero-length vectors, have
/// a pointer within the address space of the application.
pub fn writev(fd: fd_t, iov: []const iovec_const) WriteError!usize {
    if (native_os == .windows) {
        // TODO improve this to use WriteFileScatter
        if (iov.len == 0) return 0;
        const first = iov[0];
        return write(fd, first.base[0..first.len]);
    }
    if (native_os == .wasi and !builtin.link_libc) {
        var nwritten: usize = undefined;
        switch (wasi.fd_write(fd, iov.ptr, iov.len, &nwritten)) {
            .SUCCESS => return nwritten,
            .INTR => unreachable,
            .INVAL => unreachable,
            .FAULT => unreachable,
            .AGAIN => unreachable,
            .BADF => return error.NotOpenForWriting, // can be a race condition.
            .DESTADDRREQ => unreachable, // `connect` was never called.
            .DQUOT => return error.DiskQuota,
            .FBIG => return error.FileTooBig,
            .IO => return error.InputOutput,
            .NOSPC => return error.NoSpaceLeft,
            .PERM => return error.PermissionDenied,
            .PIPE => return error.BrokenPipe,
            .NOTCAPABLE => return error.AccessDenied,
            else => |err| return unexpectedErrno(err),
        }
    }

    while (true) {
        const rc = system.writev(fd, iov.ptr, @min(iov.len, IOV_MAX));
        switch (errno(rc)) {
            .SUCCESS => return @intCast(rc),
            .INTR => continue,
            .INVAL => return error.InvalidArgument,
            .FAULT => unreachable,
            .SRCH => return error.ProcessNotFound,
            .AGAIN => return error.WouldBlock,
            .BADF => return error.NotOpenForWriting, // Can be a race condition.
            .DESTADDRREQ => unreachable, // `connect` was never called.
            .DQUOT => return error.DiskQuota,
            .FBIG => return error.FileTooBig,
            .IO => return error.InputOutput,
            .NOSPC => return error.NoSpaceLeft,
            .PERM => return error.PermissionDenied,
            .PIPE => return error.BrokenPipe,
            .CONNRESET => return error.ConnectionResetByPeer,
            .BUSY => return error.DeviceBusy,
            else => |err| return unexpectedErrno(err),
        }
    }
}

pub const PWriteError = WriteError || error{Unseekable};

/// Write to a file descriptor, with a position offset.
/// Retries when interrupted by a signal.
/// Returns the number of bytes written. If nonzero bytes were supplied, this will be nonzero.
///
/// Note that a successful write() may transfer fewer bytes than supplied.  Such partial  writes  can
/// occur  for  various reasons; for example, because there was insufficient space on the disk
/// device to write all of the requested bytes, or because a blocked write() to a socket,  pipe,  or
/// similar  was  interrupted by a signal handler after it had transferred some, but before it had
/// transferred all of the requested bytes.  In the event of a partial write, the caller can  make
/// another  write() call to transfer the remaining bytes.  The subsequent call will either
/// transfer further bytes or may result in an error (e.g., if the disk is now full).
///
/// For POSIX systems, if `fd` is opened in non blocking mode, the function will
/// return error.WouldBlock when EAGAIN is received.
/// On Windows, if the application has a global event loop enabled, I/O Completion Ports are
/// used to perform the I/O. `error.WouldBlock` is not possible on Windows.
///
/// Linux has a limit on how many bytes may be transferred in one `pwrite` call, which is `0x7ffff000`
/// on both 64-bit and 32-bit systems. This is due to using a signed C int as the return value, as
/// well as stuffing the errno codes into the last `4096` values. This is noted on the `write` man page.
/// The limit on Darwin is `0x7fffffff`, trying to write more than that returns EINVAL.
/// The corresponding POSIX limit is `maxInt(isize)`.
pub fn pwrite(fd: fd_t, bytes: []const u8, offset: u64) PWriteError!usize {
    if (bytes.len == 0) return 0;
    if (native_os == .windows) {
        return windows.WriteFile(fd, bytes, offset);
    }
    if (native_os == .wasi and !builtin.link_libc) {
        const ciovs = [1]iovec_const{iovec_const{
            .base = bytes.ptr,
            .len = bytes.len,
        }};

        var nwritten: usize = undefined;
        switch (wasi.fd_pwrite(fd, &ciovs, ciovs.len, offset, &nwritten)) {
            .SUCCESS => return nwritten,
            .INTR => unreachable,
            .INVAL => unreachable,
            .FAULT => unreachable,
            .AGAIN => unreachable,
            .BADF => return error.NotOpenForWriting, // can be a race condition.
            .DESTADDRREQ => unreachable, // `connect` was never called.
            .DQUOT => return error.DiskQuota,
            .FBIG => return error.FileTooBig,
            .IO => return error.InputOutput,
            .NOSPC => return error.NoSpaceLeft,
            .PERM => return error.PermissionDenied,
            .PIPE => return error.BrokenPipe,
            .NXIO => return error.Unseekable,
            .SPIPE => return error.Unseekable,
            .OVERFLOW => return error.Unseekable,
            .NOTCAPABLE => return error.AccessDenied,
            else => |err| return unexpectedErrno(err),
        }
    }

    // Prevent EINVAL.
    const max_count = switch (native_os) {
        .linux => 0x7ffff000,
        .macos, .ios, .watchos, .tvos, .visionos => maxInt(i32),
        else => maxInt(isize),
    };

    const pwrite_sym = if (lfs64_abi) system.pwrite64 else system.pwrite;
    while (true) {
        const rc = pwrite_sym(fd, bytes.ptr, @min(bytes.len, max_count), @bitCast(offset));
        switch (errno(rc)) {
            .SUCCESS => return @intCast(rc),
            .INTR => continue,
            .INVAL => return error.InvalidArgument,
            .FAULT => unreachable,
            .SRCH => return error.ProcessNotFound,
            .AGAIN => return error.WouldBlock,
            .BADF => return error.NotOpenForWriting, // Can be a race condition.
            .DESTADDRREQ => unreachable, // `connect` was never called.
            .DQUOT => return error.DiskQuota,
            .FBIG => return error.FileTooBig,
            .IO => return error.InputOutput,
            .NOSPC => return error.NoSpaceLeft,
            .PERM => return error.PermissionDenied,
            .PIPE => return error.BrokenPipe,
            .NXIO => return error.Unseekable,
            .SPIPE => return error.Unseekable,
            .OVERFLOW => return error.Unseekable,
            .BUSY => return error.DeviceBusy,
            else => |err| return unexpectedErrno(err),
        }
    }
}

/// Write multiple buffers to a file descriptor, with a position offset.
/// Retries when interrupted by a signal.
/// Returns the number of bytes written. If nonzero bytes were supplied, this will be nonzero.
///
/// Note that a successful write() may transfer fewer than count bytes.  Such partial  writes  can
/// occur  for  various reasons; for example, because there was insufficient space on the disk
/// device to write all of the requested bytes, or because a blocked write() to a socket,  pipe,  or
/// similar  was  interrupted by a signal handler after it had transferred some, but before it had
/// transferred all of the requested bytes.  In the event of a partial write, the caller can  make
/// another  write() call to transfer the remaining bytes.  The subsequent call will either
/// transfer further bytes or may result in an error (e.g., if the disk is now full).
///
/// If `fd` is opened in non blocking mode, the function will
/// return error.WouldBlock when EAGAIN is received.
///
/// The following systems do not have this syscall, and will return partial writes if more than one
/// vector is provided:
/// * Darwin
/// * Windows
///
/// If `iov.len` is larger than `IOV_MAX`, a partial write will occur.
pub fn pwritev(fd: fd_t, iov: []const iovec_const, offset: u64) PWriteError!usize {
    const have_pwrite_but_not_pwritev = switch (native_os) {
        .windows, .macos, .ios, .watchos, .tvos, .visionos, .haiku => true,
        else => false,
    };

    if (have_pwrite_but_not_pwritev) {
        // We could loop here; but proper usage of `pwritev` must handle partial writes anyway.
        // So we simply write the first vector only.
        if (iov.len == 0) return 0;
        const first = iov[0];
        return pwrite(fd, first.base[0..first.len], offset);
    }
    if (native_os == .wasi and !builtin.link_libc) {
        var nwritten: usize = undefined;
        switch (wasi.fd_pwrite(fd, iov.ptr, iov.len, offset, &nwritten)) {
            .SUCCESS => return nwritten,
            .INTR => unreachable,
            .INVAL => unreachable,
            .FAULT => unreachable,
            .AGAIN => unreachable,
            .BADF => return error.NotOpenForWriting, // Can be a race condition.
            .DESTADDRREQ => unreachable, // `connect` was never called.
            .DQUOT => return error.DiskQuota,
            .FBIG => return error.FileTooBig,
            .IO => return error.InputOutput,
            .NOSPC => return error.NoSpaceLeft,
            .PERM => return error.PermissionDenied,
            .PIPE => return error.BrokenPipe,
            .NXIO => return error.Unseekable,
            .SPIPE => return error.Unseekable,
            .OVERFLOW => return error.Unseekable,
            .NOTCAPABLE => return error.AccessDenied,
            else => |err| return unexpectedErrno(err),
        }
    }

    const pwritev_sym = if (lfs64_abi) system.pwritev64 else system.pwritev;
    while (true) {
        const rc = pwritev_sym(fd, iov.ptr, @min(iov.len, IOV_MAX), @bitCast(offset));
        switch (errno(rc)) {
            .SUCCESS => return @intCast(rc),
            .INTR => continue,
            .INVAL => return error.InvalidArgument,
            .FAULT => unreachable,
            .SRCH => return error.ProcessNotFound,
            .AGAIN => return error.WouldBlock,
            .BADF => return error.NotOpenForWriting, // Can be a race condition.
            .DESTADDRREQ => unreachable, // `connect` was never called.
            .DQUOT => return error.DiskQuota,
            .FBIG => return error.FileTooBig,
            .IO => return error.InputOutput,
            .NOSPC => return error.NoSpaceLeft,
            .PERM => return error.PermissionDenied,
            .PIPE => return error.BrokenPipe,
            .NXIO => return error.Unseekable,
            .SPIPE => return error.Unseekable,
            .OVERFLOW => return error.Unseekable,
            .BUSY => return error.DeviceBusy,
            else => |err| return unexpectedErrno(err),
        }
    }
}

pub const OpenError = error{
    /// In WASI, this error may occur when the file descriptor does
    /// not hold the required rights to open a new resource relative to it.
    AccessDenied,
    PermissionDenied,
    SymLinkLoop,
    ProcessFdQuotaExceeded,
    SystemFdQuotaExceeded,
    NoDevice,
    /// Either:
    /// * One of the path components does not exist.
    /// * Cwd was used, but cwd has been deleted.
    /// * The path associated with the open directory handle has been deleted.
    /// * On macOS, multiple processes or threads raced to create the same file
    ///   with `O.EXCL` set to `false`.
    FileNotFound,

    /// The path exceeded `max_path_bytes` bytes.
    NameTooLong,

    /// Insufficient kernel memory was available, or
    /// the named file is a FIFO and per-user hard limit on
    /// memory allocation for pipes has been reached.
    SystemResources,

    /// The file is too large to be opened. This error is unreachable
    /// for 64-bit targets, as well as when opening directories.
    FileTooBig,

    /// The path refers to directory but the `DIRECTORY` flag was not provided.
    IsDir,

    /// A new path cannot be created because the device has no room for the new file.
    /// This error is only reachable when the `CREAT` flag is provided.
    NoSpaceLeft,

    /// A component used as a directory in the path was not, in fact, a directory, or
    /// `DIRECTORY` was specified and the path was not a directory.
    NotDir,

    /// The path already exists and the `CREAT` and `EXCL` flags were provided.
    PathAlreadyExists,
    DeviceBusy,

    /// The underlying filesystem does not support file locks
    FileLocksNotSupported,

    /// Path contains characters that are disallowed by the underlying filesystem.
    BadPathName,

    /// WASI-only; file paths must be valid UTF-8.
    InvalidUtf8,

    /// Windows-only; file paths provided by the user must be valid WTF-8.
    /// https://simonsapin.github.io/wtf-8/
    InvalidWtf8,

    /// On Windows, `\\server` or `\\server\share` was not found.
    NetworkNotFound,

    /// This error occurs in Linux if the process to be open was not found.
    ProcessNotFound,

    /// One of these three things:
    /// * pathname  refers to an executable image which is currently being
    ///   executed and write access was requested.
    /// * pathname refers to a file that is currently in  use  as  a  swap
    ///   file, and the O_TRUNC flag was specified.
    /// * pathname  refers  to  a file that is currently being read by the
    ///   kernel (e.g., for module/firmware loading), and write access was
    ///   requested.
    FileBusy,

    WouldBlock,
} || UnexpectedError;

/// Open and possibly create a file. Keeps trying if it gets interrupted.
/// On Windows, `file_path` should be encoded as [WTF-8](https://simonsapin.github.io/wtf-8/).
/// On WASI, `file_path` should be encoded as valid UTF-8.
/// On other platforms, `file_path` is an opaque sequence of bytes with no particular encoding.
/// See also `openZ`.
pub fn open(file_path: []const u8, flags: O, perm: mode_t) OpenError!fd_t {
    if (native_os == .windows) {
        @compileError("Windows does not support POSIX; use Windows-specific API or cross-platform std.fs API");
    } else if (native_os == .wasi and !builtin.link_libc) {
        return openat(AT.FDCWD, file_path, flags, perm);
    }
    const file_path_c = try toPosixPath(file_path);
    return openZ(&file_path_c, flags, perm);
}

/// Open and possibly create a file. Keeps trying if it gets interrupted.
/// On Windows, `file_path` should be encoded as [WTF-8](https://simonsapin.github.io/wtf-8/).
/// On WASI, `file_path` should be encoded as valid UTF-8.
/// On other platforms, `file_path` is an opaque sequence of bytes with no particular encoding.
/// See also `open`.
pub fn openZ(file_path: [*:0]const u8, flags: O, perm: mode_t) OpenError!fd_t {
    if (native_os == .windows) {
        @compileError("Windows does not support POSIX; use Windows-specific API or cross-platform std.fs API");
    } else if (native_os == .wasi and !builtin.link_libc) {
        return open(mem.sliceTo(file_path, 0), flags, perm);
    }

    const open_sym = if (lfs64_abi) system.open64 else system.open;
    while (true) {
        const rc = open_sym(file_path, flags, perm);
        switch (errno(rc)) {
            .SUCCESS => return @intCast(rc),
            .INTR => continue,

            .FAULT => unreachable,
            .INVAL => return error.BadPathName,
            .ACCES => return error.AccessDenied,
            .FBIG => return error.FileTooBig,
            .OVERFLOW => return error.FileTooBig,
            .ISDIR => return error.IsDir,
            .LOOP => return error.SymLinkLoop,
            .MFILE => return error.ProcessFdQuotaExceeded,
            .NAMETOOLONG => return error.NameTooLong,
            .NFILE => return error.SystemFdQuotaExceeded,
            .NODEV => return error.NoDevice,
            .NOENT => return error.FileNotFound,
            .SRCH => return error.ProcessNotFound,
            .NOMEM => return error.SystemResources,
            .NOSPC => return error.NoSpaceLeft,
            .NOTDIR => return error.NotDir,
            .PERM => return error.PermissionDenied,
            .EXIST => return error.PathAlreadyExists,
            .BUSY => return error.DeviceBusy,
            .ILSEQ => |err| if (native_os == .wasi)
                return error.InvalidUtf8
            else
                return unexpectedErrno(err),
            else => |err| return unexpectedErrno(err),
        }
    }
}

/// Open and possibly create a file. Keeps trying if it gets interrupted.
/// `file_path` is relative to the open directory handle `dir_fd`.
/// On Windows, `file_path` should be encoded as [WTF-8](https://simonsapin.github.io/wtf-8/).
/// On WASI, `file_path` should be encoded as valid UTF-8.
/// On other platforms, `file_path` is an opaque sequence of bytes with no particular encoding.
/// See also `openatZ`.
pub fn openat(dir_fd: fd_t, file_path: []const u8, flags: O, mode: mode_t) OpenError!fd_t {
    if (native_os == .windows) {
        @compileError("Windows does not support POSIX; use Windows-specific API or cross-platform std.fs API");
    } else if (native_os == .wasi and !builtin.link_libc) {
        // `mode` is ignored on WASI, which does not support unix-style file permissions
        const opts = try openOptionsFromFlagsWasi(flags);
        const fd = try openatWasi(
            dir_fd,
            file_path,
            opts.lookup_flags,
            opts.oflags,
            opts.fs_flags,
            opts.fs_rights_base,
            opts.fs_rights_inheriting,
        );
        errdefer close(fd);

        if (flags.write) {
            const info = try std.os.fstat_wasi(fd);
            if (info.filetype == .DIRECTORY)
                return error.IsDir;
        }

        return fd;
    }
    const file_path_c = try toPosixPath(file_path);
    return openatZ(dir_fd, &file_path_c, flags, mode);
}

/// Open and possibly create a file in WASI.
pub fn openatWasi(
    dir_fd: fd_t,
    file_path: []const u8,
    lookup_flags: wasi.lookupflags_t,
    oflags: wasi.oflags_t,
    fdflags: wasi.fdflags_t,
    base: wasi.rights_t,
    inheriting: wasi.rights_t,
) OpenError!fd_t {
    while (true) {
        var fd: fd_t = undefined;
        switch (wasi.path_open(dir_fd, lookup_flags, file_path.ptr, file_path.len, oflags, base, inheriting, fdflags, &fd)) {
            .SUCCESS => return fd,
            .INTR => continue,

            .FAULT => unreachable,
            // Provides INVAL with a linux host on a bad path name, but NOENT on Windows
            .INVAL => return error.BadPathName,
            .BADF => unreachable,
            .ACCES => return error.AccessDenied,
            .FBIG => return error.FileTooBig,
            .OVERFLOW => return error.FileTooBig,
            .ISDIR => return error.IsDir,
            .LOOP => return error.SymLinkLoop,
            .MFILE => return error.ProcessFdQuotaExceeded,
            .NAMETOOLONG => return error.NameTooLong,
            .NFILE => return error.SystemFdQuotaExceeded,
            .NODEV => return error.NoDevice,
            .NOENT => return error.FileNotFound,
            .NOMEM => return error.SystemResources,
            .NOSPC => return error.NoSpaceLeft,
            .NOTDIR => return error.NotDir,
            .PERM => return error.PermissionDenied,
            .EXIST => return error.PathAlreadyExists,
            .BUSY => return error.DeviceBusy,
            .NOTCAPABLE => return error.AccessDenied,
            .ILSEQ => return error.InvalidUtf8,
            else => |err| return unexpectedErrno(err),
        }
    }
}

/// A struct to contain all lookup/rights flags accepted by `wasi.path_open`
const WasiOpenOptions = struct {
    oflags: wasi.oflags_t,
    lookup_flags: wasi.lookupflags_t,
    fs_rights_base: wasi.rights_t,
    fs_rights_inheriting: wasi.rights_t,
    fs_flags: wasi.fdflags_t,
};

/// Compute rights + flags corresponding to the provided POSIX access mode.
fn openOptionsFromFlagsWasi(oflag: O) OpenError!WasiOpenOptions {
    const w = std.os.wasi;

    // Next, calculate the read/write rights to request, depending on the
    // provided POSIX access mode
    var rights: w.rights_t = .{};
    if (oflag.read) {
        rights.FD_READ = true;
        rights.FD_READDIR = true;
    }
    if (oflag.write) {
        rights.FD_DATASYNC = true;
        rights.FD_WRITE = true;
        rights.FD_ALLOCATE = true;
        rights.FD_FILESTAT_SET_SIZE = true;
    }

    // https://github.com/ziglang/zig/issues/18882
    const flag_bits: u32 = @bitCast(oflag);
    const oflags_int: u16 = @as(u12, @truncate(flag_bits >> 12));
    const fs_flags_int: u16 = @as(u12, @truncate(flag_bits));

    return .{
        // https://github.com/ziglang/zig/issues/18882
        .oflags = @bitCast(oflags_int),
        .lookup_flags = .{
            .SYMLINK_FOLLOW = !oflag.NOFOLLOW,
        },
        .fs_rights_base = rights,
        .fs_rights_inheriting = rights,
        // https://github.com/ziglang/zig/issues/18882
        .fs_flags = @bitCast(fs_flags_int),
    };
}

/// Open and possibly create a file. Keeps trying if it gets interrupted.
/// `file_path` is relative to the open directory handle `dir_fd`.
/// On Windows, `file_path` should be encoded as [WTF-8](https://simonsapin.github.io/wtf-8/).
/// On WASI, `file_path` should be encoded as valid UTF-8.
/// On other platforms, `file_path` is an opaque sequence of bytes with no particular encoding.
/// See also `openat`.
pub fn openatZ(dir_fd: fd_t, file_path: [*:0]const u8, flags: O, mode: mode_t) OpenError!fd_t {
    if (native_os == .windows) {
        @compileError("Windows does not support POSIX; use Windows-specific API or cross-platform std.fs API");
    } else if (native_os == .wasi and !builtin.link_libc) {
        return openat(dir_fd, mem.sliceTo(file_path, 0), flags, mode);
    }

    const openat_sym = if (lfs64_abi) system.openat64 else system.openat;
    while (true) {
        const rc = openat_sym(dir_fd, file_path, flags, mode);
        switch (errno(rc)) {
            .SUCCESS => return @intCast(rc),
            .INTR => continue,

            .FAULT => unreachable,
            .INVAL => return error.BadPathName,
            .BADF => unreachable,
            .ACCES => return error.AccessDenied,
            .FBIG => return error.FileTooBig,
            .OVERFLOW => return error.FileTooBig,
            .ISDIR => return error.IsDir,
            .LOOP => return error.SymLinkLoop,
            .MFILE => return error.ProcessFdQuotaExceeded,
            .NAMETOOLONG => return error.NameTooLong,
            .NFILE => return error.SystemFdQuotaExceeded,
            .NODEV => return error.NoDevice,
            .NOENT => return error.FileNotFound,
            .SRCH => return error.ProcessNotFound,
            .NOMEM => return error.SystemResources,
            .NOSPC => return error.NoSpaceLeft,
            .NOTDIR => return error.NotDir,
            .PERM => return error.PermissionDenied,
            .EXIST => return error.PathAlreadyExists,
            .BUSY => return error.DeviceBusy,
            .OPNOTSUPP => return error.FileLocksNotSupported,
            .AGAIN => return error.WouldBlock,
            .TXTBSY => return error.FileBusy,
            .NXIO => return error.NoDevice,
            .ILSEQ => |err| if (native_os == .wasi)
                return error.InvalidUtf8
            else
                return unexpectedErrno(err),
            else => |err| return unexpectedErrno(err),
        }
    }
}

pub fn dup(old_fd: fd_t) !fd_t {
    const rc = system.dup(old_fd);
    return switch (errno(rc)) {
        .SUCCESS => return @intCast(rc),
        .MFILE => error.ProcessFdQuotaExceeded,
        .BADF => unreachable, // invalid file descriptor
        else => |err| return unexpectedErrno(err),
    };
}

pub fn dup2(old_fd: fd_t, new_fd: fd_t) !void {
    while (true) {
        switch (errno(system.dup2(old_fd, new_fd))) {
            .SUCCESS => return,
            .BUSY, .INTR => continue,
            .MFILE => return error.ProcessFdQuotaExceeded,
            .INVAL => unreachable, // invalid parameters passed to dup2
            .BADF => unreachable, // invalid file descriptor
            else => |err| return unexpectedErrno(err),
        }
    }
}

pub const ExecveError = error{
    SystemResources,
    AccessDenied,
    PermissionDenied,
    InvalidExe,
    FileSystem,
    IsDir,
    FileNotFound,
    NotDir,
    FileBusy,
    ProcessFdQuotaExceeded,
    SystemFdQuotaExceeded,
    NameTooLong,
} || UnexpectedError;

/// This function ignores PATH environment variable. See `execvpeZ` for that.
pub fn execveZ(
    path: [*:0]const u8,
    child_argv: [*:null]const ?[*:0]const u8,
    envp: [*:null]const ?[*:0]const u8,
) ExecveError {
    switch (errno(system.execve(path, child_argv, envp))) {
        .SUCCESS => unreachable,
        .FAULT => unreachable,
        .@"2BIG" => return error.SystemResources,
        .MFILE => return error.ProcessFdQuotaExceeded,
        .NAMETOOLONG => return error.NameTooLong,
        .NFILE => return error.SystemFdQuotaExceeded,
        .NOMEM => return error.SystemResources,
        .ACCES => return error.AccessDenied,
        .PERM => return error.PermissionDenied,
        .INVAL => return error.InvalidExe,
        .NOEXEC => return error.InvalidExe,
        .IO => return error.FileSystem,
        .LOOP => return error.FileSystem,
        .ISDIR => return error.IsDir,
        .NOENT => return error.FileNotFound,
        .NOTDIR => return error.NotDir,
        .TXTBSY => return error.FileBusy,
        else => |err| switch (native_os) {
            .macos, .ios, .tvos, .watchos, .visionos => switch (err) {
                .BADEXEC => return error.InvalidExe,
                .BADARCH => return error.InvalidExe,
                else => return unexpectedErrno(err),
            },
            .linux => switch (err) {
                .LIBBAD => return error.InvalidExe,
                else => return unexpectedErrno(err),
            },
            else => return unexpectedErrno(err),
        },
    }
}

pub const Arg0Expand = enum {
    expand,
    no_expand,
};

/// Like `execvpeZ` except if `arg0_expand` is `.expand`, then `argv` is mutable,
/// and `argv[0]` is expanded to be the same absolute path that is passed to the execve syscall.
/// If this function returns with an error, `argv[0]` will be restored to the value it was when it was passed in.
pub fn execvpeZ_expandArg0(
    comptime arg0_expand: Arg0Expand,
    file: [*:0]const u8,
    child_argv: switch (arg0_expand) {
        .expand => [*:null]?[*:0]const u8,
        .no_expand => [*:null]const ?[*:0]const u8,
    },
    envp: [*:null]const ?[*:0]const u8,
) ExecveError {
    const file_slice = mem.sliceTo(file, 0);
    if (mem.indexOfScalar(u8, file_slice, '/') != null) return execveZ(file, child_argv, envp);

    const PATH = getenvZ("PATH") orelse "/usr/local/bin:/bin/:/usr/bin";
    // Use of PATH_MAX here is valid as the path_buf will be passed
    // directly to the operating system in execveZ.
    var path_buf: [PATH_MAX]u8 = undefined;
    var it = mem.tokenizeScalar(u8, PATH, ':');
    var seen_eacces = false;
    var err: ExecveError = error.FileNotFound;

    // In case of expanding arg0 we must put it back if we return with an error.
    const prev_arg0 = child_argv[0];
    defer switch (arg0_expand) {
        .expand => child_argv[0] = prev_arg0,
        .no_expand => {},
    };

    while (it.next()) |search_path| {
        const path_len = search_path.len + file_slice.len + 1;
        if (path_buf.len < path_len + 1) return error.NameTooLong;
        @memcpy(path_buf[0..search_path.len], search_path);
        path_buf[search_path.len] = '/';
        @memcpy(path_buf[search_path.len + 1 ..][0..file_slice.len], file_slice);
        path_buf[path_len] = 0;
        const full_path = path_buf[0..path_len :0].ptr;
        switch (arg0_expand) {
            .expand => child_argv[0] = full_path,
            .no_expand => {},
        }
        err = execveZ(full_path, child_argv, envp);
        switch (err) {
            error.AccessDenied => seen_eacces = true,
            error.FileNotFound, error.NotDir => {},
            else => |e| return e,
        }
    }
    if (seen_eacces) return error.AccessDenied;
    return err;
}

/// This function also uses the PATH environment variable to get the full path to the executable.
/// If `file` is an absolute path, this is the same as `execveZ`.
pub fn execvpeZ(
    file: [*:0]const u8,
    argv_ptr: [*:null]const ?[*:0]const u8,
    envp: [*:null]const ?[*:0]const u8,
) ExecveError {
    return execvpeZ_expandArg0(.no_expand, file, argv_ptr, envp);
}

/// Get an environment variable.
/// See also `getenvZ`.
pub fn getenv(key: []const u8) ?[:0]const u8 {
    if (native_os == .windows) {
        @compileError("std.posix.getenv is unavailable for Windows because environment strings are in WTF-16 format. See std.process.getEnvVarOwned for a cross-platform API or std.process.getenvW for a Windows-specific API.");
    }
    if (mem.indexOfScalar(u8, key, '=') != null) {
        return null;
    }
    if (builtin.link_libc) {
        var ptr = std.c.environ;
        while (ptr[0]) |line| : (ptr += 1) {
            var line_i: usize = 0;
            while (line[line_i] != 0) : (line_i += 1) {
                if (line_i == key.len) break;
                if (line[line_i] != key[line_i]) break;
            }
            if ((line_i != key.len) or (line[line_i] != '=')) continue;

            return mem.sliceTo(line + line_i + 1, 0);
        }
        return null;
    }
    if (native_os == .wasi) {
        @compileError("std.posix.getenv is unavailable for WASI. See std.process.getEnvMap or std.process.getEnvVarOwned for a cross-platform API.");
    }
    // The simplified start logic doesn't populate environ.
    if (std.start.simplified_logic) return null;
    // TODO see https://github.com/ziglang/zig/issues/4524
    for (std.os.environ) |ptr| {
        var line_i: usize = 0;
        while (ptr[line_i] != 0) : (line_i += 1) {
            if (line_i == key.len) break;
            if (ptr[line_i] != key[line_i]) break;
        }
        if ((line_i != key.len) or (ptr[line_i] != '=')) continue;

        return mem.sliceTo(ptr + line_i + 1, 0);
    }
    return null;
}

/// Get an environment variable with a null-terminated name.
/// See also `getenv`.
pub fn getenvZ(key: [*:0]const u8) ?[:0]const u8 {
    if (builtin.link_libc) {
        const value = system.getenv(key) orelse return null;
        return mem.sliceTo(value, 0);
    }
    if (native_os == .windows) {
        @compileError("std.posix.getenvZ is unavailable for Windows because environment string is in WTF-16 format. See std.process.getEnvVarOwned for cross-platform API or std.process.getenvW for Windows-specific API.");
    }
    return getenv(mem.sliceTo(key, 0));
}

pub const GetCwdError = error{
    NameTooLong,
    CurrentWorkingDirectoryUnlinked,
} || UnexpectedError;

/// The result is a slice of out_buffer, indexed from 0.
pub fn getcwd(out_buffer: []u8) GetCwdError![]u8 {
    if (native_os == .windows) {
        return windows.GetCurrentDirectory(out_buffer);
    } else if (native_os == .wasi and !builtin.link_libc) {
        const path = ".";
        if (out_buffer.len < path.len) return error.NameTooLong;
        const result = out_buffer[0..path.len];
        @memcpy(result, path);
        return result;
    }

    const err: E = if (builtin.link_libc) err: {
        const c_err = if (std.c.getcwd(out_buffer.ptr, out_buffer.len)) |_| 0 else std.c._errno().*;
        break :err @enumFromInt(c_err);
    } else err: {
        break :err errno(system.getcwd(out_buffer.ptr, out_buffer.len));
    };
    switch (err) {
        .SUCCESS => return mem.sliceTo(out_buffer, 0),
        .FAULT => unreachable,
        .INVAL => unreachable,
        .NOENT => return error.CurrentWorkingDirectoryUnlinked,
        .RANGE => return error.NameTooLong,
        else => return unexpectedErrno(err),
    }
}

pub const SymLinkError = error{
    /// In WASI, this error may occur when the file descriptor does
    /// not hold the required rights to create a new symbolic link relative to it.
    AccessDenied,
    PermissionDenied,
    DiskQuota,
    PathAlreadyExists,
    FileSystem,
    SymLinkLoop,
    FileNotFound,
    SystemResources,
    NoSpaceLeft,
    ReadOnlyFileSystem,
    NotDir,
    NameTooLong,

    /// WASI-only; file paths must be valid UTF-8.
    InvalidUtf8,

    /// Windows-only; file paths provided by the user must be valid WTF-8.
    /// https://simonsapin.github.io/wtf-8/
    InvalidWtf8,

    BadPathName,
} || UnexpectedError;

/// Creates a symbolic link named `sym_link_path` which contains the string `target_path`.
/// A symbolic link (also known as a soft link) may point to an existing file or to a nonexistent
/// one; the latter case is known as a dangling link.
/// On Windows, both paths should be encoded as [WTF-8](https://simonsapin.github.io/wtf-8/).
/// On WASI, both paths should be encoded as valid UTF-8.
/// On other platforms, both paths are an opaque sequence of bytes with no particular encoding.
/// If `sym_link_path` exists, it will not be overwritten.
/// See also `symlinkZ.
pub fn symlink(target_path: []const u8, sym_link_path: []const u8) SymLinkError!void {
    if (native_os == .windows) {
        @compileError("symlink is not supported on Windows; use std.os.windows.CreateSymbolicLink instead");
    } else if (native_os == .wasi and !builtin.link_libc) {
        return symlinkat(target_path, AT.FDCWD, sym_link_path);
    }
    const target_path_c = try toPosixPath(target_path);
    const sym_link_path_c = try toPosixPath(sym_link_path);
    return symlinkZ(&target_path_c, &sym_link_path_c);
}

/// This is the same as `symlink` except the parameters are null-terminated pointers.
/// See also `symlink`.
pub fn symlinkZ(target_path: [*:0]const u8, sym_link_path: [*:0]const u8) SymLinkError!void {
    if (native_os == .windows) {
        @compileError("symlink is not supported on Windows; use std.os.windows.CreateSymbolicLink instead");
    } else if (native_os == .wasi and !builtin.link_libc) {
        return symlinkatZ(target_path, fs.cwd().fd, sym_link_path);
    }
    switch (errno(system.symlink(target_path, sym_link_path))) {
        .SUCCESS => return,
        .FAULT => unreachable,
        .INVAL => unreachable,
        .ACCES => return error.AccessDenied,
        .PERM => return error.PermissionDenied,
        .DQUOT => return error.DiskQuota,
        .EXIST => return error.PathAlreadyExists,
        .IO => return error.FileSystem,
        .LOOP => return error.SymLinkLoop,
        .NAMETOOLONG => return error.NameTooLong,
        .NOENT => return error.FileNotFound,
        .NOTDIR => return error.NotDir,
        .NOMEM => return error.SystemResources,
        .NOSPC => return error.NoSpaceLeft,
        .ROFS => return error.ReadOnlyFileSystem,
        .ILSEQ => |err| if (native_os == .wasi)
            return error.InvalidUtf8
        else
            return unexpectedErrno(err),
        else => |err| return unexpectedErrno(err),
    }
}

/// Similar to `symlink`, however, creates a symbolic link named `sym_link_path` which contains the string
/// `target_path` **relative** to `newdirfd` directory handle.
/// A symbolic link (also known as a soft link) may point to an existing file or to a nonexistent
/// one; the latter case is known as a dangling link.
/// On Windows, both paths should be encoded as [WTF-8](https://simonsapin.github.io/wtf-8/).
/// On WASI, both paths should be encoded as valid UTF-8.
/// On other platforms, both paths are an opaque sequence of bytes with no particular encoding.
/// If `sym_link_path` exists, it will not be overwritten.
/// See also `symlinkatWasi`, `symlinkatZ` and `symlinkatW`.
pub fn symlinkat(target_path: []const u8, newdirfd: fd_t, sym_link_path: []const u8) SymLinkError!void {
    if (native_os == .windows) {
        @compileError("symlinkat is not supported on Windows; use std.os.windows.CreateSymbolicLink instead");
    } else if (native_os == .wasi and !builtin.link_libc) {
        return symlinkatWasi(target_path, newdirfd, sym_link_path);
    }
    const target_path_c = try toPosixPath(target_path);
    const sym_link_path_c = try toPosixPath(sym_link_path);
    return symlinkatZ(&target_path_c, newdirfd, &sym_link_path_c);
}

/// WASI-only. The same as `symlinkat` but targeting WASI.
/// See also `symlinkat`.
pub fn symlinkatWasi(target_path: []const u8, newdirfd: fd_t, sym_link_path: []const u8) SymLinkError!void {
    switch (wasi.path_symlink(target_path.ptr, target_path.len, newdirfd, sym_link_path.ptr, sym_link_path.len)) {
        .SUCCESS => {},
        .FAULT => unreachable,
        .INVAL => unreachable,
        .BADF => unreachable,
        .ACCES => return error.AccessDenied,
        .PERM => return error.PermissionDenied,
        .DQUOT => return error.DiskQuota,
        .EXIST => return error.PathAlreadyExists,
        .IO => return error.FileSystem,
        .LOOP => return error.SymLinkLoop,
        .NAMETOOLONG => return error.NameTooLong,
        .NOENT => return error.FileNotFound,
        .NOTDIR => return error.NotDir,
        .NOMEM => return error.SystemResources,
        .NOSPC => return error.NoSpaceLeft,
        .ROFS => return error.ReadOnlyFileSystem,
        .NOTCAPABLE => return error.AccessDenied,
        .ILSEQ => return error.InvalidUtf8,
        else => |err| return unexpectedErrno(err),
    }
}

/// The same as `symlinkat` except the parameters are null-terminated pointers.
/// See also `symlinkat`.
pub fn symlinkatZ(target_path: [*:0]const u8, newdirfd: fd_t, sym_link_path: [*:0]const u8) SymLinkError!void {
    if (native_os == .windows) {
        @compileError("symlinkat is not supported on Windows; use std.os.windows.CreateSymbolicLink instead");
    } else if (native_os == .wasi and !builtin.link_libc) {
        return symlinkat(mem.sliceTo(target_path, 0), newdirfd, mem.sliceTo(sym_link_path, 0));
    }
    switch (errno(system.symlinkat(target_path, newdirfd, sym_link_path))) {
        .SUCCESS => return,
        .FAULT => unreachable,
        .INVAL => unreachable,
        .ACCES => return error.AccessDenied,
        .PERM => return error.PermissionDenied,
        .DQUOT => return error.DiskQuota,
        .EXIST => return error.PathAlreadyExists,
        .IO => return error.FileSystem,
        .LOOP => return error.SymLinkLoop,
        .NAMETOOLONG => return error.NameTooLong,
        .NOENT => return error.FileNotFound,
        .NOTDIR => return error.NotDir,
        .NOMEM => return error.SystemResources,
        .NOSPC => return error.NoSpaceLeft,
        .ROFS => return error.ReadOnlyFileSystem,
        .ILSEQ => |err| if (native_os == .wasi)
            return error.InvalidUtf8
        else
            return unexpectedErrno(err),
        else => |err| return unexpectedErrno(err),
    }
}

pub const LinkError = UnexpectedError || error{
    AccessDenied,
    PermissionDenied,
    DiskQuota,
    PathAlreadyExists,
    FileSystem,
    SymLinkLoop,
    LinkQuotaExceeded,
    NameTooLong,
    FileNotFound,
    SystemResources,
    NoSpaceLeft,
    ReadOnlyFileSystem,
    NotSameFileSystem,

    /// WASI-only; file paths must be valid UTF-8.
    InvalidUtf8,
};

/// On WASI, both paths should be encoded as valid UTF-8.
/// On other platforms, both paths are an opaque sequence of bytes with no particular encoding.
pub fn linkZ(oldpath: [*:0]const u8, newpath: [*:0]const u8) LinkError!void {
    if (native_os == .wasi and !builtin.link_libc) {
        return link(mem.sliceTo(oldpath, 0), mem.sliceTo(newpath, 0));
    }
    switch (errno(system.link(oldpath, newpath))) {
        .SUCCESS => return,
        .ACCES => return error.AccessDenied,
        .DQUOT => return error.DiskQuota,
        .EXIST => return error.PathAlreadyExists,
        .FAULT => unreachable,
        .IO => return error.FileSystem,
        .LOOP => return error.SymLinkLoop,
        .MLINK => return error.LinkQuotaExceeded,
        .NAMETOOLONG => return error.NameTooLong,
        .NOENT => return error.FileNotFound,
        .NOMEM => return error.SystemResources,
        .NOSPC => return error.NoSpaceLeft,
        .PERM => return error.PermissionDenied,
        .ROFS => return error.ReadOnlyFileSystem,
        .XDEV => return error.NotSameFileSystem,
        .INVAL => unreachable,
        .ILSEQ => |err| if (native_os == .wasi)
            return error.InvalidUtf8
        else
            return unexpectedErrno(err),
        else => |err| return unexpectedErrno(err),
    }
}

/// On WASI, both paths should be encoded as valid UTF-8.
/// On other platforms, both paths are an opaque sequence of bytes with no particular encoding.
pub fn link(oldpath: []const u8, newpath: []const u8) LinkError!void {
    if (native_os == .wasi and !builtin.link_libc) {
        return linkat(AT.FDCWD, oldpath, AT.FDCWD, newpath, 0) catch |err| switch (err) {
            error.NotDir => unreachable, // link() does not support directories
            else => |e| return e,
        };
    }
    const old = try toPosixPath(oldpath);
    const new = try toPosixPath(newpath);
    return try linkZ(&old, &new);
}

pub const LinkatError = LinkError || error{NotDir};

/// On WASI, both paths should be encoded as valid UTF-8.
/// On other platforms, both paths are an opaque sequence of bytes with no particular encoding.
pub fn linkatZ(
    olddir: fd_t,
    oldpath: [*:0]const u8,
    newdir: fd_t,
    newpath: [*:0]const u8,
    flags: i32,
) LinkatError!void {
    if (native_os == .wasi and !builtin.link_libc) {
        return linkat(olddir, mem.sliceTo(oldpath, 0), newdir, mem.sliceTo(newpath, 0), flags);
    }
    switch (errno(system.linkat(olddir, oldpath, newdir, newpath, flags))) {
        .SUCCESS => return,
        .ACCES => return error.AccessDenied,
        .DQUOT => return error.DiskQuota,
        .EXIST => return error.PathAlreadyExists,
        .FAULT => unreachable,
        .IO => return error.FileSystem,
        .LOOP => return error.SymLinkLoop,
        .MLINK => return error.LinkQuotaExceeded,
        .NAMETOOLONG => return error.NameTooLong,
        .NOENT => return error.FileNotFound,
        .NOMEM => return error.SystemResources,
        .NOSPC => return error.NoSpaceLeft,
        .NOTDIR => return error.NotDir,
        .PERM => return error.PermissionDenied,
        .ROFS => return error.ReadOnlyFileSystem,
        .XDEV => return error.NotSameFileSystem,
        .INVAL => unreachable,
        .ILSEQ => |err| if (native_os == .wasi)
            return error.InvalidUtf8
        else
            return unexpectedErrno(err),
        else => |err| return unexpectedErrno(err),
    }
}

/// On WASI, both paths should be encoded as valid UTF-8.
/// On other platforms, both paths are an opaque sequence of bytes with no particular encoding.
pub fn linkat(
    olddir: fd_t,
    oldpath: []const u8,
    newdir: fd_t,
    newpath: []const u8,
    flags: i32,
) LinkatError!void {
    if (native_os == .wasi and !builtin.link_libc) {
        const old: RelativePathWasi = .{ .dir_fd = olddir, .relative_path = oldpath };
        const new: RelativePathWasi = .{ .dir_fd = newdir, .relative_path = newpath };
        const old_flags: wasi.lookupflags_t = .{
            .SYMLINK_FOLLOW = (flags & AT.SYMLINK_FOLLOW) != 0,
        };
        switch (wasi.path_link(
            old.dir_fd,
            old_flags,
            old.relative_path.ptr,
            old.relative_path.len,
            new.dir_fd,
            new.relative_path.ptr,
            new.relative_path.len,
        )) {
            .SUCCESS => return,
            .ACCES => return error.AccessDenied,
            .DQUOT => return error.DiskQuota,
            .EXIST => return error.PathAlreadyExists,
            .FAULT => unreachable,
            .IO => return error.FileSystem,
            .LOOP => return error.SymLinkLoop,
            .MLINK => return error.LinkQuotaExceeded,
            .NAMETOOLONG => return error.NameTooLong,
            .NOENT => return error.FileNotFound,
            .NOMEM => return error.SystemResources,
            .NOSPC => return error.NoSpaceLeft,
            .NOTDIR => return error.NotDir,
            .PERM => return error.PermissionDenied,
            .ROFS => return error.ReadOnlyFileSystem,
            .XDEV => return error.NotSameFileSystem,
            .INVAL => unreachable,
            .ILSEQ => return error.InvalidUtf8,
            else => |err| return unexpectedErrno(err),
        }
    }
    const old = try toPosixPath(oldpath);
    const new = try toPosixPath(newpath);
    return try linkatZ(olddir, &old, newdir, &new, flags);
}

pub const UnlinkError = error{
    FileNotFound,

    /// In WASI, this error may occur when the file descriptor does
    /// not hold the required rights to unlink a resource by path relative to it.
    AccessDenied,
    PermissionDenied,
    FileBusy,
    FileSystem,
    IsDir,
    SymLinkLoop,
    NameTooLong,
    NotDir,
    SystemResources,
    ReadOnlyFileSystem,

    /// WASI-only; file paths must be valid UTF-8.
    InvalidUtf8,

    /// Windows-only; file paths provided by the user must be valid WTF-8.
    /// https://simonsapin.github.io/wtf-8/
    InvalidWtf8,

    /// On Windows, file paths cannot contain these characters:
    /// '/', '*', '?', '"', '<', '>', '|'
    BadPathName,

    /// On Windows, `\\server` or `\\server\share` was not found.
    NetworkNotFound,
} || UnexpectedError;

/// Delete a name and possibly the file it refers to.
/// On Windows, `file_path` should be encoded as [WTF-8](https://simonsapin.github.io/wtf-8/).
/// On WASI, `file_path` should be encoded as valid UTF-8.
/// On other platforms, `file_path` is an opaque sequence of bytes with no particular encoding.
/// See also `unlinkZ`.
pub fn unlink(file_path: []const u8) UnlinkError!void {
    if (native_os == .wasi and !builtin.link_libc) {
        return unlinkat(AT.FDCWD, file_path, 0) catch |err| switch (err) {
            error.DirNotEmpty => unreachable, // only occurs when targeting directories
            else => |e| return e,
        };
    } else if (native_os == .windows) {
        const file_path_w = try windows.sliceToPrefixedFileW(null, file_path);
        return unlinkW(file_path_w.span());
    } else {
        const file_path_c = try toPosixPath(file_path);
        return unlinkZ(&file_path_c);
    }
}

/// Same as `unlink` except the parameter is null terminated.
pub fn unlinkZ(file_path: [*:0]const u8) UnlinkError!void {
    if (native_os == .windows) {
        const file_path_w = try windows.cStrToPrefixedFileW(null, file_path);
        return unlinkW(file_path_w.span());
    } else if (native_os == .wasi and !builtin.link_libc) {
        return unlink(mem.sliceTo(file_path, 0));
    }
    switch (errno(system.unlink(file_path))) {
        .SUCCESS => return,
        .ACCES => return error.AccessDenied,
        .PERM => return error.PermissionDenied,
        .BUSY => return error.FileBusy,
        .FAULT => unreachable,
        .INVAL => unreachable,
        .IO => return error.FileSystem,
        .ISDIR => return error.IsDir,
        .LOOP => return error.SymLinkLoop,
        .NAMETOOLONG => return error.NameTooLong,
        .NOENT => return error.FileNotFound,
        .NOTDIR => return error.NotDir,
        .NOMEM => return error.SystemResources,
        .ROFS => return error.ReadOnlyFileSystem,
        .ILSEQ => |err| if (native_os == .wasi)
            return error.InvalidUtf8
        else
            return unexpectedErrno(err),
        else => |err| return unexpectedErrno(err),
    }
}

/// Windows-only. Same as `unlink` except the parameter is null-terminated, WTF16 LE encoded.
pub fn unlinkW(file_path_w: []const u16) UnlinkError!void {
    windows.DeleteFile(file_path_w, .{ .dir = fs.cwd().fd }) catch |err| switch (err) {
        error.DirNotEmpty => unreachable, // we're not passing .remove_dir = true
        else => |e| return e,
    };
}

pub const UnlinkatError = UnlinkError || error{
    /// When passing `AT.REMOVEDIR`, this error occurs when the named directory is not empty.
    DirNotEmpty,
};

/// Delete a file name and possibly the file it refers to, based on an open directory handle.
/// On Windows, `file_path` should be encoded as [WTF-8](https://simonsapin.github.io/wtf-8/).
/// On WASI, `file_path` should be encoded as valid UTF-8.
/// On other platforms, `file_path` is an opaque sequence of bytes with no particular encoding.
/// Asserts that the path parameter has no null bytes.
pub fn unlinkat(dirfd: fd_t, file_path: []const u8, flags: u32) UnlinkatError!void {
    if (native_os == .windows) {
        const file_path_w = try windows.sliceToPrefixedFileW(dirfd, file_path);
        return unlinkatW(dirfd, file_path_w.span(), flags);
    } else if (native_os == .wasi and !builtin.link_libc) {
        return unlinkatWasi(dirfd, file_path, flags);
    } else {
        const file_path_c = try toPosixPath(file_path);
        return unlinkatZ(dirfd, &file_path_c, flags);
    }
}

/// WASI-only. Same as `unlinkat` but targeting WASI.
/// See also `unlinkat`.
pub fn unlinkatWasi(dirfd: fd_t, file_path: []const u8, flags: u32) UnlinkatError!void {
    const remove_dir = (flags & AT.REMOVEDIR) != 0;
    const res = if (remove_dir)
        wasi.path_remove_directory(dirfd, file_path.ptr, file_path.len)
    else
        wasi.path_unlink_file(dirfd, file_path.ptr, file_path.len);
    switch (res) {
        .SUCCESS => return,
        .ACCES => return error.AccessDenied,
        .PERM => return error.PermissionDenied,
        .BUSY => return error.FileBusy,
        .FAULT => unreachable,
        .IO => return error.FileSystem,
        .ISDIR => return error.IsDir,
        .LOOP => return error.SymLinkLoop,
        .NAMETOOLONG => return error.NameTooLong,
        .NOENT => return error.FileNotFound,
        .NOTDIR => return error.NotDir,
        .NOMEM => return error.SystemResources,
        .ROFS => return error.ReadOnlyFileSystem,
        .NOTEMPTY => return error.DirNotEmpty,
        .NOTCAPABLE => return error.AccessDenied,
        .ILSEQ => return error.InvalidUtf8,

        .INVAL => unreachable, // invalid flags, or pathname has . as last component
        .BADF => unreachable, // always a race condition

        else => |err| return unexpectedErrno(err),
    }
}

/// Same as `unlinkat` but `file_path` is a null-terminated string.
pub fn unlinkatZ(dirfd: fd_t, file_path_c: [*:0]const u8, flags: u32) UnlinkatError!void {
    if (native_os == .windows) {
        const file_path_w = try windows.cStrToPrefixedFileW(dirfd, file_path_c);
        return unlinkatW(dirfd, file_path_w.span(), flags);
    } else if (native_os == .wasi and !builtin.link_libc) {
        return unlinkat(dirfd, mem.sliceTo(file_path_c, 0), flags);
    }
    switch (errno(system.unlinkat(dirfd, file_path_c, flags))) {
        .SUCCESS => return,
        .ACCES => return error.AccessDenied,
        .PERM => return error.PermissionDenied,
        .BUSY => return error.FileBusy,
        .FAULT => unreachable,
        .IO => return error.FileSystem,
        .ISDIR => return error.IsDir,
        .LOOP => return error.SymLinkLoop,
        .NAMETOOLONG => return error.NameTooLong,
        .NOENT => return error.FileNotFound,
        .NOTDIR => return error.NotDir,
        .NOMEM => return error.SystemResources,
        .ROFS => return error.ReadOnlyFileSystem,
        .EXIST => return error.DirNotEmpty,
        .NOTEMPTY => return error.DirNotEmpty,
        .ILSEQ => |err| if (native_os == .wasi)
            return error.InvalidUtf8
        else
            return unexpectedErrno(err),

        .INVAL => unreachable, // invalid flags, or pathname has . as last component
        .BADF => unreachable, // always a race condition

        else => |err| return unexpectedErrno(err),
    }
}

/// Same as `unlinkat` but `sub_path_w` is WTF16LE, NT prefixed. Windows only.
pub fn unlinkatW(dirfd: fd_t, sub_path_w: []const u16, flags: u32) UnlinkatError!void {
    const remove_dir = (flags & AT.REMOVEDIR) != 0;
    return windows.DeleteFile(sub_path_w, .{ .dir = dirfd, .remove_dir = remove_dir });
}

pub const RenameError = error{
    /// In WASI, this error may occur when the file descriptor does
    /// not hold the required rights to rename a resource by path relative to it.
    ///
    /// On Windows, this error may be returned instead of PathAlreadyExists when
    /// renaming a directory over an existing directory.
    AccessDenied,
    PermissionDenied,
    FileBusy,
    DiskQuota,
    IsDir,
    SymLinkLoop,
    LinkQuotaExceeded,
    NameTooLong,
    FileNotFound,
    NotDir,
    SystemResources,
    NoSpaceLeft,
    PathAlreadyExists,
    ReadOnlyFileSystem,
    RenameAcrossMountPoints,
    /// WASI-only; file paths must be valid UTF-8.
    InvalidUtf8,
    /// Windows-only; file paths provided by the user must be valid WTF-8.
    /// https://simonsapin.github.io/wtf-8/
    InvalidWtf8,
    BadPathName,
    NoDevice,
    SharingViolation,
    PipeBusy,
    /// On Windows, `\\server` or `\\server\share` was not found.
    NetworkNotFound,
    /// On Windows, antivirus software is enabled by default. It can be
    /// disabled, but Windows Update sometimes ignores the user's preference
    /// and re-enables it. When enabled, antivirus software on Windows
    /// intercepts file system operations and makes them significantly slower
    /// in addition to possibly failing with this error code.
    AntivirusInterference,
} || UnexpectedError;

/// Change the name or location of a file.
/// On Windows, both paths should be encoded as [WTF-8](https://simonsapin.github.io/wtf-8/).
/// On WASI, both paths should be encoded as valid UTF-8.
/// On other platforms, both paths are an opaque sequence of bytes with no particular encoding.
pub fn rename(old_path: []const u8, new_path: []const u8) RenameError!void {
    if (native_os == .wasi and !builtin.link_libc) {
        return renameat(AT.FDCWD, old_path, AT.FDCWD, new_path);
    } else if (native_os == .windows) {
        const old_path_w = try windows.sliceToPrefixedFileW(null, old_path);
        const new_path_w = try windows.sliceToPrefixedFileW(null, new_path);
        return renameW(old_path_w.span().ptr, new_path_w.span().ptr);
    } else {
        const old_path_c = try toPosixPath(old_path);
        const new_path_c = try toPosixPath(new_path);
        return renameZ(&old_path_c, &new_path_c);
    }
}

/// Same as `rename` except the parameters are null-terminated.
pub fn renameZ(old_path: [*:0]const u8, new_path: [*:0]const u8) RenameError!void {
    if (native_os == .windows) {
        const old_path_w = try windows.cStrToPrefixedFileW(null, old_path);
        const new_path_w = try windows.cStrToPrefixedFileW(null, new_path);
        return renameW(old_path_w.span().ptr, new_path_w.span().ptr);
    } else if (native_os == .wasi and !builtin.link_libc) {
        return rename(mem.sliceTo(old_path, 0), mem.sliceTo(new_path, 0));
    }
    switch (errno(system.rename(old_path, new_path))) {
        .SUCCESS => return,
        .ACCES => return error.AccessDenied,
        .PERM => return error.PermissionDenied,
        .BUSY => return error.FileBusy,
        .DQUOT => return error.DiskQuota,
        .FAULT => unreachable,
        .INVAL => unreachable,
        .ISDIR => return error.IsDir,
        .LOOP => return error.SymLinkLoop,
        .MLINK => return error.LinkQuotaExceeded,
        .NAMETOOLONG => return error.NameTooLong,
        .NOENT => return error.FileNotFound,
        .NOTDIR => return error.NotDir,
        .NOMEM => return error.SystemResources,
        .NOSPC => return error.NoSpaceLeft,
        .EXIST => return error.PathAlreadyExists,
        .NOTEMPTY => return error.PathAlreadyExists,
        .ROFS => return error.ReadOnlyFileSystem,
        .XDEV => return error.RenameAcrossMountPoints,
        .ILSEQ => |err| if (native_os == .wasi)
            return error.InvalidUtf8
        else
            return unexpectedErrno(err),
        else => |err| return unexpectedErrno(err),
    }
}

/// Same as `rename` except the parameters are null-terminated and WTF16LE encoded.
/// Assumes target is Windows.
pub fn renameW(old_path: [*:0]const u16, new_path: [*:0]const u16) RenameError!void {
    const flags = windows.MOVEFILE_REPLACE_EXISTING | windows.MOVEFILE_WRITE_THROUGH;
    return windows.MoveFileExW(old_path, new_path, flags);
}

/// Change the name or location of a file based on an open directory handle.
/// On Windows, both paths should be encoded as [WTF-8](https://simonsapin.github.io/wtf-8/).
/// On WASI, both paths should be encoded as valid UTF-8.
/// On other platforms, both paths are an opaque sequence of bytes with no particular encoding.
pub fn renameat(
    old_dir_fd: fd_t,
    old_path: []const u8,
    new_dir_fd: fd_t,
    new_path: []const u8,
) RenameError!void {
    if (native_os == .windows) {
        const old_path_w = try windows.sliceToPrefixedFileW(old_dir_fd, old_path);
        const new_path_w = try windows.sliceToPrefixedFileW(new_dir_fd, new_path);
        return renameatW(old_dir_fd, old_path_w.span(), new_dir_fd, new_path_w.span(), windows.TRUE);
    } else if (native_os == .wasi and !builtin.link_libc) {
        const old: RelativePathWasi = .{ .dir_fd = old_dir_fd, .relative_path = old_path };
        const new: RelativePathWasi = .{ .dir_fd = new_dir_fd, .relative_path = new_path };
        return renameatWasi(old, new);
    } else {
        const old_path_c = try toPosixPath(old_path);
        const new_path_c = try toPosixPath(new_path);
        return renameatZ(old_dir_fd, &old_path_c, new_dir_fd, &new_path_c);
    }
}

/// WASI-only. Same as `renameat` expect targeting WASI.
/// See also `renameat`.
fn renameatWasi(old: RelativePathWasi, new: RelativePathWasi) RenameError!void {
    switch (wasi.path_rename(old.dir_fd, old.relative_path.ptr, old.relative_path.len, new.dir_fd, new.relative_path.ptr, new.relative_path.len)) {
        .SUCCESS => return,
        .ACCES => return error.AccessDenied,
        .PERM => return error.PermissionDenied,
        .BUSY => return error.FileBusy,
        .DQUOT => return error.DiskQuota,
        .FAULT => unreachable,
        .INVAL => unreachable,
        .ISDIR => return error.IsDir,
        .LOOP => return error.SymLinkLoop,
        .MLINK => return error.LinkQuotaExceeded,
        .NAMETOOLONG => return error.NameTooLong,
        .NOENT => return error.FileNotFound,
        .NOTDIR => return error.NotDir,
        .NOMEM => return error.SystemResources,
        .NOSPC => return error.NoSpaceLeft,
        .EXIST => return error.PathAlreadyExists,
        .NOTEMPTY => return error.PathAlreadyExists,
        .ROFS => return error.ReadOnlyFileSystem,
        .XDEV => return error.RenameAcrossMountPoints,
        .NOTCAPABLE => return error.AccessDenied,
        .ILSEQ => return error.InvalidUtf8,
        else => |err| return unexpectedErrno(err),
    }
}

/// An fd-relative file path
///
/// This is currently only used for WASI-specific functionality, but the concept
/// is the same as the dirfd/pathname pairs in the `*at(...)` POSIX functions.
const RelativePathWasi = struct {
    /// Handle to directory
    dir_fd: fd_t,
    /// Path to resource within `dir_fd`.
    relative_path: []const u8,
};

/// Same as `renameat` except the parameters are null-terminated.
pub fn renameatZ(
    old_dir_fd: fd_t,
    old_path: [*:0]const u8,
    new_dir_fd: fd_t,
    new_path: [*:0]const u8,
) RenameError!void {
    if (native_os == .windows) {
        const old_path_w = try windows.cStrToPrefixedFileW(old_dir_fd, old_path);
        const new_path_w = try windows.cStrToPrefixedFileW(new_dir_fd, new_path);
        return renameatW(old_dir_fd, old_path_w.span(), new_dir_fd, new_path_w.span(), windows.TRUE);
    } else if (native_os == .wasi and !builtin.link_libc) {
        return renameat(old_dir_fd, mem.sliceTo(old_path, 0), new_dir_fd, mem.sliceTo(new_path, 0));
    }

    switch (errno(system.renameat(old_dir_fd, old_path, new_dir_fd, new_path))) {
        .SUCCESS => return,
        .ACCES => return error.AccessDenied,
        .PERM => return error.PermissionDenied,
        .BUSY => return error.FileBusy,
        .DQUOT => return error.DiskQuota,
        .FAULT => unreachable,
        .INVAL => unreachable,
        .ISDIR => return error.IsDir,
        .LOOP => return error.SymLinkLoop,
        .MLINK => return error.LinkQuotaExceeded,
        .NAMETOOLONG => return error.NameTooLong,
        .NOENT => return error.FileNotFound,
        .NOTDIR => return error.NotDir,
        .NOMEM => return error.SystemResources,
        .NOSPC => return error.NoSpaceLeft,
        .EXIST => return error.PathAlreadyExists,
        .NOTEMPTY => return error.PathAlreadyExists,
        .ROFS => return error.ReadOnlyFileSystem,
        .XDEV => return error.RenameAcrossMountPoints,
        .ILSEQ => |err| if (native_os == .wasi)
            return error.InvalidUtf8
        else
            return unexpectedErrno(err),
        else => |err| return unexpectedErrno(err),
    }
}

/// Same as `renameat` but Windows-only and the path parameters are
/// [WTF-16](https://simonsapin.github.io/wtf-8/#potentially-ill-formed-utf-16) encoded.
pub fn renameatW(
    old_dir_fd: fd_t,
    old_path_w: []const u16,
    new_dir_fd: fd_t,
    new_path_w: []const u16,
    ReplaceIfExists: windows.BOOLEAN,
) RenameError!void {
    const src_fd = windows.OpenFile(old_path_w, .{
        .dir = old_dir_fd,
        .access_mask = windows.SYNCHRONIZE | windows.GENERIC_WRITE | windows.DELETE,
        .creation = windows.FILE_OPEN,
        .filter = .any, // This function is supposed to rename both files and directories.
        .follow_symlinks = false,
    }) catch |err| switch (err) {
        error.WouldBlock => unreachable, // Not possible without `.share_access_nonblocking = true`.
        else => |e| return e,
    };
    defer windows.CloseHandle(src_fd);

    var need_fallback = true;
    var rc: windows.NTSTATUS = undefined;
    // FILE_RENAME_INFORMATION_EX and FILE_RENAME_POSIX_SEMANTICS require >= win10_rs1,
    // but FILE_RENAME_IGNORE_READONLY_ATTRIBUTE requires >= win10_rs5. We check >= rs5 here
    // so that we only use POSIX_SEMANTICS when we know IGNORE_READONLY_ATTRIBUTE will also be
    // supported in order to avoid either (1) using a redundant call that we can know in advance will return
    // STATUS_NOT_SUPPORTED or (2) only setting IGNORE_READONLY_ATTRIBUTE when >= rs5
    // and therefore having different behavior when the Windows version is >= rs1 but < rs5.
    if (builtin.target.os.isAtLeast(.windows, .win10_rs5) orelse false) {
        const struct_buf_len = @sizeOf(windows.FILE_RENAME_INFORMATION_EX) + (max_path_bytes - 1);
        var rename_info_buf: [struct_buf_len]u8 align(@alignOf(windows.FILE_RENAME_INFORMATION_EX)) = undefined;
        const struct_len = @sizeOf(windows.FILE_RENAME_INFORMATION_EX) - 1 + new_path_w.len * 2;
        if (struct_len > struct_buf_len) return error.NameTooLong;

        const rename_info: *windows.FILE_RENAME_INFORMATION_EX = @ptrCast(&rename_info_buf);
        var io_status_block: windows.IO_STATUS_BLOCK = undefined;

        var flags: windows.ULONG = windows.FILE_RENAME_POSIX_SEMANTICS | windows.FILE_RENAME_IGNORE_READONLY_ATTRIBUTE;
        if (ReplaceIfExists == windows.TRUE) flags |= windows.FILE_RENAME_REPLACE_IF_EXISTS;
        rename_info.* = .{
            .Flags = flags,
            .RootDirectory = if (fs.path.isAbsoluteWindowsWTF16(new_path_w)) null else new_dir_fd,
            .FileNameLength = @intCast(new_path_w.len * 2), // already checked error.NameTooLong
            .FileName = undefined,
        };
        @memcpy((&rename_info.FileName).ptr, new_path_w);
        rc = windows.ntdll.NtSetInformationFile(
            src_fd,
            &io_status_block,
            rename_info,
            @intCast(struct_len), // already checked for error.NameTooLong
            .FileRenameInformationEx,
        );
        switch (rc) {
            .SUCCESS => return,
            // INVALID_PARAMETER here means that the filesystem does not support FileRenameInformationEx
            .INVALID_PARAMETER => {},
            // For all other statuses, fall down to the switch below to handle them.
            else => need_fallback = false,
        }
    }

    if (need_fallback) {
        const struct_buf_len = @sizeOf(windows.FILE_RENAME_INFORMATION) + (max_path_bytes - 1);
        var rename_info_buf: [struct_buf_len]u8 align(@alignOf(windows.FILE_RENAME_INFORMATION)) = undefined;
        const struct_len = @sizeOf(windows.FILE_RENAME_INFORMATION) - 1 + new_path_w.len * 2;
        if (struct_len > struct_buf_len) return error.NameTooLong;

        const rename_info: *windows.FILE_RENAME_INFORMATION = @ptrCast(&rename_info_buf);
        var io_status_block: windows.IO_STATUS_BLOCK = undefined;

        rename_info.* = .{
            .Flags = ReplaceIfExists,
            .RootDirectory = if (fs.path.isAbsoluteWindowsWTF16(new_path_w)) null else new_dir_fd,
            .FileNameLength = @intCast(new_path_w.len * 2), // already checked error.NameTooLong
            .FileName = undefined,
        };
        @memcpy((&rename_info.FileName).ptr, new_path_w);

        rc =
            windows.ntdll.NtSetInformationFile(
                src_fd,
                &io_status_block,
                rename_info,
                @intCast(struct_len), // already checked for error.NameTooLong
                .FileRenameInformation,
            );
    }

    switch (rc) {
        .SUCCESS => {},
        .INVALID_HANDLE => unreachable,
        .INVALID_PARAMETER => unreachable,
        .OBJECT_PATH_SYNTAX_BAD => unreachable,
        .ACCESS_DENIED => return error.AccessDenied,
        .OBJECT_NAME_NOT_FOUND => return error.FileNotFound,
        .OBJECT_PATH_NOT_FOUND => return error.FileNotFound,
        .NOT_SAME_DEVICE => return error.RenameAcrossMountPoints,
        .OBJECT_NAME_COLLISION => return error.PathAlreadyExists,
        .DIRECTORY_NOT_EMPTY => return error.PathAlreadyExists,
        .FILE_IS_A_DIRECTORY => return error.IsDir,
        .NOT_A_DIRECTORY => return error.NotDir,
        else => return windows.unexpectedStatus(rc),
    }
}

/// On Windows, `sub_dir_path` should be encoded as [WTF-8](https://simonsapin.github.io/wtf-8/).
/// On WASI, `sub_dir_path` should be encoded as valid UTF-8.
/// On other platforms, `sub_dir_path` is an opaque sequence of bytes with no particular encoding.
pub fn mkdirat(dir_fd: fd_t, sub_dir_path: []const u8, mode: mode_t) MakeDirError!void {
    if (native_os == .windows) {
        const sub_dir_path_w = try windows.sliceToPrefixedFileW(dir_fd, sub_dir_path);
        return mkdiratW(dir_fd, sub_dir_path_w.span(), mode);
    } else if (native_os == .wasi and !builtin.link_libc) {
        return mkdiratWasi(dir_fd, sub_dir_path, mode);
    } else {
        const sub_dir_path_c = try toPosixPath(sub_dir_path);
        return mkdiratZ(dir_fd, &sub_dir_path_c, mode);
    }
}

pub fn mkdiratWasi(dir_fd: fd_t, sub_dir_path: []const u8, mode: mode_t) MakeDirError!void {
    _ = mode;
    switch (wasi.path_create_directory(dir_fd, sub_dir_path.ptr, sub_dir_path.len)) {
        .SUCCESS => return,
        .ACCES => return error.AccessDenied,
        .BADF => unreachable,
        .PERM => return error.PermissionDenied,
        .DQUOT => return error.DiskQuota,
        .EXIST => return error.PathAlreadyExists,
        .FAULT => unreachable,
        .LOOP => return error.SymLinkLoop,
        .MLINK => return error.LinkQuotaExceeded,
        .NAMETOOLONG => return error.NameTooLong,
        .NOENT => return error.FileNotFound,
        .NOMEM => return error.SystemResources,
        .NOSPC => return error.NoSpaceLeft,
        .NOTDIR => return error.NotDir,
        .ROFS => return error.ReadOnlyFileSystem,
        .NOTCAPABLE => return error.AccessDenied,
        .ILSEQ => return error.InvalidUtf8,
        else => |err| return unexpectedErrno(err),
    }
}

/// Same as `mkdirat` except the parameters are null-terminated.
pub fn mkdiratZ(dir_fd: fd_t, sub_dir_path: [*:0]const u8, mode: mode_t) MakeDirError!void {
    if (native_os == .windows) {
        const sub_dir_path_w = try windows.cStrToPrefixedFileW(dir_fd, sub_dir_path);
        return mkdiratW(dir_fd, sub_dir_path_w.span(), mode);
    } else if (native_os == .wasi and !builtin.link_libc) {
        return mkdirat(dir_fd, mem.sliceTo(sub_dir_path, 0), mode);
    }
    switch (errno(system.mkdirat(dir_fd, sub_dir_path, mode))) {
        .SUCCESS => return,
        .ACCES => return error.AccessDenied,
        .BADF => unreachable,
        .PERM => return error.PermissionDenied,
        .DQUOT => return error.DiskQuota,
        .EXIST => return error.PathAlreadyExists,
        .FAULT => unreachable,
        .LOOP => return error.SymLinkLoop,
        .MLINK => return error.LinkQuotaExceeded,
        .NAMETOOLONG => return error.NameTooLong,
        .NOENT => return error.FileNotFound,
        .NOMEM => return error.SystemResources,
        .NOSPC => return error.NoSpaceLeft,
        .NOTDIR => return error.NotDir,
        .ROFS => return error.ReadOnlyFileSystem,
        // dragonfly: when dir_fd is unlinked from filesystem
        .NOTCONN => return error.FileNotFound,
        .ILSEQ => |err| if (native_os == .wasi)
            return error.InvalidUtf8
        else
            return unexpectedErrno(err),
        else => |err| return unexpectedErrno(err),
    }
}

/// Windows-only. Same as `mkdirat` except the parameter WTF16 LE encoded.
pub fn mkdiratW(dir_fd: fd_t, sub_path_w: []const u16, mode: mode_t) MakeDirError!void {
    _ = mode;
    const sub_dir_handle = windows.OpenFile(sub_path_w, .{
        .dir = dir_fd,
        .access_mask = windows.GENERIC_READ | windows.SYNCHRONIZE,
        .creation = windows.FILE_CREATE,
        .filter = .dir_only,
    }) catch |err| switch (err) {
        error.IsDir => return error.Unexpected,
        error.PipeBusy => return error.Unexpected,
        error.NoDevice => return error.Unexpected,
        error.WouldBlock => return error.Unexpected,
        error.AntivirusInterference => return error.Unexpected,
        else => |e| return e,
    };
    windows.CloseHandle(sub_dir_handle);
}

pub const MakeDirError = error{
    /// In WASI, this error may occur when the file descriptor does
    /// not hold the required rights to create a new directory relative to it.
    AccessDenied,
    PermissionDenied,
    DiskQuota,
    PathAlreadyExists,
    SymLinkLoop,
    LinkQuotaExceeded,
    NameTooLong,
    FileNotFound,
    SystemResources,
    NoSpaceLeft,
    NotDir,
    ReadOnlyFileSystem,
    /// WASI-only; file paths must be valid UTF-8.
    InvalidUtf8,
    /// Windows-only; file paths provided by the user must be valid WTF-8.
    /// https://simonsapin.github.io/wtf-8/
    InvalidWtf8,
    BadPathName,
    NoDevice,
    /// On Windows, `\\server` or `\\server\share` was not found.
    NetworkNotFound,
} || UnexpectedError;

/// Create a directory.
/// `mode` is ignored on Windows and WASI.
/// On Windows, `dir_path` should be encoded as [WTF-8](https://simonsapin.github.io/wtf-8/).
/// On WASI, `dir_path` should be encoded as valid UTF-8.
/// On other platforms, `dir_path` is an opaque sequence of bytes with no particular encoding.
pub fn mkdir(dir_path: []const u8, mode: mode_t) MakeDirError!void {
    if (native_os == .wasi and !builtin.link_libc) {
        return mkdirat(AT.FDCWD, dir_path, mode);
    } else if (native_os == .windows) {
        const dir_path_w = try windows.sliceToPrefixedFileW(null, dir_path);
        return mkdirW(dir_path_w.span(), mode);
    } else {
        const dir_path_c = try toPosixPath(dir_path);
        return mkdirZ(&dir_path_c, mode);
    }
}

/// Same as `mkdir` but the parameter is null-terminated.
/// On Windows, `dir_path` should be encoded as [WTF-8](https://simonsapin.github.io/wtf-8/).
/// On WASI, `dir_path` should be encoded as valid UTF-8.
/// On other platforms, `dir_path` is an opaque sequence of bytes with no particular encoding.
pub fn mkdirZ(dir_path: [*:0]const u8, mode: mode_t) MakeDirError!void {
    if (native_os == .windows) {
        const dir_path_w = try windows.cStrToPrefixedFileW(null, dir_path);
        return mkdirW(dir_path_w.span(), mode);
    } else if (native_os == .wasi and !builtin.link_libc) {
        return mkdir(mem.sliceTo(dir_path, 0), mode);
    }
    switch (errno(system.mkdir(dir_path, mode))) {
        .SUCCESS => return,
        .ACCES => return error.AccessDenied,
        .PERM => return error.PermissionDenied,
        .DQUOT => return error.DiskQuota,
        .EXIST => return error.PathAlreadyExists,
        .FAULT => unreachable,
        .LOOP => return error.SymLinkLoop,
        .MLINK => return error.LinkQuotaExceeded,
        .NAMETOOLONG => return error.NameTooLong,
        .NOENT => return error.FileNotFound,
        .NOMEM => return error.SystemResources,
        .NOSPC => return error.NoSpaceLeft,
        .NOTDIR => return error.NotDir,
        .ROFS => return error.ReadOnlyFileSystem,
        .ILSEQ => |err| if (native_os == .wasi)
            return error.InvalidUtf8
        else
            return unexpectedErrno(err),
        else => |err| return unexpectedErrno(err),
    }
}

/// Windows-only. Same as `mkdir` but the parameters is WTF16LE encoded.
pub fn mkdirW(dir_path_w: []const u16, mode: mode_t) MakeDirError!void {
    _ = mode;
    const sub_dir_handle = windows.OpenFile(dir_path_w, .{
        .dir = fs.cwd().fd,
        .access_mask = windows.GENERIC_READ | windows.SYNCHRONIZE,
        .creation = windows.FILE_CREATE,
        .filter = .dir_only,
    }) catch |err| switch (err) {
        error.IsDir => return error.Unexpected,
        error.PipeBusy => return error.Unexpected,
        error.NoDevice => return error.Unexpected,
        error.WouldBlock => return error.Unexpected,
        error.AntivirusInterference => return error.Unexpected,
        else => |e| return e,
    };
    windows.CloseHandle(sub_dir_handle);
}

pub const DeleteDirError = error{
    AccessDenied,
    PermissionDenied,
    FileBusy,
    SymLinkLoop,
    NameTooLong,
    FileNotFound,
    SystemResources,
    NotDir,
    DirNotEmpty,
    ReadOnlyFileSystem,
    /// WASI-only; file paths must be valid UTF-8.
    InvalidUtf8,
    /// Windows-only; file paths provided by the user must be valid WTF-8.
    /// https://simonsapin.github.io/wtf-8/
    InvalidWtf8,
    BadPathName,
    /// On Windows, `\\server` or `\\server\share` was not found.
    NetworkNotFound,
} || UnexpectedError;

/// Deletes an empty directory.
/// On Windows, `dir_path` should be encoded as [WTF-8](https://simonsapin.github.io/wtf-8/).
/// On WASI, `dir_path` should be encoded as valid UTF-8.
/// On other platforms, `dir_path` is an opaque sequence of bytes with no particular encoding.
pub fn rmdir(dir_path: []const u8) DeleteDirError!void {
    if (native_os == .wasi and !builtin.link_libc) {
        return unlinkat(AT.FDCWD, dir_path, AT.REMOVEDIR) catch |err| switch (err) {
            error.FileSystem => unreachable, // only occurs when targeting files
            error.IsDir => unreachable, // only occurs when targeting files
            else => |e| return e,
        };
    } else if (native_os == .windows) {
        const dir_path_w = try windows.sliceToPrefixedFileW(null, dir_path);
        return rmdirW(dir_path_w.span());
    } else {
        const dir_path_c = try toPosixPath(dir_path);
        return rmdirZ(&dir_path_c);
    }
}

/// Same as `rmdir` except the parameter is null-terminated.
/// On Windows, `dir_path` should be encoded as [WTF-8](https://simonsapin.github.io/wtf-8/).
/// On WASI, `dir_path` should be encoded as valid UTF-8.
/// On other platforms, `dir_path` is an opaque sequence of bytes with no particular encoding.
pub fn rmdirZ(dir_path: [*:0]const u8) DeleteDirError!void {
    if (native_os == .windows) {
        const dir_path_w = try windows.cStrToPrefixedFileW(null, dir_path);
        return rmdirW(dir_path_w.span());
    } else if (native_os == .wasi and !builtin.link_libc) {
        return rmdir(mem.sliceTo(dir_path, 0));
    }
    switch (errno(system.rmdir(dir_path))) {
        .SUCCESS => return,
        .ACCES => return error.AccessDenied,
        .PERM => return error.PermissionDenied,
        .BUSY => return error.FileBusy,
        .FAULT => unreachable,
        .INVAL => return error.BadPathName,
        .LOOP => return error.SymLinkLoop,
        .NAMETOOLONG => return error.NameTooLong,
        .NOENT => return error.FileNotFound,
        .NOMEM => return error.SystemResources,
        .NOTDIR => return error.NotDir,
        .EXIST => return error.DirNotEmpty,
        .NOTEMPTY => return error.DirNotEmpty,
        .ROFS => return error.ReadOnlyFileSystem,
        .ILSEQ => |err| if (native_os == .wasi)
            return error.InvalidUtf8
        else
            return unexpectedErrno(err),
        else => |err| return unexpectedErrno(err),
    }
}

/// Windows-only. Same as `rmdir` except the parameter is WTF-16 LE encoded.
pub fn rmdirW(dir_path_w: []const u16) DeleteDirError!void {
    return windows.DeleteFile(dir_path_w, .{ .dir = fs.cwd().fd, .remove_dir = true }) catch |err| switch (err) {
        error.IsDir => unreachable,
        else => |e| return e,
    };
}

pub const ChangeCurDirError = error{
    AccessDenied,
    FileSystem,
    SymLinkLoop,
    NameTooLong,
    FileNotFound,
    SystemResources,
    NotDir,
    BadPathName,
    /// WASI-only; file paths must be valid UTF-8.
    InvalidUtf8,
    /// Windows-only; file paths provided by the user must be valid WTF-8.
    /// https://simonsapin.github.io/wtf-8/
    InvalidWtf8,
} || UnexpectedError;

/// Changes the current working directory of the calling process.
/// On Windows, `dir_path` should be encoded as [WTF-8](https://simonsapin.github.io/wtf-8/).
/// On WASI, `dir_path` should be encoded as valid UTF-8.
/// On other platforms, `dir_path` is an opaque sequence of bytes with no particular encoding.
pub fn chdir(dir_path: []const u8) ChangeCurDirError!void {
    if (native_os == .wasi and !builtin.link_libc) {
        @compileError("WASI does not support os.chdir");
    } else if (native_os == .windows) {
        var wtf16_dir_path: [windows.PATH_MAX_WIDE]u16 = undefined;
        if (try std.unicode.checkWtf8ToWtf16LeOverflow(dir_path, &wtf16_dir_path)) {
            return error.NameTooLong;
        }
        const len = try std.unicode.wtf8ToWtf16Le(&wtf16_dir_path, dir_path);
        return chdirW(wtf16_dir_path[0..len]);
    } else {
        const dir_path_c = try toPosixPath(dir_path);
        return chdirZ(&dir_path_c);
    }
}

/// Same as `chdir` except the parameter is null-terminated.
/// On Windows, `dir_path` should be encoded as [WTF-8](https://simonsapin.github.io/wtf-8/).
/// On WASI, `dir_path` should be encoded as valid UTF-8.
/// On other platforms, `dir_path` is an opaque sequence of bytes with no particular encoding.
pub fn chdirZ(dir_path: [*:0]const u8) ChangeCurDirError!void {
    if (native_os == .windows) {
        const dir_path_span = mem.span(dir_path);
        var wtf16_dir_path: [windows.PATH_MAX_WIDE]u16 = undefined;
        if (try std.unicode.checkWtf8ToWtf16LeOverflow(dir_path_span, &wtf16_dir_path)) {
            return error.NameTooLong;
        }
        const len = try std.unicode.wtf8ToWtf16Le(&wtf16_dir_path, dir_path_span);
        return chdirW(wtf16_dir_path[0..len]);
    } else if (native_os == .wasi and !builtin.link_libc) {
        return chdir(mem.span(dir_path));
    }
    switch (errno(system.chdir(dir_path))) {
        .SUCCESS => return,
        .ACCES => return error.AccessDenied,
        .FAULT => unreachable,
        .IO => return error.FileSystem,
        .LOOP => return error.SymLinkLoop,
        .NAMETOOLONG => return error.NameTooLong,
        .NOENT => return error.FileNotFound,
        .NOMEM => return error.SystemResources,
        .NOTDIR => return error.NotDir,
        .ILSEQ => |err| if (native_os == .wasi)
            return error.InvalidUtf8
        else
            return unexpectedErrno(err),
        else => |err| return unexpectedErrno(err),
    }
}

/// Windows-only. Same as `chdir` except the parameter is WTF16 LE encoded.
pub fn chdirW(dir_path: []const u16) ChangeCurDirError!void {
    windows.SetCurrentDirectory(dir_path) catch |err| switch (err) {
        error.NoDevice => return error.FileSystem,
        else => |e| return e,
    };
}

pub const FchdirError = error{
    AccessDenied,
    NotDir,
    FileSystem,
} || UnexpectedError;

pub fn fchdir(dirfd: fd_t) FchdirError!void {
    if (dirfd == AT.FDCWD) return;
    while (true) {
        switch (errno(system.fchdir(dirfd))) {
            .SUCCESS => return,
            .ACCES => return error.AccessDenied,
            .BADF => unreachable,
            .NOTDIR => return error.NotDir,
            .INTR => continue,
            .IO => return error.FileSystem,
            else => |err| return unexpectedErrno(err),
        }
    }
}

pub const ReadLinkError = error{
    /// In WASI, this error may occur when the file descriptor does
    /// not hold the required rights to read value of a symbolic link relative to it.
    AccessDenied,
    PermissionDenied,
    FileSystem,
    SymLinkLoop,
    NameTooLong,
    FileNotFound,
    SystemResources,
    NotLink,
    NotDir,
    /// WASI-only; file paths must be valid UTF-8.
    InvalidUtf8,
    /// Windows-only; file paths provided by the user must be valid WTF-8.
    /// https://simonsapin.github.io/wtf-8/
    InvalidWtf8,
    BadPathName,
    /// Windows-only. This error may occur if the opened reparse point is
    /// of unsupported type.
    UnsupportedReparsePointType,
    /// On Windows, `\\server` or `\\server\share` was not found.
    NetworkNotFound,
} || UnexpectedError;

/// Read value of a symbolic link.
/// On Windows, `file_path` should be encoded as [WTF-8](https://simonsapin.github.io/wtf-8/).
/// On WASI, `file_path` should be encoded as valid UTF-8.
/// On other platforms, `file_path` is an opaque sequence of bytes with no particular encoding.
/// The return value is a slice of `out_buffer` from index 0.
/// On Windows, the result is encoded as [WTF-8](https://simonsapin.github.io/wtf-8/).
/// On WASI, the result is encoded as UTF-8.
/// On other platforms, the result is an opaque sequence of bytes with no particular encoding.
pub fn readlink(file_path: []const u8, out_buffer: []u8) ReadLinkError![]u8 {
    if (native_os == .wasi and !builtin.link_libc) {
        return readlinkat(AT.FDCWD, file_path, out_buffer);
    } else if (native_os == .windows) {
        const file_path_w = try windows.sliceToPrefixedFileW(null, file_path);
        return readlinkW(file_path_w.span(), out_buffer);
    } else {
        const file_path_c = try toPosixPath(file_path);
        return readlinkZ(&file_path_c, out_buffer);
    }
}

/// Windows-only. Same as `readlink` except `file_path` is WTF16 LE encoded.
/// The result is encoded as [WTF-8](https://simonsapin.github.io/wtf-8/).
/// See also `readlinkZ`.
pub fn readlinkW(file_path: []const u16, out_buffer: []u8) ReadLinkError![]u8 {
    return windows.ReadLink(fs.cwd().fd, file_path, out_buffer);
}

/// Same as `readlink` except `file_path` is null-terminated.
pub fn readlinkZ(file_path: [*:0]const u8, out_buffer: []u8) ReadLinkError![]u8 {
    if (native_os == .windows) {
        const file_path_w = try windows.cStrToPrefixedFileW(null, file_path);
        return readlinkW(file_path_w.span(), out_buffer);
    } else if (native_os == .wasi and !builtin.link_libc) {
        return readlink(mem.sliceTo(file_path, 0), out_buffer);
    }
    const rc = system.readlink(file_path, out_buffer.ptr, out_buffer.len);
    switch (errno(rc)) {
        .SUCCESS => return out_buffer[0..@bitCast(rc)],
        .ACCES => return error.AccessDenied,
        .FAULT => unreachable,
        .INVAL => return error.NotLink,
        .IO => return error.FileSystem,
        .LOOP => return error.SymLinkLoop,
        .NAMETOOLONG => return error.NameTooLong,
        .NOENT => return error.FileNotFound,
        .NOMEM => return error.SystemResources,
        .NOTDIR => return error.NotDir,
        .ILSEQ => |err| if (native_os == .wasi)
            return error.InvalidUtf8
        else
            return unexpectedErrno(err),
        else => |err| return unexpectedErrno(err),
    }
}

/// Similar to `readlink` except reads value of a symbolink link **relative** to `dirfd` directory handle.
/// On Windows, `file_path` should be encoded as [WTF-8](https://simonsapin.github.io/wtf-8/).
/// On WASI, `file_path` should be encoded as valid UTF-8.
/// On other platforms, `file_path` is an opaque sequence of bytes with no particular encoding.
/// The return value is a slice of `out_buffer` from index 0.
/// On Windows, the result is encoded as [WTF-8](https://simonsapin.github.io/wtf-8/).
/// On WASI, the result is encoded as UTF-8.
/// On other platforms, the result is an opaque sequence of bytes with no particular encoding.
/// See also `readlinkatWasi`, `realinkatZ` and `realinkatW`.
pub fn readlinkat(dirfd: fd_t, file_path: []const u8, out_buffer: []u8) ReadLinkError![]u8 {
    if (native_os == .wasi and !builtin.link_libc) {
        return readlinkatWasi(dirfd, file_path, out_buffer);
    }
    if (native_os == .windows) {
        const file_path_w = try windows.sliceToPrefixedFileW(dirfd, file_path);
        return readlinkatW(dirfd, file_path_w.span(), out_buffer);
    }
    const file_path_c = try toPosixPath(file_path);
    return readlinkatZ(dirfd, &file_path_c, out_buffer);
}

/// WASI-only. Same as `readlinkat` but targets WASI.
/// See also `readlinkat`.
pub fn readlinkatWasi(dirfd: fd_t, file_path: []const u8, out_buffer: []u8) ReadLinkError![]u8 {
    var bufused: usize = undefined;
    switch (wasi.path_readlink(dirfd, file_path.ptr, file_path.len, out_buffer.ptr, out_buffer.len, &bufused)) {
        .SUCCESS => return out_buffer[0..bufused],
        .ACCES => return error.AccessDenied,
        .FAULT => unreachable,
        .INVAL => return error.NotLink,
        .IO => return error.FileSystem,
        .LOOP => return error.SymLinkLoop,
        .NAMETOOLONG => return error.NameTooLong,
        .NOENT => return error.FileNotFound,
        .NOMEM => return error.SystemResources,
        .NOTDIR => return error.NotDir,
        .NOTCAPABLE => return error.AccessDenied,
        .ILSEQ => return error.InvalidUtf8,
        else => |err| return unexpectedErrno(err),
    }
}

/// Windows-only. Same as `readlinkat` except `file_path` is null-terminated, WTF16 LE encoded.
/// The result is encoded as [WTF-8](https://simonsapin.github.io/wtf-8/).
/// See also `readlinkat`.
pub fn readlinkatW(dirfd: fd_t, file_path: []const u16, out_buffer: []u8) ReadLinkError![]u8 {
    return windows.ReadLink(dirfd, file_path, out_buffer);
}

/// Same as `readlinkat` except `file_path` is null-terminated.
/// See also `readlinkat`.
pub fn readlinkatZ(dirfd: fd_t, file_path: [*:0]const u8, out_buffer: []u8) ReadLinkError![]u8 {
    if (native_os == .windows) {
        const file_path_w = try windows.cStrToPrefixedFileW(dirfd, file_path);
        return readlinkatW(dirfd, file_path_w.span(), out_buffer);
    } else if (native_os == .wasi and !builtin.link_libc) {
        return readlinkat(dirfd, mem.sliceTo(file_path, 0), out_buffer);
    }
    const rc = system.readlinkat(dirfd, file_path, out_buffer.ptr, out_buffer.len);
    switch (errno(rc)) {
        .SUCCESS => return out_buffer[0..@bitCast(rc)],
        .ACCES => return error.AccessDenied,
        .FAULT => unreachable,
        .INVAL => return error.NotLink,
        .IO => return error.FileSystem,
        .LOOP => return error.SymLinkLoop,
        .NAMETOOLONG => return error.NameTooLong,
        .NOENT => return error.FileNotFound,
        .NOMEM => return error.SystemResources,
        .NOTDIR => return error.NotDir,
        .ILSEQ => |err| if (native_os == .wasi)
            return error.InvalidUtf8
        else
            return unexpectedErrno(err),
        else => |err| return unexpectedErrno(err),
    }
}

pub const SetEidError = error{
    InvalidUserId,
    PermissionDenied,
} || UnexpectedError;

pub const SetIdError = error{ResourceLimitReached} || SetEidError;

pub fn setuid(uid: uid_t) SetIdError!void {
    switch (errno(system.setuid(uid))) {
        .SUCCESS => return,
        .AGAIN => return error.ResourceLimitReached,
        .INVAL => return error.InvalidUserId,
        .PERM => return error.PermissionDenied,
        else => |err| return unexpectedErrno(err),
    }
}

pub fn seteuid(uid: uid_t) SetEidError!void {
    switch (errno(system.seteuid(uid))) {
        .SUCCESS => return,
        .INVAL => return error.InvalidUserId,
        .PERM => return error.PermissionDenied,
        else => |err| return unexpectedErrno(err),
    }
}

pub fn setreuid(ruid: uid_t, euid: uid_t) SetIdError!void {
    switch (errno(system.setreuid(ruid, euid))) {
        .SUCCESS => return,
        .AGAIN => return error.ResourceLimitReached,
        .INVAL => return error.InvalidUserId,
        .PERM => return error.PermissionDenied,
        else => |err| return unexpectedErrno(err),
    }
}

pub fn setgid(gid: gid_t) SetIdError!void {
    switch (errno(system.setgid(gid))) {
        .SUCCESS => return,
        .AGAIN => return error.ResourceLimitReached,
        .INVAL => return error.InvalidUserId,
        .PERM => return error.PermissionDenied,
        else => |err| return unexpectedErrno(err),
    }
}

pub fn setegid(uid: uid_t) SetEidError!void {
    switch (errno(system.setegid(uid))) {
        .SUCCESS => return,
        .INVAL => return error.InvalidUserId,
        .PERM => return error.PermissionDenied,
        else => |err| return unexpectedErrno(err),
    }
}

pub fn setregid(rgid: gid_t, egid: gid_t) SetIdError!void {
    switch (errno(system.setregid(rgid, egid))) {
        .SUCCESS => return,
        .AGAIN => return error.ResourceLimitReached,
        .INVAL => return error.InvalidUserId,
        .PERM => return error.PermissionDenied,
        else => |err| return unexpectedErrno(err),
    }
}

pub const SetPgidError = error{
    ProcessAlreadyExec,
    InvalidProcessGroupId,
    PermissionDenied,
    ProcessNotFound,
} || UnexpectedError;

pub fn setpgid(pid: pid_t, pgid: pid_t) SetPgidError!void {
    switch (errno(system.setpgid(pid, pgid))) {
        .SUCCESS => return,
        .ACCES => return error.ProcessAlreadyExec,
        .INVAL => return error.InvalidProcessGroupId,
        .PERM => return error.PermissionDenied,
        .SRCH => return error.ProcessNotFound,
        else => |err| return unexpectedErrno(err),
    }
}

pub fn getuid() uid_t {
    return system.getuid();
}

pub fn geteuid() uid_t {
    return system.geteuid();
}

/// Test whether a file descriptor refers to a terminal.
pub fn isatty(handle: fd_t) bool {
    if (native_os == .windows) {
        if (fs.File.isCygwinPty(.{ .handle = handle }))
            return true;

        var out: windows.DWORD = undefined;
        return windows.kernel32.GetConsoleMode(handle, &out) != 0;
    }
    if (builtin.link_libc) {
        return system.isatty(handle) != 0;
    }
    if (native_os == .wasi) {
        var statbuf: wasi.fdstat_t = undefined;
        const err = wasi.fd_fdstat_get(handle, &statbuf);
        if (err != .SUCCESS)
            return false;

        // A tty is a character device that we can't seek or tell on.
        if (statbuf.fs_filetype != .CHARACTER_DEVICE)
            return false;
        if (statbuf.fs_rights_base.FD_SEEK or statbuf.fs_rights_base.FD_TELL)
            return false;

        return true;
    }
    if (native_os == .linux) {
        while (true) {
            var wsz: winsize = undefined;
            const fd: usize = @bitCast(@as(isize, handle));
            const rc = linux.syscall3(.ioctl, fd, linux.T.IOCGWINSZ, @intFromPtr(&wsz));
            switch (linux.E.init(rc)) {
                .SUCCESS => return true,
                .INTR => continue,
                else => return false,
            }
        }
    }
    return system.isatty(handle) != 0;
}

pub const SocketError = error{
    /// Permission to create a socket of the specified type and/or
    /// pro‐tocol is denied.
    AccessDenied,

    /// The implementation does not support the specified address family.
    AddressFamilyNotSupported,

    /// Unknown protocol, or protocol family not available.
    ProtocolFamilyNotAvailable,

    /// The per-process limit on the number of open file descriptors has been reached.
    ProcessFdQuotaExceeded,

    /// The system-wide limit on the total number of open files has been reached.
    SystemFdQuotaExceeded,

    /// Insufficient memory is available. The socket cannot be created until sufficient
    /// resources are freed.
    SystemResources,

    /// The protocol type or the specified protocol is not supported within this domain.
    ProtocolNotSupported,

    /// The socket type is not supported by the protocol.
    SocketTypeNotSupported,
} || UnexpectedError;

pub fn socket(domain: u32, socket_type: u32, protocol: u32) SocketError!socket_t {
    if (native_os == .windows) {
        // NOTE: windows translates the SOCK.NONBLOCK/SOCK.CLOEXEC flags into
        // windows-analogous operations
        const filtered_sock_type = socket_type & ~@as(u32, SOCK.NONBLOCK | SOCK.CLOEXEC);
        const flags: u32 = if ((socket_type & SOCK.CLOEXEC) != 0)
            windows.ws2_32.WSA_FLAG_NO_HANDLE_INHERIT
        else
            0;
        const rc = try windows.WSASocketW(
            @bitCast(domain),
            @bitCast(filtered_sock_type),
            @bitCast(protocol),
            null,
            0,
            flags,
        );
        errdefer windows.closesocket(rc) catch unreachable;
        if ((socket_type & SOCK.NONBLOCK) != 0) {
            var mode: c_ulong = 1; // nonblocking
            if (windows.ws2_32.SOCKET_ERROR == windows.ws2_32.ioctlsocket(rc, windows.ws2_32.FIONBIO, &mode)) {
                switch (windows.ws2_32.WSAGetLastError()) {
                    // have not identified any error codes that should be handled yet
                    else => unreachable,
                }
            }
        }
        return rc;
    }

    const have_sock_flags = !builtin.target.os.tag.isDarwin() and native_os != .haiku;
    const filtered_sock_type = if (!have_sock_flags)
        socket_type & ~@as(u32, SOCK.NONBLOCK | SOCK.CLOEXEC)
    else
        socket_type;
    const rc = system.socket(domain, filtered_sock_type, protocol);
    switch (errno(rc)) {
        .SUCCESS => {
            const fd: fd_t = @intCast(rc);
            errdefer close(fd);
            if (!have_sock_flags) {
                try setSockFlags(fd, socket_type);
            }
            return fd;
        },
        .ACCES => return error.AccessDenied,
        .AFNOSUPPORT => return error.AddressFamilyNotSupported,
        .INVAL => return error.ProtocolFamilyNotAvailable,
        .MFILE => return error.ProcessFdQuotaExceeded,
        .NFILE => return error.SystemFdQuotaExceeded,
        .NOBUFS => return error.SystemResources,
        .NOMEM => return error.SystemResources,
        .PROTONOSUPPORT => return error.ProtocolNotSupported,
        .PROTOTYPE => return error.SocketTypeNotSupported,
        else => |err| return unexpectedErrno(err),
    }
}

pub const ShutdownError = error{
    ConnectionAborted,

    /// Connection was reset by peer, application should close socket as it is no longer usable.
    ConnectionResetByPeer,
    BlockingOperationInProgress,

    /// The network subsystem has failed.
    NetworkSubsystemFailed,

    /// The socket is not connected (connection-oriented sockets only).
    SocketNotConnected,
    SystemResources,
} || UnexpectedError;

pub const ShutdownHow = enum { recv, send, both };

/// Shutdown socket send/receive operations
pub fn shutdown(sock: socket_t, how: ShutdownHow) ShutdownError!void {
    if (native_os == .windows) {
        const result = windows.ws2_32.shutdown(sock, switch (how) {
            .recv => windows.ws2_32.SD_RECEIVE,
            .send => windows.ws2_32.SD_SEND,
            .both => windows.ws2_32.SD_BOTH,
        });
        if (0 != result) switch (windows.ws2_32.WSAGetLastError()) {
            .WSAECONNABORTED => return error.ConnectionAborted,
            .WSAECONNRESET => return error.ConnectionResetByPeer,
            .WSAEINPROGRESS => return error.BlockingOperationInProgress,
            .WSAEINVAL => unreachable,
            .WSAENETDOWN => return error.NetworkSubsystemFailed,
            .WSAENOTCONN => return error.SocketNotConnected,
            .WSAENOTSOCK => unreachable,
            .WSANOTINITIALISED => unreachable,
            else => |err| return windows.unexpectedWSAError(err),
        };
    } else {
        const rc = system.shutdown(sock, switch (how) {
            .recv => SHUT.RD,
            .send => SHUT.WR,
            .both => SHUT.RDWR,
        });
        switch (errno(rc)) {
            .SUCCESS => return,
            .BADF => unreachable,
            .INVAL => unreachable,
            .NOTCONN => return error.SocketNotConnected,
            .NOTSOCK => unreachable,
            .NOBUFS => return error.SystemResources,
            else => |err| return unexpectedErrno(err),
        }
    }
}

pub const BindError = error{
    /// The address is protected, and the user is not the superuser.
    /// For UNIX domain sockets: Search permission is denied on  a  component
    /// of  the  path  prefix.
    AccessDenied,

    /// The given address is already in use, or in the case of Internet domain sockets,
    /// The  port number was specified as zero in the socket
    /// address structure, but, upon attempting to bind to  an  ephemeral  port,  it  was
    /// determined  that  all  port  numbers in the ephemeral port range are currently in
    /// use.  See the discussion of /proc/sys/net/ipv4/ip_local_port_range ip(7).
    AddressInUse,

    /// A nonexistent interface was requested or the requested address was not local.
    AddressNotAvailable,

    /// The address is not valid for the address family of socket.
    AddressFamilyNotSupported,

    /// Too many symbolic links were encountered in resolving addr.
    SymLinkLoop,

    /// addr is too long.
    NameTooLong,

    /// A component in the directory prefix of the socket pathname does not exist.
    FileNotFound,

    /// Insufficient kernel memory was available.
    SystemResources,

    /// A component of the path prefix is not a directory.
    NotDir,

    /// The socket inode would reside on a read-only filesystem.
    ReadOnlyFileSystem,

    /// The network subsystem has failed.
    NetworkSubsystemFailed,

    FileDescriptorNotASocket,

    AlreadyBound,
} || UnexpectedError;

/// addr is `*const T` where T is one of the sockaddr
pub fn bind(sock: socket_t, addr: *const sockaddr, len: socklen_t) BindError!void {
    if (native_os == .windows) {
        const rc = windows.bind(sock, addr, len);
        if (rc == windows.ws2_32.SOCKET_ERROR) {
            switch (windows.ws2_32.WSAGetLastError()) {
                .WSANOTINITIALISED => unreachable, // not initialized WSA
                .WSAEACCES => return error.AccessDenied,
                .WSAEADDRINUSE => return error.AddressInUse,
                .WSAEADDRNOTAVAIL => return error.AddressNotAvailable,
                .WSAENOTSOCK => return error.FileDescriptorNotASocket,
                .WSAEFAULT => unreachable, // invalid pointers
                .WSAEINVAL => return error.AlreadyBound,
                .WSAENOBUFS => return error.SystemResources,
                .WSAENETDOWN => return error.NetworkSubsystemFailed,
                else => |err| return windows.unexpectedWSAError(err),
            }
            unreachable;
        }
        return;
    } else {
        const rc = system.bind(sock, addr, len);
        switch (errno(rc)) {
            .SUCCESS => return,
            .ACCES, .PERM => return error.AccessDenied,
            .ADDRINUSE => return error.AddressInUse,
            .BADF => unreachable, // always a race condition if this error is returned
            .INVAL => unreachable, // invalid parameters
            .NOTSOCK => unreachable, // invalid `sockfd`
            .AFNOSUPPORT => return error.AddressFamilyNotSupported,
            .ADDRNOTAVAIL => return error.AddressNotAvailable,
            .FAULT => unreachable, // invalid `addr` pointer
            .LOOP => return error.SymLinkLoop,
            .NAMETOOLONG => return error.NameTooLong,
            .NOENT => return error.FileNotFound,
            .NOMEM => return error.SystemResources,
            .NOTDIR => return error.NotDir,
            .ROFS => return error.ReadOnlyFileSystem,
            else => |err| return unexpectedErrno(err),
        }
    }
    unreachable;
}

pub const ListenError = error{
    /// Another socket is already listening on the same port.
    /// For Internet domain sockets, the  socket referred to by sockfd had not previously
    /// been bound to an address and, upon attempting to bind it to an ephemeral port, it
    /// was determined that all port numbers in the ephemeral port range are currently in
    /// use.  See the discussion of /proc/sys/net/ipv4/ip_local_port_range in ip(7).
    AddressInUse,

    /// The file descriptor sockfd does not refer to a socket.
    FileDescriptorNotASocket,

    /// The socket is not of a type that supports the listen() operation.
    OperationNotSupported,

    /// The network subsystem has failed.
    NetworkSubsystemFailed,

    /// Ran out of system resources
    /// On Windows it can either run out of socket descriptors or buffer space
    SystemResources,

    /// Already connected
    AlreadyConnected,

    /// Socket has not been bound yet
    SocketNotBound,
} || UnexpectedError;

pub fn listen(sock: socket_t, backlog: u31) ListenError!void {
    if (native_os == .windows) {
        const rc = windows.listen(sock, backlog);
        if (rc == windows.ws2_32.SOCKET_ERROR) {
            switch (windows.ws2_32.WSAGetLastError()) {
                .WSANOTINITIALISED => unreachable, // not initialized WSA
                .WSAENETDOWN => return error.NetworkSubsystemFailed,
                .WSAEADDRINUSE => return error.AddressInUse,
                .WSAEISCONN => return error.AlreadyConnected,
                .WSAEINVAL => return error.SocketNotBound,
                .WSAEMFILE, .WSAENOBUFS => return error.SystemResources,
                .WSAENOTSOCK => return error.FileDescriptorNotASocket,
                .WSAEOPNOTSUPP => return error.OperationNotSupported,
                .WSAEINPROGRESS => unreachable,
                else => |err| return windows.unexpectedWSAError(err),
            }
        }
        return;
    } else {
        const rc = system.listen(sock, backlog);
        switch (errno(rc)) {
            .SUCCESS => return,
            .ADDRINUSE => return error.AddressInUse,
            .BADF => unreachable,
            .NOTSOCK => return error.FileDescriptorNotASocket,
            .OPNOTSUPP => return error.OperationNotSupported,
            else => |err| return unexpectedErrno(err),
        }
    }
}

pub const AcceptError = error{
    ConnectionAborted,

    /// The file descriptor sockfd does not refer to a socket.
    FileDescriptorNotASocket,

    /// The per-process limit on the number of open file descriptors has been reached.
    ProcessFdQuotaExceeded,

    /// The system-wide limit on the total number of open files has been reached.
    SystemFdQuotaExceeded,

    /// Not enough free memory.  This often means that the memory allocation  is  limited
    /// by the socket buffer limits, not by the system memory.
    SystemResources,

    /// Socket is not listening for new connections.
    SocketNotListening,

    ProtocolFailure,

    /// Firewall rules forbid connection.
    BlockedByFirewall,

    /// This error occurs when no global event loop is configured,
    /// and accepting from the socket would block.
    WouldBlock,

    /// An incoming connection was indicated, but was subsequently terminated by the
    /// remote peer prior to accepting the call.
    ConnectionResetByPeer,

    /// The network subsystem has failed.
    NetworkSubsystemFailed,

    /// The referenced socket is not a type that supports connection-oriented service.
    OperationNotSupported,
} || UnexpectedError;

/// Accept a connection on a socket.
/// If `sockfd` is opened in non blocking mode, the function will
/// return error.WouldBlock when EAGAIN is received.
pub fn accept(
    /// This argument is a socket that has been created with `socket`, bound to a local address
    /// with `bind`, and is listening for connections after a `listen`.
    sock: socket_t,
    /// This argument is a pointer to a sockaddr structure.  This structure is filled in with  the
    /// address  of  the  peer  socket, as known to the communications layer.  The exact format of the
    /// address returned addr is determined by the socket's address  family  (see  `socket`  and  the
    /// respective  protocol  man  pages).
    addr: ?*sockaddr,
    /// This argument is a value-result argument: the caller must initialize it to contain  the
    /// size (in bytes) of the structure pointed to by addr; on return it will contain the actual size
    /// of the peer address.
    ///
    /// The returned address is truncated if the buffer provided is too small; in this  case,  `addr_size`
    /// will return a value greater than was supplied to the call.
    addr_size: ?*socklen_t,
    /// The following values can be bitwise ORed in flags to obtain different behavior:
    /// * `SOCK.NONBLOCK` - Set the `NONBLOCK` file status flag on the open file description (see `open`)
    ///   referred  to by the new file descriptor.  Using this flag saves extra calls to `fcntl` to achieve
    ///   the same result.
    /// * `SOCK.CLOEXEC`  - Set the close-on-exec (`FD_CLOEXEC`) flag on the new file descriptor.   See  the
    ///   description  of the `CLOEXEC` flag in `open` for reasons why this may be useful.
    flags: u32,
) AcceptError!socket_t {
    const have_accept4 = !(builtin.target.os.tag.isDarwin() or native_os == .windows or native_os == .haiku);
    assert(0 == (flags & ~@as(u32, SOCK.NONBLOCK | SOCK.CLOEXEC))); // Unsupported flag(s)

    const accepted_sock: socket_t = while (true) {
        const rc = if (have_accept4)
            system.accept4(sock, addr, addr_size, flags)
        else if (native_os == .windows)
            windows.accept(sock, addr, addr_size)
        else
            system.accept(sock, addr, addr_size);

        if (native_os == .windows) {
            if (rc == windows.ws2_32.INVALID_SOCKET) {
                switch (windows.ws2_32.WSAGetLastError()) {
                    .WSANOTINITIALISED => unreachable, // not initialized WSA
                    .WSAECONNRESET => return error.ConnectionResetByPeer,
                    .WSAEFAULT => unreachable,
                    .WSAEINVAL => return error.SocketNotListening,
                    .WSAEMFILE => return error.ProcessFdQuotaExceeded,
                    .WSAENETDOWN => return error.NetworkSubsystemFailed,
                    .WSAENOBUFS => return error.FileDescriptorNotASocket,
                    .WSAEOPNOTSUPP => return error.OperationNotSupported,
                    .WSAEWOULDBLOCK => return error.WouldBlock,
                    else => |err| return windows.unexpectedWSAError(err),
                }
            } else {
                break rc;
            }
        } else {
            switch (errno(rc)) {
                .SUCCESS => break @intCast(rc),
                .INTR => continue,
                .AGAIN => return error.WouldBlock,
                .BADF => unreachable, // always a race condition
                .CONNABORTED => return error.ConnectionAborted,
                .FAULT => unreachable,
                .INVAL => return error.SocketNotListening,
                .NOTSOCK => unreachable,
                .MFILE => return error.ProcessFdQuotaExceeded,
                .NFILE => return error.SystemFdQuotaExceeded,
                .NOBUFS => return error.SystemResources,
                .NOMEM => return error.SystemResources,
                .OPNOTSUPP => unreachable,
                .PROTO => return error.ProtocolFailure,
                .PERM => return error.BlockedByFirewall,
                else => |err| return unexpectedErrno(err),
            }
        }
    };

    errdefer switch (native_os) {
        .windows => windows.closesocket(accepted_sock) catch unreachable,
        else => close(accepted_sock),
    };
    if (!have_accept4) {
        try setSockFlags(accepted_sock, flags);
    }
    return accepted_sock;
}

fn setSockFlags(sock: socket_t, flags: u32) !void {
    if ((flags & SOCK.CLOEXEC) != 0) {
        if (native_os == .windows) {
            // TODO: Find out if this is supported for sockets
        } else {
            var fd_flags = fcntl(sock, F.GETFD, 0) catch |err| switch (err) {
                error.FileBusy => unreachable,
                error.Locked => unreachable,
                error.PermissionDenied => unreachable,
                error.DeadLock => unreachable,
                error.LockedRegionLimitExceeded => unreachable,
                else => |e| return e,
            };
            fd_flags |= FD_CLOEXEC;
            _ = fcntl(sock, F.SETFD, fd_flags) catch |err| switch (err) {
                error.FileBusy => unreachable,
                error.Locked => unreachable,
                error.PermissionDenied => unreachable,
                error.DeadLock => unreachable,
                error.LockedRegionLimitExceeded => unreachable,
                else => |e| return e,
            };
        }
    }
    if ((flags & SOCK.NONBLOCK) != 0) {
        if (native_os == .windows) {
            var mode: c_ulong = 1;
            if (windows.ws2_32.ioctlsocket(sock, windows.ws2_32.FIONBIO, &mode) == windows.ws2_32.SOCKET_ERROR) {
                switch (windows.ws2_32.WSAGetLastError()) {
                    .WSANOTINITIALISED => unreachable,
                    .WSAENETDOWN => return error.NetworkSubsystemFailed,
                    .WSAENOTSOCK => return error.FileDescriptorNotASocket,
                    // TODO: handle more errors
                    else => |err| return windows.unexpectedWSAError(err),
                }
            }
        } else {
            var fl_flags = fcntl(sock, F.GETFL, 0) catch |err| switch (err) {
                error.FileBusy => unreachable,
                error.Locked => unreachable,
                error.PermissionDenied => unreachable,
                error.DeadLock => unreachable,
                error.LockedRegionLimitExceeded => unreachable,
                else => |e| return e,
            };
            fl_flags |= 1 << @bitOffsetOf(O, "NONBLOCK");
            _ = fcntl(sock, F.SETFL, fl_flags) catch |err| switch (err) {
                error.FileBusy => unreachable,
                error.Locked => unreachable,
                error.PermissionDenied => unreachable,
                error.DeadLock => unreachable,
                error.LockedRegionLimitExceeded => unreachable,
                else => |e| return e,
            };
        }
    }
}

pub const EpollCreateError = error{
    /// The  per-user   limit   on   the   number   of   epoll   instances   imposed   by
    /// /proc/sys/fs/epoll/max_user_instances  was encountered.  See epoll(7) for further
    /// details.
    /// Or, The per-process limit on the number of open file descriptors has been reached.
    ProcessFdQuotaExceeded,

    /// The system-wide limit on the total number of open files has been reached.
    SystemFdQuotaExceeded,

    /// There was insufficient memory to create the kernel object.
    SystemResources,
} || UnexpectedError;

pub fn epoll_create1(flags: u32) EpollCreateError!i32 {
    const rc = system.epoll_create1(flags);
    switch (errno(rc)) {
        .SUCCESS => return @intCast(rc),
        else => |err| return unexpectedErrno(err),

        .INVAL => unreachable,
        .MFILE => return error.ProcessFdQuotaExceeded,
        .NFILE => return error.SystemFdQuotaExceeded,
        .NOMEM => return error.SystemResources,
    }
}

pub const EpollCtlError = error{
    /// op was EPOLL_CTL_ADD, and the supplied file descriptor fd is  already  registered
    /// with this epoll instance.
    FileDescriptorAlreadyPresentInSet,

    /// fd refers to an epoll instance and this EPOLL_CTL_ADD operation would result in a
    /// circular loop of epoll instances monitoring one another.
    OperationCausesCircularLoop,

    /// op was EPOLL_CTL_MOD or EPOLL_CTL_DEL, and fd is not registered with  this  epoll
    /// instance.
    FileDescriptorNotRegistered,

    /// There was insufficient memory to handle the requested op control operation.
    SystemResources,

    /// The  limit  imposed  by /proc/sys/fs/epoll/max_user_watches was encountered while
    /// trying to register (EPOLL_CTL_ADD) a new file descriptor on  an  epoll  instance.
    /// See epoll(7) for further details.
    UserResourceLimitReached,

    /// The target file fd does not support epoll.  This error can occur if fd refers to,
    /// for example, a regular file or a directory.
    FileDescriptorIncompatibleWithEpoll,
} || UnexpectedError;

pub fn epoll_ctl(epfd: i32, op: u32, fd: i32, event: ?*system.epoll_event) EpollCtlError!void {
    const rc = system.epoll_ctl(epfd, op, fd, event);
    switch (errno(rc)) {
        .SUCCESS => return,
        else => |err| return unexpectedErrno(err),

        .BADF => unreachable, // always a race condition if this happens
        .EXIST => return error.FileDescriptorAlreadyPresentInSet,
        .INVAL => unreachable,
        .LOOP => return error.OperationCausesCircularLoop,
        .NOENT => return error.FileDescriptorNotRegistered,
        .NOMEM => return error.SystemResources,
        .NOSPC => return error.UserResourceLimitReached,
        .PERM => return error.FileDescriptorIncompatibleWithEpoll,
    }
}

/// Waits for an I/O event on an epoll file descriptor.
/// Returns the number of file descriptors ready for the requested I/O,
/// or zero if no file descriptor became ready during the requested timeout milliseconds.
pub fn epoll_wait(epfd: i32, events: []system.epoll_event, timeout: i32) usize {
    while (true) {
        // TODO get rid of the @intCast
        const rc = system.epoll_wait(epfd, events.ptr, @intCast(events.len), timeout);
        switch (errno(rc)) {
            .SUCCESS => return @intCast(rc),
            .INTR => continue,
            .BADF => unreachable,
            .FAULT => unreachable,
            .INVAL => unreachable,
            else => unreachable,
        }
    }
}

pub const EventFdError = error{
    SystemResources,
    ProcessFdQuotaExceeded,
    SystemFdQuotaExceeded,
} || UnexpectedError;

pub fn eventfd(initval: u32, flags: u32) EventFdError!i32 {
    const rc = system.eventfd(initval, flags);
    switch (errno(rc)) {
        .SUCCESS => return @intCast(rc),
        else => |err| return unexpectedErrno(err),

        .INVAL => unreachable, // invalid parameters
        .MFILE => return error.ProcessFdQuotaExceeded,
        .NFILE => return error.SystemFdQuotaExceeded,
        .NODEV => return error.SystemResources,
        .NOMEM => return error.SystemResources,
    }
}

pub const GetSockNameError = error{
    /// Insufficient resources were available in the system to perform the operation.
    SystemResources,

    /// The network subsystem has failed.
    NetworkSubsystemFailed,

    /// Socket hasn't been bound yet
    SocketNotBound,

    FileDescriptorNotASocket,
} || UnexpectedError;

pub fn getsockname(sock: socket_t, addr: *sockaddr, addrlen: *socklen_t) GetSockNameError!void {
    if (native_os == .windows) {
        const rc = windows.getsockname(sock, addr, addrlen);
        if (rc == windows.ws2_32.SOCKET_ERROR) {
            switch (windows.ws2_32.WSAGetLastError()) {
                .WSANOTINITIALISED => unreachable,
                .WSAENETDOWN => return error.NetworkSubsystemFailed,
                .WSAEFAULT => unreachable, // addr or addrlen have invalid pointers or addrlen points to an incorrect value
                .WSAENOTSOCK => return error.FileDescriptorNotASocket,
                .WSAEINVAL => return error.SocketNotBound,
                else => |err| return windows.unexpectedWSAError(err),
            }
        }
        return;
    } else {
        const rc = system.getsockname(sock, addr, addrlen);
        switch (errno(rc)) {
            .SUCCESS => return,
            else => |err| return unexpectedErrno(err),

            .BADF => unreachable, // always a race condition
            .FAULT => unreachable,
            .INVAL => unreachable, // invalid parameters
            .NOTSOCK => return error.FileDescriptorNotASocket,
            .NOBUFS => return error.SystemResources,
        }
    }
}

pub fn getpeername(sock: socket_t, addr: *sockaddr, addrlen: *socklen_t) GetSockNameError!void {
    if (native_os == .windows) {
        const rc = windows.getpeername(sock, addr, addrlen);
        if (rc == windows.ws2_32.SOCKET_ERROR) {
            switch (windows.ws2_32.WSAGetLastError()) {
                .WSANOTINITIALISED => unreachable,
                .WSAENETDOWN => return error.NetworkSubsystemFailed,
                .WSAEFAULT => unreachable, // addr or addrlen have invalid pointers or addrlen points to an incorrect value
                .WSAENOTSOCK => return error.FileDescriptorNotASocket,
                .WSAEINVAL => return error.SocketNotBound,
                else => |err| return windows.unexpectedWSAError(err),
            }
        }
        return;
    } else {
        const rc = system.getpeername(sock, addr, addrlen);
        switch (errno(rc)) {
            .SUCCESS => return,
            else => |err| return unexpectedErrno(err),

            .BADF => unreachable, // always a race condition
            .FAULT => unreachable,
            .INVAL => unreachable, // invalid parameters
            .NOTSOCK => return error.FileDescriptorNotASocket,
            .NOBUFS => return error.SystemResources,
        }
    }
}

pub const ConnectError = error{
    /// For UNIX domain sockets, which are identified by pathname: Write permission is denied on  the  socket
    /// file,  or  search  permission  is  denied  for  one of the directories in the path prefix.
    /// or
    /// The user tried to connect to a broadcast address without having the socket broadcast flag enabled  or
    /// the connection request failed because of a local firewall rule.
    AccessDenied,

    /// See AccessDenied
    PermissionDenied,

    /// Local address is already in use.
    AddressInUse,

    /// (Internet  domain  sockets)  The  socket  referred  to  by sockfd had not previously been bound to an
    /// address and, upon attempting to bind it to an ephemeral port, it was determined that all port numbers
    /// in    the    ephemeral    port    range    are   currently   in   use.    See   the   discussion   of
    /// /proc/sys/net/ipv4/ip_local_port_range in ip(7).
    AddressNotAvailable,

    /// The passed address didn't have the correct address family in its sa_family field.
    AddressFamilyNotSupported,

    /// Insufficient entries in the routing cache.
    SystemResources,

    /// A connect() on a stream socket found no one listening on the remote address.
    ConnectionRefused,

    /// Network is unreachable.
    NetworkUnreachable,

    /// Timeout  while  attempting  connection.   The server may be too busy to accept new connections.  Note
    /// that for IP sockets the timeout may be very long when syncookies are enabled on the server.
    ConnectionTimedOut,

    /// This error occurs when no global event loop is configured,
    /// and connecting to the socket would block.
    WouldBlock,

    /// The given path for the unix socket does not exist.
    FileNotFound,

    /// Connection was reset by peer before connect could complete.
    ConnectionResetByPeer,

    /// Socket is non-blocking and already has a pending connection in progress.
    ConnectionPending,
} || UnexpectedError;

/// Initiate a connection on a socket.
/// If `sockfd` is opened in non blocking mode, the function will
/// return error.WouldBlock when EAGAIN or EINPROGRESS is received.
pub fn connect(sock: socket_t, sock_addr: *const sockaddr, len: socklen_t) ConnectError!void {
    if (native_os == .windows) {
        const rc = windows.ws2_32.connect(sock, sock_addr, @intCast(len));
        if (rc == 0) return;
        switch (windows.ws2_32.WSAGetLastError()) {
            .WSAEADDRINUSE => return error.AddressInUse,
            .WSAEADDRNOTAVAIL => return error.AddressNotAvailable,
            .WSAECONNREFUSED => return error.ConnectionRefused,
            .WSAECONNRESET => return error.ConnectionResetByPeer,
            .WSAETIMEDOUT => return error.ConnectionTimedOut,
            .WSAEHOSTUNREACH, // TODO: should we return NetworkUnreachable in this case as well?
            .WSAENETUNREACH,
            => return error.NetworkUnreachable,
            .WSAEFAULT => unreachable,
            .WSAEINVAL => unreachable,
            .WSAEISCONN => unreachable,
            .WSAENOTSOCK => unreachable,
            .WSAEWOULDBLOCK => return error.WouldBlock,
            .WSAEACCES => unreachable,
            .WSAENOBUFS => return error.SystemResources,
            .WSAEAFNOSUPPORT => return error.AddressFamilyNotSupported,
            else => |err| return windows.unexpectedWSAError(err),
        }
        return;
    }

    while (true) {
        switch (errno(system.connect(sock, sock_addr, len))) {
            .SUCCESS => return,
            .ACCES => return error.AccessDenied,
            .PERM => return error.PermissionDenied,
            .ADDRINUSE => return error.AddressInUse,
            .ADDRNOTAVAIL => return error.AddressNotAvailable,
            .AFNOSUPPORT => return error.AddressFamilyNotSupported,
            .AGAIN, .INPROGRESS => return error.WouldBlock,
            .ALREADY => return error.ConnectionPending,
            .BADF => unreachable, // sockfd is not a valid open file descriptor.
            .CONNREFUSED => return error.ConnectionRefused,
            .CONNRESET => return error.ConnectionResetByPeer,
            .FAULT => unreachable, // The socket structure address is outside the user's address space.
            .INTR => continue,
            .ISCONN => unreachable, // The socket is already connected.
            .HOSTUNREACH => return error.NetworkUnreachable,
            .NETUNREACH => return error.NetworkUnreachable,
            .NOTSOCK => unreachable, // The file descriptor sockfd does not refer to a socket.
            .PROTOTYPE => unreachable, // The socket type does not support the requested communications protocol.
            .TIMEDOUT => return error.ConnectionTimedOut,
            .NOENT => return error.FileNotFound, // Returned when socket is AF.UNIX and the given path does not exist.
            .CONNABORTED => unreachable, // Tried to reuse socket that previously received error.ConnectionRefused.
            else => |err| return unexpectedErrno(err),
        }
    }
}

pub const GetSockOptError = error{
    /// The calling process does not have the appropriate privileges.
    AccessDenied,

    /// The option is not supported by the protocol.
    InvalidProtocolOption,

    /// Insufficient resources are available in the system to complete the call.
    SystemResources,
} || UnexpectedError;

pub fn getsockopt(fd: socket_t, level: i32, optname: u32, opt: []u8) GetSockOptError!void {
    var len: socklen_t = undefined;
    switch (errno(system.getsockopt(fd, level, optname, opt.ptr, &len))) {
        .SUCCESS => {
            std.debug.assert(len == opt.len);
        },
        .BADF => unreachable,
        .NOTSOCK => unreachable,
        .INVAL => unreachable,
        .FAULT => unreachable,
        .NOPROTOOPT => return error.InvalidProtocolOption,
        .NOMEM => return error.SystemResources,
        .NOBUFS => return error.SystemResources,
        .ACCES => return error.AccessDenied,
        else => |err| return unexpectedErrno(err),
    }
}

pub fn getsockoptError(sockfd: fd_t) ConnectError!void {
    var err_code: i32 = undefined;
    var size: u32 = @sizeOf(u32);
    const rc = system.getsockopt(sockfd, SOL.SOCKET, SO.ERROR, @ptrCast(&err_code), &size);
    assert(size == 4);
    switch (errno(rc)) {
        .SUCCESS => switch (@as(E, @enumFromInt(err_code))) {
            .SUCCESS => return,
            .ACCES => return error.AccessDenied,
            .PERM => return error.PermissionDenied,
            .ADDRINUSE => return error.AddressInUse,
            .ADDRNOTAVAIL => return error.AddressNotAvailable,
            .AFNOSUPPORT => return error.AddressFamilyNotSupported,
            .AGAIN => return error.SystemResources,
            .ALREADY => return error.ConnectionPending,
            .BADF => unreachable, // sockfd is not a valid open file descriptor.
            .CONNREFUSED => return error.ConnectionRefused,
            .FAULT => unreachable, // The socket structure address is outside the user's address space.
            .ISCONN => unreachable, // The socket is already connected.
            .HOSTUNREACH => return error.NetworkUnreachable,
            .NETUNREACH => return error.NetworkUnreachable,
            .NOTSOCK => unreachable, // The file descriptor sockfd does not refer to a socket.
            .PROTOTYPE => unreachable, // The socket type does not support the requested communications protocol.
            .TIMEDOUT => return error.ConnectionTimedOut,
            .CONNRESET => return error.ConnectionResetByPeer,
            else => |err| return unexpectedErrno(err),
        },
        .BADF => unreachable, // The argument sockfd is not a valid file descriptor.
        .FAULT => unreachable, // The address pointed to by optval or optlen is not in a valid part of the process address space.
        .INVAL => unreachable,
        .NOPROTOOPT => unreachable, // The option is unknown at the level indicated.
        .NOTSOCK => unreachable, // The file descriptor sockfd does not refer to a socket.
        else => |err| return unexpectedErrno(err),
    }
}

pub const WaitPidResult = struct {
    pid: pid_t,
    status: u32,
};

/// Use this version of the `waitpid` wrapper if you spawned your child process using explicit
/// `fork` and `execve` method.
pub fn waitpid(pid: pid_t, flags: u32) WaitPidResult {
    var status: if (builtin.link_libc) c_int else u32 = undefined;
    while (true) {
        const rc = system.waitpid(pid, &status, @intCast(flags));
        switch (errno(rc)) {
            .SUCCESS => return .{
                .pid = @intCast(rc),
                .status = @bitCast(status),
            },
            .INTR => continue,
            .CHILD => unreachable, // The process specified does not exist. It would be a race condition to handle this error.
            .INVAL => unreachable, // Invalid flags.
            else => unreachable,
        }
    }
}

pub fn wait4(pid: pid_t, flags: u32, ru: ?*rusage) WaitPidResult {
    var status: if (builtin.link_libc) c_int else u32 = undefined;
    while (true) {
        const rc = system.wait4(pid, &status, @intCast(flags), ru);
        switch (errno(rc)) {
            .SUCCESS => return .{
                .pid = @intCast(rc),
                .status = @bitCast(status),
            },
            .INTR => continue,
            .CHILD => unreachable, // The process specified does not exist. It would be a race condition to handle this error.
            .INVAL => unreachable, // Invalid flags.
            else => unreachable,
        }
    }
}

pub const FStatError = error{
    SystemResources,

    /// In WASI, this error may occur when the file descriptor does
    /// not hold the required rights to get its filestat information.
    AccessDenied,
    PermissionDenied,
} || UnexpectedError;

/// Return information about a file descriptor.
pub fn fstat(fd: fd_t) FStatError!Stat {
    if (native_os == .wasi and !builtin.link_libc) {
        return Stat.fromFilestat(try std.os.fstat_wasi(fd));
    }
    if (native_os == .windows) {
        @compileError("fstat is not yet implemented on Windows");
    }

    const fstat_sym = if (lfs64_abi) system.fstat64 else system.fstat;
    var stat = mem.zeroes(Stat);
    switch (errno(fstat_sym(fd, &stat))) {
        .SUCCESS => return stat,
        .INVAL => unreachable,
        .BADF => unreachable, // Always a race condition.
        .NOMEM => return error.SystemResources,
        .ACCES => return error.AccessDenied,
        else => |err| return unexpectedErrno(err),
    }
}

pub const FStatAtError = FStatError || error{
    NameTooLong,
    FileNotFound,
    SymLinkLoop,
    /// WASI-only; file paths must be valid UTF-8.
    InvalidUtf8,
};

/// Similar to `fstat`, but returns stat of a resource pointed to by `pathname`
/// which is relative to `dirfd` handle.
/// On WASI, `pathname` should be encoded as valid UTF-8.
/// On other platforms, `pathname` is an opaque sequence of bytes with no particular encoding.
/// See also `fstatatZ` and `std.os.fstatat_wasi`.
pub fn fstatat(dirfd: fd_t, pathname: []const u8, flags: u32) FStatAtError!Stat {
    if (native_os == .wasi and !builtin.link_libc) {
        const filestat = try std.os.fstatat_wasi(dirfd, pathname, .{
            .SYMLINK_FOLLOW = (flags & AT.SYMLINK_NOFOLLOW) == 0,
        });
        return Stat.fromFilestat(filestat);
    } else if (native_os == .windows) {
        @compileError("fstatat is not yet implemented on Windows");
    } else {
        const pathname_c = try toPosixPath(pathname);
        return fstatatZ(dirfd, &pathname_c, flags);
    }
}

/// Same as `fstatat` but `pathname` is null-terminated.
/// See also `fstatat`.
pub fn fstatatZ(dirfd: fd_t, pathname: [*:0]const u8, flags: u32) FStatAtError!Stat {
    if (native_os == .wasi and !builtin.link_libc) {
        const filestat = try std.os.fstatat_wasi(dirfd, mem.sliceTo(pathname, 0), .{
            .SYMLINK_FOLLOW = (flags & AT.SYMLINK_NOFOLLOW) == 0,
        });
        return Stat.fromFilestat(filestat);
    }

    const fstatat_sym = if (lfs64_abi) system.fstatat64 else system.fstatat;
    var stat = mem.zeroes(Stat);
    switch (errno(fstatat_sym(dirfd, pathname, &stat, flags))) {
        .SUCCESS => return stat,
        .INVAL => unreachable,
        .BADF => unreachable, // Always a race condition.
        .NOMEM => return error.SystemResources,
        .ACCES => return error.AccessDenied,
        .PERM => return error.PermissionDenied,
        .FAULT => unreachable,
        .NAMETOOLONG => return error.NameTooLong,
        .LOOP => return error.SymLinkLoop,
        .NOENT => return error.FileNotFound,
        .NOTDIR => return error.FileNotFound,
        .ILSEQ => |err| if (native_os == .wasi)
            return error.InvalidUtf8
        else
            return unexpectedErrno(err),
        else => |err| return unexpectedErrno(err),
    }
}

pub const KQueueError = error{
    /// The per-process limit on the number of open file descriptors has been reached.
    ProcessFdQuotaExceeded,

    /// The system-wide limit on the total number of open files has been reached.
    SystemFdQuotaExceeded,
} || UnexpectedError;

pub fn kqueue() KQueueError!i32 {
    const rc = system.kqueue();
    switch (errno(rc)) {
        .SUCCESS => return @intCast(rc),
        .MFILE => return error.ProcessFdQuotaExceeded,
        .NFILE => return error.SystemFdQuotaExceeded,
        else => |err| return unexpectedErrno(err),
    }
}

pub const KEventError = error{
    /// The process does not have permission to register a filter.
    AccessDenied,

    /// The event could not be found to be modified or deleted.
    EventNotFound,

    /// No memory was available to register the event.
    SystemResources,

    /// The specified process to attach to does not exist.
    ProcessNotFound,

    /// changelist or eventlist had too many items on it.
    /// TODO remove this possibility
    Overflow,
};

pub fn kevent(
    kq: i32,
    changelist: []const Kevent,
    eventlist: []Kevent,
    timeout: ?*const timespec,
) KEventError!usize {
    while (true) {
        const rc = system.kevent(
            kq,
            changelist.ptr,
            cast(c_int, changelist.len) orelse return error.Overflow,
            eventlist.ptr,
            cast(c_int, eventlist.len) orelse return error.Overflow,
            timeout,
        );
        switch (errno(rc)) {
            .SUCCESS => return @intCast(rc),
            .ACCES => return error.AccessDenied,
            .FAULT => unreachable,
            .BADF => unreachable, // Always a race condition.
            .INTR => continue,
            .INVAL => unreachable,
            .NOENT => return error.EventNotFound,
            .NOMEM => return error.SystemResources,
            .SRCH => return error.ProcessNotFound,
            else => unreachable,
        }
    }
}

pub const INotifyInitError = error{
    ProcessFdQuotaExceeded,
    SystemFdQuotaExceeded,
    SystemResources,
} || UnexpectedError;

/// initialize an inotify instance
pub fn inotify_init1(flags: u32) INotifyInitError!i32 {
    const rc = system.inotify_init1(flags);
    switch (errno(rc)) {
        .SUCCESS => return @intCast(rc),
        .INVAL => unreachable,
        .MFILE => return error.ProcessFdQuotaExceeded,
        .NFILE => return error.SystemFdQuotaExceeded,
        .NOMEM => return error.SystemResources,
        else => |err| return unexpectedErrno(err),
    }
}

pub const INotifyAddWatchError = error{
    AccessDenied,
    NameTooLong,
    FileNotFound,
    SystemResources,
    UserResourceLimitReached,
    NotDir,
    WatchAlreadyExists,
} || UnexpectedError;

/// add a watch to an initialized inotify instance
pub fn inotify_add_watch(inotify_fd: i32, pathname: []const u8, mask: u32) INotifyAddWatchError!i32 {
    const pathname_c = try toPosixPath(pathname);
    return inotify_add_watchZ(inotify_fd, &pathname_c, mask);
}

/// Same as `inotify_add_watch` except pathname is null-terminated.
pub fn inotify_add_watchZ(inotify_fd: i32, pathname: [*:0]const u8, mask: u32) INotifyAddWatchError!i32 {
    const rc = system.inotify_add_watch(inotify_fd, pathname, mask);
    switch (errno(rc)) {
        .SUCCESS => return @intCast(rc),
        .ACCES => return error.AccessDenied,
        .BADF => unreachable,
        .FAULT => unreachable,
        .INVAL => unreachable,
        .NAMETOOLONG => return error.NameTooLong,
        .NOENT => return error.FileNotFound,
        .NOMEM => return error.SystemResources,
        .NOSPC => return error.UserResourceLimitReached,
        .NOTDIR => return error.NotDir,
        .EXIST => return error.WatchAlreadyExists,
        else => |err| return unexpectedErrno(err),
    }
}

/// remove an existing watch from an inotify instance
pub fn inotify_rm_watch(inotify_fd: i32, wd: i32) void {
    switch (errno(system.inotify_rm_watch(inotify_fd, wd))) {
        .SUCCESS => return,
        .BADF => unreachable,
        .INVAL => unreachable,
        else => unreachable,
    }
}

pub const FanotifyInitError = error{
    ProcessFdQuotaExceeded,
    SystemFdQuotaExceeded,
    SystemResources,
    PermissionDenied,
    /// The kernel does not recognize the flags passed, likely because it is an
    /// older version.
    UnsupportedFlags,
} || UnexpectedError;

pub fn fanotify_init(flags: std.os.linux.fanotify.InitFlags, event_f_flags: u32) FanotifyInitError!i32 {
    const rc = system.fanotify_init(flags, event_f_flags);
    switch (errno(rc)) {
        .SUCCESS => return @intCast(rc),
        .INVAL => return error.UnsupportedFlags,
        .MFILE => return error.ProcessFdQuotaExceeded,
        .NFILE => return error.SystemFdQuotaExceeded,
        .NOMEM => return error.SystemResources,
        .PERM => return error.PermissionDenied,
        else => |err| return unexpectedErrno(err),
    }
}

pub const FanotifyMarkError = error{
    MarkAlreadyExists,
    IsDir,
    NotAssociatedWithFileSystem,
    FileNotFound,
    SystemResources,
    UserMarkQuotaExceeded,
    NotDir,
    OperationNotSupported,
    PermissionDenied,
    NotSameFileSystem,
    NameTooLong,
} || UnexpectedError;

pub fn fanotify_mark(
    fanotify_fd: fd_t,
    flags: std.os.linux.fanotify.MarkFlags,
    mask: std.os.linux.fanotify.MarkMask,
    dirfd: fd_t,
    pathname: ?[]const u8,
) FanotifyMarkError!void {
    if (pathname) |path| {
        const path_c = try toPosixPath(path);
        return fanotify_markZ(fanotify_fd, flags, mask, dirfd, &path_c);
    } else {
        return fanotify_markZ(fanotify_fd, flags, mask, dirfd, null);
    }
}

pub fn fanotify_markZ(
    fanotify_fd: fd_t,
    flags: std.os.linux.fanotify.MarkFlags,
    mask: std.os.linux.fanotify.MarkMask,
    dirfd: fd_t,
    pathname: ?[*:0]const u8,
) FanotifyMarkError!void {
    const rc = system.fanotify_mark(fanotify_fd, flags, mask, dirfd, pathname);
    switch (errno(rc)) {
        .SUCCESS => return,
        .BADF => unreachable,
        .EXIST => return error.MarkAlreadyExists,
        .INVAL => unreachable,
        .ISDIR => return error.IsDir,
        .NODEV => return error.NotAssociatedWithFileSystem,
        .NOENT => return error.FileNotFound,
        .NOMEM => return error.SystemResources,
        .NOSPC => return error.UserMarkQuotaExceeded,
        .NOTDIR => return error.NotDir,
        .OPNOTSUPP => return error.OperationNotSupported,
        .PERM => return error.PermissionDenied,
        .XDEV => return error.NotSameFileSystem,
        else => |err| return unexpectedErrno(err),
    }
}

pub const MProtectError = error{
    /// The memory cannot be given the specified access.  This can happen, for example, if you
    /// mmap(2)  a  file  to  which  you have read-only access, then ask mprotect() to mark it
    /// PROT_WRITE.
    AccessDenied,

    /// Changing  the  protection  of a memory region would result in the total number of map‐
    /// pings with distinct attributes (e.g., read versus read/write protection) exceeding the
    /// allowed maximum.  (For example, making the protection of a range PROT_READ in the mid‐
    /// dle of a region currently protected as PROT_READ|PROT_WRITE would result in three map‐
    /// pings: two read/write mappings at each end and a read-only mapping in the middle.)
    OutOfMemory,
} || UnexpectedError;

pub fn mprotect(memory: []align(page_size_min) u8, protection: u32) MProtectError!void {
    if (native_os == .windows) {
        const win_prot: windows.DWORD = switch (@as(u3, @truncate(protection))) {
            0b000 => windows.PAGE_NOACCESS,
            0b001 => windows.PAGE_READONLY,
            0b010 => unreachable, // +w -r not allowed
            0b011 => windows.PAGE_READWRITE,
            0b100 => windows.PAGE_EXECUTE,
            0b101 => windows.PAGE_EXECUTE_READ,
            0b110 => unreachable, // +w -r not allowed
            0b111 => windows.PAGE_EXECUTE_READWRITE,
        };
        var old: windows.DWORD = undefined;
        windows.VirtualProtect(memory.ptr, memory.len, win_prot, &old) catch |err| switch (err) {
            error.InvalidAddress => return error.AccessDenied,
            error.Unexpected => return error.Unexpected,
        };
    } else {
        switch (errno(system.mprotect(memory.ptr, memory.len, protection))) {
            .SUCCESS => return,
            .INVAL => unreachable,
            .ACCES => return error.AccessDenied,
            .NOMEM => return error.OutOfMemory,
            else => |err| return unexpectedErrno(err),
        }
    }
}

pub const ForkError = error{SystemResources} || UnexpectedError;

pub fn fork() ForkError!pid_t {
    const rc = system.fork();
    switch (errno(rc)) {
        .SUCCESS => return @intCast(rc),
        .AGAIN => return error.SystemResources,
        .NOMEM => return error.SystemResources,
        else => |err| return unexpectedErrno(err),
    }
}

pub const MMapError = error{
    /// The underlying filesystem of the specified file does not support memory mapping.
    MemoryMappingNotSupported,

    /// A file descriptor refers to a non-regular file. Or a file mapping was requested,
    /// but the file descriptor is not open for reading. Or `MAP.SHARED` was requested
    /// and `PROT_WRITE` is set, but the file descriptor is not open in `RDWR` mode.
    /// Or `PROT_WRITE` is set, but the file is append-only.
    AccessDenied,

    /// The `prot` argument asks for `PROT_EXEC` but the mapped area belongs to a file on
    /// a filesystem that was mounted no-exec.
    PermissionDenied,
    LockedMemoryLimitExceeded,
    ProcessFdQuotaExceeded,
    SystemFdQuotaExceeded,
    OutOfMemory,

    /// Using FIXED_NOREPLACE flag and the process has already mapped memory at the given address
    MappingAlreadyExists,
} || UnexpectedError;

/// Map files or devices into memory.
/// `length` does not need to be aligned.
/// Use of a mapped region can result in these signals:
/// * SIGSEGV - Attempted write into a region mapped as read-only.
/// * SIGBUS - Attempted  access to a portion of the buffer that does not correspond to the file
pub fn mmap(
    ptr: ?[*]align(page_size_min) u8,
    length: usize,
    prot: u32,
    flags: system.MAP,
    fd: fd_t,
    offset: u64,
) MMapError![]align(page_size_min) u8 {
    const mmap_sym = if (lfs64_abi) system.mmap64 else system.mmap;
    const rc = mmap_sym(ptr, length, prot, @bitCast(flags), fd, @bitCast(offset));
    const err: E = if (builtin.link_libc) blk: {
        if (rc != std.c.MAP_FAILED) return @as([*]align(page_size_min) u8, @ptrCast(@alignCast(rc)))[0..length];
        break :blk @enumFromInt(system._errno().*);
    } else blk: {
        const err = errno(rc);
        if (err == .SUCCESS) return @as([*]align(page_size_min) u8, @ptrFromInt(rc))[0..length];
        break :blk err;
    };
    switch (err) {
        .SUCCESS => unreachable,
        .TXTBSY => return error.AccessDenied,
        .ACCES => return error.AccessDenied,
        .PERM => return error.PermissionDenied,
        .AGAIN => return error.LockedMemoryLimitExceeded,
        .BADF => unreachable, // Always a race condition.
        .OVERFLOW => unreachable, // The number of pages used for length + offset would overflow.
        .NODEV => return error.MemoryMappingNotSupported,
        .INVAL => unreachable, // Invalid parameters to mmap()
        .MFILE => return error.ProcessFdQuotaExceeded,
        .NFILE => return error.SystemFdQuotaExceeded,
        .NOMEM => return error.OutOfMemory,
        .EXIST => return error.MappingAlreadyExists,
        else => return unexpectedErrno(err),
    }
}

/// Deletes the mappings for the specified address range, causing
/// further references to addresses within the range to generate invalid memory references.
/// Note that while POSIX allows unmapping a region in the middle of an existing mapping,
/// Zig's munmap function does not, for two reasons:
/// * It violates the Zig principle that resource deallocation must succeed.
/// * The Windows function, VirtualFree, has this restriction.
pub fn munmap(memory: []align(page_size_min) const u8) void {
    switch (errno(system.munmap(memory.ptr, memory.len))) {
        .SUCCESS => return,
        .INVAL => unreachable, // Invalid parameters.
        .NOMEM => unreachable, // Attempted to unmap a region in the middle of an existing mapping.
        else => unreachable,
    }
}

pub const MRemapError = error{
    LockedMemoryLimitExceeded,
    /// Either a bug in the calling code, or the operating system abused the
    /// EINVAL error code.
    InvalidSyscallParameters,
    OutOfMemory,
} || UnexpectedError;

pub fn mremap(
    old_address: ?[*]align(page_size_min) u8,
    old_len: usize,
    new_len: usize,
    flags: system.MREMAP,
    new_address: ?[*]align(page_size_min) u8,
) MRemapError![]align(page_size_min) u8 {
    const rc = system.mremap(old_address, old_len, new_len, flags, new_address);
    const err: E = if (builtin.link_libc) blk: {
        if (rc != std.c.MAP_FAILED) return @as([*]align(page_size_min) u8, @ptrCast(@alignCast(rc)))[0..new_len];
        break :blk @enumFromInt(system._errno().*);
    } else blk: {
        const err = errno(rc);
        if (err == .SUCCESS) return @as([*]align(page_size_min) u8, @ptrFromInt(rc))[0..new_len];
        break :blk err;
    };
    switch (err) {
        .SUCCESS => unreachable,
        .AGAIN => return error.LockedMemoryLimitExceeded,
        .INVAL => return error.InvalidSyscallParameters,
        .NOMEM => return error.OutOfMemory,
        .FAULT => unreachable,
        else => return unexpectedErrno(err),
    }
}

pub const MSyncError = error{
    UnmappedMemory,
    PermissionDenied,
} || UnexpectedError;

pub fn msync(memory: []align(page_size_min) u8, flags: i32) MSyncError!void {
    switch (errno(system.msync(memory.ptr, memory.len, flags))) {
        .SUCCESS => return,
        .PERM => return error.PermissionDenied,
        .NOMEM => return error.UnmappedMemory, // Unsuccessful, provided pointer does not point mapped memory
        .INVAL => unreachable, // Invalid parameters.
        else => unreachable,
    }
}

pub const AccessError = error{
    AccessDenied,
    PermissionDenied,
    FileNotFound,
    NameTooLong,
    InputOutput,
    SystemResources,
    BadPathName,
    FileBusy,
    SymLinkLoop,
    ReadOnlyFileSystem,
    /// WASI-only; file paths must be valid UTF-8.
    InvalidUtf8,
    /// Windows-only; file paths provided by the user must be valid WTF-8.
    /// https://simonsapin.github.io/wtf-8/
    InvalidWtf8,
} || UnexpectedError;

/// check user's permissions for a file
///
/// * On Windows, asserts `path` is valid [WTF-8](https://simonsapin.github.io/wtf-8/).
/// * On WASI, invalid UTF-8 passed to `path` causes `error.InvalidUtf8`.
/// * On other platforms, `path` is an opaque sequence of bytes with no particular encoding.
///
/// On Windows, `mode` is ignored. This is a POSIX API that is only partially supported by
/// Windows. See `fs` for the cross-platform file system API.
pub fn access(path: []const u8, mode: u32) AccessError!void {
    if (native_os == .windows) {
        const path_w = try windows.sliceToPrefixedFileW(null, path);
        _ = try windows.GetFileAttributesW(path_w.span().ptr);
        return;
    } else if (native_os == .wasi and !builtin.link_libc) {
        return faccessat(AT.FDCWD, path, mode, 0);
    }
    const path_c = try toPosixPath(path);
    return accessZ(&path_c, mode);
}

/// Same as `access` except `path` is null-terminated.
pub fn accessZ(path: [*:0]const u8, mode: u32) AccessError!void {
    if (native_os == .windows) {
        const path_w = try windows.cStrToPrefixedFileW(null, path);
        _ = try windows.GetFileAttributesW(path_w.span().ptr);
        return;
    } else if (native_os == .wasi and !builtin.link_libc) {
        return access(mem.sliceTo(path, 0), mode);
    }
    switch (errno(system.access(path, mode))) {
        .SUCCESS => return,
        .ACCES => return error.AccessDenied,
        .PERM => return error.PermissionDenied,
        .ROFS => return error.ReadOnlyFileSystem,
        .LOOP => return error.SymLinkLoop,
        .TXTBSY => return error.FileBusy,
        .NOTDIR => return error.FileNotFound,
        .NOENT => return error.FileNotFound,
        .NAMETOOLONG => return error.NameTooLong,
        .INVAL => unreachable,
        .FAULT => unreachable,
        .IO => return error.InputOutput,
        .NOMEM => return error.SystemResources,
        .ILSEQ => |err| if (native_os == .wasi)
            return error.InvalidUtf8
        else
            return unexpectedErrno(err),
        else => |err| return unexpectedErrno(err),
    }
}

/// Check user's permissions for a file, based on an open directory handle.
///
/// * On Windows, asserts `path` is valid [WTF-8](https://simonsapin.github.io/wtf-8/).
/// * On WASI, invalid UTF-8 passed to `path` causes `error.InvalidUtf8`.
/// * On other platforms, `path` is an opaque sequence of bytes with no particular encoding.
///
/// On Windows, `mode` is ignored. This is a POSIX API that is only partially supported by
/// Windows. See `fs` for the cross-platform file system API.
pub fn faccessat(dirfd: fd_t, path: []const u8, mode: u32, flags: u32) AccessError!void {
    if (native_os == .windows) {
        const path_w = try windows.sliceToPrefixedFileW(dirfd, path);
        return faccessatW(dirfd, path_w.span().ptr);
    } else if (native_os == .wasi and !builtin.link_libc) {
        const resolved: RelativePathWasi = .{ .dir_fd = dirfd, .relative_path = path };

        const st = try std.os.fstatat_wasi(dirfd, path, .{
            .SYMLINK_FOLLOW = (flags & AT.SYMLINK_NOFOLLOW) == 0,
        });

        if (mode != F_OK) {
            var directory: wasi.fdstat_t = undefined;
            if (wasi.fd_fdstat_get(resolved.dir_fd, &directory) != .SUCCESS) {
                return error.AccessDenied;
            }

            var rights: wasi.rights_t = .{};
            if (mode & R_OK != 0) {
                if (st.filetype == .DIRECTORY) {
                    rights.FD_READDIR = true;
                } else {
                    rights.FD_READ = true;
                }
            }
            if (mode & W_OK != 0) {
                rights.FD_WRITE = true;
            }
            // No validation for X_OK

            // https://github.com/ziglang/zig/issues/18882
            const rights_int: u64 = @bitCast(rights);
            const inheriting_int: u64 = @bitCast(directory.fs_rights_inheriting);
            if ((rights_int & inheriting_int) != rights_int) {
                return error.AccessDenied;
            }
        }
        return;
    }
    const path_c = try toPosixPath(path);
    return faccessatZ(dirfd, &path_c, mode, flags);
}

/// Same as `faccessat` except the path parameter is null-terminated.
pub fn faccessatZ(dirfd: fd_t, path: [*:0]const u8, mode: u32, flags: u32) AccessError!void {
    if (native_os == .windows) {
        const path_w = try windows.cStrToPrefixedFileW(dirfd, path);
        return faccessatW(dirfd, path_w.span().ptr);
    } else if (native_os == .wasi and !builtin.link_libc) {
        return faccessat(dirfd, mem.sliceTo(path, 0), mode, flags);
    }
    switch (errno(system.faccessat(dirfd, path, mode, flags))) {
        .SUCCESS => return,
        .ACCES => return error.AccessDenied,
        .PERM => return error.PermissionDenied,
        .ROFS => return error.ReadOnlyFileSystem,
        .LOOP => return error.SymLinkLoop,
        .TXTBSY => return error.FileBusy,
        .NOTDIR => return error.FileNotFound,
        .NOENT => return error.FileNotFound,
        .NAMETOOLONG => return error.NameTooLong,
        .INVAL => unreachable,
        .FAULT => unreachable,
        .IO => return error.InputOutput,
        .NOMEM => return error.SystemResources,
        .ILSEQ => |err| if (native_os == .wasi)
            return error.InvalidUtf8
        else
            return unexpectedErrno(err),
        else => |err| return unexpectedErrno(err),
    }
}

/// Same as `faccessat` except asserts the target is Windows and the path parameter
/// is NtDll-prefixed, null-terminated, WTF-16 encoded.
pub fn faccessatW(dirfd: fd_t, sub_path_w: [*:0]const u16) AccessError!void {
    if (sub_path_w[0] == '.' and sub_path_w[1] == 0) {
        return;
    }
    if (sub_path_w[0] == '.' and sub_path_w[1] == '.' and sub_path_w[2] == 0) {
        return;
    }

    const path_len_bytes = cast(u16, mem.sliceTo(sub_path_w, 0).len * 2) orelse return error.NameTooLong;
    var nt_name = windows.UNICODE_STRING{
        .Length = path_len_bytes,
        .MaximumLength = path_len_bytes,
        .Buffer = @constCast(sub_path_w),
    };
    var attr = windows.OBJECT_ATTRIBUTES{
        .Length = @sizeOf(windows.OBJECT_ATTRIBUTES),
        .RootDirectory = if (fs.path.isAbsoluteWindowsW(sub_path_w)) null else dirfd,
        .Attributes = 0, // Note we do not use OBJ_CASE_INSENSITIVE here.
        .ObjectName = &nt_name,
        .SecurityDescriptor = null,
        .SecurityQualityOfService = null,
    };
    var basic_info: windows.FILE_BASIC_INFORMATION = undefined;
    switch (windows.ntdll.NtQueryAttributesFile(&attr, &basic_info)) {
        .SUCCESS => return,
        .OBJECT_NAME_NOT_FOUND => return error.FileNotFound,
        .OBJECT_PATH_NOT_FOUND => return error.FileNotFound,
        .OBJECT_NAME_INVALID => unreachable,
        .INVALID_PARAMETER => unreachable,
        .ACCESS_DENIED => return error.AccessDenied,
        .OBJECT_PATH_SYNTAX_BAD => unreachable,
        else => |rc| return windows.unexpectedStatus(rc),
    }
}

pub const PipeError = error{
    SystemFdQuotaExceeded,
    ProcessFdQuotaExceeded,
} || UnexpectedError;

/// Creates a unidirectional data channel that can be used for interprocess communication.
pub fn pipe() PipeError![2]fd_t {
    var fds: [2]fd_t = undefined;
    switch (errno(system.pipe(&fds))) {
        .SUCCESS => return fds,
        .INVAL => unreachable, // Invalid parameters to pipe()
        .FAULT => unreachable, // Invalid fds pointer
        .NFILE => return error.SystemFdQuotaExceeded,
        .MFILE => return error.ProcessFdQuotaExceeded,
        else => |err| return unexpectedErrno(err),
    }
}

pub fn pipe2(flags: O) PipeError![2]fd_t {
    if (@TypeOf(system.pipe2) != void) {
        var fds: [2]fd_t = undefined;
        switch (errno(system.pipe2(&fds, flags))) {
            .SUCCESS => return fds,
            .INVAL => unreachable, // Invalid flags
            .FAULT => unreachable, // Invalid fds pointer
            .NFILE => return error.SystemFdQuotaExceeded,
            .MFILE => return error.ProcessFdQuotaExceeded,
            else => |err| return unexpectedErrno(err),
        }
    }

    const fds: [2]fd_t = try pipe();
    errdefer {
        close(fds[0]);
        close(fds[1]);
    }

    // https://github.com/ziglang/zig/issues/18882
    if (@as(u32, @bitCast(flags)) == 0)
        return fds;

    // CLOEXEC is special, it's a file descriptor flag and must be set using
    // F.SETFD.
    if (flags.CLOEXEC) {
        for (fds) |fd| {
            switch (errno(system.fcntl(fd, F.SETFD, @as(u32, FD_CLOEXEC)))) {
                .SUCCESS => {},
                .INVAL => unreachable, // Invalid flags
                .BADF => unreachable, // Always a race condition
                else => |err| return unexpectedErrno(err),
            }
        }
    }

    const new_flags: u32 = f: {
        var new_flags = flags;
        new_flags.CLOEXEC = false;
        break :f @bitCast(new_flags);
    };
    // Set every other flag affecting the file status using F.SETFL.
    if (new_flags != 0) {
        for (fds) |fd| {
            switch (errno(system.fcntl(fd, F.SETFL, new_flags))) {
                .SUCCESS => {},
                .INVAL => unreachable, // Invalid flags
                .BADF => unreachable, // Always a race condition
                else => |err| return unexpectedErrno(err),
            }
        }
    }

    return fds;
}

pub const SysCtlError = error{
    PermissionDenied,
    SystemResources,
    NameTooLong,
    UnknownName,
} || UnexpectedError;

pub fn sysctl(
    name: []const c_int,
    oldp: ?*anyopaque,
    oldlenp: ?*usize,
    newp: ?*anyopaque,
    newlen: usize,
) SysCtlError!void {
    if (native_os == .wasi) {
        @compileError("sysctl not supported on WASI");
    }
    if (native_os == .haiku) {
        @compileError("sysctl not supported on Haiku");
    }

    const name_len = cast(c_uint, name.len) orelse return error.NameTooLong;
    switch (errno(system.sysctl(name.ptr, name_len, oldp, oldlenp, newp, newlen))) {
        .SUCCESS => return,
        .FAULT => unreachable,
        .PERM => return error.PermissionDenied,
        .NOMEM => return error.SystemResources,
        .NOENT => return error.UnknownName,
        else => |err| return unexpectedErrno(err),
    }
}

pub fn sysctlbynameZ(
    name: [*:0]const u8,
    oldp: ?*anyopaque,
    oldlenp: ?*usize,
    newp: ?*anyopaque,
    newlen: usize,
) SysCtlError!void {
    if (native_os == .wasi) {
        @compileError("sysctl not supported on WASI");
    }
    if (native_os == .haiku) {
        @compileError("sysctl not supported on Haiku");
    }

    switch (errno(system.sysctlbyname(name, oldp, oldlenp, newp, newlen))) {
        .SUCCESS => return,
        .FAULT => unreachable,
        .PERM => return error.PermissionDenied,
        .NOMEM => return error.SystemResources,
        .NOENT => return error.UnknownName,
        else => |err| return unexpectedErrno(err),
    }
}

pub fn gettimeofday(tv: ?*timeval, tz: ?*timezone) void {
    switch (errno(system.gettimeofday(tv, tz))) {
        .SUCCESS => return,
        .INVAL => unreachable,
        else => unreachable,
    }
}

pub const SeekError = error{
    Unseekable,

    /// In WASI, this error may occur when the file descriptor does
    /// not hold the required rights to seek on it.
    AccessDenied,
} || UnexpectedError;

/// Repositions read/write file offset relative to the beginning.
pub fn lseek_SET(fd: fd_t, offset: u64) SeekError!void {
    if (native_os == .linux and !builtin.link_libc and @sizeOf(usize) == 4) {
        var result: u64 = undefined;
        switch (errno(system.llseek(fd, offset, &result, SEEK.SET))) {
            .SUCCESS => return,
            .BADF => unreachable, // always a race condition
            .INVAL => return error.Unseekable,
            .OVERFLOW => return error.Unseekable,
            .SPIPE => return error.Unseekable,
            .NXIO => return error.Unseekable,
            else => |err| return unexpectedErrno(err),
        }
    }
    if (native_os == .windows) {
        return windows.SetFilePointerEx_BEGIN(fd, offset);
    }
    if (native_os == .wasi and !builtin.link_libc) {
        var new_offset: wasi.filesize_t = undefined;
        switch (wasi.fd_seek(fd, @bitCast(offset), .SET, &new_offset)) {
            .SUCCESS => return,
            .BADF => unreachable, // always a race condition
            .INVAL => return error.Unseekable,
            .OVERFLOW => return error.Unseekable,
            .SPIPE => return error.Unseekable,
            .NXIO => return error.Unseekable,
            .NOTCAPABLE => return error.AccessDenied,
            else => |err| return unexpectedErrno(err),
        }
    }

    const lseek_sym = if (lfs64_abi) system.lseek64 else system.lseek;
    switch (errno(lseek_sym(fd, @bitCast(offset), SEEK.SET))) {
        .SUCCESS => return,
        .BADF => unreachable, // always a race condition
        .INVAL => return error.Unseekable,
        .OVERFLOW => return error.Unseekable,
        .SPIPE => return error.Unseekable,
        .NXIO => return error.Unseekable,
        else => |err| return unexpectedErrno(err),
    }
}

/// Repositions read/write file offset relative to the current offset.
pub fn lseek_CUR(fd: fd_t, offset: i64) SeekError!void {
    if (native_os == .linux and !builtin.link_libc and @sizeOf(usize) == 4) {
        var result: u64 = undefined;
        switch (errno(system.llseek(fd, @bitCast(offset), &result, SEEK.CUR))) {
            .SUCCESS => return,
            .BADF => unreachable, // always a race condition
            .INVAL => return error.Unseekable,
            .OVERFLOW => return error.Unseekable,
            .SPIPE => return error.Unseekable,
            .NXIO => return error.Unseekable,
            else => |err| return unexpectedErrno(err),
        }
    }
    if (native_os == .windows) {
        return windows.SetFilePointerEx_CURRENT(fd, offset);
    }
    if (native_os == .wasi and !builtin.link_libc) {
        var new_offset: wasi.filesize_t = undefined;
        switch (wasi.fd_seek(fd, offset, .CUR, &new_offset)) {
            .SUCCESS => return,
            .BADF => unreachable, // always a race condition
            .INVAL => return error.Unseekable,
            .OVERFLOW => return error.Unseekable,
            .SPIPE => return error.Unseekable,
            .NXIO => return error.Unseekable,
            .NOTCAPABLE => return error.AccessDenied,
            else => |err| return unexpectedErrno(err),
        }
    }
    const lseek_sym = if (lfs64_abi) system.lseek64 else system.lseek;
    switch (errno(lseek_sym(fd, @bitCast(offset), SEEK.CUR))) {
        .SUCCESS => return,
        .BADF => unreachable, // always a race condition
        .INVAL => return error.Unseekable,
        .OVERFLOW => return error.Unseekable,
        .SPIPE => return error.Unseekable,
        .NXIO => return error.Unseekable,
        else => |err| return unexpectedErrno(err),
    }
}

/// Repositions read/write file offset relative to the end.
pub fn lseek_END(fd: fd_t, offset: i64) SeekError!void {
    if (native_os == .linux and !builtin.link_libc and @sizeOf(usize) == 4) {
        var result: u64 = undefined;
        switch (errno(system.llseek(fd, @bitCast(offset), &result, SEEK.END))) {
            .SUCCESS => return,
            .BADF => unreachable, // always a race condition
            .INVAL => return error.Unseekable,
            .OVERFLOW => return error.Unseekable,
            .SPIPE => return error.Unseekable,
            .NXIO => return error.Unseekable,
            else => |err| return unexpectedErrno(err),
        }
    }
    if (native_os == .windows) {
        return windows.SetFilePointerEx_END(fd, offset);
    }
    if (native_os == .wasi and !builtin.link_libc) {
        var new_offset: wasi.filesize_t = undefined;
        switch (wasi.fd_seek(fd, offset, .END, &new_offset)) {
            .SUCCESS => return,
            .BADF => unreachable, // always a race condition
            .INVAL => return error.Unseekable,
            .OVERFLOW => return error.Unseekable,
            .SPIPE => return error.Unseekable,
            .NXIO => return error.Unseekable,
            .NOTCAPABLE => return error.AccessDenied,
            else => |err| return unexpectedErrno(err),
        }
    }
    const lseek_sym = if (lfs64_abi) system.lseek64 else system.lseek;
    switch (errno(lseek_sym(fd, @bitCast(offset), SEEK.END))) {
        .SUCCESS => return,
        .BADF => unreachable, // always a race condition
        .INVAL => return error.Unseekable,
        .OVERFLOW => return error.Unseekable,
        .SPIPE => return error.Unseekable,
        .NXIO => return error.Unseekable,
        else => |err| return unexpectedErrno(err),
    }
}

/// Returns the read/write file offset relative to the beginning.
pub fn lseek_CUR_get(fd: fd_t) SeekError!u64 {
    if (native_os == .linux and !builtin.link_libc and @sizeOf(usize) == 4) {
        var result: u64 = undefined;
        switch (errno(system.llseek(fd, 0, &result, SEEK.CUR))) {
            .SUCCESS => return result,
            .BADF => unreachable, // always a race condition
            .INVAL => return error.Unseekable,
            .OVERFLOW => return error.Unseekable,
            .SPIPE => return error.Unseekable,
            .NXIO => return error.Unseekable,
            else => |err| return unexpectedErrno(err),
        }
    }
    if (native_os == .windows) {
        return windows.SetFilePointerEx_CURRENT_get(fd);
    }
    if (native_os == .wasi and !builtin.link_libc) {
        var new_offset: wasi.filesize_t = undefined;
        switch (wasi.fd_seek(fd, 0, .CUR, &new_offset)) {
            .SUCCESS => return new_offset,
            .BADF => unreachable, // always a race condition
            .INVAL => return error.Unseekable,
            .OVERFLOW => return error.Unseekable,
            .SPIPE => return error.Unseekable,
            .NXIO => return error.Unseekable,
            .NOTCAPABLE => return error.AccessDenied,
            else => |err| return unexpectedErrno(err),
        }
    }
    const lseek_sym = if (lfs64_abi) system.lseek64 else system.lseek;
    const rc = lseek_sym(fd, 0, SEEK.CUR);
    switch (errno(rc)) {
        .SUCCESS => return @bitCast(rc),
        .BADF => unreachable, // always a race condition
        .INVAL => return error.Unseekable,
        .OVERFLOW => return error.Unseekable,
        .SPIPE => return error.Unseekable,
        .NXIO => return error.Unseekable,
        else => |err| return unexpectedErrno(err),
    }
}

pub const FcntlError = error{
    PermissionDenied,
    FileBusy,
    ProcessFdQuotaExceeded,
    Locked,
    DeadLock,
    LockedRegionLimitExceeded,
} || UnexpectedError;

pub fn fcntl(fd: fd_t, cmd: i32, arg: usize) FcntlError!usize {
    while (true) {
        const rc = system.fcntl(fd, cmd, arg);
        switch (errno(rc)) {
            .SUCCESS => return @intCast(rc),
            .INTR => continue,
            .AGAIN, .ACCES => return error.Locked,
            .BADF => unreachable,
            .BUSY => return error.FileBusy,
            .INVAL => unreachable, // invalid parameters
            .PERM => return error.PermissionDenied,
            .MFILE => return error.ProcessFdQuotaExceeded,
            .NOTDIR => unreachable, // invalid parameter
            .DEADLK => return error.DeadLock,
            .NOLCK => return error.LockedRegionLimitExceeded,
            else => |err| return unexpectedErrno(err),
        }
    }
}

pub const FlockError = error{
    WouldBlock,

    /// The kernel ran out of memory for allocating file locks
    SystemResources,

    /// The underlying filesystem does not support file locks
    FileLocksNotSupported,
} || UnexpectedError;

/// Depending on the operating system `flock` may or may not interact with
/// `fcntl` locks made by other processes.
pub fn flock(fd: fd_t, operation: i32) FlockError!void {
    while (true) {
        const rc = system.flock(fd, operation);
        switch (errno(rc)) {
            .SUCCESS => return,
            .BADF => unreachable,
            .INTR => continue,
            .INVAL => unreachable, // invalid parameters
            .NOLCK => return error.SystemResources,
            .AGAIN => return error.WouldBlock, // TODO: integrate with async instead of just returning an error
            .OPNOTSUPP => return error.FileLocksNotSupported,
            else => |err| return unexpectedErrno(err),
        }
    }
}

pub const RealPathError = error{
    FileNotFound,
    AccessDenied,
    PermissionDenied,
    NameTooLong,
    NotSupported,
    NotDir,
    SymLinkLoop,
    InputOutput,
    FileTooBig,
    IsDir,
    ProcessFdQuotaExceeded,
    SystemFdQuotaExceeded,
    NoDevice,
    SystemResources,
    NoSpaceLeft,
    FileSystem,
    BadPathName,
    DeviceBusy,
    ProcessNotFound,

    SharingViolation,
    PipeBusy,

    /// Windows-only; file paths provided by the user must be valid WTF-8.
    /// https://simonsapin.github.io/wtf-8/
    InvalidWtf8,

    /// On Windows, `\\server` or `\\server\share` was not found.
    NetworkNotFound,

    PathAlreadyExists,

    /// On Windows, antivirus software is enabled by default. It can be
    /// disabled, but Windows Update sometimes ignores the user's preference
    /// and re-enables it. When enabled, antivirus software on Windows
    /// intercepts file system operations and makes them significantly slower
    /// in addition to possibly failing with this error code.
    AntivirusInterference,

    /// On Windows, the volume does not contain a recognized file system. File
    /// system drivers might not be loaded, or the volume may be corrupt.
    UnrecognizedVolume,
} || UnexpectedError;

/// Return the canonicalized absolute pathname.
///
/// Expands all symbolic links and resolves references to `.`, `..`, and
/// extra `/` characters in `pathname`.
///
/// On Windows, `pathname` should be encoded as [WTF-8](https://simonsapin.github.io/wtf-8/).
///
/// On other platforms, `pathname` is an opaque sequence of bytes with no particular encoding.
///
/// The return value is a slice of `out_buffer`, but not necessarily from the beginning.
///
/// See also `realpathZ` and `realpathW`.
///
/// * On Windows, the result is encoded as [WTF-8](https://simonsapin.github.io/wtf-8/).
/// * On other platforms, the result is an opaque sequence of bytes with no particular encoding.
///
/// Calling this function is usually a bug.
pub fn realpath(pathname: []const u8, out_buffer: *[max_path_bytes]u8) RealPathError![]u8 {
    if (native_os == .windows) {
        const pathname_w = try windows.sliceToPrefixedFileW(null, pathname);
        return realpathW(pathname_w.span(), out_buffer);
    } else if (native_os == .wasi and !builtin.link_libc) {
        @compileError("WASI does not support os.realpath");
    }
    const pathname_c = try toPosixPath(pathname);
    return realpathZ(&pathname_c, out_buffer);
}

/// Same as `realpath` except `pathname` is null-terminated.
///
/// Calling this function is usually a bug.
pub fn realpathZ(pathname: [*:0]const u8, out_buffer: *[max_path_bytes]u8) RealPathError![]u8 {
    if (native_os == .windows) {
        const pathname_w = try windows.cStrToPrefixedFileW(null, pathname);
        return realpathW(pathname_w.span(), out_buffer);
    } else if (native_os == .wasi and !builtin.link_libc) {
        return realpath(mem.sliceTo(pathname, 0), out_buffer);
    }
    if (!builtin.link_libc) {
        const flags: O = switch (native_os) {
            .linux => .{
                .NONBLOCK = true,
                .CLOEXEC = true,
                .PATH = true,
            },
            else => .{
                .NONBLOCK = true,
                .CLOEXEC = true,
            },
        };
        const fd = openZ(pathname, flags, 0) catch |err| switch (err) {
            error.FileLocksNotSupported => unreachable,
            error.WouldBlock => unreachable,
            error.FileBusy => unreachable, // not asking for write permissions
            error.InvalidUtf8 => unreachable, // WASI-only
            else => |e| return e,
        };
        defer close(fd);

        return std.os.getFdPath(fd, out_buffer);
    }
    const result_path = std.c.realpath(pathname, out_buffer) orelse switch (@as(E, @enumFromInt(std.c._errno().*))) {
        .SUCCESS => unreachable,
        .INVAL => unreachable,
        .BADF => unreachable,
        .FAULT => unreachable,
        .ACCES => return error.AccessDenied,
        .NOENT => return error.FileNotFound,
        .OPNOTSUPP => return error.NotSupported,
        .NOTDIR => return error.NotDir,
        .NAMETOOLONG => return error.NameTooLong,
        .LOOP => return error.SymLinkLoop,
        .IO => return error.InputOutput,
        else => |err| return unexpectedErrno(err),
    };
    return mem.sliceTo(result_path, 0);
}

/// Same as `realpath` except `pathname` is WTF16LE-encoded.
///
/// The result is encoded as [WTF-8](https://simonsapin.github.io/wtf-8/).
///
/// Calling this function is usually a bug.
pub fn realpathW(pathname: []const u16, out_buffer: *[max_path_bytes]u8) RealPathError![]u8 {
    const w = windows;

    const dir = fs.cwd().fd;
    const access_mask = w.GENERIC_READ | w.SYNCHRONIZE;
    const share_access = w.FILE_SHARE_READ | w.FILE_SHARE_WRITE | w.FILE_SHARE_DELETE;
    const creation = w.FILE_OPEN;
    const h_file = blk: {
        const res = w.OpenFile(pathname, .{
            .dir = dir,
            .access_mask = access_mask,
            .share_access = share_access,
            .creation = creation,
            .filter = .any,
        }) catch |err| switch (err) {
            error.WouldBlock => unreachable,
            else => |e| return e,
        };
        break :blk res;
    };
    defer w.CloseHandle(h_file);

    return std.os.getFdPath(h_file, out_buffer);
}

/// Spurious wakeups are possible and no precision of timing is guaranteed.
pub fn nanosleep(seconds: u64, nanoseconds: u64) void {
    var req = timespec{
        .sec = cast(isize, seconds) orelse maxInt(isize),
        .nsec = cast(isize, nanoseconds) orelse maxInt(isize),
    };
    var rem: timespec = undefined;
    while (true) {
        switch (errno(system.nanosleep(&req, &rem))) {
            .FAULT => unreachable,
            .INVAL => {
                // Sometimes Darwin returns EINVAL for no reason.
                // We treat it as a spurious wakeup.
                return;
            },
            .INTR => {
                req = rem;
                continue;
            },
            // This prong handles success as well as unexpected errors.
            else => return,
        }
    }
}

pub fn dl_iterate_phdr(
    context: anytype,
    comptime Error: type,
    comptime callback: fn (info: *dl_phdr_info, size: usize, context: @TypeOf(context)) Error!void,
) Error!void {
    const Context = @TypeOf(context);
    const elf = std.elf;
    const dl = @import("dynamic_library.zig");

    switch (builtin.object_format) {
        .elf, .c => {},
        else => @compileError("dl_iterate_phdr is not available for this target"),
    }

    if (builtin.link_libc) {
        switch (system.dl_iterate_phdr(struct {
            fn callbackC(info: *dl_phdr_info, size: usize, data: ?*anyopaque) callconv(.c) c_int {
                const context_ptr: *const Context = @ptrCast(@alignCast(data));
                callback(info, size, context_ptr.*) catch |err| return @intFromError(err);
                return 0;
            }
        }.callbackC, @ptrCast(@constCast(&context)))) {
            0 => return,
            else => |err| return @as(Error, @errorCast(@errorFromInt(@as(std.meta.Int(.unsigned, @bitSizeOf(anyerror)), @intCast(err))))),
        }
    }

    const elf_base = std.process.getBaseAddress();
    const ehdr: *elf.Ehdr = @ptrFromInt(elf_base);
    // Make sure the base address points to an ELF image.
    assert(mem.eql(u8, ehdr.e_ident[0..4], elf.MAGIC));
    const n_phdr = ehdr.e_phnum;
    const phdrs = (@as([*]elf.Phdr, @ptrFromInt(elf_base + ehdr.e_phoff)))[0..n_phdr];

    var it = dl.linkmap_iterator(phdrs) catch unreachable;

    // The executable has no dynamic link segment, create a single entry for
    // the whole ELF image.
    if (it.end()) {
        // Find the base address for the ELF image, if this is a PIE the value
        // is non-zero.
        const base_address = for (phdrs) |*phdr| {
            if (phdr.p_type == elf.PT_PHDR) {
                break @intFromPtr(phdrs.ptr) - phdr.p_vaddr;
                // We could try computing the difference between _DYNAMIC and
                // the p_vaddr of the PT_DYNAMIC section, but using the phdr is
                // good enough (Is it?).
            }
        } else unreachable;

        var info = dl_phdr_info{
            .addr = base_address,
            .name = "/proc/self/exe",
            .phdr = phdrs.ptr,
            .phnum = ehdr.e_phnum,
        };

        return callback(&info, @sizeOf(dl_phdr_info), context);
    }

    // Last return value from the callback function.
    while (it.next()) |entry| {
        var phdr: [*]elf.Phdr = undefined;
        var phnum: u16 = undefined;

        if (entry.l_addr != 0) {
            const elf_header: *elf.Ehdr = @ptrFromInt(entry.l_addr);
            phdr = @ptrFromInt(entry.l_addr + elf_header.e_phoff);
            phnum = elf_header.e_phnum;
        } else {
            // This is the running ELF image
            phdr = @ptrFromInt(elf_base + ehdr.e_phoff);
            phnum = ehdr.e_phnum;
        }

        var info = dl_phdr_info{
            .addr = entry.l_addr,
            .name = entry.l_name,
            .phdr = phdr,
            .phnum = phnum,
        };

        try callback(&info, @sizeOf(dl_phdr_info), context);
    }
}

pub const ClockGetTimeError = error{UnsupportedClock} || UnexpectedError;

pub fn clock_gettime(clock_id: clockid_t) ClockGetTimeError!timespec {
    var tp: timespec = undefined;
<<<<<<< HEAD
    if (native_os == .wasi and !builtin.link_libc) {
        var ts: wasi.timestamp_t = undefined;
=======

    if (native_os == .windows) {
        @compileError("Windows does not support POSIX; use Windows-specific API or cross-platform std.time API");
    } else if (native_os == .wasi and !builtin.link_libc) {
        var ts: timestamp_t = undefined;
>>>>>>> 850655f0
        switch (system.clock_time_get(clock_id, 1, &ts)) {
            .SUCCESS => {
                tp = .{
                    .sec = @intCast(ts / std.time.ns_per_s),
                    .nsec = @intCast(ts % std.time.ns_per_s),
                };
            },
            .INVAL => return error.UnsupportedClock,
            else => |err| return unexpectedErrno(err),
        }
        return tp;
    }

    switch (errno(system.clock_gettime(clock_id, &tp))) {
        .SUCCESS => return tp,
        .FAULT => unreachable,
        .INVAL => return error.UnsupportedClock,
        else => |err| return unexpectedErrno(err),
    }
}

pub fn clock_getres(clock_id: clockid_t, res: *timespec) ClockGetTimeError!void {
    if (native_os == .wasi and !builtin.link_libc) {
        var ts: wasi.timestamp_t = undefined;
        switch (system.clock_res_get(@bitCast(clock_id), &ts)) {
            .SUCCESS => res.* = .{
                .sec = @intCast(ts / std.time.ns_per_s),
                .nsec = @intCast(ts % std.time.ns_per_s),
            },
            .INVAL => return error.UnsupportedClock,
            else => |err| return unexpectedErrno(err),
        }
        return;
    }

    switch (errno(system.clock_getres(clock_id, res))) {
        .SUCCESS => return,
        .FAULT => unreachable,
        .INVAL => return error.UnsupportedClock,
        else => |err| return unexpectedErrno(err),
    }
}

pub const SchedGetAffinityError = error{PermissionDenied} || UnexpectedError;

pub fn sched_getaffinity(pid: pid_t) SchedGetAffinityError!cpu_set_t {
    var set: cpu_set_t = undefined;
    switch (errno(system.sched_getaffinity(pid, @sizeOf(cpu_set_t), &set))) {
        .SUCCESS => return set,
        .FAULT => unreachable,
        .INVAL => unreachable,
        .SRCH => unreachable,
        .PERM => return error.PermissionDenied,
        else => |err| return unexpectedErrno(err),
    }
}

pub const SigaltstackError = error{
    /// The supplied stack size was less than MINSIGSTKSZ.
    SizeTooSmall,

    /// Attempted to change the signal stack while it was active.
    PermissionDenied,
} || UnexpectedError;

pub fn sigaltstack(ss: ?*stack_t, old_ss: ?*stack_t) SigaltstackError!void {
    switch (errno(system.sigaltstack(ss, old_ss))) {
        .SUCCESS => return,
        .FAULT => unreachable,
        .INVAL => unreachable,
        .NOMEM => return error.SizeTooSmall,
        .PERM => return error.PermissionDenied,
        else => |err| return unexpectedErrno(err),
    }
}

/// Return a filled sigset_t.
pub fn sigfillset() sigset_t {
    if (builtin.link_libc) {
        var set: sigset_t = undefined;
        switch (errno(system.sigfillset(&set))) {
            .SUCCESS => return set,
            else => unreachable,
        }
    }
    return system.sigfillset();
}

/// Return an empty sigset_t.
pub fn sigemptyset() sigset_t {
    if (builtin.link_libc) {
        var set: sigset_t = undefined;
        switch (errno(system.sigemptyset(&set))) {
            .SUCCESS => return set,
            else => unreachable,
        }
    }
    return system.sigemptyset();
}

pub fn sigaddset(set: *sigset_t, sig: u8) void {
    if (builtin.link_libc) {
        switch (errno(system.sigaddset(set, sig))) {
            .SUCCESS => return,
            else => unreachable,
        }
    }
    system.sigaddset(set, sig);
}

pub fn sigdelset(set: *sigset_t, sig: u8) void {
    if (builtin.link_libc) {
        switch (errno(system.sigdelset(set, sig))) {
            .SUCCESS => return,
            else => unreachable,
        }
    }
    system.sigdelset(set, sig);
}

pub fn sigismember(set: *const sigset_t, sig: u8) bool {
    if (builtin.link_libc) {
        const rc = system.sigismember(set, sig);
        switch (errno(rc)) {
            .SUCCESS => return rc == 1,
            else => unreachable,
        }
    }
    return system.sigismember(set, sig);
}

/// Examine and change a signal action.
pub fn sigaction(sig: u8, noalias act: ?*const Sigaction, noalias oact: ?*Sigaction) void {
    switch (errno(system.sigaction(sig, act, oact))) {
        .SUCCESS => return,
        // EINVAL means the signal is either invalid or some signal that cannot have its action
        // changed. For POSIX, this means SIGKILL/SIGSTOP. For e.g. Solaris, this also includes the
        // non-standard SIGWAITING, SIGCANCEL, and SIGLWP. Either way, programmer error.
        .INVAL => unreachable,
        else => unreachable,
    }
}

/// Sets the thread signal mask.
pub fn sigprocmask(flags: u32, noalias set: ?*const sigset_t, noalias oldset: ?*sigset_t) void {
    switch (errno(system.sigprocmask(@bitCast(flags), set, oldset))) {
        .SUCCESS => return,
        .FAULT => unreachable,
        .INVAL => unreachable,
        else => unreachable,
    }
}

pub const FutimensError = error{
    /// times is NULL, or both nsec values are UTIME_NOW, and either:
    /// *  the effective user ID of the caller does not match the  owner
    ///    of  the  file,  the  caller does not have write access to the
    ///    file, and the caller is not privileged (Linux: does not  have
    ///    either  the  CAP_FOWNER  or the CAP_DAC_OVERRIDE capability);
    ///    or,
    /// *  the file is marked immutable (see chattr(1)).
    AccessDenied,

    /// The caller attempted to change one or both timestamps to a value
    /// other than the current time, or to change one of the  timestamps
    /// to the current time while leaving the other timestamp unchanged,
    /// (i.e., times is not NULL, neither nsec  field  is  UTIME_NOW,
    /// and neither nsec field is UTIME_OMIT) and either:
    /// *  the  caller's  effective  user ID does not match the owner of
    ///    file, and the caller is not privileged (Linux: does not  have
    ///    the CAP_FOWNER capability); or,
    /// *  the file is marked append-only or immutable (see chattr(1)).
    PermissionDenied,

    ReadOnlyFileSystem,
} || UnexpectedError;

pub fn futimens(fd: fd_t, times: ?*const [2]timespec) FutimensError!void {
    if (native_os == .wasi and !builtin.link_libc) {
        // TODO WASI encodes `wasi.fstflags` to signify magic values
        // similar to UTIME_NOW and UTIME_OMIT. Currently, we ignore
        // this here, but we should really handle it somehow.
        const error_code = blk: {
            if (times) |times_arr| {
                const atim = times_arr[0].toTimestamp();
                const mtim = times_arr[1].toTimestamp();
                break :blk wasi.fd_filestat_set_times(fd, atim, mtim, .{
                    .ATIM = true,
                    .MTIM = true,
                });
            }

            break :blk wasi.fd_filestat_set_times(fd, 0, 0, .{
                .ATIM_NOW = true,
                .MTIM_NOW = true,
            });
        };
        switch (error_code) {
            .SUCCESS => return,
            .ACCES => return error.AccessDenied,
            .PERM => return error.PermissionDenied,
            .BADF => unreachable, // always a race condition
            .FAULT => unreachable,
            .INVAL => unreachable,
            .ROFS => return error.ReadOnlyFileSystem,
            else => |err| return unexpectedErrno(err),
        }
    }

    switch (errno(system.futimens(fd, times))) {
        .SUCCESS => return,
        .ACCES => return error.AccessDenied,
        .PERM => return error.PermissionDenied,
        .BADF => unreachable, // always a race condition
        .FAULT => unreachable,
        .INVAL => unreachable,
        .ROFS => return error.ReadOnlyFileSystem,
        else => |err| return unexpectedErrno(err),
    }
}

pub const GetHostNameError = error{PermissionDenied} || UnexpectedError;

pub fn gethostname(name_buffer: *[HOST_NAME_MAX]u8) GetHostNameError![]u8 {
    if (builtin.link_libc) {
        switch (errno(system.gethostname(name_buffer, name_buffer.len))) {
            .SUCCESS => return mem.sliceTo(name_buffer, 0),
            .FAULT => unreachable,
            .NAMETOOLONG => unreachable, // HOST_NAME_MAX prevents this
            .PERM => return error.PermissionDenied,
            else => |err| return unexpectedErrno(err),
        }
    }
    if (native_os == .linux) {
        const uts = uname();
        const hostname = mem.sliceTo(&uts.nodename, 0);
        const result = name_buffer[0..hostname.len];
        @memcpy(result, hostname);
        return result;
    }

    @compileError("TODO implement gethostname for this OS");
}

pub fn uname() utsname {
    var uts: utsname = undefined;
    switch (errno(system.uname(&uts))) {
        .SUCCESS => return uts,
        .FAULT => unreachable,
        else => unreachable,
    }
}

pub fn res_mkquery(
    op: u4,
    dname: []const u8,
    class: u8,
    ty: u8,
    data: []const u8,
    newrr: ?[*]const u8,
    buf: []u8,
) usize {
    _ = data;
    _ = newrr;
    // This implementation is ported from musl libc.
    // A more idiomatic "ziggy" implementation would be welcome.
    var name = dname;
    if (mem.endsWith(u8, name, ".")) name.len -= 1;
    assert(name.len <= 253);
    const n = 17 + name.len + @intFromBool(name.len != 0);

    // Construct query template - ID will be filled later
    var q: [280]u8 = undefined;
    @memset(q[0..n], 0);
    q[2] = @as(u8, op) * 8 + 1;
    q[5] = 1;
    @memcpy(q[13..][0..name.len], name);
    var i: usize = 13;
    var j: usize = undefined;
    while (q[i] != 0) : (i = j + 1) {
        j = i;
        while (q[j] != 0 and q[j] != '.') : (j += 1) {}
        // TODO determine the circumstances for this and whether or
        // not this should be an error.
        if (j - i - 1 > 62) unreachable;
        q[i - 1] = @intCast(j - i);
    }
    q[i + 1] = ty;
    q[i + 3] = class;

    // Make a reasonably unpredictable id
    const ts = clock_gettime(.REALTIME) catch unreachable;
    const UInt = std.meta.Int(.unsigned, @bitSizeOf(@TypeOf(ts.nsec)));
    const unsec: UInt = @bitCast(ts.nsec);
    const id: u32 = @truncate(unsec + unsec / 65536);
    q[0] = @truncate(id / 256);
    q[1] = @truncate(id);

    @memcpy(buf[0..n], q[0..n]);
    return n;
}

pub const SendError = error{
    /// (For UNIX domain sockets, which are identified by pathname) Write permission is  denied
    /// on  the destination socket file, or search permission is denied for one of the
    /// directories the path prefix.  (See path_resolution(7).)
    /// (For UDP sockets) An attempt was made to send to a network/broadcast address as  though
    /// it was a unicast address.
    AccessDenied,

    /// The socket is marked nonblocking and the requested operation would block, and
    /// there is no global event loop configured.
    /// It's also possible to get this error under the following condition:
    /// (Internet  domain datagram sockets) The socket referred to by sockfd had not previously
    /// been bound to an address and, upon attempting to bind it to an ephemeral port,  it  was
    /// determined that all port numbers in the ephemeral port range are currently in use.  See
    /// the discussion of /proc/sys/net/ipv4/ip_local_port_range in ip(7).
    WouldBlock,

    /// Another Fast Open is already in progress.
    FastOpenAlreadyInProgress,

    /// Connection reset by peer.
    ConnectionResetByPeer,

    /// The  socket  type requires that message be sent atomically, and the size of the message
    /// to be sent made this impossible. The message is not transmitted.
    MessageTooBig,

    /// The output queue for a network interface was full.  This generally indicates  that  the
    /// interface  has  stopped sending, but may be caused by transient congestion.  (Normally,
    /// this does not occur in Linux.  Packets are just silently dropped when  a  device  queue
    /// overflows.)
    /// This is also caused when there is not enough kernel memory available.
    SystemResources,

    /// The  local  end  has been shut down on a connection oriented socket.  In this case, the
    /// process will also receive a SIGPIPE unless MSG.NOSIGNAL is set.
    BrokenPipe,

    FileDescriptorNotASocket,

    /// Network is unreachable.
    NetworkUnreachable,

    /// The local network interface used to reach the destination is down.
    NetworkSubsystemFailed,
} || UnexpectedError;

pub const SendMsgError = SendError || error{
    /// The passed address didn't have the correct address family in its sa_family field.
    AddressFamilyNotSupported,

    /// Returned when socket is AF.UNIX and the given path has a symlink loop.
    SymLinkLoop,

    /// Returned when socket is AF.UNIX and the given path length exceeds `max_path_bytes` bytes.
    NameTooLong,

    /// Returned when socket is AF.UNIX and the given path does not point to an existing file.
    FileNotFound,
    NotDir,

    /// The socket is not connected (connection-oriented sockets only).
    SocketNotConnected,
    AddressNotAvailable,
};

pub fn sendmsg(
    /// The file descriptor of the sending socket.
    sockfd: socket_t,
    /// Message header and iovecs
    msg: *const msghdr_const,
    flags: u32,
) SendMsgError!usize {
    while (true) {
        const rc = system.sendmsg(sockfd, msg, flags);
        if (native_os == .windows) {
            if (rc == windows.ws2_32.SOCKET_ERROR) {
                switch (windows.ws2_32.WSAGetLastError()) {
                    .WSAEACCES => return error.AccessDenied,
                    .WSAEADDRNOTAVAIL => return error.AddressNotAvailable,
                    .WSAECONNRESET => return error.ConnectionResetByPeer,
                    .WSAEMSGSIZE => return error.MessageTooBig,
                    .WSAENOBUFS => return error.SystemResources,
                    .WSAENOTSOCK => return error.FileDescriptorNotASocket,
                    .WSAEAFNOSUPPORT => return error.AddressFamilyNotSupported,
                    .WSAEDESTADDRREQ => unreachable, // A destination address is required.
                    .WSAEFAULT => unreachable, // The lpBuffers, lpTo, lpOverlapped, lpNumberOfBytesSent, or lpCompletionRoutine parameters are not part of the user address space, or the lpTo parameter is too small.
                    .WSAEHOSTUNREACH => return error.NetworkUnreachable,
                    // TODO: WSAEINPROGRESS, WSAEINTR
                    .WSAEINVAL => unreachable,
                    .WSAENETDOWN => return error.NetworkSubsystemFailed,
                    .WSAENETRESET => return error.ConnectionResetByPeer,
                    .WSAENETUNREACH => return error.NetworkUnreachable,
                    .WSAENOTCONN => return error.SocketNotConnected,
                    .WSAESHUTDOWN => unreachable, // The socket has been shut down; it is not possible to WSASendTo on a socket after shutdown has been invoked with how set to SD_SEND or SD_BOTH.
                    .WSAEWOULDBLOCK => return error.WouldBlock,
                    .WSANOTINITIALISED => unreachable, // A successful WSAStartup call must occur before using this function.
                    else => |err| return windows.unexpectedWSAError(err),
                }
            } else {
                return @intCast(rc);
            }
        } else {
            switch (errno(rc)) {
                .SUCCESS => return @intCast(rc),

                .ACCES => return error.AccessDenied,
                .AGAIN => return error.WouldBlock,
                .ALREADY => return error.FastOpenAlreadyInProgress,
                .BADF => unreachable, // always a race condition
                .CONNRESET => return error.ConnectionResetByPeer,
                .DESTADDRREQ => unreachable, // The socket is not connection-mode, and no peer address is set.
                .FAULT => unreachable, // An invalid user space address was specified for an argument.
                .INTR => continue,
                .INVAL => unreachable, // Invalid argument passed.
                .ISCONN => unreachable, // connection-mode socket was connected already but a recipient was specified
                .MSGSIZE => return error.MessageTooBig,
                .NOBUFS => return error.SystemResources,
                .NOMEM => return error.SystemResources,
                .NOTSOCK => unreachable, // The file descriptor sockfd does not refer to a socket.
                .OPNOTSUPP => unreachable, // Some bit in the flags argument is inappropriate for the socket type.
                .PIPE => return error.BrokenPipe,
                .AFNOSUPPORT => return error.AddressFamilyNotSupported,
                .LOOP => return error.SymLinkLoop,
                .NAMETOOLONG => return error.NameTooLong,
                .NOENT => return error.FileNotFound,
                .NOTDIR => return error.NotDir,
                .HOSTUNREACH => return error.NetworkUnreachable,
                .NETUNREACH => return error.NetworkUnreachable,
                .NOTCONN => return error.SocketNotConnected,
                .NETDOWN => return error.NetworkSubsystemFailed,
                else => |err| return unexpectedErrno(err),
            }
        }
    }
}

pub const SendToError = SendMsgError || error{
    /// The destination address is not reachable by the bound address.
    UnreachableAddress,
    /// The destination address is not listening.
    ConnectionRefused,
};

/// Transmit a message to another socket.
///
/// The `sendto` call may be used only when the socket is in a connected state (so that the intended
/// recipient  is  known). The  following call
///
///     send(sockfd, buf, len, flags);
///
/// is equivalent to
///
///     sendto(sockfd, buf, len, flags, NULL, 0);
///
/// If  sendto()  is used on a connection-mode (`SOCK.STREAM`, `SOCK.SEQPACKET`) socket, the arguments
/// `dest_addr` and `addrlen` are asserted to be `null` and `0` respectively, and asserted
/// that the socket was actually connected.
/// Otherwise, the address of the target is given by `dest_addr` with `addrlen` specifying  its  size.
///
/// If the message is too long to pass atomically through the underlying protocol,
/// `SendError.MessageTooBig` is returned, and the message is not transmitted.
///
/// There is no  indication  of  failure  to  deliver.
///
/// When the message does not fit into the send buffer of  the  socket,  `sendto`  normally  blocks,
/// unless  the socket has been placed in nonblocking I/O mode.  In nonblocking mode it would fail
/// with `SendError.WouldBlock`.  The `select` call may be used  to  determine when it is
/// possible to send more data.
pub fn sendto(
    /// The file descriptor of the sending socket.
    sockfd: socket_t,
    /// Message to send.
    buf: []const u8,
    flags: u32,
    dest_addr: ?*const sockaddr,
    addrlen: socklen_t,
) SendToError!usize {
    if (native_os == .windows) {
        switch (windows.sendto(sockfd, buf.ptr, buf.len, flags, dest_addr, addrlen)) {
            windows.ws2_32.SOCKET_ERROR => switch (windows.ws2_32.WSAGetLastError()) {
                .WSAEACCES => return error.AccessDenied,
                .WSAEADDRNOTAVAIL => return error.AddressNotAvailable,
                .WSAECONNRESET => return error.ConnectionResetByPeer,
                .WSAEMSGSIZE => return error.MessageTooBig,
                .WSAENOBUFS => return error.SystemResources,
                .WSAENOTSOCK => return error.FileDescriptorNotASocket,
                .WSAEAFNOSUPPORT => return error.AddressFamilyNotSupported,
                .WSAEDESTADDRREQ => unreachable, // A destination address is required.
                .WSAEFAULT => unreachable, // The lpBuffers, lpTo, lpOverlapped, lpNumberOfBytesSent, or lpCompletionRoutine parameters are not part of the user address space, or the lpTo parameter is too small.
                .WSAEHOSTUNREACH => return error.NetworkUnreachable,
                // TODO: WSAEINPROGRESS, WSAEINTR
                .WSAEINVAL => unreachable,
                .WSAENETDOWN => return error.NetworkSubsystemFailed,
                .WSAENETRESET => return error.ConnectionResetByPeer,
                .WSAENETUNREACH => return error.NetworkUnreachable,
                .WSAENOTCONN => return error.SocketNotConnected,
                .WSAESHUTDOWN => unreachable, // The socket has been shut down; it is not possible to WSASendTo on a socket after shutdown has been invoked with how set to SD_SEND or SD_BOTH.
                .WSAEWOULDBLOCK => return error.WouldBlock,
                .WSANOTINITIALISED => unreachable, // A successful WSAStartup call must occur before using this function.
                else => |err| return windows.unexpectedWSAError(err),
            },
            else => |rc| return @intCast(rc),
        }
    }
    while (true) {
        const rc = system.sendto(sockfd, buf.ptr, buf.len, flags, dest_addr, addrlen);
        switch (errno(rc)) {
            .SUCCESS => return @intCast(rc),

            .ACCES => return error.AccessDenied,
            .AGAIN => return error.WouldBlock,
            .ALREADY => return error.FastOpenAlreadyInProgress,
            .BADF => unreachable, // always a race condition
            .CONNREFUSED => return error.ConnectionRefused,
            .CONNRESET => return error.ConnectionResetByPeer,
            .DESTADDRREQ => unreachable, // The socket is not connection-mode, and no peer address is set.
            .FAULT => unreachable, // An invalid user space address was specified for an argument.
            .INTR => continue,
            .INVAL => return error.UnreachableAddress,
            .ISCONN => unreachable, // connection-mode socket was connected already but a recipient was specified
            .MSGSIZE => return error.MessageTooBig,
            .NOBUFS => return error.SystemResources,
            .NOMEM => return error.SystemResources,
            .NOTSOCK => unreachable, // The file descriptor sockfd does not refer to a socket.
            .OPNOTSUPP => unreachable, // Some bit in the flags argument is inappropriate for the socket type.
            .PIPE => return error.BrokenPipe,
            .AFNOSUPPORT => return error.AddressFamilyNotSupported,
            .LOOP => return error.SymLinkLoop,
            .NAMETOOLONG => return error.NameTooLong,
            .NOENT => return error.FileNotFound,
            .NOTDIR => return error.NotDir,
            .HOSTUNREACH => return error.NetworkUnreachable,
            .NETUNREACH => return error.NetworkUnreachable,
            .NOTCONN => return error.SocketNotConnected,
            .NETDOWN => return error.NetworkSubsystemFailed,
            else => |err| return unexpectedErrno(err),
        }
    }
}

/// Transmit a message to another socket.
///
/// The `send` call may be used only when the socket is in a connected state (so that the intended
/// recipient  is  known).   The  only  difference  between `send` and `write` is the presence of
/// flags.  With a zero flags argument, `send` is equivalent to  `write`.   Also,  the  following
/// call
///
///     send(sockfd, buf, len, flags);
///
/// is equivalent to
///
///     sendto(sockfd, buf, len, flags, NULL, 0);
///
/// There is no  indication  of  failure  to  deliver.
///
/// When the message does not fit into the send buffer of  the  socket,  `send`  normally  blocks,
/// unless  the socket has been placed in nonblocking I/O mode.  In nonblocking mode it would fail
/// with `SendError.WouldBlock`.  The `select` call may be used  to  determine when it is
/// possible to send more data.
pub fn send(
    /// The file descriptor of the sending socket.
    sockfd: socket_t,
    buf: []const u8,
    flags: u32,
) SendError!usize {
    return sendto(sockfd, buf, flags, null, 0) catch |err| switch (err) {
        error.AddressFamilyNotSupported => unreachable,
        error.SymLinkLoop => unreachable,
        error.NameTooLong => unreachable,
        error.FileNotFound => unreachable,
        error.NotDir => unreachable,
        error.NetworkUnreachable => unreachable,
        error.AddressNotAvailable => unreachable,
        error.SocketNotConnected => unreachable,
        error.UnreachableAddress => unreachable,
        error.ConnectionRefused => unreachable,
        else => |e| return e,
    };
}

pub const SendFileError = PReadError || WriteError || SendError;

/// Transfer data between file descriptors, with optional headers and trailers.
///
/// Returns the number of bytes written, which can be zero.
///
/// The `sendfile` call copies `in_len` bytes from one file descriptor to another. When possible,
/// this is done within the operating system kernel, which can provide better performance
/// characteristics than transferring data from kernel to user space and back, such as with
/// `read` and `write` calls. When `in_len` is `0`, it means to copy until the end of the input file has been
/// reached. Note, however, that partial writes are still possible in this case.
///
/// `in_fd` must be a file descriptor opened for reading, and `out_fd` must be a file descriptor
/// opened for writing. They may be any kind of file descriptor; however, if `in_fd` is not a regular
/// file system file, it may cause this function to fall back to calling `read` and `write`, in which case
/// atomicity guarantees no longer apply.
///
/// Copying begins reading at `in_offset`. The input file descriptor seek position is ignored and not updated.
/// If the output file descriptor has a seek position, it is updated as bytes are written. When
/// `in_offset` is past the end of the input file, it successfully reads 0 bytes.
///
/// `flags` has different meanings per operating system; refer to the respective man pages.
///
/// These systems support atomically sending everything, including headers and trailers:
/// * macOS
/// * FreeBSD
///
/// These systems support in-kernel data copying, but headers and trailers are not sent atomically:
/// * Linux
///
/// Other systems fall back to calling `read` / `write`.
///
/// Linux has a limit on how many bytes may be transferred in one `sendfile` call, which is `0x7ffff000`
/// on both 64-bit and 32-bit systems. This is due to using a signed C int as the return value, as
/// well as stuffing the errno codes into the last `4096` values. This is noted on the `sendfile` man page.
/// The limit on Darwin is `0x7fffffff`, trying to write more than that returns EINVAL.
/// The corresponding POSIX limit on this is `maxInt(isize)`.
pub fn sendfile(
    out_fd: fd_t,
    in_fd: fd_t,
    in_offset: u64,
    in_len: u64,
    headers: []const iovec_const,
    trailers: []const iovec_const,
    flags: u32,
) SendFileError!usize {
    var header_done = false;
    var total_written: usize = 0;

    // Prevents EOVERFLOW.
    const size_t = std.meta.Int(.unsigned, @typeInfo(usize).int.bits - 1);
    const max_count = switch (native_os) {
        .linux => 0x7ffff000,
        .macos, .ios, .watchos, .tvos, .visionos => maxInt(i32),
        else => maxInt(size_t),
    };

    switch (native_os) {
        .linux => sf: {
            if (headers.len != 0) {
                const amt = try writev(out_fd, headers);
                total_written += amt;
                if (amt < count_iovec_bytes(headers)) return total_written;
                header_done = true;
            }

            // Here we match BSD behavior, making a zero count value send as many bytes as possible.
            const adjusted_count = if (in_len == 0) max_count else @min(in_len, max_count);

            const sendfile_sym = if (lfs64_abi) system.sendfile64 else system.sendfile;
            while (true) {
                var offset: off_t = @bitCast(in_offset);
                const rc = sendfile_sym(out_fd, in_fd, &offset, adjusted_count);
                switch (errno(rc)) {
                    .SUCCESS => {
                        const amt: usize = @bitCast(rc);
                        total_written += amt;
                        if (in_len == 0 and amt == 0) {
                            // We have detected EOF from `in_fd`.
                            break;
                        } else if (amt < in_len) {
                            return total_written;
                        } else {
                            break;
                        }
                    },

                    .BADF => unreachable, // Always a race condition.
                    .FAULT => unreachable, // Segmentation fault.
                    .OVERFLOW => unreachable, // We avoid passing too large of a `count`.
                    .NOTCONN => return error.BrokenPipe, // `out_fd` is an unconnected socket

                    .INVAL => {
                        // EINVAL could be any of the following situations:
                        // * Descriptor is not valid or locked
                        // * an mmap(2)-like operation is  not  available  for in_fd
                        // * count is negative
                        // * out_fd has the APPEND flag set
                        // Because of the "mmap(2)-like operation" possibility, we fall back to doing read/write
                        // manually.
                        break :sf;
                    },
                    .AGAIN => return error.WouldBlock,
                    .IO => return error.InputOutput,
                    .PIPE => return error.BrokenPipe,
                    .NOMEM => return error.SystemResources,
                    .NXIO => return error.Unseekable,
                    .SPIPE => return error.Unseekable,
                    else => |err| {
                        unexpectedErrno(err) catch {};
                        break :sf;
                    },
                }
            }

            if (trailers.len != 0) {
                total_written += try writev(out_fd, trailers);
            }

            return total_written;
        },
        .freebsd => sf: {
            var hdtr_data: std.c.sf_hdtr = undefined;
            var hdtr: ?*std.c.sf_hdtr = null;
            if (headers.len != 0 or trailers.len != 0) {
                // Here we carefully avoid `@intCast` by returning partial writes when
                // too many io vectors are provided.
                const hdr_cnt = cast(u31, headers.len) orelse maxInt(u31);
                if (headers.len > hdr_cnt) return writev(out_fd, headers);

                const trl_cnt = cast(u31, trailers.len) orelse maxInt(u31);

                hdtr_data = std.c.sf_hdtr{
                    .headers = headers.ptr,
                    .hdr_cnt = hdr_cnt,
                    .trailers = trailers.ptr,
                    .trl_cnt = trl_cnt,
                };
                hdtr = &hdtr_data;
            }

            while (true) {
                var sbytes: off_t = undefined;
                const err = errno(system.sendfile(in_fd, out_fd, @bitCast(in_offset), @min(in_len, max_count), hdtr, &sbytes, flags));
                const amt: usize = @bitCast(sbytes);
                switch (err) {
                    .SUCCESS => return amt,

                    .BADF => unreachable, // Always a race condition.
                    .FAULT => unreachable, // Segmentation fault.
                    .NOTCONN => return error.BrokenPipe, // `out_fd` is an unconnected socket

                    .INVAL, .OPNOTSUPP, .NOTSOCK, .NOSYS => {
                        // EINVAL could be any of the following situations:
                        // * The fd argument is not a regular file.
                        // * The s argument is not a SOCK.STREAM type socket.
                        // * The offset argument is negative.
                        // Because of some of these possibilities, we fall back to doing read/write
                        // manually, the same as ENOSYS.
                        break :sf;
                    },

                    .INTR => if (amt != 0) return amt else continue,

                    .AGAIN => if (amt != 0) {
                        return amt;
                    } else {
                        return error.WouldBlock;
                    },

                    .BUSY => if (amt != 0) {
                        return amt;
                    } else {
                        return error.WouldBlock;
                    },

                    .IO => return error.InputOutput,
                    .NOBUFS => return error.SystemResources,
                    .PIPE => return error.BrokenPipe,

                    else => {
                        unexpectedErrno(err) catch {};
                        if (amt != 0) {
                            return amt;
                        } else {
                            break :sf;
                        }
                    },
                }
            }
        },
        .macos, .ios, .tvos, .watchos, .visionos => sf: {
            var hdtr_data: std.c.sf_hdtr = undefined;
            var hdtr: ?*std.c.sf_hdtr = null;
            if (headers.len != 0 or trailers.len != 0) {
                // Here we carefully avoid `@intCast` by returning partial writes when
                // too many io vectors are provided.
                const hdr_cnt = cast(u31, headers.len) orelse maxInt(u31);
                if (headers.len > hdr_cnt) return writev(out_fd, headers);

                const trl_cnt = cast(u31, trailers.len) orelse maxInt(u31);

                hdtr_data = std.c.sf_hdtr{
                    .headers = headers.ptr,
                    .hdr_cnt = hdr_cnt,
                    .trailers = trailers.ptr,
                    .trl_cnt = trl_cnt,
                };
                hdtr = &hdtr_data;
            }

            while (true) {
                var sbytes: off_t = @min(in_len, max_count);
                const err = errno(system.sendfile(in_fd, out_fd, @bitCast(in_offset), &sbytes, hdtr, flags));
                const amt: usize = @bitCast(sbytes);
                switch (err) {
                    .SUCCESS => return amt,

                    .BADF => unreachable, // Always a race condition.
                    .FAULT => unreachable, // Segmentation fault.
                    .INVAL => unreachable,
                    .NOTCONN => return error.BrokenPipe, // `out_fd` is an unconnected socket

                    .OPNOTSUPP, .NOTSOCK, .NOSYS => break :sf,

                    .INTR => if (amt != 0) return amt else continue,

                    .AGAIN => if (amt != 0) {
                        return amt;
                    } else {
                        return error.WouldBlock;
                    },

                    .IO => return error.InputOutput,
                    .PIPE => return error.BrokenPipe,

                    else => {
                        unexpectedErrno(err) catch {};
                        if (amt != 0) {
                            return amt;
                        } else {
                            break :sf;
                        }
                    },
                }
            }
        },
        else => {}, // fall back to read/write
    }

    if (headers.len != 0 and !header_done) {
        const amt = try writev(out_fd, headers);
        total_written += amt;
        if (amt < count_iovec_bytes(headers)) return total_written;
    }

    rw: {
        var buf: [8 * 4096]u8 = undefined;
        // Here we match BSD behavior, making a zero count value send as many bytes as possible.
        const adjusted_count = if (in_len == 0) buf.len else @min(buf.len, in_len);
        const amt_read = try pread(in_fd, buf[0..adjusted_count], in_offset);
        if (amt_read == 0) {
            if (in_len == 0) {
                // We have detected EOF from `in_fd`.
                break :rw;
            } else {
                return total_written;
            }
        }
        const amt_written = try write(out_fd, buf[0..amt_read]);
        total_written += amt_written;
        if (amt_written < in_len or in_len == 0) return total_written;
    }

    if (trailers.len != 0) {
        total_written += try writev(out_fd, trailers);
    }

    return total_written;
}

fn count_iovec_bytes(iovs: []const iovec_const) usize {
    var count: usize = 0;
    for (iovs) |iov| {
        count += iov.len;
    }
    return count;
}

pub const CopyFileRangeError = error{
    FileTooBig,
    InputOutput,
    /// `fd_in` is not open for reading; or `fd_out` is not open  for  writing;
    /// or the  `APPEND`  flag  is  set  for `fd_out`.
    FilesOpenedWithWrongFlags,
    IsDir,
    OutOfMemory,
    NoSpaceLeft,
    Unseekable,
    PermissionDenied,
    SwapFile,
    CorruptedData,
} || PReadError || PWriteError || UnexpectedError;

/// Transfer data between file descriptors at specified offsets.
///
/// Returns the number of bytes written, which can less than requested.
///
/// The `copy_file_range` call copies `len` bytes from one file descriptor to another. When possible,
/// this is done within the operating system kernel, which can provide better performance
/// characteristics than transferring data from kernel to user space and back, such as with
/// `pread` and `pwrite` calls.
///
/// `fd_in` must be a file descriptor opened for reading, and `fd_out` must be a file descriptor
/// opened for writing. They may be any kind of file descriptor; however, if `fd_in` is not a regular
/// file system file, it may cause this function to fall back to calling `pread` and `pwrite`, in which case
/// atomicity guarantees no longer apply.
///
/// If `fd_in` and `fd_out` are the same, source and target ranges must not overlap.
/// The file descriptor seek positions are ignored and not updated.
/// When `off_in` is past the end of the input file, it successfully reads 0 bytes.
///
/// `flags` has different meanings per operating system; refer to the respective man pages.
///
/// These systems support in-kernel data copying:
/// * Linux (cross-filesystem from version 5.3)
/// * FreeBSD 13.0
///
/// Other systems fall back to calling `pread` / `pwrite`.
///
/// Maximum offsets on Linux and FreeBSD are `maxInt(i64)`.
pub fn copy_file_range(fd_in: fd_t, off_in: u64, fd_out: fd_t, off_out: u64, len: usize, flags: u32) CopyFileRangeError!usize {
    if (builtin.os.tag == .freebsd or
        (comptime builtin.os.tag == .linux and std.c.versionCheck(.{ .major = 2, .minor = 27, .patch = 0 })))
    {
        var off_in_copy: i64 = @bitCast(off_in);
        var off_out_copy: i64 = @bitCast(off_out);

        while (true) {
            const rc = system.copy_file_range(fd_in, &off_in_copy, fd_out, &off_out_copy, len, flags);
            if (native_os == .freebsd) {
                switch (errno(rc)) {
                    .SUCCESS => return @intCast(rc),
                    .BADF => return error.FilesOpenedWithWrongFlags,
                    .FBIG => return error.FileTooBig,
                    .IO => return error.InputOutput,
                    .ISDIR => return error.IsDir,
                    .NOSPC => return error.NoSpaceLeft,
                    .INVAL => break, // these may not be regular files, try fallback
                    .INTEGRITY => return error.CorruptedData,
                    .INTR => continue,
                    else => |err| return unexpectedErrno(err),
                }
            } else { // assume linux
                switch (errno(rc)) {
                    .SUCCESS => return @intCast(rc),
                    .BADF => return error.FilesOpenedWithWrongFlags,
                    .FBIG => return error.FileTooBig,
                    .IO => return error.InputOutput,
                    .ISDIR => return error.IsDir,
                    .NOSPC => return error.NoSpaceLeft,
                    .INVAL => break, // these may not be regular files, try fallback
                    .NOMEM => return error.OutOfMemory,
                    .OVERFLOW => return error.Unseekable,
                    .PERM => return error.PermissionDenied,
                    .TXTBSY => return error.SwapFile,
                    .XDEV => break, // support for cross-filesystem copy added in Linux 5.3, use fallback
                    else => |err| return unexpectedErrno(err),
                }
            }
        }
    }

    var buf: [8 * 4096]u8 = undefined;
    const amt_read = try pread(fd_in, buf[0..@min(buf.len, len)], off_in);
    if (amt_read == 0) return 0;
    return pwrite(fd_out, buf[0..amt_read], off_out);
}

pub const PollError = error{
    /// The network subsystem has failed.
    NetworkSubsystemFailed,

    /// The kernel had no space to allocate file descriptor tables.
    SystemResources,
} || UnexpectedError;

pub fn poll(fds: []pollfd, timeout: i32) PollError!usize {
    if (native_os == .windows) {
        switch (windows.poll(fds.ptr, @intCast(fds.len), timeout)) {
            windows.ws2_32.SOCKET_ERROR => switch (windows.ws2_32.WSAGetLastError()) {
                .WSANOTINITIALISED => unreachable,
                .WSAENETDOWN => return error.NetworkSubsystemFailed,
                .WSAENOBUFS => return error.SystemResources,
                // TODO: handle more errors
                else => |err| return windows.unexpectedWSAError(err),
            },
            else => |rc| return @intCast(rc),
        }
    }
    while (true) {
        const fds_count = cast(nfds_t, fds.len) orelse return error.SystemResources;
        const rc = system.poll(fds.ptr, fds_count, timeout);
        switch (errno(rc)) {
            .SUCCESS => return @intCast(rc),
            .FAULT => unreachable,
            .INTR => continue,
            .INVAL => unreachable,
            .NOMEM => return error.SystemResources,
            else => |err| return unexpectedErrno(err),
        }
    }
    unreachable;
}

pub const PPollError = error{
    /// The operation was interrupted by a delivery of a signal before it could complete.
    SignalInterrupt,

    /// The kernel had no space to allocate file descriptor tables.
    SystemResources,
} || UnexpectedError;

pub fn ppoll(fds: []pollfd, timeout: ?*const timespec, mask: ?*const sigset_t) PPollError!usize {
    var ts: timespec = undefined;
    var ts_ptr: ?*timespec = null;
    if (timeout) |timeout_ns| {
        ts_ptr = &ts;
        ts = timeout_ns.*;
    }
    const fds_count = cast(nfds_t, fds.len) orelse return error.SystemResources;
    const rc = system.ppoll(fds.ptr, fds_count, ts_ptr, mask);
    switch (errno(rc)) {
        .SUCCESS => return @intCast(rc),
        .FAULT => unreachable,
        .INTR => return error.SignalInterrupt,
        .INVAL => unreachable,
        .NOMEM => return error.SystemResources,
        else => |err| return unexpectedErrno(err),
    }
}

pub const RecvFromError = error{
    /// The socket is marked nonblocking and the requested operation would block, and
    /// there is no global event loop configured.
    WouldBlock,

    /// A remote host refused to allow the network connection, typically because it is not
    /// running the requested service.
    ConnectionRefused,

    /// Could not allocate kernel memory.
    SystemResources,

    ConnectionResetByPeer,
    ConnectionTimedOut,

    /// The socket has not been bound.
    SocketNotBound,

    /// The UDP message was too big for the buffer and part of it has been discarded
    MessageTooBig,

    /// The network subsystem has failed.
    NetworkSubsystemFailed,

    /// The socket is not connected (connection-oriented sockets only).
    SocketNotConnected,
} || UnexpectedError;

pub fn recv(sock: socket_t, buf: []u8, flags: u32) RecvFromError!usize {
    return recvfrom(sock, buf, flags, null, null);
}

/// If `sockfd` is opened in non blocking mode, the function will
/// return error.WouldBlock when EAGAIN is received.
pub fn recvfrom(
    sockfd: socket_t,
    buf: []u8,
    flags: u32,
    src_addr: ?*sockaddr,
    addrlen: ?*socklen_t,
) RecvFromError!usize {
    while (true) {
        const rc = system.recvfrom(sockfd, buf.ptr, buf.len, flags, src_addr, addrlen);
        if (native_os == .windows) {
            if (rc == windows.ws2_32.SOCKET_ERROR) {
                switch (windows.ws2_32.WSAGetLastError()) {
                    .WSANOTINITIALISED => unreachable,
                    .WSAECONNRESET => return error.ConnectionResetByPeer,
                    .WSAEINVAL => return error.SocketNotBound,
                    .WSAEMSGSIZE => return error.MessageTooBig,
                    .WSAENETDOWN => return error.NetworkSubsystemFailed,
                    .WSAENOTCONN => return error.SocketNotConnected,
                    .WSAEWOULDBLOCK => return error.WouldBlock,
                    .WSAETIMEDOUT => return error.ConnectionTimedOut,
                    // TODO: handle more errors
                    else => |err| return windows.unexpectedWSAError(err),
                }
            } else {
                return @intCast(rc);
            }
        } else {
            switch (errno(rc)) {
                .SUCCESS => return @intCast(rc),
                .BADF => unreachable, // always a race condition
                .FAULT => unreachable,
                .INVAL => unreachable,
                .NOTCONN => return error.SocketNotConnected,
                .NOTSOCK => unreachable,
                .INTR => continue,
                .AGAIN => return error.WouldBlock,
                .NOMEM => return error.SystemResources,
                .CONNREFUSED => return error.ConnectionRefused,
                .CONNRESET => return error.ConnectionResetByPeer,
                .TIMEDOUT => return error.ConnectionTimedOut,
                else => |err| return unexpectedErrno(err),
            }
        }
    }
}

pub const DnExpandError = error{InvalidDnsPacket};

pub fn dn_expand(
    msg: []const u8,
    comp_dn: []const u8,
    exp_dn: []u8,
) DnExpandError!usize {
    // This implementation is ported from musl libc.
    // A more idiomatic "ziggy" implementation would be welcome.
    var p = comp_dn.ptr;
    var len: usize = maxInt(usize);
    const end = msg.ptr + msg.len;
    if (p == end or exp_dn.len == 0) return error.InvalidDnsPacket;
    var dest = exp_dn.ptr;
    const dend = dest + @min(exp_dn.len, 254);
    // detect reference loop using an iteration counter
    var i: usize = 0;
    while (i < msg.len) : (i += 2) {
        // loop invariants: p<end, dest<dend
        if ((p[0] & 0xc0) != 0) {
            if (p + 1 == end) return error.InvalidDnsPacket;
            const j = @as(usize, p[0] & 0x3f) << 8 | p[1];
            if (len == maxInt(usize)) len = @intFromPtr(p) + 2 - @intFromPtr(comp_dn.ptr);
            if (j >= msg.len) return error.InvalidDnsPacket;
            p = msg.ptr + j;
        } else if (p[0] != 0) {
            if (dest != exp_dn.ptr) {
                dest[0] = '.';
                dest += 1;
            }
            var j = p[0];
            p += 1;
            if (j >= @intFromPtr(end) - @intFromPtr(p) or j >= @intFromPtr(dend) - @intFromPtr(dest)) {
                return error.InvalidDnsPacket;
            }
            while (j != 0) {
                j -= 1;
                dest[0] = p[0];
                dest += 1;
                p += 1;
            }
        } else {
            dest[0] = 0;
            if (len == maxInt(usize)) len = @intFromPtr(p) + 1 - @intFromPtr(comp_dn.ptr);
            return len;
        }
    }
    return error.InvalidDnsPacket;
}

pub const SetSockOptError = error{
    /// The socket is already connected, and a specified option cannot be set while the socket is connected.
    AlreadyConnected,

    /// The option is not supported by the protocol.
    InvalidProtocolOption,

    /// The send and receive timeout values are too big to fit into the timeout fields in the socket structure.
    TimeoutTooBig,

    /// Insufficient resources are available in the system to complete the call.
    SystemResources,

    /// Setting the socket option requires more elevated permissions.
    PermissionDenied,

    OperationNotSupported,
    NetworkSubsystemFailed,
    FileDescriptorNotASocket,
    SocketNotBound,
    NoDevice,
} || UnexpectedError;

/// Set a socket's options.
pub fn setsockopt(fd: socket_t, level: i32, optname: u32, opt: []const u8) SetSockOptError!void {
    if (native_os == .windows) {
        const rc = windows.ws2_32.setsockopt(fd, level, @intCast(optname), opt.ptr, @intCast(opt.len));
        if (rc == windows.ws2_32.SOCKET_ERROR) {
            switch (windows.ws2_32.WSAGetLastError()) {
                .WSANOTINITIALISED => unreachable,
                .WSAENETDOWN => return error.NetworkSubsystemFailed,
                .WSAEFAULT => unreachable,
                .WSAENOTSOCK => return error.FileDescriptorNotASocket,
                .WSAEINVAL => return error.SocketNotBound,
                else => |err| return windows.unexpectedWSAError(err),
            }
        }
        return;
    } else {
        switch (errno(system.setsockopt(fd, level, optname, opt.ptr, @intCast(opt.len)))) {
            .SUCCESS => {},
            .BADF => unreachable, // always a race condition
            .NOTSOCK => unreachable, // always a race condition
            .INVAL => unreachable,
            .FAULT => unreachable,
            .DOM => return error.TimeoutTooBig,
            .ISCONN => return error.AlreadyConnected,
            .NOPROTOOPT => return error.InvalidProtocolOption,
            .NOMEM => return error.SystemResources,
            .NOBUFS => return error.SystemResources,
            .PERM => return error.PermissionDenied,
            .NODEV => return error.NoDevice,
            .OPNOTSUPP => return error.OperationNotSupported,
            else => |err| return unexpectedErrno(err),
        }
    }
}

pub const MemFdCreateError = error{
    SystemFdQuotaExceeded,
    ProcessFdQuotaExceeded,
    OutOfMemory,
    /// Either the name provided exceeded `NAME_MAX`, or invalid flags were passed.
    NameTooLong,
    SystemOutdated,
} || UnexpectedError;

pub fn memfd_createZ(name: [*:0]const u8, flags: u32) MemFdCreateError!fd_t {
    switch (native_os) {
        .linux => {
            // memfd_create is available only in glibc versions starting with 2.27.
            const use_c = std.c.versionCheck(.{ .major = 2, .minor = 27, .patch = 0 });
            const sys = if (use_c) std.c else linux;
            const rc = sys.memfd_create(name, flags);
            switch (errno(rc)) {
                .SUCCESS => return @intCast(rc),
                .FAULT => unreachable, // name has invalid memory
                .INVAL => return error.NameTooLong, // or, program has a bug and flags are faulty
                .NFILE => return error.SystemFdQuotaExceeded,
                .MFILE => return error.ProcessFdQuotaExceeded,
                .NOMEM => return error.OutOfMemory,
                else => |err| return unexpectedErrno(err),
            }
        },
        .freebsd => {
            if (comptime builtin.os.version_range.semver.max.order(.{ .major = 13, .minor = 0, .patch = 0 }) == .lt)
                @compileError("memfd_create is unavailable on FreeBSD < 13.0");
            const rc = system.memfd_create(name, flags);
            switch (errno(rc)) {
                .SUCCESS => return rc,
                .BADF => unreachable, // name argument NULL
                .INVAL => unreachable, // name too long or invalid/unsupported flags.
                .MFILE => return error.ProcessFdQuotaExceeded,
                .NFILE => return error.SystemFdQuotaExceeded,
                .NOSYS => return error.SystemOutdated,
                else => |err| return unexpectedErrno(err),
            }
        },
        else => @compileError("target OS does not support memfd_create()"),
    }
}

pub fn memfd_create(name: []const u8, flags: u32) MemFdCreateError!fd_t {
    var buffer: [NAME_MAX - "memfd:".len - 1:0]u8 = undefined;
    if (name.len > buffer.len) return error.NameTooLong;
    @memcpy(buffer[0..name.len], name);
    buffer[name.len] = 0;
    return memfd_createZ(&buffer, flags);
}

pub fn getrusage(who: i32) rusage {
    var result: rusage = undefined;
    const rc = system.getrusage(who, &result);
    switch (errno(rc)) {
        .SUCCESS => return result,
        .INVAL => unreachable,
        .FAULT => unreachable,
        else => unreachable,
    }
}

pub const TIOCError = error{NotATerminal};

pub const TermiosGetError = TIOCError || UnexpectedError;

pub fn tcgetattr(handle: fd_t) TermiosGetError!termios {
    while (true) {
        var term: termios = undefined;
        switch (errno(system.tcgetattr(handle, &term))) {
            .SUCCESS => return term,
            .INTR => continue,
            .BADF => unreachable,
            .NOTTY => return error.NotATerminal,
            else => |err| return unexpectedErrno(err),
        }
    }
}

pub const TermiosSetError = TermiosGetError || error{ProcessOrphaned};

pub fn tcsetattr(handle: fd_t, optional_action: TCSA, termios_p: termios) TermiosSetError!void {
    while (true) {
        switch (errno(system.tcsetattr(handle, optional_action, &termios_p))) {
            .SUCCESS => return,
            .BADF => unreachable,
            .INTR => continue,
            .INVAL => unreachable,
            .NOTTY => return error.NotATerminal,
            .IO => return error.ProcessOrphaned,
            else => |err| return unexpectedErrno(err),
        }
    }
}

pub const TermioGetPgrpError = TIOCError || UnexpectedError;

/// Returns the process group ID for the TTY associated with the given handle.
pub fn tcgetpgrp(handle: fd_t) TermioGetPgrpError!pid_t {
    while (true) {
        var pgrp: pid_t = undefined;
        switch (errno(system.tcgetpgrp(handle, &pgrp))) {
            .SUCCESS => return pgrp,
            .BADF => unreachable,
            .INVAL => unreachable,
            .INTR => continue,
            .NOTTY => return error.NotATerminal,
            else => |err| return unexpectedErrno(err),
        }
    }
}

pub const TermioSetPgrpError = TermioGetPgrpError || error{NotAPgrpMember};

/// Sets the controlling process group ID for given TTY.
/// handle must be valid fd_t to a TTY associated with calling process.
/// pgrp must be a valid process group, and the calling process must be a member
/// of that group.
pub fn tcsetpgrp(handle: fd_t, pgrp: pid_t) TermioSetPgrpError!void {
    while (true) {
        switch (errno(system.tcsetpgrp(handle, &pgrp))) {
            .SUCCESS => return,
            .BADF => unreachable,
            .INVAL => unreachable,
            .INTR => continue,
            .NOTTY => return error.NotATerminal,
            .PERM => return TermioSetPgrpError.NotAPgrpMember,
            else => |err| return unexpectedErrno(err),
        }
    }
}

pub fn signalfd(fd: fd_t, mask: *const sigset_t, flags: u32) !fd_t {
    const rc = system.signalfd(fd, mask, flags);
    switch (errno(rc)) {
        .SUCCESS => return @intCast(rc),
        .BADF, .INVAL => unreachable,
        .NFILE => return error.SystemFdQuotaExceeded,
        .NOMEM => return error.SystemResources,
        .MFILE => return error.ProcessResources,
        .NODEV => return error.InodeMountFail,
        else => |err| return unexpectedErrno(err),
    }
}

pub const SyncError = error{
    InputOutput,
    NoSpaceLeft,
    DiskQuota,
    AccessDenied,
} || UnexpectedError;

/// Write all pending file contents and metadata modifications to all filesystems.
pub fn sync() void {
    system.sync();
}

/// Write all pending file contents and metadata modifications to the filesystem which contains the specified file.
pub fn syncfs(fd: fd_t) SyncError!void {
    const rc = system.syncfs(fd);
    switch (errno(rc)) {
        .SUCCESS => return,
        .BADF, .INVAL, .ROFS => unreachable,
        .IO => return error.InputOutput,
        .NOSPC => return error.NoSpaceLeft,
        .DQUOT => return error.DiskQuota,
        else => |err| return unexpectedErrno(err),
    }
}

/// Write all pending file contents and metadata modifications for the specified file descriptor to the underlying filesystem.
pub fn fsync(fd: fd_t) SyncError!void {
    if (native_os == .windows) {
        if (windows.kernel32.FlushFileBuffers(fd) != 0)
            return;
        switch (windows.GetLastError()) {
            .SUCCESS => return,
            .INVALID_HANDLE => unreachable,
            .ACCESS_DENIED => return error.AccessDenied, // a sync was performed but the system couldn't update the access time
            .UNEXP_NET_ERR => return error.InputOutput,
            else => return error.InputOutput,
        }
    }
    const rc = system.fsync(fd);
    switch (errno(rc)) {
        .SUCCESS => return,
        .BADF, .INVAL, .ROFS => unreachable,
        .IO => return error.InputOutput,
        .NOSPC => return error.NoSpaceLeft,
        .DQUOT => return error.DiskQuota,
        else => |err| return unexpectedErrno(err),
    }
}

/// Write all pending file contents for the specified file descriptor to the underlying filesystem, but not necessarily the metadata.
pub fn fdatasync(fd: fd_t) SyncError!void {
    if (native_os == .windows) {
        return fsync(fd) catch |err| switch (err) {
            SyncError.AccessDenied => return, // fdatasync doesn't promise that the access time was synced
            else => return err,
        };
    }
    const rc = system.fdatasync(fd);
    switch (errno(rc)) {
        .SUCCESS => return,
        .BADF, .INVAL, .ROFS => unreachable,
        .IO => return error.InputOutput,
        .NOSPC => return error.NoSpaceLeft,
        .DQUOT => return error.DiskQuota,
        else => |err| return unexpectedErrno(err),
    }
}

pub const PrctlError = error{
    /// Can only occur with PR_SET_SECCOMP/SECCOMP_MODE_FILTER or
    /// PR_SET_MM/PR_SET_MM_EXE_FILE
    AccessDenied,
    /// Can only occur with PR_SET_MM/PR_SET_MM_EXE_FILE
    InvalidFileDescriptor,
    InvalidAddress,
    /// Can only occur with PR_SET_SPECULATION_CTRL, PR_MPX_ENABLE_MANAGEMENT,
    /// or PR_MPX_DISABLE_MANAGEMENT
    UnsupportedFeature,
    /// Can only occur with PR_SET_FP_MODE
    OperationNotSupported,
    PermissionDenied,
} || UnexpectedError;

pub fn prctl(option: PR, args: anytype) PrctlError!u31 {
    if (@typeInfo(@TypeOf(args)) != .@"struct")
        @compileError("Expected tuple or struct argument, found " ++ @typeName(@TypeOf(args)));
    if (args.len > 4)
        @compileError("prctl takes a maximum of 4 optional arguments");

    var buf: [4]usize = undefined;
    {
        comptime var i = 0;
        inline while (i < args.len) : (i += 1) buf[i] = args[i];
    }

    const rc = system.prctl(@intFromEnum(option), buf[0], buf[1], buf[2], buf[3]);
    switch (errno(rc)) {
        .SUCCESS => return @intCast(rc),
        .ACCES => return error.AccessDenied,
        .BADF => return error.InvalidFileDescriptor,
        .FAULT => return error.InvalidAddress,
        .INVAL => unreachable,
        .NODEV, .NXIO => return error.UnsupportedFeature,
        .OPNOTSUPP => return error.OperationNotSupported,
        .PERM, .BUSY => return error.PermissionDenied,
        .RANGE => unreachable,
        else => |err| return unexpectedErrno(err),
    }
}

pub const GetrlimitError = UnexpectedError;

pub fn getrlimit(resource: rlimit_resource) GetrlimitError!rlimit {
    const getrlimit_sym = if (lfs64_abi) system.getrlimit64 else system.getrlimit;

    var limits: rlimit = undefined;
    switch (errno(getrlimit_sym(resource, &limits))) {
        .SUCCESS => return limits,
        .FAULT => unreachable, // bogus pointer
        .INVAL => unreachable,
        else => |err| return unexpectedErrno(err),
    }
}

pub const SetrlimitError = error{ PermissionDenied, LimitTooBig } || UnexpectedError;

pub fn setrlimit(resource: rlimit_resource, limits: rlimit) SetrlimitError!void {
    const setrlimit_sym = if (lfs64_abi) system.setrlimit64 else system.setrlimit;

    switch (errno(setrlimit_sym(resource, &limits))) {
        .SUCCESS => return,
        .FAULT => unreachable, // bogus pointer
        .INVAL => return error.LimitTooBig, // this could also mean "invalid resource", but that would be unreachable
        .PERM => return error.PermissionDenied,
        else => |err| return unexpectedErrno(err),
    }
}

pub const MincoreError = error{
    /// A kernel resource was temporarily unavailable.
    SystemResources,
    /// vec points to an invalid address.
    InvalidAddress,
    /// addr is not page-aligned.
    InvalidSyscall,
    /// One of the following:
    /// * length is greater than user space TASK_SIZE - addr
    /// * addr + length contains unmapped memory
    OutOfMemory,
    /// The mincore syscall is not available on this version and configuration
    /// of this UNIX-like kernel.
    MincoreUnavailable,
} || UnexpectedError;

/// Determine whether pages are resident in memory.
pub fn mincore(ptr: [*]align(page_size_min) u8, length: usize, vec: [*]u8) MincoreError!void {
    return switch (errno(system.mincore(ptr, length, vec))) {
        .SUCCESS => {},
        .AGAIN => error.SystemResources,
        .FAULT => error.InvalidAddress,
        .INVAL => error.InvalidSyscall,
        .NOMEM => error.OutOfMemory,
        .NOSYS => error.MincoreUnavailable,
        else => |err| unexpectedErrno(err),
    };
}

pub const MadviseError = error{
    /// advice is MADV.REMOVE, but the specified address range is not a shared writable mapping.
    AccessDenied,
    /// advice is MADV.HWPOISON, but the caller does not have the CAP_SYS_ADMIN capability.
    PermissionDenied,
    /// A kernel resource was temporarily unavailable.
    SystemResources,
    /// One of the following:
    /// * addr is not page-aligned or length is negative
    /// * advice is not valid
    /// * advice is MADV.DONTNEED or MADV.REMOVE and the specified address range
    ///   includes locked, Huge TLB pages, or VM_PFNMAP pages.
    /// * advice is MADV.MERGEABLE or MADV.UNMERGEABLE, but the kernel was not
    ///   configured with CONFIG_KSM.
    /// * advice is MADV.FREE or MADV.WIPEONFORK but the specified address range
    ///   includes file, Huge TLB, MAP.SHARED, or VM_PFNMAP ranges.
    InvalidSyscall,
    /// (for MADV.WILLNEED) Paging in this area would exceed the process's
    /// maximum resident set size.
    WouldExceedMaximumResidentSetSize,
    /// One of the following:
    /// * (for MADV.WILLNEED) Not enough memory: paging in failed.
    /// * Addresses in the specified range are not currently mapped, or
    ///   are outside the address space of the process.
    OutOfMemory,
    /// The madvise syscall is not available on this version and configuration
    /// of the Linux kernel.
    MadviseUnavailable,
    /// The operating system returned an undocumented error code.
    Unexpected,
};

/// Give advice about use of memory.
/// This syscall is optional and is sometimes configured to be disabled.
pub fn madvise(ptr: [*]align(page_size_min) u8, length: usize, advice: u32) MadviseError!void {
    switch (errno(system.madvise(ptr, length, advice))) {
        .SUCCESS => return,
        .PERM => return error.PermissionDenied,
        .ACCES => return error.AccessDenied,
        .AGAIN => return error.SystemResources,
        .BADF => unreachable, // The map exists, but the area maps something that isn't a file.
        .INVAL => return error.InvalidSyscall,
        .IO => return error.WouldExceedMaximumResidentSetSize,
        .NOMEM => return error.OutOfMemory,
        .NOSYS => return error.MadviseUnavailable,
        else => |err| return unexpectedErrno(err),
    }
}

pub const PerfEventOpenError = error{
    /// Returned if the perf_event_attr size value is too small (smaller
    /// than PERF_ATTR_SIZE_VER0), too big (larger than the page  size),
    /// or  larger  than the kernel supports and the extra bytes are not
    /// zero.  When E2BIG is returned, the perf_event_attr size field is
    /// overwritten by the kernel to be the size of the structure it was
    /// expecting.
    TooBig,
    /// Returned when the requested event requires CAP_SYS_ADMIN permis‐
    /// sions  (or a more permissive perf_event paranoid setting).  Some
    /// common cases where an unprivileged process  may  encounter  this
    /// error:  attaching  to a process owned by a different user; moni‐
    /// toring all processes on a given CPU (i.e.,  specifying  the  pid
    /// argument  as  -1); and not setting exclude_kernel when the para‐
    /// noid setting requires it.
    /// Also:
    /// Returned on many (but not all) architectures when an unsupported
    /// exclude_hv,  exclude_idle,  exclude_user, or exclude_kernel set‐
    /// ting is specified.
    /// It can also happen, as with EACCES, when the requested event re‐
    /// quires   CAP_SYS_ADMIN   permissions   (or   a  more  permissive
    /// perf_event paranoid setting).  This includes  setting  a  break‐
    /// point on a kernel address, and (since Linux 3.13) setting a ker‐
    /// nel function-trace tracepoint.
    PermissionDenied,
    /// Returned if another event already has exclusive  access  to  the
    /// PMU.
    DeviceBusy,
    /// Each  opened  event uses one file descriptor.  If a large number
    /// of events are opened, the per-process limit  on  the  number  of
    /// open file descriptors will be reached, and no more events can be
    /// created.
    ProcessResources,
    EventRequiresUnsupportedCpuFeature,
    /// Returned if  you  try  to  add  more  breakpoint
    /// events than supported by the hardware.
    TooManyBreakpoints,
    /// Returned  if PERF_SAMPLE_STACK_USER is set in sample_type and it
    /// is not supported by hardware.
    SampleStackNotSupported,
    /// Returned if an event requiring a specific  hardware  feature  is
    /// requested  but  there is no hardware support.  This includes re‐
    /// questing low-skid events if not supported, branch tracing if  it
    /// is not available, sampling if no PMU interrupt is available, and
    /// branch stacks for software events.
    EventNotSupported,
    /// Returned  if  PERF_SAMPLE_CALLCHAIN  is   requested   and   sam‐
    /// ple_max_stack   is   larger   than   the  maximum  specified  in
    /// /proc/sys/kernel/perf_event_max_stack.
    SampleMaxStackOverflow,
    /// Returned if attempting to attach to a process that does not  exist.
    ProcessNotFound,
} || UnexpectedError;

pub fn perf_event_open(
    attr: *system.perf_event_attr,
    pid: pid_t,
    cpu: i32,
    group_fd: fd_t,
    flags: usize,
) PerfEventOpenError!fd_t {
    if (native_os == .linux) {
        // There is no syscall wrapper for this function exposed by libcs
        const rc = linux.perf_event_open(attr, pid, cpu, group_fd, flags);
        switch (errno(rc)) {
            .SUCCESS => return @intCast(rc),
            .@"2BIG" => return error.TooBig,
            .ACCES => return error.PermissionDenied,
            .BADF => unreachable, // group_fd file descriptor is not valid.
            .BUSY => return error.DeviceBusy,
            .FAULT => unreachable, // Segmentation fault.
            .INVAL => unreachable, // Bad attr settings.
            .INTR => unreachable, // Mixed perf and ftrace handling for a uprobe.
            .MFILE => return error.ProcessResources,
            .NODEV => return error.EventRequiresUnsupportedCpuFeature,
            .NOENT => unreachable, // Invalid type setting.
            .NOSPC => return error.TooManyBreakpoints,
            .NOSYS => return error.SampleStackNotSupported,
            .OPNOTSUPP => return error.EventNotSupported,
            .OVERFLOW => return error.SampleMaxStackOverflow,
            .PERM => return error.PermissionDenied,
            .SRCH => return error.ProcessNotFound,
            else => |err| return unexpectedErrno(err),
        }
    }
}

pub const TimerFdCreateError = error{
    PermissionDenied,
    ProcessFdQuotaExceeded,
    SystemFdQuotaExceeded,
    NoDevice,
    SystemResources,
} || UnexpectedError;

pub const TimerFdGetError = error{InvalidHandle} || UnexpectedError;
pub const TimerFdSetError = TimerFdGetError || error{Canceled};

pub fn timerfd_create(clock_id: system.timerfd_clockid_t, flags: system.TFD) TimerFdCreateError!fd_t {
    const rc = system.timerfd_create(clock_id, @bitCast(flags));
    return switch (errno(rc)) {
        .SUCCESS => @intCast(rc),
        .INVAL => unreachable,
        .MFILE => return error.ProcessFdQuotaExceeded,
        .NFILE => return error.SystemFdQuotaExceeded,
        .NODEV => return error.NoDevice,
        .NOMEM => return error.SystemResources,
        .PERM => return error.PermissionDenied,
        else => |err| return unexpectedErrno(err),
    };
}

pub fn timerfd_settime(
    fd: i32,
    flags: system.TFD.TIMER,
    new_value: *const system.itimerspec,
    old_value: ?*system.itimerspec,
) TimerFdSetError!void {
    const rc = system.timerfd_settime(fd, @bitCast(flags), new_value, old_value);
    return switch (errno(rc)) {
        .SUCCESS => {},
        .BADF => error.InvalidHandle,
        .FAULT => unreachable,
        .INVAL => unreachable,
        .CANCELED => error.Canceled,
        else => |err| return unexpectedErrno(err),
    };
}

pub fn timerfd_gettime(fd: i32) TimerFdGetError!system.itimerspec {
    var curr_value: system.itimerspec = undefined;
    const rc = system.timerfd_gettime(fd, &curr_value);
    return switch (errno(rc)) {
        .SUCCESS => return curr_value,
        .BADF => error.InvalidHandle,
        .FAULT => unreachable,
        .INVAL => unreachable,
        else => |err| return unexpectedErrno(err),
    };
}

pub const PtraceError = error{
    DeviceBusy,
    InputOutput,
    ProcessNotFound,
    PermissionDenied,
} || UnexpectedError;

pub fn ptrace(request: u32, pid: pid_t, addr: usize, signal: usize) PtraceError!void {
    if (native_os == .windows or native_os == .wasi)
        @compileError("Unsupported OS");

    return switch (native_os) {
        .linux => switch (errno(linux.ptrace(request, pid, addr, signal, 0))) {
            .SUCCESS => {},
            .SRCH => error.ProcessNotFound,
            .FAULT => unreachable,
            .INVAL => unreachable,
            .IO => return error.InputOutput,
            .PERM => error.PermissionDenied,
            .BUSY => error.DeviceBusy,
            else => |err| return unexpectedErrno(err),
        },

        .macos, .ios, .tvos, .watchos, .visionos => switch (errno(std.c.ptrace(
            @intCast(request),
            pid,
            @ptrFromInt(addr),
            @intCast(signal),
        ))) {
            .SUCCESS => {},
            .SRCH => error.ProcessNotFound,
            .INVAL => unreachable,
            .PERM => error.PermissionDenied,
            .BUSY => error.DeviceBusy,
            else => |err| return unexpectedErrno(err),
        },

        else => switch (errno(system.ptrace(request, pid, addr, signal))) {
            .SUCCESS => {},
            .SRCH => error.ProcessNotFound,
            .INVAL => unreachable,
            .PERM => error.PermissionDenied,
            .BUSY => error.DeviceBusy,
            else => |err| return unexpectedErrno(err),
        },
    };
}

pub const NameToFileHandleAtError = error{
    FileNotFound,
    NotDir,
    OperationNotSupported,
    NameTooLong,
    Unexpected,
};

pub fn name_to_handle_at(
    dirfd: fd_t,
    pathname: []const u8,
    handle: *std.os.linux.file_handle,
    mount_id: *i32,
    flags: u32,
) NameToFileHandleAtError!void {
    const pathname_c = try toPosixPath(pathname);
    return name_to_handle_atZ(dirfd, &pathname_c, handle, mount_id, flags);
}

pub fn name_to_handle_atZ(
    dirfd: fd_t,
    pathname_z: [*:0]const u8,
    handle: *std.os.linux.file_handle,
    mount_id: *i32,
    flags: u32,
) NameToFileHandleAtError!void {
    switch (errno(system.name_to_handle_at(dirfd, pathname_z, handle, mount_id, flags))) {
        .SUCCESS => {},
        .FAULT => unreachable, // pathname, mount_id, or handle outside accessible address space
        .INVAL => unreachable, // bad flags, or handle_bytes too big
        .NOENT => return error.FileNotFound,
        .NOTDIR => return error.NotDir,
        .OPNOTSUPP => return error.OperationNotSupported,
        .OVERFLOW => return error.NameTooLong,
        else => |err| return unexpectedErrno(err),
    }
}

pub const IoCtl_SIOCGIFINDEX_Error = error{
    FileSystem,
    InterfaceNotFound,
} || UnexpectedError;

pub fn ioctl_SIOCGIFINDEX(fd: fd_t, ifr: *ifreq) IoCtl_SIOCGIFINDEX_Error!void {
    while (true) {
        switch (errno(system.ioctl(fd, SIOCGIFINDEX, @intFromPtr(ifr)))) {
            .SUCCESS => return,
            .INVAL => unreachable, // Bad parameters.
            .NOTTY => unreachable,
            .NXIO => unreachable,
            .BADF => unreachable, // Always a race condition.
            .FAULT => unreachable, // Bad pointer parameter.
            .INTR => continue,
            .IO => return error.FileSystem,
            .NODEV => return error.InterfaceNotFound,
            else => |err| return unexpectedErrno(err),
        }
    }
}

const lfs64_abi = native_os == .linux and builtin.link_libc and (builtin.abi.isGnu() or builtin.abi.isAndroid());

/// Whether or not `error.Unexpected` will print its value and a stack trace.
///
/// If this happens the fix is to add the error code to the corresponding
/// switch expression, possibly introduce a new error in the error set, and
/// send a patch to Zig.
pub const unexpected_error_tracing = builtin.zig_backend == .stage2_llvm and builtin.mode == .Debug;

pub const UnexpectedError = error{
    /// The Operating System returned an undocumented error code.
    ///
    /// This error is in theory not possible, but it would be better
    /// to handle this error than to invoke undefined behavior.
    ///
    /// When this error code is observed, it usually means the Zig Standard
    /// Library needs a small patch to add the error code to the error set for
    /// the respective function.
    Unexpected,
};

/// Call this when you made a syscall or something that sets errno
/// and you get an unexpected error.
pub fn unexpectedErrno(err: E) UnexpectedError {
    if (unexpected_error_tracing) {
        std.debug.print("unexpected errno: {d}\n", .{@intFromEnum(err)});
        std.debug.dumpCurrentStackTrace(null);
    }
    return error.Unexpected;
}

/// Used to convert a slice to a null terminated slice on the stack.
pub fn toPosixPath(file_path: []const u8) error{NameTooLong}![PATH_MAX - 1:0]u8 {
    if (std.debug.runtime_safety) assert(mem.indexOfScalar(u8, file_path, 0) == null);
    var path_with_null: [PATH_MAX - 1:0]u8 = undefined;
    // >= rather than > to make room for the null byte
    if (file_path.len >= PATH_MAX) return error.NameTooLong;
    @memcpy(path_with_null[0..file_path.len], file_path);
    path_with_null[file_path.len] = 0;
    return path_with_null;
}<|MERGE_RESOLUTION|>--- conflicted
+++ resolved
@@ -158,6 +158,7 @@
 pub const stack_t = system.stack_t;
 pub const time_t = system.time_t;
 pub const timespec = system.timespec;
+pub const timestamp_t = system.timestamp_t;
 pub const timeval = system.timeval;
 pub const timezone = system.timezone;
 pub const ucontext_t = system.ucontext_t;
@@ -5734,16 +5735,11 @@
 
 pub fn clock_gettime(clock_id: clockid_t) ClockGetTimeError!timespec {
     var tp: timespec = undefined;
-<<<<<<< HEAD
-    if (native_os == .wasi and !builtin.link_libc) {
-        var ts: wasi.timestamp_t = undefined;
-=======
 
     if (native_os == .windows) {
         @compileError("Windows does not support POSIX; use Windows-specific API or cross-platform std.time API");
     } else if (native_os == .wasi and !builtin.link_libc) {
         var ts: timestamp_t = undefined;
->>>>>>> 850655f0
         switch (system.clock_time_get(clock_id, 1, &ts)) {
             .SUCCESS => {
                 tp = .{
