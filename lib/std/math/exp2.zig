// Ported from musl, which is licensed under the MIT license:
// https://git.musl-libc.org/cgit/musl/tree/COPYRIGHT
//
// https://git.musl-libc.org/cgit/musl/tree/src/math/exp2f.c
// https://git.musl-libc.org/cgit/musl/tree/src/math/exp2.c

const std = @import("../std.zig");
const math = std.math;
const inf_f32 = math.inf_f32;
const inf_f64 = math.inf_f64;
const inf_f128 = math.inf_f128;
const nan_f32 = math.nan_f32;
const nan_f64 = math.nan_f64;
const nan_f128 = math.nan_f128;
const expect = std.testing.expect;

/// Returns 2 raised to the power of x (2^x).
///
/// Special Cases:
///  - exp2(+inf) = +inf
///  - exp2(nan)  = nan
pub fn exp2(x: anytype) @TypeOf(x) {
    const T = @TypeOf(x);
    return switch (T) {
        f32 => exp2_32(x),
        f64 => exp2_64(x),
        f128 => exp2_128(x),
        else => @compileError("exp2 not implemented for " ++ @typeName(T)),
    };
}

const exp2_32_table = [_]f64{
    0x1.6a09e667f3bcdp-1,
    0x1.7a11473eb0187p-1,
    0x1.8ace5422aa0dbp-1,
    0x1.9c49182a3f090p-1,
    0x1.ae89f995ad3adp-1,
    0x1.c199bdd85529cp-1,
    0x1.d5818dcfba487p-1,
    0x1.ea4afa2a490dap-1,
    0x1.0000000000000p+0,
    0x1.0b5586cf9890fp+0,
    0x1.172b83c7d517bp+0,
    0x1.2387a6e756238p+0,
    0x1.306fe0a31b715p+0,
    0x1.3dea64c123422p+0,
    0x1.4bfdad5362a27p+0,
    0x1.5ab07dd485429p+0,
};

fn exp2_32(x: f32) f32 {
    const tblsiz = @intCast(u32, exp2_32_table.len);
    const redux: f32 = 0x1.8p23 / @intToFloat(f32, tblsiz);
    const P1: f32 = 0x1.62e430p-1;
    const P2: f32 = 0x1.ebfbe0p-3;
    const P3: f32 = 0x1.c6b348p-5;
    const P4: f32 = 0x1.3b2c9cp-7;

    // Return canonical NaN for any NaN input.
    if (math.isNan(x)) {
        return math.nan(f32);
    }

    var u = @bitCast(u32, x);
    const ix = u & 0x7FFFFFFF;

    // |x| > 126
    if (ix > 0x42FC0000) {
        // nan
        if (ix > 0x7F800000) {
            return x;
        }
        // x >= 128
        if (u >= 0x43000000 and u < 0x80000000) {
            return x * 0x1.0p127;
        }
        // x < -126
        if (u >= 0x80000000) {
            if (u >= 0xC3160000 or u & 0x000FFFF != 0) {
                math.doNotOptimizeAway(-0x1.0p-149 / x);
            }
            // x <= -150
            if (u >= 0x3160000) {
                return 0;
            }
        }
    }
    // |x| <= 0x1p-25
    else if (ix <= 0x33000000) {
        return 1.0 + x;
    }

    // NOTE: musl relies on unsafe behaviours which are replicated below
    // (addition/bit-shift overflow). Appears that this produces the
    // intended result but should confirm how GCC/Clang handle this to ensure.

    var uf = x + redux;
    var i_0 = @bitCast(u32, uf);
<<<<<<< HEAD
    _ = @addWithOverflow(u32, i_0, tblsiz / 2, &i_0);
=======
    i_0 +%= tblsiz / 2;
>>>>>>> 3af97316

    const k = i_0 / tblsiz;
    const uk = @bitCast(f64, @as(u64, 0x3FF + k) << 52);
    i_0 &= tblsiz - 1;
    uf -= redux;

    const z: f64 = x - uf;
    var r: f64 = exp2_32_table[@intCast(usize, i_0)];
    const t: f64 = r * z;
    r = r + t * (P1 + z * P2) + t * (z * z) * (P3 + z * P4);
    return @floatCast(f32, r * uk);
}

const exp2_64_table = [_]f64{
    //  exp2(z + eps)          eps
    0x1.6a09e667f3d5dp-1, 0x1.9880p-44,
    0x1.6b052fa751744p-1, 0x1.8000p-50,
    0x1.6c012750bd9fep-1, -0x1.8780p-45,
    0x1.6cfdcddd476bfp-1, 0x1.ec00p-46,
    0x1.6dfb23c651a29p-1, -0x1.8000p-50,
    0x1.6ef9298593ae3p-1, -0x1.c000p-52,
    0x1.6ff7df9519386p-1, -0x1.fd80p-45,
    0x1.70f7466f42da3p-1, -0x1.c880p-45,
    0x1.71f75e8ec5fc3p-1, 0x1.3c00p-46,
    0x1.72f8286eacf05p-1, -0x1.8300p-44,
    0x1.73f9a48a58152p-1, -0x1.0c00p-47,
    0x1.74fbd35d7ccfcp-1, 0x1.f880p-45,
    0x1.75feb564267f1p-1, 0x1.3e00p-47,
    0x1.77024b1ab6d48p-1, -0x1.7d00p-45,
    0x1.780694fde5d38p-1, -0x1.d000p-50,
    0x1.790b938ac1d00p-1, 0x1.3000p-49,
    0x1.7a11473eb0178p-1, -0x1.d000p-49,
    0x1.7b17b0976d060p-1, 0x1.0400p-45,
    0x1.7c1ed0130c133p-1, 0x1.0000p-53,
    0x1.7d26a62ff8636p-1, -0x1.6900p-45,
    0x1.7e2f336cf4e3bp-1, -0x1.2e00p-47,
    0x1.7f3878491c3e8p-1, -0x1.4580p-45,
    0x1.80427543e1b4ep-1, 0x1.3000p-44,
    0x1.814d2add1071ap-1, 0x1.f000p-47,
    0x1.82589994ccd7ep-1, -0x1.1c00p-45,
    0x1.8364c1eb942d0p-1, 0x1.9d00p-45,
    0x1.8471a4623cab5p-1, 0x1.7100p-43,
    0x1.857f4179f5bbcp-1, 0x1.2600p-45,
    0x1.868d99b4491afp-1, -0x1.2c40p-44,
    0x1.879cad931a395p-1, -0x1.3000p-45,
    0x1.88ac7d98a65b8p-1, -0x1.a800p-45,
    0x1.89bd0a4785800p-1, -0x1.d000p-49,
    0x1.8ace5422aa223p-1, 0x1.3280p-44,
    0x1.8be05bad619fap-1, 0x1.2b40p-43,
    0x1.8cf3216b54383p-1, -0x1.ed00p-45,
    0x1.8e06a5e08664cp-1, -0x1.0500p-45,
    0x1.8f1ae99157807p-1, 0x1.8280p-45,
    0x1.902fed0282c0ep-1, -0x1.cb00p-46,
    0x1.9145b0b91ff96p-1, -0x1.5e00p-47,
    0x1.925c353aa2ff9p-1, 0x1.5400p-48,
    0x1.93737b0cdc64ap-1, 0x1.7200p-46,
    0x1.948b82b5f98aep-1, -0x1.9000p-47,
    0x1.95a44cbc852cbp-1, 0x1.5680p-45,
    0x1.96bdd9a766f21p-1, -0x1.6d00p-44,
    0x1.97d829fde4e2ap-1, -0x1.1000p-47,
    0x1.98f33e47a23a3p-1, 0x1.d000p-45,
    0x1.9a0f170ca0604p-1, -0x1.8a40p-44,
    0x1.9b2bb4d53ff89p-1, 0x1.55c0p-44,
    0x1.9c49182a3f15bp-1, 0x1.6b80p-45,
    0x1.9d674194bb8c5p-1, -0x1.c000p-49,
    0x1.9e86319e3238ep-1, 0x1.7d00p-46,
    0x1.9fa5e8d07f302p-1, 0x1.6400p-46,
    0x1.a0c667b5de54dp-1, -0x1.5000p-48,
    0x1.a1e7aed8eb8f6p-1, 0x1.9e00p-47,
    0x1.a309bec4a2e27p-1, 0x1.ad80p-45,
    0x1.a42c980460a5dp-1, -0x1.af00p-46,
    0x1.a5503b23e259bp-1, 0x1.b600p-47,
    0x1.a674a8af46213p-1, 0x1.8880p-44,
    0x1.a799e1330b3a7p-1, 0x1.1200p-46,
    0x1.a8bfe53c12e8dp-1, 0x1.6c00p-47,
    0x1.a9e6b5579fcd2p-1, -0x1.9b80p-45,
    0x1.ab0e521356fb8p-1, 0x1.b700p-45,
    0x1.ac36bbfd3f381p-1, 0x1.9000p-50,
    0x1.ad5ff3a3c2780p-1, 0x1.4000p-49,
    0x1.ae89f995ad2a3p-1, -0x1.c900p-45,
    0x1.afb4ce622f367p-1, 0x1.6500p-46,
    0x1.b0e07298db790p-1, 0x1.fd40p-45,
    0x1.b20ce6c9a89a9p-1, 0x1.2700p-46,
    0x1.b33a2b84f1a4bp-1, 0x1.d470p-43,
    0x1.b468415b747e7p-1, -0x1.8380p-44,
    0x1.b59728de5593ap-1, 0x1.8000p-54,
    0x1.b6c6e29f1c56ap-1, 0x1.ad00p-47,
    0x1.b7f76f2fb5e50p-1, 0x1.e800p-50,
    0x1.b928cf22749b2p-1, -0x1.4c00p-47,
    0x1.ba5b030a10603p-1, -0x1.d700p-47,
    0x1.bb8e0b79a6f66p-1, 0x1.d900p-47,
    0x1.bcc1e904bc1ffp-1, 0x1.2a00p-47,
    0x1.bdf69c3f3a16fp-1, -0x1.f780p-46,
    0x1.bf2c25bd71db8p-1, -0x1.0a00p-46,
    0x1.c06286141b2e9p-1, -0x1.1400p-46,
    0x1.c199bdd8552e0p-1, 0x1.be00p-47,
    0x1.c2d1cd9fa64eep-1, -0x1.9400p-47,
    0x1.c40ab5fffd02fp-1, -0x1.ed00p-47,
    0x1.c544778fafd15p-1, 0x1.9660p-44,
    0x1.c67f12e57d0cbp-1, -0x1.a100p-46,
    0x1.c7ba88988c1b6p-1, -0x1.8458p-42,
    0x1.c8f6d9406e733p-1, -0x1.a480p-46,
    0x1.ca3405751c4dfp-1, 0x1.b000p-51,
    0x1.cb720dcef9094p-1, 0x1.1400p-47,
    0x1.ccb0f2e6d1689p-1, 0x1.0200p-48,
    0x1.cdf0b555dc412p-1, 0x1.3600p-48,
    0x1.cf3155b5bab3bp-1, -0x1.6900p-47,
    0x1.d072d4a0789bcp-1, 0x1.9a00p-47,
    0x1.d1b532b08c8fap-1, -0x1.5e00p-46,
    0x1.d2f87080d8a85p-1, 0x1.d280p-46,
    0x1.d43c8eacaa203p-1, 0x1.1a00p-47,
    0x1.d5818dcfba491p-1, 0x1.f000p-50,
    0x1.d6c76e862e6a1p-1, -0x1.3a00p-47,
    0x1.d80e316c9834ep-1, -0x1.cd80p-47,
    0x1.d955d71ff6090p-1, 0x1.4c00p-48,
    0x1.da9e603db32aep-1, 0x1.f900p-48,
    0x1.dbe7cd63a8325p-1, 0x1.9800p-49,
    0x1.dd321f301b445p-1, -0x1.5200p-48,
    0x1.de7d5641c05bfp-1, -0x1.d700p-46,
    0x1.dfc97337b9aecp-1, -0x1.6140p-46,
    0x1.e11676b197d5ep-1, 0x1.b480p-47,
    0x1.e264614f5a3e7p-1, 0x1.0ce0p-43,
    0x1.e3b333b16ee5cp-1, 0x1.c680p-47,
    0x1.e502ee78b3fb4p-1, -0x1.9300p-47,
    0x1.e653924676d68p-1, -0x1.5000p-49,
    0x1.e7a51fbc74c44p-1, -0x1.7f80p-47,
    0x1.e8f7977cdb726p-1, -0x1.3700p-48,
    0x1.ea4afa2a490e8p-1, 0x1.5d00p-49,
    0x1.eb9f4867ccae4p-1, 0x1.61a0p-46,
    0x1.ecf482d8e680dp-1, 0x1.5500p-48,
    0x1.ee4aaa2188514p-1, 0x1.6400p-51,
    0x1.efa1bee615a13p-1, -0x1.e800p-49,
    0x1.f0f9c1cb64106p-1, -0x1.a880p-48,
    0x1.f252b376bb963p-1, -0x1.c900p-45,
    0x1.f3ac948dd7275p-1, 0x1.a000p-53,
    0x1.f50765b6e4524p-1, -0x1.4f00p-48,
    0x1.f6632798844fdp-1, 0x1.a800p-51,
    0x1.f7bfdad9cbe38p-1, 0x1.abc0p-48,
    0x1.f91d802243c82p-1, -0x1.4600p-50,
    0x1.fa7c1819e908ep-1, -0x1.b0c0p-47,
    0x1.fbdba3692d511p-1, -0x1.0e00p-51,
    0x1.fd3c22b8f7194p-1, -0x1.0de8p-46,
    0x1.fe9d96b2a23eep-1, 0x1.e430p-49,
    0x1.0000000000000p+0, 0x0.0000p+0,
    0x1.00b1afa5abcbep+0, -0x1.3400p-52,
    0x1.0163da9fb3303p+0, -0x1.2170p-46,
    0x1.02168143b0282p+0, 0x1.a400p-52,
    0x1.02c9a3e77806cp+0, 0x1.f980p-49,
    0x1.037d42e11bbcap+0, -0x1.7400p-51,
    0x1.04315e86e7f89p+0, 0x1.8300p-50,
    0x1.04e5f72f65467p+0, -0x1.a3f0p-46,
    0x1.059b0d315855ap+0, -0x1.2840p-47,
    0x1.0650a0e3c1f95p+0, 0x1.1600p-48,
    0x1.0706b29ddf71ap+0, 0x1.5240p-46,
    0x1.07bd42b72a82dp+0, -0x1.9a00p-49,
    0x1.0874518759bd0p+0, 0x1.6400p-49,
    0x1.092bdf66607c8p+0, -0x1.0780p-47,
    0x1.09e3ecac6f383p+0, -0x1.8000p-54,
    0x1.0a9c79b1f3930p+0, 0x1.fa00p-48,
    0x1.0b5586cf988fcp+0, -0x1.ac80p-48,
    0x1.0c0f145e46c8ap+0, 0x1.9c00p-50,
    0x1.0cc922b724816p+0, 0x1.5200p-47,
    0x1.0d83b23395dd8p+0, -0x1.ad00p-48,
    0x1.0e3ec32d3d1f3p+0, 0x1.bac0p-46,
    0x1.0efa55fdfa9a6p+0, -0x1.4e80p-47,
    0x1.0fb66affed2f0p+0, -0x1.d300p-47,
    0x1.1073028d7234bp+0, 0x1.1500p-48,
    0x1.11301d0125b5bp+0, 0x1.c000p-49,
    0x1.11edbab5e2af9p+0, 0x1.6bc0p-46,
    0x1.12abdc06c31d5p+0, 0x1.8400p-49,
    0x1.136a814f2047dp+0, -0x1.ed00p-47,
    0x1.1429aaea92de9p+0, 0x1.8e00p-49,
    0x1.14e95934f3138p+0, 0x1.b400p-49,
    0x1.15a98c8a58e71p+0, 0x1.5300p-47,
    0x1.166a45471c3dfp+0, 0x1.3380p-47,
    0x1.172b83c7d5211p+0, 0x1.8d40p-45,
    0x1.17ed48695bb9fp+0, -0x1.5d00p-47,
    0x1.18af9388c8d93p+0, -0x1.c880p-46,
    0x1.1972658375d66p+0, 0x1.1f00p-46,
    0x1.1a35beb6fcba7p+0, 0x1.0480p-46,
    0x1.1af99f81387e3p+0, -0x1.7390p-43,
    0x1.1bbe084045d54p+0, 0x1.4e40p-45,
    0x1.1c82f95281c43p+0, -0x1.a200p-47,
    0x1.1d4873168b9b2p+0, 0x1.3800p-49,
    0x1.1e0e75eb44031p+0, 0x1.ac00p-49,
    0x1.1ed5022fcd938p+0, 0x1.1900p-47,
    0x1.1f9c18438cdf7p+0, -0x1.b780p-46,
    0x1.2063b88628d8fp+0, 0x1.d940p-45,
    0x1.212be3578a81ep+0, 0x1.8000p-50,
    0x1.21f49917ddd41p+0, 0x1.b340p-45,
    0x1.22bdda2791323p+0, 0x1.9f80p-46,
    0x1.2387a6e7561e7p+0, -0x1.9c80p-46,
    0x1.2451ffb821427p+0, 0x1.2300p-47,
    0x1.251ce4fb2a602p+0, -0x1.3480p-46,
    0x1.25e85711eceb0p+0, 0x1.2700p-46,
    0x1.26b4565e27d16p+0, 0x1.1d00p-46,
    0x1.2780e341de00fp+0, 0x1.1ee0p-44,
    0x1.284dfe1f5633ep+0, -0x1.4c00p-46,
    0x1.291ba7591bb30p+0, -0x1.3d80p-46,
    0x1.29e9df51fdf09p+0, 0x1.8b00p-47,
    0x1.2ab8a66d10e9bp+0, -0x1.27c0p-45,
    0x1.2b87fd0dada3ap+0, 0x1.a340p-45,
    0x1.2c57e39771af9p+0, -0x1.0800p-46,
    0x1.2d285a6e402d9p+0, -0x1.ed00p-47,
    0x1.2df961f641579p+0, -0x1.4200p-48,
    0x1.2ecafa93e2ecfp+0, -0x1.4980p-45,
    0x1.2f9d24abd8822p+0, -0x1.6300p-46,
    0x1.306fe0a31b625p+0, -0x1.2360p-44,
    0x1.31432edeea50bp+0, -0x1.0df8p-40,
    0x1.32170fc4cd7b8p+0, -0x1.2480p-45,
    0x1.32eb83ba8e9a2p+0, -0x1.5980p-45,
    0x1.33c08b2641766p+0, 0x1.ed00p-46,
    0x1.3496266e3fa27p+0, -0x1.c000p-50,
    0x1.356c55f929f0fp+0, -0x1.0d80p-44,
    0x1.36431a2de88b9p+0, 0x1.2c80p-45,
    0x1.371a7373aaa39p+0, 0x1.0600p-45,
    0x1.37f26231e74fep+0, -0x1.6600p-46,
    0x1.38cae6d05d838p+0, -0x1.ae00p-47,
    0x1.39a401b713ec3p+0, -0x1.4720p-43,
    0x1.3a7db34e5a020p+0, 0x1.8200p-47,
    0x1.3b57fbfec6e95p+0, 0x1.e800p-44,
    0x1.3c32dc313a8f2p+0, 0x1.f800p-49,
    0x1.3d0e544ede122p+0, -0x1.7a00p-46,
    0x1.3dea64c1234bbp+0, 0x1.6300p-45,
    0x1.3ec70df1c4eccp+0, -0x1.8a60p-43,
    0x1.3fa4504ac7e8cp+0, -0x1.cdc0p-44,
    0x1.40822c367a0bbp+0, 0x1.5b80p-45,
    0x1.4160a21f72e95p+0, 0x1.ec00p-46,
    0x1.423fb27094646p+0, -0x1.3600p-46,
    0x1.431f5d950a920p+0, 0x1.3980p-45,
    0x1.43ffa3f84b9ebp+0, 0x1.a000p-48,
    0x1.44e0860618919p+0, -0x1.6c00p-48,
    0x1.45c2042a7d201p+0, -0x1.bc00p-47,
    0x1.46a41ed1d0016p+0, -0x1.2800p-46,
    0x1.4786d668b3326p+0, 0x1.0e00p-44,
    0x1.486a2b5c13c00p+0, -0x1.d400p-45,
    0x1.494e1e192af04p+0, 0x1.c200p-47,
    0x1.4a32af0d7d372p+0, -0x1.e500p-46,
    0x1.4b17dea6db801p+0, 0x1.7800p-47,
    0x1.4bfdad53629e1p+0, -0x1.3800p-46,
    0x1.4ce41b817c132p+0, 0x1.0800p-47,
    0x1.4dcb299fddddbp+0, 0x1.c700p-45,
    0x1.4eb2d81d8ab96p+0, -0x1.ce00p-46,
    0x1.4f9b2769d2d02p+0, 0x1.9200p-46,
    0x1.508417f4531c1p+0, -0x1.8c00p-47,
    0x1.516daa2cf662ap+0, -0x1.a000p-48,
    0x1.5257de83f51eap+0, 0x1.a080p-43,
    0x1.5342b569d4edap+0, -0x1.6d80p-45,
    0x1.542e2f4f6ac1ap+0, -0x1.2440p-44,
    0x1.551a4ca5d94dbp+0, 0x1.83c0p-43,
    0x1.56070dde9116bp+0, 0x1.4b00p-45,
    0x1.56f4736b529dep+0, 0x1.15a0p-43,
    0x1.57e27dbe2c40ep+0, -0x1.9e00p-45,
    0x1.58d12d497c76fp+0, -0x1.3080p-45,
    0x1.59c0827ff0b4cp+0, 0x1.dec0p-43,
    0x1.5ab07dd485427p+0, -0x1.4000p-51,
    0x1.5ba11fba87af4p+0, 0x1.0080p-44,
    0x1.5c9268a59460bp+0, -0x1.6c80p-45,
    0x1.5d84590998e3fp+0, 0x1.69a0p-43,
    0x1.5e76f15ad20e1p+0, -0x1.b400p-46,
    0x1.5f6a320dcebcap+0, 0x1.7700p-46,
    0x1.605e1b976dcb8p+0, 0x1.6f80p-45,
    0x1.6152ae6cdf715p+0, 0x1.1000p-47,
    0x1.6247eb03a5531p+0, -0x1.5d00p-46,
    0x1.633dd1d1929b5p+0, -0x1.2d00p-46,
    0x1.6434634ccc313p+0, -0x1.a800p-49,
    0x1.652b9febc8efap+0, -0x1.8600p-45,
    0x1.6623882553397p+0, 0x1.1fe0p-40,
    0x1.671c1c708328ep+0, -0x1.7200p-44,
    0x1.68155d44ca97ep+0, 0x1.6800p-49,
    0x1.690f4b19e9471p+0, -0x1.9780p-45,
};

fn exp2_64(x: f64) f64 {
<<<<<<< HEAD
    const tblsiz: u32 = @intCast(u32, exp2_64_table.len / 2);
=======
    const tblsiz: u32 = @intCast(u32, exp2dt.len / 2);
>>>>>>> 3af97316
    const redux: f64 = 0x1.8p52 / @intToFloat(f64, tblsiz);
    const P1: f64 = 0x1.62e42fefa39efp-1;
    const P2: f64 = 0x1.ebfbdff82c575p-3;
    const P3: f64 = 0x1.c6b08d704a0a6p-5;
    const P4: f64 = 0x1.3b2ab88f70400p-7;
    const P5: f64 = 0x1.5d88003875c74p-10;

    // Return canonical NaN for any NaN input.
    if (math.isNan(x)) {
        return math.nan(f64);
    }

    const ux = @bitCast(u64, x);
    const ix = @intCast(u32, ux >> 32) & 0x7FFFFFFF;

    // |x| >= 1022 or nan
    if (ix >= 0x408FF000) {
        // x >= 1024 or nan
        if (ix >= 0x40900000 and ux >> 63 == 0) {
            math.raiseOverflow();
            return math.inf(f64);
        }
        // -inf or nan
        if (ix >= 0x7FF00000) {
            return -1 / x;
        }
        // x <= -1022
        if (ux >> 63 != 0) {
            // underflow
            if (x <= -1075 or x - 0x1.0p52 + 0x1.0p52 != x) {
                math.doNotOptimizeAway(@floatCast(f32, -0x1.0p-149 / x));
            }
            if (x <= -1075) {
                return 0;
            }
        }
    }
    // |x| < 0x1p-54
    else if (ix < 0x3C900000) {
        return 1.0 + x;
    }

    // NOTE: musl relies on unsafe behaviours which are replicated below
    // (addition overflow, division truncation, casting). Appears that this
    // produces the intended result but should confirm how GCC/Clang handle this
    // to ensure.

    // reduce x
    var uf: f64 = x + redux;
<<<<<<< HEAD
    var i_0: u32 = @truncate(u32, @bitCast(u64, uf));
    _ = @addWithOverflow(u32, i_0, tblsiz / 2, &i_0);
=======
    // NOTE: musl performs an implicit 64-bit to 32-bit u32 truncation here
    var i_0: u32 = @truncate(u32, @bitCast(u64, uf));
    i_0 +%= tblsiz / 2;
>>>>>>> 3af97316

    const k: u32 = i_0 / tblsiz * tblsiz;
    const ik: i32 = @divTrunc(@bitCast(i32, k), tblsiz);
    i_0 %= tblsiz;
    uf -= redux;

    // r = exp2(y) = exp2t[i_0] * p(z - eps[i])
    var z: f64 = x - uf;
<<<<<<< HEAD
    const t: f64 = exp2_64_table[@intCast(usize, 2 * i_0)];
    z -= exp2_64_table[@intCast(usize, 2 * i_0 + 1)];
=======
    const t: f64 = exp2dt[@intCast(usize, 2 * i_0)];
    z -= exp2dt[@intCast(usize, 2 * i_0 + 1)];
>>>>>>> 3af97316
    const r: f64 = t + t * z * (P1 + z * (P2 + z * (P3 + z * (P4 + z * P5))));

    return math.scalbn(r, ik);
}

const exp2_128_table = [_]f128{
    0x1.6a09e667f3bcc908b2fb1366dfeap-1,
    0x1.6c012750bdabeed76a99800f4edep-1,
    0x1.6dfb23c651a2ef220e2cbe1bc0d4p-1,
    0x1.6ff7df9519483cf87e1b4f3e1e98p-1,
    0x1.71f75e8ec5f73dd2370f2ef0b148p-1,
    0x1.73f9a48a58173bd5c9a4e68ab074p-1,
    0x1.75feb564267c8bf6e9aa33a489a8p-1,
    0x1.780694fde5d3f619ae02808592a4p-1,
    0x1.7a11473eb0186d7d51023f6ccb1ap-1,
    0x1.7c1ed0130c1327c49334459378dep-1,
    0x1.7e2f336cf4e62105d02ba1579756p-1,
    0x1.80427543e1a11b60de67649a3842p-1,
    0x1.82589994cce128acf88afab34928p-1,
    0x1.8471a4623c7acce52f6b97c6444cp-1,
    0x1.868d99b4492ec80e41d90ac2556ap-1,
    0x1.88ac7d98a669966530bcdf2d4cc0p-1,
    0x1.8ace5422aa0db5ba7c55a192c648p-1,
    0x1.8cf3216b5448bef2aa1cd161c57ap-1,
    0x1.8f1ae991577362b982745c72eddap-1,
    0x1.9145b0b91ffc588a61b469f6b6a0p-1,
    0x1.93737b0cdc5e4f4501c3f2540ae8p-1,
    0x1.95a44cbc8520ee9b483695a0e7fep-1,
    0x1.97d829fde4e4f8b9e920f91e8eb6p-1,
    0x1.9a0f170ca07b9ba3109b8c467844p-1,
    0x1.9c49182a3f0901c7c46b071f28dep-1,
    0x1.9e86319e323231824ca78e64c462p-1,
    0x1.a0c667b5de564b29ada8b8cabbacp-1,
    0x1.a309bec4a2d3358c171f770db1f4p-1,
    0x1.a5503b23e255c8b424491caf88ccp-1,
    0x1.a799e1330b3586f2dfb2b158f31ep-1,
    0x1.a9e6b5579fdbf43eb243bdff53a2p-1,
    0x1.ac36bbfd3f379c0db966a3126988p-1,
    0x1.ae89f995ad3ad5e8734d17731c80p-1,
    0x1.b0e07298db66590842acdfc6fb4ep-1,
    0x1.b33a2b84f15faf6bfd0e7bd941b0p-1,
    0x1.b59728de559398e3881111648738p-1,
    0x1.b7f76f2fb5e46eaa7b081ab53ff6p-1,
    0x1.ba5b030a10649840cb3c6af5b74cp-1,
    0x1.bcc1e904bc1d2247ba0f45b3d06cp-1,
    0x1.bf2c25bd71e088408d7025190cd0p-1,
    0x1.c199bdd85529c2220cb12a0916bap-1,
    0x1.c40ab5fffd07a6d14df820f17deap-1,
    0x1.c67f12e57d14b4a2137fd20f2a26p-1,
    0x1.c8f6d9406e7b511acbc48805c3f6p-1,
    0x1.cb720dcef90691503cbd1e949d0ap-1,
    0x1.cdf0b555dc3f9c44f8958fac4f12p-1,
    0x1.d072d4a07897b8d0f22f21a13792p-1,
    0x1.d2f87080d89f18ade123989ea50ep-1,
    0x1.d5818dcfba48725da05aeb66dff8p-1,
    0x1.d80e316c98397bb84f9d048807a0p-1,
    0x1.da9e603db3285708c01a5b6d480cp-1,
    0x1.dd321f301b4604b695de3c0630c0p-1,
    0x1.dfc97337b9b5eb968cac39ed284cp-1,
    0x1.e264614f5a128a12761fa17adc74p-1,
    0x1.e502ee78b3ff6273d130153992d0p-1,
    0x1.e7a51fbc74c834b548b2832378a4p-1,
    0x1.ea4afa2a490d9858f73a18f5dab4p-1,
    0x1.ecf482d8e67f08db0312fb949d50p-1,
    0x1.efa1bee615a27771fd21a92dabb6p-1,
    0x1.f252b376bba974e8696fc3638f24p-1,
    0x1.f50765b6e4540674f84b762861a6p-1,
    0x1.f7bfdad9cbe138913b4bfe72bd78p-1,
    0x1.fa7c1819e90d82e90a7e74b26360p-1,
    0x1.fd3c22b8f71f10975ba4b32bd006p-1,
    0x1.0000000000000000000000000000p+0,
    0x1.0163da9fb33356d84a66ae336e98p+0,
    0x1.02c9a3e778060ee6f7caca4f7a18p+0,
    0x1.04315e86e7f84bd738f9a20da442p+0,
    0x1.059b0d31585743ae7c548eb68c6ap+0,
    0x1.0706b29ddf6ddc6dc403a9d87b1ep+0,
    0x1.0874518759bc808c35f25d942856p+0,
    0x1.09e3ecac6f3834521e060c584d5cp+0,
    0x1.0b5586cf9890f6298b92b7184200p+0,
    0x1.0cc922b7247f7407b705b893dbdep+0,
    0x1.0e3ec32d3d1a2020742e4f8af794p+0,
    0x1.0fb66affed31af232091dd8a169ep+0,
    0x1.11301d0125b50a4ebbf1aed9321cp+0,
    0x1.12abdc06c31cbfb92bad324d6f84p+0,
    0x1.1429aaea92ddfb34101943b2588ep+0,
    0x1.15a98c8a58e512480d573dd562aep+0,
    0x1.172b83c7d517adcdf7c8c50eb162p+0,
    0x1.18af9388c8de9bbbf70b9a3c269cp+0,
    0x1.1a35beb6fcb753cb698f692d2038p+0,
    0x1.1bbe084045cd39ab1e72b442810ep+0,
    0x1.1d4873168b9aa7805b8028990be8p+0,
    0x1.1ed5022fcd91cb8819ff61121fbep+0,
    0x1.2063b88628cd63b8eeb0295093f6p+0,
    0x1.21f49917ddc962552fd29294bc20p+0,
    0x1.2387a6e75623866c1fadb1c159c0p+0,
    0x1.251ce4fb2a63f3582ab7de9e9562p+0,
    0x1.26b4565e27cdd257a673281d3068p+0,
    0x1.284dfe1f5638096cf15cf03c9fa0p+0,
    0x1.29e9df51fdee12c25d15f5a25022p+0,
    0x1.2b87fd0dad98ffddea46538fca24p+0,
    0x1.2d285a6e4030b40091d536d0733ep+0,
    0x1.2ecafa93e2f5611ca0f45d5239a4p+0,
    0x1.306fe0a31b7152de8d5a463063bep+0,
    0x1.32170fc4cd8313539cf1c3009330p+0,
    0x1.33c08b26416ff4c9c8610d96680ep+0,
    0x1.356c55f929ff0c94623476373be4p+0,
    0x1.371a7373aa9caa7145502f45452ap+0,
    0x1.38cae6d05d86585a9cb0d9bed530p+0,
    0x1.3a7db34e59ff6ea1bc9299e0a1fep+0,
    0x1.3c32dc313a8e484001f228b58cf0p+0,
    0x1.3dea64c12342235b41223e13d7eep+0,
    0x1.3fa4504ac801ba0bf701aa417b9cp+0,
    0x1.4160a21f72e29f84325b8f3dbacap+0,
    0x1.431f5d950a896dc704439410b628p+0,
    0x1.44e086061892d03136f409df0724p+0,
    0x1.46a41ed1d005772512f459229f0ap+0,
    0x1.486a2b5c13cd013c1a3b69062f26p+0,
    0x1.4a32af0d7d3de672d8bcf46f99b4p+0,
    0x1.4bfdad5362a271d4397afec42e36p+0,
    0x1.4dcb299fddd0d63b36ef1a9e19dep+0,
    0x1.4f9b2769d2ca6ad33d8b69aa0b8cp+0,
    0x1.516daa2cf6641c112f52c84d6066p+0,
    0x1.5342b569d4f81df0a83c49d86bf4p+0,
    0x1.551a4ca5d920ec52ec620243540cp+0,
    0x1.56f4736b527da66ecb004764e61ep+0,
    0x1.58d12d497c7fd252bc2b7343d554p+0,
    0x1.5ab07dd48542958c93015191e9a8p+0,
    0x1.5c9268a5946b701c4b1b81697ed4p+0,
    0x1.5e76f15ad21486e9be4c20399d12p+0,
    0x1.605e1b976dc08b076f592a487066p+0,
    0x1.6247eb03a5584b1f0fa06fd2d9eap+0,
    0x1.6434634ccc31fc76f8714c4ee122p+0,
    0x1.66238825522249127d9e29b92ea2p+0,
    0x1.68155d44ca973081c57227b9f69ep+0,
};

// Use a separate table since these values are only 32-bit floats.
const exp2_128_eps_table = [exp2_128_table.len]f32{
    -0x1.5c50p-101,
    -0x1.5d00p-106,
    0x1.8e90p-102,
    -0x1.5340p-103,
    0x1.1bd0p-102,
    -0x1.4600p-105,
    -0x1.7a40p-104,
    0x1.d590p-102,
    -0x1.d590p-101,
    0x1.b100p-103,
    -0x1.0d80p-105,
    0x1.6b00p-103,
    -0x1.9f00p-105,
    0x1.c400p-103,
    0x1.e120p-103,
    -0x1.c100p-104,
    -0x1.9d20p-103,
    0x1.a800p-108,
    0x1.4c00p-106,
    -0x1.9500p-106,
    0x1.6900p-105,
    -0x1.29d0p-100,
    0x1.4c60p-103,
    0x1.13a0p-102,
    -0x1.5b60p-103,
    -0x1.1c40p-103,
    0x1.db80p-102,
    0x1.91a0p-102,
    0x1.dc00p-105,
    0x1.44c0p-104,
    0x1.9710p-102,
    0x1.8760p-103,
    -0x1.a720p-103,
    0x1.ed20p-103,
    -0x1.49c0p-102,
    -0x1.e000p-111,
    0x1.86a0p-103,
    0x1.2b40p-103,
    -0x1.b400p-108,
    0x1.1280p-99,
    -0x1.02d8p-102,
    -0x1.e3d0p-103,
    -0x1.b080p-105,
    -0x1.f100p-107,
    -0x1.16c0p-105,
    -0x1.1190p-103,
    -0x1.a7d2p-100,
    0x1.3450p-103,
    -0x1.67c0p-105,
    0x1.4b80p-104,
    -0x1.c4e0p-103,
    0x1.6000p-108,
    -0x1.3f60p-105,
    0x1.93f0p-104,
    0x1.5fe0p-105,
    0x1.6f80p-107,
    -0x1.7600p-106,
    0x1.21e0p-106,
    -0x1.3a40p-106,
    -0x1.40c0p-104,
    -0x1.9860p-105,
    -0x1.5d40p-108,
    -0x1.1d70p-106,
    0x1.2760p-105,
    0x0.0000p+0,
    0x1.21e2p-104,
    -0x1.9520p-108,
    -0x1.5720p-106,
    -0x1.4810p-106,
    -0x1.be00p-109,
    0x1.0080p-105,
    -0x1.5780p-108,
    -0x1.d460p-105,
    -0x1.6140p-105,
    0x1.4630p-104,
    0x1.ad50p-103,
    0x1.82e0p-105,
    0x1.1d3cp-101,
    0x1.6100p-107,
    0x1.ec30p-104,
    0x1.f200p-108,
    0x1.0b40p-103,
    0x1.3660p-102,
    0x1.d9d0p-103,
    -0x1.02d0p-102,
    0x1.b070p-103,
    0x1.b9c0p-104,
    -0x1.01c0p-103,
    -0x1.dfe0p-103,
    0x1.1b60p-104,
    -0x1.ae94p-101,
    -0x1.3340p-104,
    0x1.b3d8p-102,
    -0x1.6e40p-105,
    -0x1.3670p-103,
    0x1.c140p-104,
    0x1.1840p-101,
    0x1.1ab0p-102,
    -0x1.a400p-104,
    0x1.1f00p-104,
    -0x1.7180p-103,
    0x1.4ce0p-102,
    0x1.9200p-107,
    -0x1.54c0p-103,
    0x1.1b80p-105,
    -0x1.1828p-101,
    0x1.5720p-102,
    -0x1.a060p-100,
    0x1.9160p-102,
    0x1.a280p-104,
    0x1.3400p-107,
    0x1.2b20p-102,
    0x1.7800p-108,
    0x1.cfd0p-101,
    0x1.2ef0p-102,
    -0x1.2760p-99,
    0x1.b380p-104,
    0x1.0048p-101,
    -0x1.60b0p-102,
    0x1.a1ccp-100,
    -0x1.a640p-104,
    -0x1.08a0p-101,
    0x1.7e60p-102,
    0x1.22c0p-103,
    -0x1.7200p-106,
    0x1.f0f0p-102,
    0x1.eb4ep-99,
    0x1.c6e0p-103,
};

fn exp2_128(x: f128) f128 {
    const tblsiz: u32 = @intCast(u32, exp2_128_table.len);
    const redux: f128 = 0x1.8p112 / @intToFloat(f128, tblsiz);

    const P1: f128 = 0x1.62e42fefa39ef35793c7673007e6p-1;
    const P2: f128 = 0x1.ebfbdff82c58ea86f16b06ec9736p-3;
    const P3: f128 = 0x1.c6b08d704a0bf8b33a762bad3459p-5;
    const P4: f128 = 0x1.3b2ab6fba4e7729ccbbe0b4f3fc2p-7;
    const P5: f128 = 0x1.5d87fe78a67311071dee13fd11d9p-10;
    const P6: f128 = 0x1.430912f86c7876f4b663b23c5fe5p-13;
    const P7: f64 = 0x1.ffcbfc588b041p-17;
    const P8: f64 = 0x1.62c0223a5c7c7p-20;
    const P9: f64 = 0x1.b52541ff59713p-24;
    const P10: f64 = 0x1.e4cf56a391e22p-28;

    // Return canonical NaN for any NaN input.
    if (math.isNan(x)) {
        return math.nan(f128);
    }

    const ux = @bitCast(u128, x);
    const e: u16 = @intCast(u16, ux >> 112) & 0x7FFF; // exponent

    // |x| >= 16384 or nan
    if (e >= 0x3FFF + 14) {
        // x >= 16384
        if (e >= 0x3FFF + 15 and ux >> 127 == 0) {
            math.raiseOverflow();
            return math.inf(f128);
        }
        // -inf or nan
        if (e == 0x7FFF) {
            return -1 / x;
        }
        // x <= -1022
        if (x < -16382) {
            // underflow
            if (x <= -16495 or x - 0x1p112 + 0x1p112 != x) {
                math.doNotOptimizeAway(@floatCast(f32, -0x1.0p-149 / x));
            }
            if (x <= -16495) {
                return 0;
            }
        }
    }
    // |x| < 0x1p-114
    else if (e < 0x3FFF - 114) {
        return 1.0 + x;
    }

    // NOTE: musl relies on unsafe behaviours which are replicated below
    // (addition overflow, division truncation, casting). Appears that this
    // produces the intended result but should confirm how GCC/Clang handle this
    // to ensure.

    // reduce x
    var u_f: f128 = x + redux;
    var i_0: u32 = @truncate(u32, @bitCast(u128, u_f));
    _ = @addWithOverflow(u32, i_0, tblsiz / 2, &i_0);

    const k_u: u32 = i_0 / tblsiz * tblsiz;
    const k_i: i32 = @divTrunc(@bitCast(i32, k_u), tblsiz);
    i_0 %= tblsiz;
    u_f -= redux;
    var z: f128 = x - u_f;

    // r = exp2(y) = exp2t[i_0] * p(z - eps[i])
    const t: f128 = exp2_128_table[@intCast(usize, i_0)];
    z -= exp2_128_eps_table[@intCast(usize, i_0)];
    // zig fmt: off
    const r: f128 = t + t * z * (P1 + z * (P2 + z * (P3 + z * (P4 + z * (P5
        + z * (P6 + z * (P7 + z * (P8 + z * (P9 + z * P10)))))))));
    // zig fmt: on

    return math.scalbn(r, k_i);
}

test "math.exp2() delegation" {
    try expect(exp2(@as(f32, 0.8923)) == exp2_32(0.8923));
    try expect(exp2(@as(f64, 0.8923)) == exp2_64(0.8923));
    try expect(exp2(@as(f128, 0.8923)) == exp2_128(0.8923));
}

test "math.exp2_32() basic" {
    const epsilon = 0.000001;

    try expect(exp2_32(0.0) == 1.0);
    try expect(math.approxEqAbs(f32, exp2_32(0.2), 1.148698, epsilon));
    try expect(math.approxEqAbs(f32, exp2_32(0.8923), 1.856133, epsilon));
    try expect(math.approxEqAbs(f32, exp2_32(1.5), 2.828427, epsilon));
    try expect(math.approxEqAbs(f32, exp2_32(37.45), 187747237888, epsilon));
    try expect(math.approxEqAbs(f32, exp2_32(-1), 0.5, epsilon));
}

test "math.exp2_64() basic" {
    const epsilon = 0.000001;

    try expect(exp2_64(0.0) == 1.0);
    try expect(math.approxEqAbs(f64, exp2_64(0.2), 1.148698, epsilon));
    try expect(math.approxEqAbs(f64, exp2_64(0.8923), 1.856133, epsilon));
    try expect(math.approxEqAbs(f64, exp2_64(1.5), 2.828427, epsilon));
    try expect(math.approxEqAbs(f64, exp2_64(-1), 0.5, epsilon));
<<<<<<< HEAD
}

test "math.exp2_128() basic" {
    const epsilon = 0.000001;

    try expect(exp2_128(0.0) == 1.0);
    try expect(math.approxEqAbs(f128, exp2_128(0.2), 1.148698, epsilon));
    try expect(math.approxEqAbs(f128, exp2_128(0.8923), 1.856133, epsilon));
    try expect(math.approxEqAbs(f128, exp2_128(1.5), 2.828427, epsilon));
    try expect(math.approxEqAbs(f128, exp2_128(-1), 0.5, epsilon));
}

const Testcase32 = struct {
    input: f32,
    exp_output: f32,

    pub fn run(tc: @This()) !void {
        const output = exp2_32(tc.input);
        // Compare bits rather than values so that NaN compares correctly.
        if (@bitCast(u32, output) != @bitCast(u32, tc.exp_output)) {
            std.debug.print(
                "expected exp2_32({x})->{x}, got {x}\n",
                .{ tc.input, tc.exp_output, output },
            );
            return error.TestExpectedEqual;
        }
    }
};

fn tc32(input: f32, exp_output: f32) Testcase32 {
    return .{ .input = input, .exp_output = exp_output };
}

const Testcase64 = struct {
    input: f64,
    exp_output: f64,

    pub fn run(tc: @This()) !void {
        const output = exp2_64(tc.input);
        // Compare bits rather than values so that NaN compares correctly.
        if (@bitCast(u64, output) != @bitCast(u64, tc.exp_output)) {
            std.debug.print(
                "expected exp2_64({})->{}, got {}\n",
                .{ tc.input, tc.exp_output, output },
            );
            return error.TestExpectedEqual;
        }
    }
};

fn tc64(input: f64, exp_output: f64) Testcase64 {
    return .{ .input = input, .exp_output = exp_output };
}

const Testcase128 = struct {
    input: f128,
    exp_output: f128,

    pub fn run(tc: @This()) !void {
        const output = exp2_128(tc.input);
        // Compare bits rather than values so that NaN compares correctly.
        if (@bitCast(u128, output) != @bitCast(u128, tc.exp_output)) {
            std.debug.print(
                "expected exp2_128({})->{}, got {}\n",
                .{ tc.input, tc.exp_output, output },
            );
            return error.TestExpectedEqual;
        }
    }
};

fn tc128(input: f128, exp_output: f128) Testcase128 {
    return .{ .input = input, .exp_output = exp_output };
}

test "math.exp2_32() sanity" {
    const cases = [_]Testcase32{
        // zig fmt: off
        tc32(-0x1.0223a0p+3, 0x1.e8d134p-9),
        tc32( 0x1.161868p+2, 0x1.453672p+4),
        tc32(-0x1.0c34b4p+3, 0x1.890ca0p-9),
        tc32(-0x1.a206f0p+2, 0x1.622d4ep-7),
        tc32( 0x1.288bbcp+3, 0x1.340ecep+9),
        tc32( 0x1.52efd0p-1, 0x1.950eeep+0),
        tc32(-0x1.a05cc8p-2, 0x1.824056p-1),
        tc32( 0x1.1f9efap-1, 0x1.79dfa2p+0),
        tc32( 0x1.8c5db0p-1, 0x1.b5ceacp+0),
        tc32(-0x1.5b86eap-1, 0x1.3fd8bap-1),
        // zig fmt: on
    };
    for (cases) |tc| {
        try tc.run();
    }
=======
    try expect(math.approxEqAbs(f64, exp2_64(-0x1.a05cc754481d1p-2), 0x1.824056efc687cp-1, epsilon));
>>>>>>> 3af97316
}

test "math.exp2_32() special" {
    const cases = [_]Testcase32{
        // zig fmt: off
        tc32( 0x0p+0,  0x1p+0 ),
        tc32(-0x0p+0,  0x1p+0 ),
        tc32( 0x1p+0,  0x1p+1 ),
        tc32(-0x1p+0,  0x1p-1 ),
        tc32( inf_f32, inf_f32),
        tc32(-inf_f32, 0x0p+0 ),
        tc32( nan_f32, nan_f32),
        tc32(-nan_f32, nan_f32),
        tc32(@bitCast(f32, @as(u32, 0x7ff01234)), nan_f32),
        tc32(@bitCast(f32, @as(u32, 0xfff01234)), nan_f32),
        // zig fmt: on
    };
    for (cases) |tc| {
        try tc.run();
    }
}

test "math.exp2_32() boundary" {
    const cases = [_]Testcase32{
        // zig fmt: off
        tc32( 0x1.fffffep+6, 0x1.ffff4ep+127), // The last value before the exp gets infinite
        tc32( 0x1p+7,        inf_f32        ), // The first value that gives infinite exp
        // TODO: Incorrectly giving zero.
        // tc32(-0x1.2ap+7,     0x1p-149       ), // The last value before the exp flushes to zero
        tc32(-0x1.2a0002p+7, 0x0p+0         ), // The first value at which the exp flushes to zero
        tc32(-0x1.f8p+6,     0x1p-126       ), // The last value before the exp flushes to subnormal
        // TODO: Incorrectly giving zero (also check expected val).
        // tc32(-0x1.f80002p+6, XXX   ), // The first value for which exp flushes to subnormal
        // tc32(-0x1.fcp+6,     0x1p-127       ),
        // zig fmt: on
    };
    for (cases) |tc| {
        try tc.run();
    }
}<|MERGE_RESOLUTION|>--- conflicted
+++ resolved
@@ -96,11 +96,7 @@
 
     var uf = x + redux;
     var i_0 = @bitCast(u32, uf);
-<<<<<<< HEAD
-    _ = @addWithOverflow(u32, i_0, tblsiz / 2, &i_0);
-=======
     i_0 +%= tblsiz / 2;
->>>>>>> 3af97316
 
     const k = i_0 / tblsiz;
     const uk = @bitCast(f64, @as(u64, 0x3FF + k) << 52);
@@ -375,11 +371,7 @@
 };
 
 fn exp2_64(x: f64) f64 {
-<<<<<<< HEAD
     const tblsiz: u32 = @intCast(u32, exp2_64_table.len / 2);
-=======
-    const tblsiz: u32 = @intCast(u32, exp2dt.len / 2);
->>>>>>> 3af97316
     const redux: f64 = 0x1.8p52 / @intToFloat(f64, tblsiz);
     const P1: f64 = 0x1.62e42fefa39efp-1;
     const P2: f64 = 0x1.ebfbdff82c575p-3;
@@ -429,14 +421,8 @@
 
     // reduce x
     var uf: f64 = x + redux;
-<<<<<<< HEAD
-    var i_0: u32 = @truncate(u32, @bitCast(u64, uf));
-    _ = @addWithOverflow(u32, i_0, tblsiz / 2, &i_0);
-=======
-    // NOTE: musl performs an implicit 64-bit to 32-bit u32 truncation here
     var i_0: u32 = @truncate(u32, @bitCast(u64, uf));
     i_0 +%= tblsiz / 2;
->>>>>>> 3af97316
 
     const k: u32 = i_0 / tblsiz * tblsiz;
     const ik: i32 = @divTrunc(@bitCast(i32, k), tblsiz);
@@ -445,13 +431,8 @@
 
     // r = exp2(y) = exp2t[i_0] * p(z - eps[i])
     var z: f64 = x - uf;
-<<<<<<< HEAD
     const t: f64 = exp2_64_table[@intCast(usize, 2 * i_0)];
     z -= exp2_64_table[@intCast(usize, 2 * i_0 + 1)];
-=======
-    const t: f64 = exp2dt[@intCast(usize, 2 * i_0)];
-    z -= exp2dt[@intCast(usize, 2 * i_0 + 1)];
->>>>>>> 3af97316
     const r: f64 = t + t * z * (P1 + z * (P2 + z * (P3 + z * (P4 + z * P5))));
 
     return math.scalbn(r, ik);
@@ -822,7 +803,6 @@
     try expect(math.approxEqAbs(f64, exp2_64(0.8923), 1.856133, epsilon));
     try expect(math.approxEqAbs(f64, exp2_64(1.5), 2.828427, epsilon));
     try expect(math.approxEqAbs(f64, exp2_64(-1), 0.5, epsilon));
-<<<<<<< HEAD
 }
 
 test "math.exp2_128() basic" {
@@ -916,9 +896,6 @@
     for (cases) |tc| {
         try tc.run();
     }
-=======
-    try expect(math.approxEqAbs(f64, exp2_64(-0x1.a05cc754481d1p-2), 0x1.824056efc687cp-1, epsilon));
->>>>>>> 3af97316
 }
 
 test "math.exp2_32() special" {
