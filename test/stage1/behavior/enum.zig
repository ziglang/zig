const expect = @import("std").testing.expect;
const mem = @import("std").mem;

test "enum type" {
    const foo1 = Foo{ .One = 13 };
    const foo2 = Foo{
        .Two = Point{
            .x = 1234,
            .y = 5678,
        },
    };
    const bar = Bar.B;

    expect(bar == Bar.B);
    expect(@memberCount(Foo) == 3);
    expect(@memberCount(Bar) == 4);
    expect(@sizeOf(Foo) == @sizeOf(FooNoVoid));
    expect(@sizeOf(Bar) == 1);
}

test "enum as return value" {
    switch (returnAnInt(13)) {
        Foo.One => |value| expect(value == 13),
        else => unreachable,
    }
}

const Point = struct {
    x: u64,
    y: u64,
};
const Foo = union(enum) {
    One: i32,
    Two: Point,
    Three: void,
};
const FooNoVoid = union(enum) {
    One: i32,
    Two: Point,
};
const Bar = enum {
    A,
    B,
    C,
    D,
};

fn returnAnInt(x: i32) Foo {
    return Foo{ .One = x };
}

test "constant enum with payload" {
    var empty = AnEnumWithPayload{ .Empty = {} };
    var full = AnEnumWithPayload{ .Full = 13 };
    shouldBeEmpty(empty);
    shouldBeNotEmpty(full);
}

fn shouldBeEmpty(x: AnEnumWithPayload) void {
    switch (x) {
        AnEnumWithPayload.Empty => {},
        else => unreachable,
    }
}

fn shouldBeNotEmpty(x: AnEnumWithPayload) void {
    switch (x) {
        AnEnumWithPayload.Empty => unreachable,
        else => {},
    }
}

const AnEnumWithPayload = union(enum) {
    Empty: void,
    Full: i32,
};

const Number = enum {
    Zero,
    One,
    Two,
    Three,
    Four,
};

test "enum to int" {
    shouldEqual(Number.Zero, 0);
    shouldEqual(Number.One, 1);
    shouldEqual(Number.Two, 2);
    shouldEqual(Number.Three, 3);
    shouldEqual(Number.Four, 4);
}

fn shouldEqual(n: Number, expected: u3) void {
    expect(@enumToInt(n) == expected);
}

test "int to enum" {
    testIntToEnumEval(3);
}
fn testIntToEnumEval(x: i32) void {
    expect(@intToEnum(IntToEnumNumber, @intCast(u3, x)) == IntToEnumNumber.Three);
}
const IntToEnumNumber = enum {
    Zero,
    One,
    Two,
    Three,
    Four,
};

test "@tagName" {
    expect(mem.eql(u8, testEnumTagNameBare(BareNumber.Three), "Three"));
    comptime expect(mem.eql(u8, testEnumTagNameBare(BareNumber.Three), "Three"));
}

fn testEnumTagNameBare(n: BareNumber) []const u8 {
    return @tagName(n);
}

const BareNumber = enum {
    One,
    Two,
    Three,
};

test "enum alignment" {
    comptime {
        expect(@alignOf(AlignTestEnum) >= @alignOf([9]u8));
        expect(@alignOf(AlignTestEnum) >= @alignOf(u64));
    }
}

const AlignTestEnum = union(enum) {
    A: [9]u8,
    B: u64,
};

const ValueCount1 = enum {
    I0,
};
const ValueCount2 = enum {
    I0,
    I1,
};
const ValueCount256 = enum {
    I0,
    I1,
    I2,
    I3,
    I4,
    I5,
    I6,
    I7,
    I8,
    I9,
    I10,
    I11,
    I12,
    I13,
    I14,
    I15,
    I16,
    I17,
    I18,
    I19,
    I20,
    I21,
    I22,
    I23,
    I24,
    I25,
    I26,
    I27,
    I28,
    I29,
    I30,
    I31,
    I32,
    I33,
    I34,
    I35,
    I36,
    I37,
    I38,
    I39,
    I40,
    I41,
    I42,
    I43,
    I44,
    I45,
    I46,
    I47,
    I48,
    I49,
    I50,
    I51,
    I52,
    I53,
    I54,
    I55,
    I56,
    I57,
    I58,
    I59,
    I60,
    I61,
    I62,
    I63,
    I64,
    I65,
    I66,
    I67,
    I68,
    I69,
    I70,
    I71,
    I72,
    I73,
    I74,
    I75,
    I76,
    I77,
    I78,
    I79,
    I80,
    I81,
    I82,
    I83,
    I84,
    I85,
    I86,
    I87,
    I88,
    I89,
    I90,
    I91,
    I92,
    I93,
    I94,
    I95,
    I96,
    I97,
    I98,
    I99,
    I100,
    I101,
    I102,
    I103,
    I104,
    I105,
    I106,
    I107,
    I108,
    I109,
    I110,
    I111,
    I112,
    I113,
    I114,
    I115,
    I116,
    I117,
    I118,
    I119,
    I120,
    I121,
    I122,
    I123,
    I124,
    I125,
    I126,
    I127,
    I128,
    I129,
    I130,
    I131,
    I132,
    I133,
    I134,
    I135,
    I136,
    I137,
    I138,
    I139,
    I140,
    I141,
    I142,
    I143,
    I144,
    I145,
    I146,
    I147,
    I148,
    I149,
    I150,
    I151,
    I152,
    I153,
    I154,
    I155,
    I156,
    I157,
    I158,
    I159,
    I160,
    I161,
    I162,
    I163,
    I164,
    I165,
    I166,
    I167,
    I168,
    I169,
    I170,
    I171,
    I172,
    I173,
    I174,
    I175,
    I176,
    I177,
    I178,
    I179,
    I180,
    I181,
    I182,
    I183,
    I184,
    I185,
    I186,
    I187,
    I188,
    I189,
    I190,
    I191,
    I192,
    I193,
    I194,
    I195,
    I196,
    I197,
    I198,
    I199,
    I200,
    I201,
    I202,
    I203,
    I204,
    I205,
    I206,
    I207,
    I208,
    I209,
    I210,
    I211,
    I212,
    I213,
    I214,
    I215,
    I216,
    I217,
    I218,
    I219,
    I220,
    I221,
    I222,
    I223,
    I224,
    I225,
    I226,
    I227,
    I228,
    I229,
    I230,
    I231,
    I232,
    I233,
    I234,
    I235,
    I236,
    I237,
    I238,
    I239,
    I240,
    I241,
    I242,
    I243,
    I244,
    I245,
    I246,
    I247,
    I248,
    I249,
    I250,
    I251,
    I252,
    I253,
    I254,
    I255,
};
const ValueCount257 = enum {
    I0,
    I1,
    I2,
    I3,
    I4,
    I5,
    I6,
    I7,
    I8,
    I9,
    I10,
    I11,
    I12,
    I13,
    I14,
    I15,
    I16,
    I17,
    I18,
    I19,
    I20,
    I21,
    I22,
    I23,
    I24,
    I25,
    I26,
    I27,
    I28,
    I29,
    I30,
    I31,
    I32,
    I33,
    I34,
    I35,
    I36,
    I37,
    I38,
    I39,
    I40,
    I41,
    I42,
    I43,
    I44,
    I45,
    I46,
    I47,
    I48,
    I49,
    I50,
    I51,
    I52,
    I53,
    I54,
    I55,
    I56,
    I57,
    I58,
    I59,
    I60,
    I61,
    I62,
    I63,
    I64,
    I65,
    I66,
    I67,
    I68,
    I69,
    I70,
    I71,
    I72,
    I73,
    I74,
    I75,
    I76,
    I77,
    I78,
    I79,
    I80,
    I81,
    I82,
    I83,
    I84,
    I85,
    I86,
    I87,
    I88,
    I89,
    I90,
    I91,
    I92,
    I93,
    I94,
    I95,
    I96,
    I97,
    I98,
    I99,
    I100,
    I101,
    I102,
    I103,
    I104,
    I105,
    I106,
    I107,
    I108,
    I109,
    I110,
    I111,
    I112,
    I113,
    I114,
    I115,
    I116,
    I117,
    I118,
    I119,
    I120,
    I121,
    I122,
    I123,
    I124,
    I125,
    I126,
    I127,
    I128,
    I129,
    I130,
    I131,
    I132,
    I133,
    I134,
    I135,
    I136,
    I137,
    I138,
    I139,
    I140,
    I141,
    I142,
    I143,
    I144,
    I145,
    I146,
    I147,
    I148,
    I149,
    I150,
    I151,
    I152,
    I153,
    I154,
    I155,
    I156,
    I157,
    I158,
    I159,
    I160,
    I161,
    I162,
    I163,
    I164,
    I165,
    I166,
    I167,
    I168,
    I169,
    I170,
    I171,
    I172,
    I173,
    I174,
    I175,
    I176,
    I177,
    I178,
    I179,
    I180,
    I181,
    I182,
    I183,
    I184,
    I185,
    I186,
    I187,
    I188,
    I189,
    I190,
    I191,
    I192,
    I193,
    I194,
    I195,
    I196,
    I197,
    I198,
    I199,
    I200,
    I201,
    I202,
    I203,
    I204,
    I205,
    I206,
    I207,
    I208,
    I209,
    I210,
    I211,
    I212,
    I213,
    I214,
    I215,
    I216,
    I217,
    I218,
    I219,
    I220,
    I221,
    I222,
    I223,
    I224,
    I225,
    I226,
    I227,
    I228,
    I229,
    I230,
    I231,
    I232,
    I233,
    I234,
    I235,
    I236,
    I237,
    I238,
    I239,
    I240,
    I241,
    I242,
    I243,
    I244,
    I245,
    I246,
    I247,
    I248,
    I249,
    I250,
    I251,
    I252,
    I253,
    I254,
    I255,
    I256,
};

test "enum sizes" {
    comptime {
        expect(@sizeOf(ValueCount1) == 0);
        expect(@sizeOf(ValueCount2) == 1);
        expect(@sizeOf(ValueCount256) == 1);
        expect(@sizeOf(ValueCount257) == 2);
    }
}

const Small2 = enum(u2) {
    One,
    Two,
};
const Small = enum(u2) {
    One,
    Two,
    Three,
    Four,
};

test "set enum tag type" {
    {
        var x = Small.One;
        x = Small.Two;
        comptime expect(@TagType(Small) == u2);
    }
    {
        var x = Small2.One;
        x = Small2.Two;
        comptime expect(@TagType(Small2) == u2);
    }
}

const A = enum(u3) {
    One,
    Two,
    Three,
    Four,
    One2,
    Two2,
    Three2,
    Four2,
};

const B = enum(u3) {
    One3,
    Two3,
    Three3,
    Four3,
    One23,
    Two23,
    Three23,
    Four23,
};

const C = enum(u2) {
    One4,
    Two4,
    Three4,
    Four4,
};

const BitFieldOfEnums = packed struct {
    a: A,
    b: B,
    c: C,
};

const bit_field_1 = BitFieldOfEnums{
    .a = A.Two,
    .b = B.Three3,
    .c = C.Four4,
};

test "bit field access with enum fields" {
    var data = bit_field_1;
    expect(getA(&data) == A.Two);
    expect(getB(&data) == B.Three3);
    expect(getC(&data) == C.Four4);
    comptime expect(@sizeOf(BitFieldOfEnums) == 1);

    data.b = B.Four3;
    expect(data.b == B.Four3);

    data.a = A.Three;
    expect(data.a == A.Three);
    expect(data.b == B.Four3);
}

fn getA(data: *const BitFieldOfEnums) A {
    return data.a;
}

fn getB(data: *const BitFieldOfEnums) B {
    return data.b;
}

fn getC(data: *const BitFieldOfEnums) C {
    return data.c;
}

test "casting enum to its tag type" {
    testCastEnumToTagType(Small2.Two);
    comptime testCastEnumToTagType(Small2.Two);
}

fn testCastEnumToTagType(value: Small2) void {
    expect(@enumToInt(value) == 1);
}

const MultipleChoice = enum(u32) {
    A = 20,
    B = 40,
    C = 60,
    D = 1000,
};

test "enum with specified tag values" {
    testEnumWithSpecifiedTagValues(MultipleChoice.C);
    comptime testEnumWithSpecifiedTagValues(MultipleChoice.C);
}

fn testEnumWithSpecifiedTagValues(x: MultipleChoice) void {
    expect(@enumToInt(x) == 60);
    expect(1234 == switch (x) {
        MultipleChoice.A => 1,
        MultipleChoice.B => 2,
        MultipleChoice.C => u32(1234),
        MultipleChoice.D => 4,
    });
}

const MultipleChoice2 = enum(u32) {
    Unspecified1,
    A = 20,
    Unspecified2,
    B = 40,
    Unspecified3,
    C = 60,
    Unspecified4,
    D = 1000,
    Unspecified5,
};

test "enum with specified and unspecified tag values" {
    testEnumWithSpecifiedAndUnspecifiedTagValues(MultipleChoice2.D);
    comptime testEnumWithSpecifiedAndUnspecifiedTagValues(MultipleChoice2.D);
}

fn testEnumWithSpecifiedAndUnspecifiedTagValues(x: MultipleChoice2) void {
    expect(@enumToInt(x) == 1000);
    expect(1234 == switch (x) {
        MultipleChoice2.A => 1,
        MultipleChoice2.B => 2,
        MultipleChoice2.C => 3,
        MultipleChoice2.D => u32(1234),
        MultipleChoice2.Unspecified1 => 5,
        MultipleChoice2.Unspecified2 => 6,
        MultipleChoice2.Unspecified3 => 7,
        MultipleChoice2.Unspecified4 => 8,
        MultipleChoice2.Unspecified5 => 9,
    });
}

test "cast integer literal to enum" {
    expect(@intToEnum(MultipleChoice2, 0) == MultipleChoice2.Unspecified1);
    expect(@intToEnum(MultipleChoice2, 40) == MultipleChoice2.B);
}

const EnumWithOneMember = enum {
    Eof,
};

fn doALoopThing(id: EnumWithOneMember) void {
    while (true) {
        if (id == EnumWithOneMember.Eof) {
            break;
        }
        @compileError("above if condition should be comptime");
    }
}

test "comparison operator on enum with one member is comptime known" {
    doALoopThing(EnumWithOneMember.Eof);
}

const State = enum {
    Start,
};
test "switch on enum with one member is comptime known" {
    var state = State.Start;
    switch (state) {
        State.Start => return,
    }
    @compileError("analysis should not reach here");
}

const EnumWithTagValues = enum(u4) {
    A = 1 << 0,
    B = 1 << 1,
    C = 1 << 2,
    D = 1 << 3,
};
test "enum with tag values don't require parens" {
    expect(@enumToInt(EnumWithTagValues.C) == 0b0100);
}

test "enum with 1 field but explicit tag type should still have the tag type" {
    const Enum = enum(u8) {
        B = 2,
    };
    comptime @import("std").testing.expect(@sizeOf(Enum) == @sizeOf(u8));
}

test "empty extern enum with members" {
    const E = extern enum {
        A,
        B,
        C,
    };
    expect(@sizeOf(E) == @sizeOf(c_int));
}

test "tag name with assigned enum values" {
    const LocalFoo = enum {
        A = 1,
        B = 0,
    };
    var b = LocalFoo.B;
    expect(mem.eql(u8, @tagName(b), "B"));
}

test "enum literal equality" {
    const x = .hi;
    const y = .ok;
    const z = .hi;

    expect(x != y);
    expect(x == z);
}

test "enum literal cast to enum" {
    const Color = enum {
        Auto,
        Off,
        On,
    };

    var color1: Color = .Auto;
    var color2 = Color.Auto;
    expect(color1 == color2);
}

test "peer type resolution with enum literal" {
    const Items = enum {
        one,
        two,
    };

    expect(Items.two == .two);
    expect(.two == Items.two);
}

test "enum literal in array literal" {
    const Items = enum {
        one,
        two,
    };

    const array = [_]Items{
        .one,
        .two,
    };

    expect(array[0] == .one);
    expect(array[1] == .two);
}

test "signed integer as enum tag" {
    const SignedEnum = enum(i2) {
        A0 = -1,
        A1 = 0,
        A2 = 1,
    };

    expect(@enumToInt(SignedEnum.A0) == -1);
    expect(@enumToInt(SignedEnum.A1) == 0);
    expect(@enumToInt(SignedEnum.A2) == 1);
}

test "enum value allocation" {
    const LargeEnum = enum(u32) {
        A0 = 0x80000000,
        A1,
        A2,
    };

    expect(@enumToInt(LargeEnum.A0) == 0x80000000);
    expect(@enumToInt(LargeEnum.A1) == 0x80000001);
    expect(@enumToInt(LargeEnum.A2) == 0x80000002);
}

test "enum literal casting to tagged union" {
    const Arch = union(enum) {
        x86_64,
        arm: Arm32,

        const Arm32 = enum {
            v8_5a,
            v8_4a,
        };
    };

    var t = true;
    var x: Arch = .x86_64;
    var y = if (t) x else .x86_64;
    switch (y) {
        .x86_64 => {},
        else => @panic("fail"),
    }
}

<<<<<<< HEAD
test "enum literal casting to optional" {
    var bar: ?Bar = undefined;
    bar = .B;

    expect(bar.? == Bar.B);
}

test "enum literal casting to error union with payload enum" {
    var bar: error{B}!Bar = undefined;
    bar = .B; // should never cast to the error set

    expect((try bar) == Bar.B);
=======
test "enum with one member and custom tag type" {
    const E = enum(u2) {
        One,
    };
    expect(@enumToInt(E.One) == 0);
    const E2 = enum(u2) {
        One = 2,
    };
    expect(@enumToInt(E2.One) == 2);
>>>>>>> 53a6aea2
}<|MERGE_RESOLUTION|>--- conflicted
+++ resolved
@@ -983,7 +983,6 @@
     }
 }
 
-<<<<<<< HEAD
 test "enum literal casting to optional" {
     var bar: ?Bar = undefined;
     bar = .B;
@@ -996,7 +995,8 @@
     bar = .B; // should never cast to the error set
 
     expect((try bar) == Bar.B);
-=======
+}
+
 test "enum with one member and custom tag type" {
     const E = enum(u2) {
         One,
@@ -1006,5 +1006,4 @@
         One = 2,
     };
     expect(@enumToInt(E2.One) == 2);
->>>>>>> 53a6aea2
 }