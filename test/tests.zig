--- conflicted
+++ resolved
@@ -1004,13 +1004,8 @@
 pub fn addRunTranslatedCTests(
     b: *std.Build,
     test_filter: ?[]const u8,
-<<<<<<< HEAD
-    target: std.zig.CrossTarget,
+    target: std.Build.ResolvedTarget,
 ) !*Step {
-=======
-    target: std.Build.ResolvedTarget,
-) *Step {
->>>>>>> 60958d13
     const cases = b.allocator.create(RunTranslatedCContext) catch @panic("OOM");
     cases.* = .{
         .b = b,
