--- conflicted
+++ resolved
@@ -515,8 +515,6 @@
             comptime try expect(@TypeOf(array[1.. :0][0..4]) == *[4:0]u8);
             comptime try expect(@TypeOf(array[1.. :0][0..2 :4]) == *[2:4]u8);
         }
-<<<<<<< HEAD
-=======
 
         fn testMultiPointer() !void {
             var array = [5]u8{ 1, 2, 3, 4, 5 };
@@ -544,7 +542,6 @@
             comptime try expect(@TypeOf(ptr_z[1.. :0][0..4]) == *[4:0]u8);
             comptime try expect(@TypeOf(ptr_z[1.. :0][0..2 :4]) == *[2:4]u8);
         }
->>>>>>> 3c2841c2
     };
 
     try S.doTheTest();
