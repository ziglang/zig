--- conflicted
+++ resolved
@@ -1015,15 +1015,7 @@
 }
 
 test "struct with union field" {
-<<<<<<< HEAD
-    if (builtin.zig_backend == .stage2_wasm) return error.SkipZigTest; // TODO
-    if (builtin.zig_backend == .stage2_x86_64) return error.SkipZigTest; // TODO
-    if (builtin.zig_backend == .stage2_arm) return error.SkipZigTest; // TODO
-    if (builtin.zig_backend == .stage2_aarch64) return error.SkipZigTest; // TODO
-    if (builtin.zig_backend == .stage2_c) return error.SkipZigTest; // TODO
-=======
-    if (builtin.zig_backend == .stage2_aarch64) return error.SkipZigTest; // TODO
->>>>>>> 0f0d27ce
+    if (builtin.zig_backend == .stage2_aarch64) return error.SkipZigTest; // TODO
 
     const Value = struct {
         ref: u32 = 2,
