const expect = @import("std").testing.expect;
const builtin = @import("builtin");

const Foo = struct {
    a: void,
    b: i32,
    c: void,
};

test "compare void with void compile time known" {
    comptime {
        const foo = Foo{
            .a = {},
            .b = 1,
            .c = {},
        };
        try expect(foo.a == {});
    }
}

<<<<<<< HEAD
=======
test "iterate over a void slice" {
    if (builtin.zig_backend == .stage2_sparc64) return error.SkipZigTest; // TODO
    if (builtin.zig_backend == .stage2_riscv64) return error.SkipZigTest;

    var j: usize = 0;
    for (times(10), 0..) |_, i| {
        try expect(i == j);
        j += 1;
    }
}

fn times(n: usize) []const void {
    return @as([*]void, undefined)[0..n];
}

>>>>>>> e2ec54bb
test "void optional" {
    if (builtin.zig_backend == .stage2_arm) return error.SkipZigTest;
    if (builtin.zig_backend == .stage2_aarch64) return error.SkipZigTest;
    if (builtin.zig_backend == .stage2_sparc64) return error.SkipZigTest; // TODO
    if (builtin.zig_backend == .stage2_riscv64) return error.SkipZigTest;

    var x: ?void = {};
    _ = &x;
    try expect(x != null);
}

test "void array as a local variable initializer" {
    var x = [_]void{{}} ** 1004;
    _ = &x[0];
    _ = x[0];
}

const void_constant = {};
test "reference to void constants" {
    var a = void_constant;
    _ = &a;
}<|MERGE_RESOLUTION|>--- conflicted
+++ resolved
@@ -18,24 +18,6 @@
     }
 }
 
-<<<<<<< HEAD
-=======
-test "iterate over a void slice" {
-    if (builtin.zig_backend == .stage2_sparc64) return error.SkipZigTest; // TODO
-    if (builtin.zig_backend == .stage2_riscv64) return error.SkipZigTest;
-
-    var j: usize = 0;
-    for (times(10), 0..) |_, i| {
-        try expect(i == j);
-        j += 1;
-    }
-}
-
-fn times(n: usize) []const void {
-    return @as([*]void, undefined)[0..n];
-}
-
->>>>>>> e2ec54bb
 test "void optional" {
     if (builtin.zig_backend == .stage2_arm) return error.SkipZigTest;
     if (builtin.zig_backend == .stage2_aarch64) return error.SkipZigTest;
