const builtin = @import("builtin");
const std = @import("std");
const testing = std.testing;
const expect = testing.expect;
const expectError = testing.expectError;

test "dereference pointer" {
    try comptime testDerefPtr();
    try testDerefPtr();
}

fn testDerefPtr() !void {
    var x: i32 = 1234;
    var y = &x;
    y.* += 1;
    try expect(x == 1235);
}

test "pointer arithmetic" {
    if (builtin.zig_backend == .stage2_aarch64) return error.SkipZigTest;
    if (builtin.zig_backend == .stage2_sparc64) return error.SkipZigTest; // TODO

    var ptr: [*]const u8 = "abcd";

    try expect(ptr[0] == 'a');
    ptr += 1;
    try expect(ptr[0] == 'b');
    ptr += 1;
    try expect(ptr[0] == 'c');
    ptr += 1;
    try expect(ptr[0] == 'd');
    ptr += 1;
    try expect(ptr[0] == 0);
    ptr -= 1;
    try expect(ptr[0] == 'd');
    ptr -= 1;
    try expect(ptr[0] == 'c');
    ptr -= 1;
    try expect(ptr[0] == 'b');
    ptr -= 1;
    try expect(ptr[0] == 'a');
}

test "double pointer parsing" {
    try comptime expect(PtrOf(PtrOf(i32)) == **i32);
}

fn PtrOf(comptime T: type) type {
    return *T;
}

test "implicit cast single item pointer to C pointer and back" {
    if (builtin.zig_backend == .stage2_sparc64) return error.SkipZigTest; // TODO

    var y: u8 = 11;
    var x: [*c]u8 = &y;
    var z: *u8 = x;
    z.* += 1;
    try expect(y == 12);
}

test "initialize const optional C pointer to null" {
    const a: ?[*c]i32 = null;
    try expect(a == null);
    try comptime expect(a == null);
}

test "assigning integer to C pointer" {
    if (builtin.zig_backend == .stage2_sparc64) return error.SkipZigTest; // TODO

    var x: i32 = 0;
    var y: i32 = 1;
    var ptr: [*c]u8 = 0;
    var ptr2: [*c]u8 = x;
    var ptr3: [*c]u8 = 1;
    var ptr4: [*c]u8 = y;

    try expect(ptr == ptr2);
    try expect(ptr3 == ptr4);
    try expect(ptr3 > ptr and ptr4 > ptr2 and y > x);
    try expect(1 > ptr and y > ptr2 and 0 < ptr3 and x < ptr4);
}

test "C pointer comparison and arithmetic" {
    if (builtin.zig_backend == .stage2_sparc64) return error.SkipZigTest; // TODO

    const S = struct {
        fn doTheTest() !void {
            var ptr1: [*c]u32 = 0;
            var ptr2 = ptr1 + 10;
            try expect(ptr1 == 0);
            try expect(ptr1 >= 0);
            try expect(ptr1 <= 0);
            // expect(ptr1 < 1);
            // expect(ptr1 < one);
            // expect(1 > ptr1);
            // expect(one > ptr1);
            try expect(ptr1 < ptr2);
            try expect(ptr2 > ptr1);
            try expect(ptr2 >= 40);
            try expect(ptr2 == 40);
            try expect(ptr2 <= 40);
            ptr2 -= 10;
            try expect(ptr1 == ptr2);
        }
    };
    try S.doTheTest();
    try comptime S.doTheTest();
}

test "dereference pointer again" {
    try testDerefPtrOneVal();
    try comptime testDerefPtrOneVal();
}

const Foo1 = struct {
    x: void,
};

fn testDerefPtrOneVal() !void {
    // Foo1 satisfies the OnePossibleValueYes criteria
    const x = &Foo1{ .x = {} };
    const y = x.*;
    try expect(@TypeOf(y.x) == void);
}

test "peer type resolution with C pointers" {
    var ptr_one: *u8 = undefined;
    var ptr_many: [*]u8 = undefined;
    var ptr_c: [*c]u8 = undefined;
    var t = true;
    var x1 = if (t) ptr_one else ptr_c;
    var x2 = if (t) ptr_many else ptr_c;
    var x3 = if (t) ptr_c else ptr_one;
    var x4 = if (t) ptr_c else ptr_many;
    try expect(@TypeOf(x1) == [*c]u8);
    try expect(@TypeOf(x2) == [*c]u8);
    try expect(@TypeOf(x3) == [*c]u8);
    try expect(@TypeOf(x4) == [*c]u8);
}

test "peer type resolution with C pointer and const pointer" {
    var ptr_c: [*c]u8 = undefined;
    const ptr_const: u8 = undefined;
    try expect(@TypeOf(ptr_c, &ptr_const) == [*c]const u8);
}

test "implicit casting between C pointer and optional non-C pointer" {
    if (builtin.zig_backend == .stage2_arm) return error.SkipZigTest;
    if (builtin.zig_backend == .stage2_aarch64) return error.SkipZigTest;
    if (builtin.zig_backend == .stage2_sparc64) return error.SkipZigTest; // TODO

    var slice: []const u8 = "aoeu";
    const opt_many_ptr: ?[*]const u8 = slice.ptr;
    var ptr_opt_many_ptr = &opt_many_ptr;
    var c_ptr: [*c]const [*c]const u8 = ptr_opt_many_ptr;
    try expect(c_ptr.*.* == 'a');
    ptr_opt_many_ptr = c_ptr;
    try expect(ptr_opt_many_ptr.*.?[1] == 'o');
}

test "implicit cast error unions with non-optional to optional pointer" {
    if (builtin.zig_backend == .stage2_arm) return error.SkipZigTest; // TODO
    if (builtin.zig_backend == .stage2_aarch64) return error.SkipZigTest; // TODO
    if (builtin.zig_backend == .stage2_sparc64) return error.SkipZigTest; // TODO
    if (builtin.zig_backend == .stage2_spirv64) return error.SkipZigTest;

    const S = struct {
        fn doTheTest() !void {
            try expectError(error.Fail, foo());
        }
        fn foo() anyerror!?*u8 {
            return bar() orelse error.Fail;
        }
        fn bar() ?*u8 {
            return null;
        }
    };
    try S.doTheTest();
    try comptime S.doTheTest();
}

test "compare equality of optional and non-optional pointer" {
    const a = @as(*const usize, @ptrFromInt(0x12345678));
    const b = @as(?*usize, @ptrFromInt(0x12345678));
    try expect(a == b);
    try expect(b == a);
}

test "allowzero pointer and slice" {
    if (builtin.zig_backend == .stage2_c) return error.SkipZigTest; // TODO
    if (builtin.zig_backend == .stage2_arm) return error.SkipZigTest;
    if (builtin.zig_backend == .stage2_sparc64) return error.SkipZigTest; // TODO

    var ptr = @as([*]allowzero i32, @ptrFromInt(0));
    var opt_ptr: ?[*]allowzero i32 = ptr;
    try expect(opt_ptr != null);
    try expect(@intFromPtr(ptr) == 0);
    var runtime_zero: usize = 0;
    var slice = ptr[runtime_zero..10];
    try comptime expect(@TypeOf(slice) == []allowzero i32);
    try expect(@intFromPtr(&slice[5]) == 20);

    try comptime expect(@typeInfo(@TypeOf(ptr)).Pointer.is_allowzero);
    try comptime expect(@typeInfo(@TypeOf(slice)).Pointer.is_allowzero);
}

test "assign null directly to C pointer and test null equality" {
    if (builtin.zig_backend == .stage2_arm) return error.SkipZigTest; // TODO
    if (builtin.zig_backend == .stage2_aarch64) return error.SkipZigTest; // TODO
    if (builtin.zig_backend == .stage2_sparc64) return error.SkipZigTest; // TODO

    var x: [*c]i32 = null;
    try expect(x == null);
    try expect(null == x);
    try expect(!(x != null));
    try expect(!(null != x));
    if (x) |same_x| {
        _ = same_x;
        @panic("fail");
    }
    var otherx: i32 = undefined;
    try expect((x orelse &otherx) == &otherx);

    const y: [*c]i32 = null;
    try comptime expect(y == null);
    try comptime expect(null == y);
    try comptime expect(!(y != null));
    try comptime expect(!(null != y));
    if (y) |same_y| {
        _ = same_y;
        @panic("fail");
    }
    const othery: i32 = undefined;
    const ptr_othery = &othery;
    try comptime expect((y orelse ptr_othery) == ptr_othery);

    var n: i32 = 1234;
    var x1: [*c]i32 = &n;
    try expect(!(x1 == null));
    try expect(!(null == x1));
    try expect(x1 != null);
    try expect(null != x1);
    try expect(x1.?.* == 1234);
    if (x1) |same_x1| {
        try expect(same_x1.* == 1234);
    } else {
        @panic("fail");
    }
    try expect((x1 orelse &otherx) == x1);

    const nc: i32 = 1234;
    const y1: [*c]const i32 = &nc;
    try comptime expect(!(y1 == null));
    try comptime expect(!(null == y1));
    try comptime expect(y1 != null);
    try comptime expect(null != y1);
    try comptime expect(y1.?.* == 1234);
    if (y1) |same_y1| {
        try expect(same_y1.* == 1234);
    } else {
        @compileError("fail");
    }
    try comptime expect((y1 orelse &othery) == y1);
}

test "array initialization types" {
    const E = enum { A, B, C };
    try expect(@TypeOf([_]u8{}) == [0]u8);
    try expect(@TypeOf([_:0]u8{}) == [0:0]u8);
    try expect(@TypeOf([_:.A]E{}) == [0:.A]E);
    try expect(@TypeOf([_:0]u8{ 1, 2, 3 }) == [3:0]u8);
}

test "null terminated pointer" {
    if (builtin.zig_backend == .stage2_aarch64) return error.SkipZigTest;
    if (builtin.zig_backend == .stage2_sparc64) return error.SkipZigTest; // TODO

    const S = struct {
        fn doTheTest() !void {
            var array_with_zero = [_:0]u8{ 'h', 'e', 'l', 'l', 'o' };
            var zero_ptr: [*:0]const u8 = @as([*:0]const u8, @ptrCast(&array_with_zero));
            var no_zero_ptr: [*]const u8 = zero_ptr;
            var zero_ptr_again = @as([*:0]const u8, @ptrCast(no_zero_ptr));
            try expect(std.mem.eql(u8, std.mem.sliceTo(zero_ptr_again, 0), "hello"));
        }
    };
    try S.doTheTest();
    try comptime S.doTheTest();
}

test "allow any sentinel" {
    if (builtin.zig_backend == .stage2_aarch64) return error.SkipZigTest;
    if (builtin.zig_backend == .stage2_sparc64) return error.SkipZigTest; // TODO

    const S = struct {
        fn doTheTest() !void {
            var array = [_:std.math.minInt(i32)]i32{ 1, 2, 3, 4 };
            var ptr: [*:std.math.minInt(i32)]i32 = &array;
            try expect(ptr[4] == std.math.minInt(i32));
        }
    };
    try S.doTheTest();
    try comptime S.doTheTest();
}

test "pointer sentinel with enums" {
    if (builtin.zig_backend == .stage2_aarch64) return error.SkipZigTest;
    if (builtin.zig_backend == .stage2_sparc64) return error.SkipZigTest; // TODO

    const S = struct {
        const Number = enum {
            one,
            two,
            sentinel,
        };

        fn doTheTest() !void {
            var ptr: [*:.sentinel]const Number = &[_:.sentinel]Number{ .one, .two, .two, .one };
            try expect(ptr[4] == .sentinel); // TODO this should be try comptime expect, see #3731
        }
    };
    try S.doTheTest();
    try comptime S.doTheTest();
}

test "pointer sentinel with optional element" {
    if (builtin.zig_backend == .stage2_aarch64) return error.SkipZigTest;
    if (builtin.zig_backend == .stage2_arm) return error.SkipZigTest; // TODO
    if (builtin.zig_backend == .stage2_sparc64) return error.SkipZigTest; // TODO

    const S = struct {
        fn doTheTest() !void {
            var ptr: [*:null]const ?i32 = &[_:null]?i32{ 1, 2, 3, 4 };
            try expect(ptr[4] == null); // TODO this should be try comptime expect, see #3731
        }
    };
    try S.doTheTest();
    try comptime S.doTheTest();
}

test "pointer sentinel with +inf" {
    if (builtin.zig_backend == .stage2_aarch64) return error.SkipZigTest;
    if (builtin.zig_backend == .stage2_arm) return error.SkipZigTest; // TODO
    if (builtin.zig_backend == .stage2_sparc64) return error.SkipZigTest; // TODO

    const S = struct {
        fn doTheTest() !void {
            const inf_f32 = comptime std.math.inf(f32);
            var ptr: [*:inf_f32]const f32 = &[_:inf_f32]f32{ 1.1, 2.2, 3.3, 4.4 };
            try expect(ptr[4] == inf_f32); // TODO this should be try comptime expect, see #3731
        }
    };
    try S.doTheTest();
    try comptime S.doTheTest();
}

test "pointer to array at fixed address" {
    const array = @as(*volatile [2]u32, @ptrFromInt(0x10));
    // Silly check just to reference `array`
    try expect(@intFromPtr(&array[0]) == 0x10);
    try expect(@intFromPtr(&array[1]) == 0x14);
}

test "pointer arithmetic affects the alignment" {
    {
        var ptr: [*]align(8) u32 = undefined;
        var x: usize = 1;

        try expect(@typeInfo(@TypeOf(ptr)).Pointer.alignment == 8);
        const ptr1 = ptr + 1; // 1 * 4 = 4 -> lcd(4,8) = 4
        try expect(@typeInfo(@TypeOf(ptr1)).Pointer.alignment == 4);
        const ptr2 = ptr + 4; // 4 * 4 = 16 -> lcd(16,8) = 8
        try expect(@typeInfo(@TypeOf(ptr2)).Pointer.alignment == 8);
        const ptr3 = ptr + 0; // no-op
        try expect(@typeInfo(@TypeOf(ptr3)).Pointer.alignment == 8);
        const ptr4 = ptr + x; // runtime-known addend
        try expect(@typeInfo(@TypeOf(ptr4)).Pointer.alignment == 4);
    }
    {
        var ptr: [*]align(8) [3]u8 = undefined;
        var x: usize = 1;

        const ptr1 = ptr + 17; // 3 * 17 = 51
        try expect(@typeInfo(@TypeOf(ptr1)).Pointer.alignment == 1);
        const ptr2 = ptr + x; // runtime-known addend
        try expect(@typeInfo(@TypeOf(ptr2)).Pointer.alignment == 1);
        const ptr3 = ptr + 8; // 3 * 8 = 24 -> lcd(8,24) = 8
        try expect(@typeInfo(@TypeOf(ptr3)).Pointer.alignment == 8);
        const ptr4 = ptr + 4; // 3 * 4 = 12 -> lcd(8,12) = 4
        try expect(@typeInfo(@TypeOf(ptr4)).Pointer.alignment == 4);
    }
}

test "@intFromPtr on null optional at comptime" {
    {
        const pointer = @as(?*u8, @ptrFromInt(0x000));
        const x = @intFromPtr(pointer);
        _ = x;
        try comptime expect(0 == @intFromPtr(pointer));
    }
    {
        const pointer = @as(?*u8, @ptrFromInt(0xf00));
        try comptime expect(0xf00 == @intFromPtr(pointer));
    }
}

test "indexing array with sentinel returns correct type" {
    if (builtin.zig_backend == .stage2_aarch64) return error.SkipZigTest; // TODO
    if (builtin.zig_backend == .stage2_arm) return error.SkipZigTest; // TODO
    if (builtin.zig_backend == .stage2_sparc64) return error.SkipZigTest; // TODO

    var s: [:0]const u8 = "abc";
    try testing.expectEqualSlices(u8, "*const u8", @typeName(@TypeOf(&s[0])));
}

test "element pointer to slice" {
    if (builtin.zig_backend == .stage2_aarch64) return error.SkipZigTest; // TODO
    if (builtin.zig_backend == .stage2_sparc64) return error.SkipZigTest; // TODO

    const S = struct {
        fn doTheTest() !void {
            var cases: [2][2]i32 = [_][2]i32{
                [_]i32{ 0, 1 },
                [_]i32{ 2, 3 },
            };

            const items: []i32 = &cases[0]; // *[2]i32
            try testing.expect(items.len == 2);
            try testing.expect(items[1] == 1);
            try testing.expect(items[0] == 0);
        }
    };

    try S.doTheTest();
    try comptime S.doTheTest();
}

test "element pointer arithmetic to slice" {
    if (builtin.zig_backend == .stage2_aarch64) return error.SkipZigTest; // TODO
    if (builtin.zig_backend == .stage2_sparc64) return error.SkipZigTest; // TODO

    const S = struct {
        fn doTheTest() !void {
            var cases: [2][2]i32 = [_][2]i32{
                [_]i32{ 0, 1 },
                [_]i32{ 2, 3 },
            };

            const elem_ptr = &cases[0]; // *[2]i32
            const many = @as([*][2]i32, @ptrCast(elem_ptr));
            const many_elem = @as(*[2]i32, @ptrCast(&many[1]));
            const items: []i32 = many_elem;
            try testing.expect(items.len == 2);
            try testing.expect(items[1] == 3);
            try testing.expect(items[0] == 2);
        }
    };

    try S.doTheTest();
    try comptime S.doTheTest();
}

test "array slicing to slice" {
    if (builtin.zig_backend == .stage2_sparc64) return error.SkipZigTest; // TODO

    const S = struct {
        fn doTheTest() !void {
            var str: [5]i32 = [_]i32{ 1, 2, 3, 4, 5 };
            var sub: *[2]i32 = str[1..3];
            var slice: []i32 = sub; // used to cause failures
            try testing.expect(slice.len == 2);
            try testing.expect(slice[0] == 2);
        }
    };

    try S.doTheTest();
    try comptime S.doTheTest();
}

test "pointer to constant decl preserves alignment" {
    const S = struct {
        a: u8,
        b: u8,
        const aligned align(8) = @This(){ .a = 3, .b = 4 };
    };

    const alignment = @typeInfo(@TypeOf(&S.aligned)).Pointer.alignment;
    try std.testing.expect(alignment == 8);
}

test "ptrCast comptime known slice to C pointer" {
    if (builtin.zig_backend == .stage2_arm) return error.SkipZigTest; // TODO
    if (builtin.zig_backend == .stage2_aarch64) return error.SkipZigTest; // TODO
    if (builtin.zig_backend == .stage2_sparc64) return error.SkipZigTest; // TODO

    const s: [:0]const u8 = "foo";
    var p = @as([*c]const u8, @ptrCast(s));
    try std.testing.expectEqualStrings(s, std.mem.sliceTo(p, 0));
}

<<<<<<< HEAD
=======
test "intFromPtr on a generic function" {
    if (builtin.zig_backend == .stage2_wasm) return error.SkipZigTest; // TODO
    if (builtin.zig_backend == .stage2_arm) return error.SkipZigTest; // TODO
    if (builtin.zig_backend == .stage2_aarch64) return error.SkipZigTest; // TODO

    const S = struct {
        fn generic(i: anytype) @TypeOf(i) {
            return i;
        }
        fn doTheTest(a: anytype) !void {
            try expect(@intFromPtr(a) != 0);
        }
    };
    try S.doTheTest(&S.generic);
}

>>>>>>> 78855bd2
test "pointer alignment and element type include call expression" {
    const S = struct {
        fn T() type {
            return struct { _: i32 };
        }
        const P = *align(@alignOf(T())) [@sizeOf(T())]u8;
    };
    try expect(@alignOf(S.P) > 0);
}

test "pointer to array has explicit alignment" {
    if (builtin.zig_backend == .stage2_aarch64) return error.SkipZigTest; // TODO

    const S = struct {
        const Base = extern struct { a: u8 };
        const Base2 = extern struct { a: u8 };
        fn func(ptr: *[4]Base) *align(1) [4]Base2 {
            return @alignCast(@as(*[4]Base2, @ptrCast(ptr)));
        }
    };
    var bases = [_]S.Base{.{ .a = 2 }} ** 4;
    const casted = S.func(&bases);
    try expect(casted[0].a == 2);
}

test "result type preserved through multiple references" {
    const S = struct { x: u32 };
    var my_u64: u64 = 12345;
    const foo: *const *const *const S = &&&.{
        .x = @intCast(my_u64),
    };
    try expect(foo.*.*.*.x == 12345);
}

test "result type found through optional pointer" {
    const ptr1: ?*const u32 = &@intCast(123);
    const ptr2: ?[]const u8 = &.{ @intCast(123), @truncate(0xABCD) };
    try expect(ptr1.?.* == 123);
    try expect(ptr2.?.len == 2);
    try expect(ptr2.?[0] == 123);
    try expect(ptr2.?[1] == 0xCD);
}<|MERGE_RESOLUTION|>--- conflicted
+++ resolved
@@ -499,25 +499,6 @@
     try std.testing.expectEqualStrings(s, std.mem.sliceTo(p, 0));
 }
 
-<<<<<<< HEAD
-=======
-test "intFromPtr on a generic function" {
-    if (builtin.zig_backend == .stage2_wasm) return error.SkipZigTest; // TODO
-    if (builtin.zig_backend == .stage2_arm) return error.SkipZigTest; // TODO
-    if (builtin.zig_backend == .stage2_aarch64) return error.SkipZigTest; // TODO
-
-    const S = struct {
-        fn generic(i: anytype) @TypeOf(i) {
-            return i;
-        }
-        fn doTheTest(a: anytype) !void {
-            try expect(@intFromPtr(a) != 0);
-        }
-    };
-    try S.doTheTest(&S.generic);
-}
-
->>>>>>> 78855bd2
 test "pointer alignment and element type include call expression" {
     const S = struct {
         fn T() type {
