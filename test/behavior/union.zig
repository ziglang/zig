--- conflicted
+++ resolved
@@ -1039,17 +1039,9 @@
 }
 
 test "containers with single-field enums" {
-<<<<<<< HEAD
-    if (builtin.zig_backend == .stage2_wasm) return error.SkipZigTest; // TODO
-    if (builtin.zig_backend == .stage2_x86_64) return error.SkipZigTest; // TODO
-    if (builtin.zig_backend == .stage2_arm) return error.SkipZigTest; // TODO
-    if (builtin.zig_backend == .stage2_aarch64) return error.SkipZigTest; // TODO
     if (builtin.zig_backend == .stage2_c) return error.SkipZigTest; // TODO
-=======
-    if (builtin.zig_backend == .stage2_c) return error.SkipZigTest; // TODO
-    if (builtin.zig_backend == .stage2_arm) return error.SkipZigTest; // TODO
-    if (builtin.zig_backend == .stage2_aarch64) return error.SkipZigTest; // TODO
->>>>>>> 0f0d27ce
+    if (builtin.zig_backend == .stage2_arm) return error.SkipZigTest; // TODO
+    if (builtin.zig_backend == .stage2_aarch64) return error.SkipZigTest; // TODO
 
     const S = struct {
         const A = union(enum) { f1 };
