--- conflicted
+++ resolved
@@ -549,20 +549,7 @@
 
     cases.add(
         "optional pointer to void in extern struct",
-<<<<<<< HEAD
-        \\comptime {
-        \\    _ = @IntType(false, @maxValue(u32) + 1);
-        \\}
-    ,
-        ".tmp_source.zig:2:40: error: integer value 4294967296 cannot be implicitly casted to type 'u32'",
-    );
-
-    cases.add(
-        "optional pointer to void in extern struct",
         \\const Foo = extern struct {
-=======
-        \\const Foo = extern struct.{
->>>>>>> 8e69a18d
         \\    x: ?*const void,
         \\};
         \\const Bar = extern struct {
