--- conflicted
+++ resolved
@@ -2,7 +2,6 @@
 
 pub fn addCases(cases: *tests.CompileErrorContext) void {
     cases.add(
-<<<<<<< HEAD
         "Panic declared with comptime parameter",
         \\test "" {}
         \\
@@ -50,27 +49,12 @@
     );
 
     cases.add(
-        "Use of && in place of `and`",
-        \\export fn entry() void {
-        \\    if (true && false) return;
-        \\}
-    ,
-        ".tmp_source.zig:2:14: error: expected token ')', found '&&'",
-        ".tmp_source.zig:2:14: note: did you mean to use `and`?",
-    );
-
-    cases.add(
-        "Use of || in place of `or` (using comptime_int)",
-        \\export fn entry() void {
-        \\    if (1 || 0) return;
-=======
         "attempted `&&`",
         \\export fn entry(a: bool, b: bool) i32 {
         \\    if (a && b) {
         \\        return 1234;
         \\    }
         \\    return 5678;
->>>>>>> 545064c1
         \\}
     ,
         ".tmp_source.zig:2:12: error: `&&` is invalid. Note that `and` is boolean AND.",
